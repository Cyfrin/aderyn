--- conflicted
+++ resolved
@@ -12,10 +12,7 @@
 
 pub fn with_project_root_at(
     root_path: &PathBuf,
-<<<<<<< HEAD
-=======
     scope: &Option<Vec<String>>,
->>>>>>> 879c5231
     exclude: &Option<Vec<String>>,
 ) -> (String, ContextLoader) {
     let mut context_loader = ContextLoader::default();
@@ -35,18 +32,11 @@
     let foundry_intermediates = loaded_foundry
         .output_filepaths
         .par_iter()
-<<<<<<< HEAD
-        .map(
-            |output_filepath| match read_foundry_output_file(output_filepath.to_str().unwrap()) {
-                Ok(foundry_output) => {
-                    if let Some(excludes) = &exclude {
-=======
         .filter_map(|output_filepath| {
             match read_foundry_output_file(output_filepath.to_str().unwrap()) {
                 Ok(foundry_output) => {
                     // Check for exclusion first, regardless of scope
                     if let Some(excludes) = exclude {
->>>>>>> 879c5231
                         if excludes.iter().any(|ex| {
                             foundry_output
                                 .ast
@@ -57,9 +47,6 @@
                             return None; // Skip if the path matches any exclude pattern
                         }
                     }
-<<<<<<< HEAD
-                    Some(foundry_output.ast)
-=======
                     // Check for scope if provided
                     if let Some(scopes) = scope {
                         if scopes.iter().any(|sc| {
@@ -76,7 +63,6 @@
                     } else {
                         Some(foundry_output.ast) // Include if scope is not specified
                     }
->>>>>>> 879c5231
                 }
                 Err(err) => {
                     eprintln!(
@@ -93,11 +79,7 @@
     // Get deduplicated list of paths that have already been filtered
     let intermediate_paths: HashSet<String> = foundry_intermediates
         .iter()
-<<<<<<< HEAD
-        .filter_map(|ast_option| ast_option.as_ref()?.absolute_path.clone())
-=======
         .filter_map(|ast_option| ast_option.absolute_path.clone())
->>>>>>> 879c5231
         .collect();
 
     // read_foundry_output_file and print an error message if it fails
@@ -118,8 +100,6 @@
             }
         }
 
-<<<<<<< HEAD
-=======
         ast.accept(&mut context_loader).unwrap_or_else(|err| {
             // Exit with a non-zero exit code
             eprintln!("Error loading Foundry AST into ContextLoader");
@@ -127,7 +107,6 @@
         });
     });
 
->>>>>>> 879c5231
     context_loader.src_filepaths = intermediate_paths.into_iter().collect();
     (src_path, context_loader)
 }
@@ -137,8 +116,6 @@
     use std::path::PathBuf;
 
     #[test]
-<<<<<<< HEAD
-=======
     fn test_process_foundry() {
         let root_path = PathBuf::from("../tests/contract-playground");
         let (_, context_loader) = super::with_project_root_at(&root_path, &None, &None);
@@ -163,25 +140,18 @@
     }
 
     #[test]
->>>>>>> 879c5231
     fn test_process_foundry_exclude() {
         let root_path = PathBuf::from("../tests/contract-playground");
         let exclude: Option<Vec<String>> =
             Some(vec!["AnotherHeavilyCommentedContract.sol".to_string()]);
 
-<<<<<<< HEAD
-        let (_, context_loader) = super::with_project_root_at(&root_path, &exclude);
-=======
         let (_, context_loader) = super::with_project_root_at(&root_path, &None, &exclude);
->>>>>>> 879c5231
         let contains_string = context_loader
             .src_filepaths
             .iter()
             .any(|fp| fp.contains("AnotherHeavilyCommentedContract.sol"));
         assert!(!contains_string);
     }
-<<<<<<< HEAD
-=======
 
     #[test]
     fn test_process_foundry_scope_and_exclude() {
@@ -218,5 +188,4 @@
             .any(|fp| fp.contains("UniswapV2Swapper.sol"));
         assert!(contains_scope && !contains_exclude);
     }
->>>>>>> 879c5231
 }