use crate::{process_foundry, process_hardhat, virtual_foundry};
use aderyn_core::{
<<<<<<< HEAD
    context::loader::ContextLoader,
    detect::detector::Detector,
=======
>>>>>>> 879c5231
    fscloc,
    report::{json_printer::JsonPrinter, markdown_printer::MarkdownReportPrinter},
    run_with_printer, run_with_printer_and_given_detectors,
};
use std::{fs::read_dir, path::PathBuf};

pub struct Args {
    pub root: String,
    pub output: String,
<<<<<<< HEAD
=======
    pub scope: Option<Vec<String>>,
>>>>>>> 879c5231
    pub exclude: Option<Vec<String>>,
    pub no_snippets: bool,
}

enum Framework {
    Foundry,
    Hardhat,
}

pub fn drive(args: Args) {
    let output = args.output.clone();
    let cx_wrapper = make_context_loader(&args);
    let root_rel_path = PathBuf::from(&args.root);
    let context_loader = &cx_wrapper.context_loader;

    if args.output.ends_with(".json") {
        // Load the context loader into the run function, which runs the detectors
        run_with_printer(
            context_loader,
            output,
            JsonPrinter,
            root_rel_path,
            args.no_snippets,
        )
        .unwrap_or_else(|err| {
            // Exit with a non-zero exit code
            eprintln!("Error running aderyn");
            eprintln!("{:?}", err);
            std::process::exit(1);
        });
    } else {
        // Load the context loader into the run function, which runs the detectors
        run_with_printer(
            context_loader,
            output,
            MarkdownReportPrinter,
            root_rel_path,
            args.no_snippets,
        )
        .unwrap_or_else(|err| {
            // Exit with a non-zero exit code
            eprintln!("Error running aderyn");
            eprintln!("{:?}", err);
            std::process::exit(1);
        });
    }
}

pub fn drive_with(args: Args, detectors: Vec<Box<dyn Detector>>) {
    let output = args.output.clone();
    let cx_wrapper = make_context_loader(&args);
    let root_rel_path = PathBuf::from(&args.root);
    let context_loader = &cx_wrapper.context_loader;

    if args.output.ends_with(".json") {
        // Load the context loader into the run function, which runs the detectors
        run_with_printer_and_given_detectors(
            context_loader,
            output,
            JsonPrinter,
            root_rel_path,
            args.no_snippets,
            detectors,
        )
        .unwrap_or_else(|err| {
            // Exit with a non-zero exit code
            eprintln!("Error running aderyn");
            eprintln!("{:?}", err);
            std::process::exit(1);
        });
    } else {
        // Load the context loader into the run function, which runs the detectors
        run_with_printer_and_given_detectors(
            context_loader,
            output,
            MarkdownReportPrinter,
            root_rel_path,
            args.no_snippets,
            detectors,
        )
        .unwrap_or_else(|err| {
            // Exit with a non-zero exit code
            eprintln!("Error running aderyn");
            eprintln!("{:?}", err);
            std::process::exit(1);
        });
    }
}

pub struct ContextLoaderWrapper {
    pub context_loader: ContextLoader,
    is_single_file: bool,
    safe_space: PathBuf,
}

// when the variable goes out of scope, workspace will be deleted !
impl Drop for ContextLoaderWrapper {
    fn drop(&mut self) {
        if self.is_single_file {
            virtual_foundry::delete_safe_space(&self.safe_space);
        }
    }
}

fn make_context_loader(args: &Args) -> ContextLoaderWrapper {
    if !args.output.ends_with(".json") && !args.output.ends_with(".md") {
        eprintln!("Warning: output file lacks the \".md\" or \".json\" extension in its filename.");
    }

    let is_single_file = args.root.ends_with(".sol") && PathBuf::from(&args.root).is_file();
    let mut safe_space = PathBuf::new();

    let (src_path, mut context_loader) = {
        if is_single_file {
            safe_space = virtual_foundry::build_isolated_workspace_for_file(&args.root);
<<<<<<< HEAD
            process_foundry::with_project_root_at(&safe_space, &args.exclude)
=======
            process_foundry::with_project_root_at(&safe_space, &args.scope, &args.exclude)
>>>>>>> 879c5231
        } else {
            println!("Detecting framework...");
            let root_path = PathBuf::from(&args.root);
            let framework = detect_framework(root_path.clone()).unwrap_or_else(|| {
                // Exit with a non-zero exit code
                eprintln!("Error detecting framework");
                std::process::exit(1);
            });

            // This whole block loads the solidity files and ASTs into the context loader
            // TODO: move much of this gutsy stuff into the foundry / hardhat modules.
            match framework {
                Framework::Foundry => {
<<<<<<< HEAD
                    process_foundry::with_project_root_at(&root_path, &args.exclude)
                }
                Framework::Hardhat => {
                    process_hardhat::with_project_root_at(&root_path, &args.exclude)
=======
                    process_foundry::with_project_root_at(&root_path, &args.scope, &args.exclude)
                }
                Framework::Hardhat => {
                    process_hardhat::with_project_root_at(&root_path, &args.scope, &args.exclude)
>>>>>>> 879c5231
                }
            }
        }
    };

    // Using the source path, calculate the sloc
    let stats = fscloc::engine::count_lines_of_code(
        &PathBuf::from(src_path),
        &context_loader.src_filepaths,
    );
    let stats = stats.lock().unwrap().to_owned();
    context_loader.set_sloc_stats(stats);

<<<<<<< HEAD
    ContextLoaderWrapper {
        context_loader,
        is_single_file,
        safe_space,
=======
    if args.output.ends_with(".json") {
        // Load the context loader into the run function, which runs the detectors
        run_with_printer(
            &context_loader,
            args.output,
            JsonPrinter,
            root_rel_path,
            args.no_snippets,
        )
        .unwrap_or_else(|err| {
            // Exit with a non-zero exit code
            eprintln!("Error running aderyn");
            eprintln!("{:?}", err);
            std::process::exit(1);
        });
    } else {
        // Load the context loader into the run function, which runs the detectors
        run_with_printer(
            &context_loader,
            args.output,
            MarkdownReportPrinter,
            root_rel_path,
            args.no_snippets,
        )
        .unwrap_or_else(|err| {
            // Exit with a non-zero exit code
            eprintln!("Error running aderyn");
            eprintln!("{:?}", err);
            std::process::exit(1);
        });
    }

    if is_single_file {
        virtual_foundry::delete_safe_space(&safe_space);
>>>>>>> 879c5231
    }
}

fn detect_framework(path: PathBuf) -> Option<Framework> {
    // Canonicalize the path
    let canonical_path = path.canonicalize().expect("Failed to canonicalize path");

    // Check if the directory exists
    if !canonical_path.is_dir() {
        return None;
    }

    // Read the contents of the directory
    let entries = read_dir(&canonical_path).expect("Failed to read directory");

    for entry in entries.flatten() {
        let filename = entry.file_name();
        match filename.to_str() {
            Some("foundry.toml") => return Some(Framework::Foundry),
            Some("hardhat.config.js") | Some("hardhat.config.ts") => {
                return Some(Framework::Hardhat)
            }
            _ => {}
        }
    }

    None
}<|MERGE_RESOLUTION|>--- conflicted
+++ resolved
@@ -1,23 +1,15 @@
 use crate::{process_foundry, process_hardhat, virtual_foundry};
 use aderyn_core::{
-<<<<<<< HEAD
-    context::loader::ContextLoader,
-    detect::detector::Detector,
-=======
->>>>>>> 879c5231
     fscloc,
     report::{json_printer::JsonPrinter, markdown_printer::MarkdownReportPrinter},
-    run_with_printer, run_with_printer_and_given_detectors,
+    run_with_printer,
 };
 use std::{fs::read_dir, path::PathBuf};
 
 pub struct Args {
     pub root: String,
     pub output: String,
-<<<<<<< HEAD
-=======
     pub scope: Option<Vec<String>>,
->>>>>>> 879c5231
     pub exclude: Option<Vec<String>>,
     pub no_snippets: bool,
 }
@@ -28,116 +20,18 @@
 }
 
 pub fn drive(args: Args) {
-    let output = args.output.clone();
-    let cx_wrapper = make_context_loader(&args);
-    let root_rel_path = PathBuf::from(&args.root);
-    let context_loader = &cx_wrapper.context_loader;
-
-    if args.output.ends_with(".json") {
-        // Load the context loader into the run function, which runs the detectors
-        run_with_printer(
-            context_loader,
-            output,
-            JsonPrinter,
-            root_rel_path,
-            args.no_snippets,
-        )
-        .unwrap_or_else(|err| {
-            // Exit with a non-zero exit code
-            eprintln!("Error running aderyn");
-            eprintln!("{:?}", err);
-            std::process::exit(1);
-        });
-    } else {
-        // Load the context loader into the run function, which runs the detectors
-        run_with_printer(
-            context_loader,
-            output,
-            MarkdownReportPrinter,
-            root_rel_path,
-            args.no_snippets,
-        )
-        .unwrap_or_else(|err| {
-            // Exit with a non-zero exit code
-            eprintln!("Error running aderyn");
-            eprintln!("{:?}", err);
-            std::process::exit(1);
-        });
-    }
-}
-
-pub fn drive_with(args: Args, detectors: Vec<Box<dyn Detector>>) {
-    let output = args.output.clone();
-    let cx_wrapper = make_context_loader(&args);
-    let root_rel_path = PathBuf::from(&args.root);
-    let context_loader = &cx_wrapper.context_loader;
-
-    if args.output.ends_with(".json") {
-        // Load the context loader into the run function, which runs the detectors
-        run_with_printer_and_given_detectors(
-            context_loader,
-            output,
-            JsonPrinter,
-            root_rel_path,
-            args.no_snippets,
-            detectors,
-        )
-        .unwrap_or_else(|err| {
-            // Exit with a non-zero exit code
-            eprintln!("Error running aderyn");
-            eprintln!("{:?}", err);
-            std::process::exit(1);
-        });
-    } else {
-        // Load the context loader into the run function, which runs the detectors
-        run_with_printer_and_given_detectors(
-            context_loader,
-            output,
-            MarkdownReportPrinter,
-            root_rel_path,
-            args.no_snippets,
-            detectors,
-        )
-        .unwrap_or_else(|err| {
-            // Exit with a non-zero exit code
-            eprintln!("Error running aderyn");
-            eprintln!("{:?}", err);
-            std::process::exit(1);
-        });
-    }
-}
-
-pub struct ContextLoaderWrapper {
-    pub context_loader: ContextLoader,
-    is_single_file: bool,
-    safe_space: PathBuf,
-}
-
-// when the variable goes out of scope, workspace will be deleted !
-impl Drop for ContextLoaderWrapper {
-    fn drop(&mut self) {
-        if self.is_single_file {
-            virtual_foundry::delete_safe_space(&self.safe_space);
-        }
-    }
-}
-
-fn make_context_loader(args: &Args) -> ContextLoaderWrapper {
     if !args.output.ends_with(".json") && !args.output.ends_with(".md") {
         eprintln!("Warning: output file lacks the \".md\" or \".json\" extension in its filename.");
     }
 
+    let root_rel_path = PathBuf::from(&args.root);
     let is_single_file = args.root.ends_with(".sol") && PathBuf::from(&args.root).is_file();
     let mut safe_space = PathBuf::new();
 
     let (src_path, mut context_loader) = {
         if is_single_file {
             safe_space = virtual_foundry::build_isolated_workspace_for_file(&args.root);
-<<<<<<< HEAD
-            process_foundry::with_project_root_at(&safe_space, &args.exclude)
-=======
             process_foundry::with_project_root_at(&safe_space, &args.scope, &args.exclude)
->>>>>>> 879c5231
         } else {
             println!("Detecting framework...");
             let root_path = PathBuf::from(&args.root);
@@ -151,17 +45,10 @@
             // TODO: move much of this gutsy stuff into the foundry / hardhat modules.
             match framework {
                 Framework::Foundry => {
-<<<<<<< HEAD
-                    process_foundry::with_project_root_at(&root_path, &args.exclude)
-                }
-                Framework::Hardhat => {
-                    process_hardhat::with_project_root_at(&root_path, &args.exclude)
-=======
                     process_foundry::with_project_root_at(&root_path, &args.scope, &args.exclude)
                 }
                 Framework::Hardhat => {
                     process_hardhat::with_project_root_at(&root_path, &args.scope, &args.exclude)
->>>>>>> 879c5231
                 }
             }
         }
@@ -175,12 +62,6 @@
     let stats = stats.lock().unwrap().to_owned();
     context_loader.set_sloc_stats(stats);
 
-<<<<<<< HEAD
-    ContextLoaderWrapper {
-        context_loader,
-        is_single_file,
-        safe_space,
-=======
     if args.output.ends_with(".json") {
         // Load the context loader into the run function, which runs the detectors
         run_with_printer(
@@ -215,7 +96,6 @@
 
     if is_single_file {
         virtual_foundry::delete_safe_space(&safe_space);
->>>>>>> 879c5231
     }
 }
 
