use crate::{process_foundry, process_hardhat, virtual_foundry};
use aderyn_core::{
<<<<<<< HEAD
=======
    context::browser::ContextBrowser,
>>>>>>> 8d1b362c
    fscloc,
    report::{json_printer::JsonPrinter, markdown_printer::MarkdownReportPrinter},
    run_with_printer,
};
use std::{fs::read_dir, path::PathBuf};

pub struct Args {
    pub root: String,
    pub output: String,
}

enum Framework {
    Foundry,
    Hardhat,
}

pub fn drive(args: Args) {
    if !args.output.ends_with(".json") && !args.output.ends_with(".md") {
        eprintln!("Warning: output file lacks the \".md\" or \".json\" extension in its filename.");
    }

    let root_rel_path = PathBuf::from(&args.root);
    let is_single_file = args.root.ends_with(".sol") && PathBuf::from(&args.root).is_file();
    let mut safe_space = PathBuf::new();

    let (src_path, mut context_loader) = {
        if is_single_file {
            safe_space = virtual_foundry::build_isolated_workspace_for_file(&args.root);
            process_foundry::with_project_root_at(&safe_space)
        } else {
            println!("Detecting framework...");
            let root_path = PathBuf::from(&args.root);
            let framework = detect_framework(root_path.clone()).unwrap_or_else(|| {
                // Exit with a non-zero exit code
                eprintln!("Error detecting framework");
                std::process::exit(1);
            });

            // This whole block loads the solidity files and ASTs into the context loader
            // TODO: move much of this gutsy stuff into the foundry / hardhat modules.
            match framework {
                Framework::Foundry => process_foundry::with_project_root_at(&root_path),
                Framework::Hardhat => process_hardhat::with_project_root_at(&root_path),
            }
        }
    };

    // Using the source path, calculate the sloc
    let stats = fscloc::engine::count_lines_of_code(&PathBuf::from(src_path));
    let stats = stats.lock().unwrap().to_owned();
    context_loader.set_sloc_stats(stats);
<<<<<<< HEAD
=======

    let mut context_browser = ContextBrowser::default_from(&context_loader);
    context_browser.build_parallel();
>>>>>>> 8d1b362c

    if args.output.ends_with(".json") {
        // Load the context loader into the run function, which runs the detectors
        run_with_printer(
            &context_loader,
            args.output,
            JsonPrinter,
            root_rel_path,
            context_browser,
        )
        .unwrap_or_else(|err| {
            // Exit with a non-zero exit code
            eprintln!("Error running aderyn");
            eprintln!("{:?}", err);
            std::process::exit(1);
        });
    } else {
        // Load the context loader into the run function, which runs the detectors
        run_with_printer(
            &context_loader,
            args.output,
            MarkdownReportPrinter,
            root_rel_path,
            context_browser,
        )
        .unwrap_or_else(|err| {
            // Exit with a non-zero exit code
            eprintln!("Error running aderyn");
            eprintln!("{:?}", err);
            std::process::exit(1);
        });
    }

    if is_single_file {
        virtual_foundry::delete_safe_space(&safe_space);
    }
}

fn detect_framework(path: PathBuf) -> Option<Framework> {
    // Canonicalize the path
    let canonical_path = path.canonicalize().expect("Failed to canonicalize path");

    // Check if the directory exists
    if !canonical_path.is_dir() {
        return None;
    }

    // Read the contents of the directory
    let entries = read_dir(&canonical_path).expect("Failed to read directory");

    for entry in entries.flatten() {
        let filename = entry.file_name();
        match filename.to_str() {
            Some("foundry.toml") => return Some(Framework::Foundry),
            Some("hardhat.config.js") | Some("hardhat.config.ts") => {
                return Some(Framework::Hardhat)
            }
            _ => {}
        }
    }

    None
}<|MERGE_RESOLUTION|>--- conflicted
+++ resolved
@@ -1,9 +1,6 @@
 use crate::{process_foundry, process_hardhat, virtual_foundry};
 use aderyn_core::{
-<<<<<<< HEAD
-=======
     context::browser::ContextBrowser,
->>>>>>> 8d1b362c
     fscloc,
     report::{json_printer::JsonPrinter, markdown_printer::MarkdownReportPrinter},
     run_with_printer,
@@ -55,12 +52,9 @@
     let stats = fscloc::engine::count_lines_of_code(&PathBuf::from(src_path));
     let stats = stats.lock().unwrap().to_owned();
     context_loader.set_sloc_stats(stats);
-<<<<<<< HEAD
-=======
 
     let mut context_browser = ContextBrowser::default_from(&context_loader);
     context_browser.build_parallel();
->>>>>>> 8d1b362c
 
     if args.output.ends_with(".json") {
         // Load the context loader into the run function, which runs the detectors
