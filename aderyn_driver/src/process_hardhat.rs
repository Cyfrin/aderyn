--- conflicted
+++ resolved
@@ -9,10 +9,7 @@
 
 pub fn with_project_root_at(
     root_path: &PathBuf,
-<<<<<<< HEAD
-=======
     scope: &Option<Vec<String>>,
->>>>>>> 879c5231
     exclude: &Option<Vec<String>>,
 ) -> (String, ContextLoader) {
     let mut context_loader = ContextLoader::default();
@@ -31,8 +28,6 @@
         .output
         .into_iter()
         .filter(|(_, contract_source)| {
-<<<<<<< HEAD
-=======
             if let Some(scopes) = scope {
                 scopes.iter().any(|sc| {
                     contract_source
@@ -46,7 +41,6 @@
             }
         })
         .filter(|(_, contract_source)| {
->>>>>>> 879c5231
             if let Some(excludes) = &exclude {
                 !excludes.iter().any(|ex| {
                     contract_source
@@ -94,8 +88,6 @@
     use std::path::PathBuf;
 
     #[test]
-<<<<<<< HEAD
-=======
     fn test_process_hardhat() {
         let root_path = PathBuf::from("../tests/hardhat-js-playground");
         let (_, context_loader) = super::with_project_root_at(&root_path, &None, &None);
@@ -117,24 +109,17 @@
     }
 
     #[test]
->>>>>>> 879c5231
     fn test_process_hardhat_exclude() {
         let root_path = PathBuf::from("../tests/hardhat-js-playground");
         let exclude: Option<Vec<String>> = Some(vec!["Counter.sol".to_string()]);
 
-<<<<<<< HEAD
-        let (_, context_loader) = super::with_project_root_at(&root_path, &exclude);
-=======
         let (_, context_loader) = super::with_project_root_at(&root_path, &None, &exclude);
->>>>>>> 879c5231
         let contains_string = context_loader
             .src_filepaths
             .iter()
             .any(|fp| fp.contains("Counter.sol"));
         assert!(!contains_string);
     }
-<<<<<<< HEAD
-=======
 
     #[test]
     fn test_process_hardhat_scope_and_exclude() {
@@ -179,5 +164,4 @@
 
         assert!(has_extended_inheritance && has_inheritance_base && !has_icontract_inheritance);
     }
->>>>>>> 879c5231
 }