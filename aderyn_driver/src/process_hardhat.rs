--- conflicted
+++ resolved
@@ -65,11 +65,7 @@
             eprintln!("{:?}", err);
         });
     }
-<<<<<<< HEAD
-    context_loader.src_filepaths = hardhat_output.output.keys().cloned().collect();
-=======
     context_loader.src_filepaths = filtered_output.keys().cloned().collect();
->>>>>>> 97acbd28
     (src_path, context_loader)
 }
 
