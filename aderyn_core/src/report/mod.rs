--- conflicted
+++ resolved
@@ -108,13 +108,8 @@
 impl ContextLoader {
     pub fn files_summary(&self) -> FilesSummary {
         FilesSummary {
-<<<<<<< HEAD
-            total_source_units: self.source_units.len(),
+            total_source_units: self.src_filepaths.len(),
             total_sloc: self.sloc_stats.iter().fold(0, |acc, x| acc + *x.1),
-=======
-            total_source_units: self.src_filepaths.len(),
-            total_sloc: self.sloc_stats.code,
->>>>>>> 0d467432
         }
     }
 
@@ -129,28 +124,16 @@
         let mut seen_paths = HashSet::new();
         let files_details = source_units
             .iter()
-<<<<<<< HEAD
-            .map(|source_unit| {
-                let filepath = source_unit.absolute_path.as_ref().unwrap();
-                let report = sloc_stats.iter().find(|r| r.0.contains(filepath)).unwrap();
-                FilesDetail {
-                    file_path: filepath.to_owned(),
-                    n_sloc: *report.1,
-=======
             .filter_map(|source_unit| {
                 let filepath = source_unit.absolute_path.as_ref()?;
                 if seen_paths.insert(filepath.clone()) {
-                    let report = sloc_stats
-                        .reports
-                        .iter()
-                        .find(|r| r.name.to_str().map_or(false, |s| s.contains(filepath)))?;
+                    let report = sloc_stats.iter().find(|r| r.0.contains(filepath))?;
                     Some(FilesDetail {
                         file_path: filepath.to_owned(),
-                        n_sloc: report.stats.code,
+                        n_sloc: *report.1,
                     })
                 } else {
                     None
->>>>>>> 0d467432
                 }
             })
             .collect::<Vec<_>>();
