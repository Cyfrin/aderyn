--- conflicted
+++ resolved
@@ -1,7 +1,4 @@
-use std::{
-    io::{Result, Write},
-    path::PathBuf,
-};
+use std::io::{Result, Write};
 
 use crate::context::loader::ContextLoader;
 use serde::Serialize;
@@ -42,12 +39,7 @@
         &self,
         writer: W,
         report: &Report,
-<<<<<<< HEAD
-        _: &ContextLoader,
-        _: PathBuf,
-=======
         loader: &ContextLoader,
->>>>>>> b59b47b8
     ) -> Result<()> {
         let content = JsonContent {
             files_summary: loader.files_summary(),
