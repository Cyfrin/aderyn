--- conflicted
+++ resolved
@@ -4,21 +4,17 @@
 
 use crate::{
     audit::{
-        calls_and_delegate_calls::CallsAndDelegateCallsDetector,
+        attack_surface::AttackSurfaceDetector,
         public_functions_no_sender_checks::PublicFunctionsNoSenderChecks,
     },
     context::workspace_context::WorkspaceContext,
 };
 
 pub fn get_auditor_detectors() -> Vec<Box<dyn AuditorDetector>> {
-<<<<<<< HEAD
     vec![
-        Box::<CallsAndDelegateCallsDetector>::default(),
+        Box::<AttackSurfaceDetector>::default(),
         Box::<PublicFunctionsNoSenderChecks>::default(),
     ]
-=======
-    vec![Box::<AttackSurfaceDetector>::default()]
->>>>>>> cd3bfcdd
 }
 
 pub trait AuditorDetector: Send + Sync + 'static {
