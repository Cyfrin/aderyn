--- conflicted
+++ resolved
@@ -15,15 +15,11 @@
 
     fn title(&self) -> String;
 
+    fn skeletal_clone(&self) -> Box<dyn AuditorDetector>;
+
     fn table_titles(&self) -> Row;
 
-<<<<<<< HEAD
-    fn instances(&self) -> Vec<AuditorInstance>;
-
-    fn skeletal_clone(&self) -> Box<dyn AuditorDetector>;
-=======
     fn table_rows(&self) -> Vec<Row>;
->>>>>>> cd3bfcdd
 }
 
 pub trait AuditorPrinter {
