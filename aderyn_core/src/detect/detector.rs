use incorrect_erc20_interface::IncorrectERC20InterfaceDetector;
use serde::{Deserialize, Serialize};
use strum::{Display, EnumCount, EnumIter, EnumString};

use crate::{
    ast::NodeID,
    context::workspace_context::WorkspaceContext,
    detect::{high::*, low::*},
};

use std::{
    collections::BTreeMap,
    error::Error,
    fmt::{self, Display},
    str::FromStr,
};

pub fn get_all_issue_detectors() -> Vec<Box<dyn IssueDetector>> {
    vec![
        Box::<DelegateCallInLoopDetector>::default(),
        Box::<CentralizationRiskDetector>::default(),
        Box::<SolmateSafeTransferLibDetector>::default(),
        Box::<AvoidAbiEncodePackedDetector>::default(),
        Box::<EcrecoverDetector>::default(),
        Box::<DeprecatedOZFunctionsDetector>::default(),
        Box::<UnsafeERC20FunctionsDetector>::default(),
        Box::<UnspecificSolidityPragmaDetector>::default(),
        Box::<ZeroAddressCheckDetector>::default(),
        Box::<UselessPublicFunctionDetector>::default(),
        Box::<ConstantsInsteadOfLiteralsDetector>::default(),
        Box::<UnindexedEventsDetector>::default(),
        Box::<RequireWithStringDetector>::default(),
        Box::<NonReentrantBeforeOthersDetector>::default(),
        Box::<BlockTimestampDeadlineDetector>::default(),
        Box::<UnsafeERC721MintDetector>::default(),
        Box::<PushZeroOpcodeDetector>::default(),
        Box::<ArbitraryTransferFromDetector>::default(),
        Box::<UselessModifierDetector>::default(),
        Box::<EmptyBlockDetector>::default(),
        Box::<LargeLiteralValueDetector>::default(),
        Box::<UselessInternalFunctionDetector>::default(),
        Box::<ContractsWithTodosDetector>::default(),
        Box::<InconsistentTypeNamesDetector>::default(),
        Box::<UnprotectedInitializerDetector>::default(),
        Box::<UselessErrorDetector>::default(),
        Box::<RevertsAndRequiresInLoopsDetector>::default(),
        Box::<DivisionBeforeMultiplicationDetector>::default(),
        Box::<UnsafeCastingDetector>::default(),
        Box::<EnumerableLoopRemovalDetector>::default(),
        Box::<ExperimentalEncoderDetector>::default(),
        Box::<IncorrectShiftOrderDetector>::default(),
        Box::<StorageArrayEditWithMemoryDetector>::default(),
        Box::<MultipleConstructorsDetector>::default(),
        Box::<ReusedContractNameDetector>::default(),
        Box::<NestedStructInMappingDetector>::default(),
        Box::<SelfdestructIdentifierDetector>::default(),
        Box::<DynamicArrayLengthAssignmentDetector>::default(),
        Box::<UninitializedStateVariableDetector>::default(),
        Box::<IncorrectUseOfCaretOperatorDetector>::default(),
        Box::<YulReturnDetector>::default(),
        Box::<StateVariableShadowingDetector>::default(),
        Box::<UncheckedSendDetector>::default(),
        Box::<MisusedBooleanDetector>::default(),
        Box::<SendEtherNoChecksDetector>::default(),
        Box::<DelegateCallOnUncheckedAddressDetector>::default(),
        Box::<TautologicalCompareDetector>::default(),
        Box::<RTLODetector>::default(),
        Box::<UncheckedReturnDetector>::default(),
        Box::<DangerousUnaryOperatorDetector>::default(),
        Box::<TautologyOrContraditionDetector>::default(),
        Box::<DangerousStrictEqualityOnBalanceDetector>::default(),
        Box::<StorageSignedIntegerArrayDetector>::default(),
        Box::<RedundantStatementsDetector>::default(),
        Box::<PublicVariableReadInExternalContextDetector>::default(),
        Box::<WeakRandomnessDetector>::default(),
        Box::<PreDeclaredLocalVariableUsageDetector>::default(),
        Box::<DeletionNestedMappingDetector>::default(),
        Box::<UnusedStateVariablesDetector>::default(),
        Box::<ConstantFunctionContainsAssemblyDetector>::default(),
        Box::<BooleanEqualityDetector>::default(),
        Box::<TxOriginUsedForAuthDetector>::default(),
        Box::<MsgValueUsedInLoopDetector>::default(),
        Box::<ContractLocksEtherDetector>::default(),
<<<<<<< HEAD
        Box::<IncorrectERC721InterfaceDetector>::default(),
=======
        Box::<IncorrectERC20InterfaceDetector>::default(),
        Box::<ReturnBombDetector>::default(),
        Box::<OutOfOrderRetryableDetector>::default(),
        Box::<FunctionInitializingStateDetector>::default(),
>>>>>>> 71b69f6c
    ]
}

pub fn get_all_detectors_names() -> Vec<String> {
    get_all_issue_detectors().iter().map(|d| d.name()).collect()
}

// Note to maintainers: DO NOT CHANGE THE ORDER OF THESE DERIVE ATTRIBUTES
#[derive(Debug, PartialEq, EnumString, Display)]
#[strum(serialize_all = "kebab-case")]
pub(crate) enum IssueDetectorNamePool {
<<<<<<< HEAD
    IncorrectERC721Interface,
=======
    FunctionInitializingState,
>>>>>>> 71b69f6c
    DelegateCallInLoop,
    CentralizationRisk,
    SolmateSafeTransferLib,
    AvoidAbiEncodePacked,
    Ecrecover,
    DeprecatedOzFunctions,
    UnsafeERC20Functions,
    UnspecificSolidityPragma,
    ZeroAddressCheck,
    UselessPublicFunction,
    ConstantsInsteadOfLiterals,
    UnindexedEvents,
    RequireWithString,
    NonReentrantBeforeOthers,
    BlockTimestampDeadline,
    UnsafeOzERC721Mint,
    PushZeroOpcode,
    ArbitraryTransferFrom,
    UselessModifier,
    UselessError,
    LargeNumericLiteral,
    UselessInternalFunction,
    EmptyBlock,
    ContractWithTodos,
    InconsistentTypeNames,
    UnprotectedInitializer,
    RevertsAndRequiresInLoops,
    DivisionBeforeMultiplication,
    UnsafeCastingDetector,
    EnumerableLoopRemoval,
    ExperimentalEncoder,
    IncorrectShiftOrder,
    StorageArrayEditWithMemory,
    MultipleConstructors,
    ReusedContractName,
    NestedStructInMapping,
    SelfdestructIdentifier,
    DynamicArrayLengthAssignment,
    UninitializedStateVariable,
    IncorrectCaretOperator,
    YulReturn,
    StateVariableShadowing,
    UncheckedSend,
    MisusedBoolean,
    SendEtherNoChecks,
    DelegateCallUncheckedAddress,
    TautologicalCompare,
    #[allow(clippy::upper_case_acronyms)]
    RTLO,
    UncheckedReturn,
    DangerousUnaryOperator,
    TautologyOrContradiction,
    DangerousStrictEquailtyOnContractBalance,
    SignedStorageArray,
    RedundantStatements,
    PublicVariableReadInExternalContext,
    WeakRandomness,
    PreDeclaredLocalVariableUsage,
    DeleteNestedMapping,
    UnusedStateVariable,
    ConstantFunctionsAssembly,
    BooleanEquality,
    TxOriginUsedForAuth,
    MsgValueInLoop,
    ContractLocksEther,
    IncorrectERC20Interface,
    ReturnBomb,
    OutOfOrderRetryable,
    // NOTE: `Undecided` will be the default name (for new bots).
    // If it's accepted, a new variant will be added to this enum before normalizing it in aderyn
    Undecided,
}

pub fn request_issue_detector_by_name(detector_name: &str) -> Option<Box<dyn IssueDetector>> {
    // Expects a valid detector_name
    let detector_name = IssueDetectorNamePool::from_str(detector_name).ok()?;
    match detector_name {
<<<<<<< HEAD
        IssueDetectorNamePool::IncorrectERC721Interface => {
            Some(Box::<IncorrectERC721InterfaceDetector>::default())
=======
        IssueDetectorNamePool::OutOfOrderRetryable => {
            Some(Box::<OutOfOrderRetryableDetector>::default())
        }
        IssueDetectorNamePool::FunctionInitializingState => {
            Some(Box::<FunctionInitializingStateDetector>::default())
        }
        IssueDetectorNamePool::IncorrectERC20Interface => {
            Some(Box::<IncorrectERC20InterfaceDetector>::default())
        }
        IssueDetectorNamePool::ReturnBomb => Some(Box::<ReturnBombDetector>::default()),
        IssueDetectorNamePool::UnusedStateVariable => {
            Some(Box::<UnusedStateVariablesDetector>::default())
>>>>>>> 71b69f6c
        }
        IssueDetectorNamePool::DelegateCallInLoop => {
            Some(Box::<DelegateCallInLoopDetector>::default())
        }
        IssueDetectorNamePool::CentralizationRisk => {
            Some(Box::<CentralizationRiskDetector>::default())
        }
        IssueDetectorNamePool::SolmateSafeTransferLib => {
            Some(Box::<SolmateSafeTransferLibDetector>::default())
        }
        IssueDetectorNamePool::AvoidAbiEncodePacked => {
            Some(Box::<AvoidAbiEncodePackedDetector>::default())
        }
        IssueDetectorNamePool::Ecrecover => Some(Box::<EcrecoverDetector>::default()),
        IssueDetectorNamePool::DeprecatedOzFunctions => {
            Some(Box::<DeprecatedOZFunctionsDetector>::default())
        }
        IssueDetectorNamePool::UnsafeERC20Functions => {
            Some(Box::<UnsafeERC20FunctionsDetector>::default())
        }
        IssueDetectorNamePool::UnspecificSolidityPragma => {
            Some(Box::<UnspecificSolidityPragmaDetector>::default())
        }
        IssueDetectorNamePool::ZeroAddressCheck => Some(Box::<ZeroAddressCheckDetector>::default()),
        IssueDetectorNamePool::UselessPublicFunction => {
            Some(Box::<UselessPublicFunctionDetector>::default())
        }
        IssueDetectorNamePool::ConstantsInsteadOfLiterals => {
            Some(Box::<ConstantsInsteadOfLiteralsDetector>::default())
        }
        IssueDetectorNamePool::UnindexedEvents => Some(Box::<UnindexedEventsDetector>::default()),
        IssueDetectorNamePool::RequireWithString => {
            Some(Box::<RequireWithStringDetector>::default())
        }
        IssueDetectorNamePool::NonReentrantBeforeOthers => {
            Some(Box::<NonReentrantBeforeOthersDetector>::default())
        }
        IssueDetectorNamePool::BlockTimestampDeadline => {
            Some(Box::<BlockTimestampDeadlineDetector>::default())
        }
        IssueDetectorNamePool::UnsafeOzERC721Mint => {
            Some(Box::<UnsafeERC721MintDetector>::default())
        }
        IssueDetectorNamePool::PushZeroOpcode => Some(Box::<PushZeroOpcodeDetector>::default()),
        IssueDetectorNamePool::ArbitraryTransferFrom => {
            Some(Box::<ArbitraryTransferFromDetector>::default())
        }
        IssueDetectorNamePool::UselessModifier => Some(Box::<UselessModifierDetector>::default()),
        IssueDetectorNamePool::LargeNumericLiteral => {
            Some(Box::<LargeLiteralValueDetector>::default())
        }
        IssueDetectorNamePool::UselessInternalFunction => {
            Some(Box::<UselessInternalFunctionDetector>::default())
        }
        IssueDetectorNamePool::EmptyBlock => Some(Box::<EmptyBlockDetector>::default()),
        IssueDetectorNamePool::ContractWithTodos => {
            Some(Box::<ContractsWithTodosDetector>::default())
        }
        IssueDetectorNamePool::InconsistentTypeNames => {
            Some(Box::<InconsistentTypeNamesDetector>::default())
        }
        IssueDetectorNamePool::UnprotectedInitializer => {
            Some(Box::<UnprotectedInitializerDetector>::default())
        }
        IssueDetectorNamePool::RevertsAndRequiresInLoops => {
            Some(Box::<RevertsAndRequiresInLoopsDetector>::default())
        }
        IssueDetectorNamePool::UselessError => Some(Box::<UselessErrorDetector>::default()),
        IssueDetectorNamePool::DivisionBeforeMultiplication => {
            Some(Box::<DivisionBeforeMultiplicationDetector>::default())
        }
        IssueDetectorNamePool::UnsafeCastingDetector => {
            Some(Box::<UnsafeCastingDetector>::default())
        }
        IssueDetectorNamePool::EnumerableLoopRemoval => {
            Some(Box::<EnumerableLoopRemovalDetector>::default())
        }
        IssueDetectorNamePool::ExperimentalEncoder => {
            Some(Box::<ExperimentalEncoderDetector>::default())
        }
        IssueDetectorNamePool::IncorrectShiftOrder => {
            Some(Box::<IncorrectShiftOrderDetector>::default())
        }
        IssueDetectorNamePool::StorageArrayEditWithMemory => {
            Some(Box::<StorageArrayEditWithMemoryDetector>::default())
        }
        IssueDetectorNamePool::MultipleConstructors => {
            Some(Box::<MultipleConstructorsDetector>::default())
        }
        IssueDetectorNamePool::ReusedContractName => {
            Some(Box::<ReusedContractNameDetector>::default())
        }
        IssueDetectorNamePool::NestedStructInMapping => {
            Some(Box::<NestedStructInMappingDetector>::default())
        }
        IssueDetectorNamePool::SelfdestructIdentifier => {
            Some(Box::<SelfdestructIdentifierDetector>::default())
        }
        IssueDetectorNamePool::DynamicArrayLengthAssignment => {
            Some(Box::<DynamicArrayLengthAssignmentDetector>::default())
        }

        IssueDetectorNamePool::UninitializedStateVariable => {
            Some(Box::<UninitializedStateVariableDetector>::default())
        }
        IssueDetectorNamePool::IncorrectCaretOperator => {
            Some(Box::<IncorrectUseOfCaretOperatorDetector>::default())
        }
        IssueDetectorNamePool::YulReturn => Some(Box::<YulReturnDetector>::default()),
        IssueDetectorNamePool::StateVariableShadowing => {
            Some(Box::<StateVariableShadowingDetector>::default())
        }
        IssueDetectorNamePool::UncheckedSend => Some(Box::<UncheckedSendDetector>::default()),
        IssueDetectorNamePool::MisusedBoolean => Some(Box::<MisusedBooleanDetector>::default()),
        IssueDetectorNamePool::SendEtherNoChecks => {
            Some(Box::<SendEtherNoChecksDetector>::default())
        }
        IssueDetectorNamePool::DelegateCallUncheckedAddress => {
            Some(Box::<DelegateCallOnUncheckedAddressDetector>::default())
        }
        IssueDetectorNamePool::TautologicalCompare => {
            Some(Box::<TautologicalCompareDetector>::default())
        }
        IssueDetectorNamePool::RTLO => Some(Box::<RTLODetector>::default()),
        IssueDetectorNamePool::UncheckedReturn => Some(Box::<UncheckedReturnDetector>::default()),
        IssueDetectorNamePool::DangerousUnaryOperator => {
            Some(Box::<DangerousUnaryOperatorDetector>::default())
        }
        IssueDetectorNamePool::TautologyOrContradiction => {
            Some(Box::<TautologyOrContraditionDetector>::default())
        }
        IssueDetectorNamePool::DangerousStrictEquailtyOnContractBalance => {
            Some(Box::<DangerousStrictEqualityOnBalanceDetector>::default())
        }
        IssueDetectorNamePool::SignedStorageArray => {
            Some(Box::<StorageSignedIntegerArrayDetector>::default())
        }
        IssueDetectorNamePool::RedundantStatements => {
            Some(Box::<RedundantStatementsDetector>::default())
        }
        IssueDetectorNamePool::PublicVariableReadInExternalContext => {
            Some(Box::<PublicVariableReadInExternalContextDetector>::default())
        }
        IssueDetectorNamePool::WeakRandomness => Some(Box::<WeakRandomnessDetector>::default()),
        IssueDetectorNamePool::PreDeclaredLocalVariableUsage => {
            Some(Box::<PreDeclaredLocalVariableUsageDetector>::default())
        }
        IssueDetectorNamePool::DeleteNestedMapping => {
            Some(Box::<DeletionNestedMappingDetector>::default())
        }
        IssueDetectorNamePool::ConstantFunctionsAssembly => {
            Some(Box::<ConstantFunctionContainsAssemblyDetector>::default())
        }
        IssueDetectorNamePool::BooleanEquality => Some(Box::<BooleanEqualityDetector>::default()),
        IssueDetectorNamePool::TxOriginUsedForAuth => {
            Some(Box::<TxOriginUsedForAuthDetector>::default())
        }
        IssueDetectorNamePool::MsgValueInLoop => Some(Box::<MsgValueUsedInLoopDetector>::default()),
        IssueDetectorNamePool::ContractLocksEther => {
            Some(Box::<ContractLocksEtherDetector>::default())
        }
        IssueDetectorNamePool::Undecided => None,
    }
}

pub fn get_issue_detector_by_name(detector_name: &str) -> Box<dyn IssueDetector> {
    request_issue_detector_by_name(detector_name).unwrap()
}

#[derive(Debug, PartialEq, Serialize, Deserialize, EnumCount, Clone, EnumIter)]
pub enum IssueSeverity {
    Low,
    High,
}

impl Display for IssueSeverity {
    fn fmt(&self, f: &mut fmt::Formatter<'_>) -> fmt::Result {
        let issue_description = match self {
            IssueSeverity::Low => "Low",
            IssueSeverity::High => "High",
        };
        write!(f, "{}", issue_description).unwrap();
        Ok(())
    }
}

impl dyn IssueDetector {
    pub fn skeletal_clone(&self) -> Box<dyn IssueDetector> {
        request_issue_detector_by_name(self.name().as_str()).unwrap()
    }
}

pub trait IssueDetector: Send + Sync + 'static {
    fn detect(&mut self, _context: &WorkspaceContext) -> Result<bool, Box<dyn Error>> {
        Ok(true)
    }

    fn severity(&self) -> IssueSeverity {
        IssueSeverity::High
    }

    fn title(&self) -> String {
        String::from("Title")
    }

    fn description(&self) -> String {
        String::from("Description")
    }

    fn name(&self) -> String {
        format!("{}", IssueDetectorNamePool::Undecided)
    }

    // Keys are source file name, line number and source location
    // Value is ASTNode NodeID
    fn instances(&self) -> BTreeMap<(String, usize, String), NodeID> {
        BTreeMap::new()
    }
}<|MERGE_RESOLUTION|>--- conflicted
+++ resolved
@@ -81,14 +81,11 @@
         Box::<TxOriginUsedForAuthDetector>::default(),
         Box::<MsgValueUsedInLoopDetector>::default(),
         Box::<ContractLocksEtherDetector>::default(),
-<<<<<<< HEAD
         Box::<IncorrectERC721InterfaceDetector>::default(),
-=======
         Box::<IncorrectERC20InterfaceDetector>::default(),
         Box::<ReturnBombDetector>::default(),
         Box::<OutOfOrderRetryableDetector>::default(),
         Box::<FunctionInitializingStateDetector>::default(),
->>>>>>> 71b69f6c
     ]
 }
 
@@ -100,11 +97,8 @@
 #[derive(Debug, PartialEq, EnumString, Display)]
 #[strum(serialize_all = "kebab-case")]
 pub(crate) enum IssueDetectorNamePool {
-<<<<<<< HEAD
     IncorrectERC721Interface,
-=======
     FunctionInitializingState,
->>>>>>> 71b69f6c
     DelegateCallInLoop,
     CentralizationRisk,
     SolmateSafeTransferLib,
@@ -182,10 +176,9 @@
     // Expects a valid detector_name
     let detector_name = IssueDetectorNamePool::from_str(detector_name).ok()?;
     match detector_name {
-<<<<<<< HEAD
         IssueDetectorNamePool::IncorrectERC721Interface => {
             Some(Box::<IncorrectERC721InterfaceDetector>::default())
-=======
+        }
         IssueDetectorNamePool::OutOfOrderRetryable => {
             Some(Box::<OutOfOrderRetryableDetector>::default())
         }
@@ -198,7 +191,6 @@
         IssueDetectorNamePool::ReturnBomb => Some(Box::<ReturnBombDetector>::default()),
         IssueDetectorNamePool::UnusedStateVariable => {
             Some(Box::<UnusedStateVariablesDetector>::default())
->>>>>>> 71b69f6c
         }
         IssueDetectorNamePool::DelegateCallInLoop => {
             Some(Box::<DelegateCallInLoopDetector>::default())
