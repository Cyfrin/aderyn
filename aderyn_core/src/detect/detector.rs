--- conflicted
+++ resolved
@@ -86,14 +86,11 @@
         Box::<ReturnBombDetector>::default(),
         Box::<OutOfOrderRetryableDetector>::default(),
         Box::<FunctionInitializingStateDetector>::default(),
-<<<<<<< HEAD
         Box::<DeadCodeDetector>::default(),
-=======
         Box::<CacheArrayLengthDetector>::default(),
         Box::<AssertStateChangeDetector>::default(),
         Box::<CostlyOperationsInsideLoopsDetector>::default(),
         Box::<ConstantFunctionChangingStateDetector>::default(),
->>>>>>> 10d5bb74
         Box::<BuiltinSymbolShadowDetector>::default(),
         Box::<FunctionSelectorCollisionDetector>::default(),
     ]
@@ -107,15 +104,12 @@
 #[derive(Debug, PartialEq, EnumString, Display)]
 #[strum(serialize_all = "kebab-case")]
 pub(crate) enum IssueDetectorNamePool {
-<<<<<<< HEAD
     DeadCode,
-=======
     FunctionSelectorCollision,
     CacheArrayLength,
     AssertStateChange,
     CostlyOperationsInsideLoops,
     ConstantFunctionChangingState,
->>>>>>> 10d5bb74
     BuiltinSymbolShadow,
     IncorrectERC721Interface,
     FunctionInitializingState,
@@ -197,9 +191,7 @@
     // Expects a valid detector_name
     let detector_name = IssueDetectorNamePool::from_str(detector_name).ok()?;
     match detector_name {
-<<<<<<< HEAD
         IssueDetectorNamePool::DeadCode => Some(Box::<DeadCodeDetector>::default()),
-=======
         IssueDetectorNamePool::FunctionSelectorCollision => {
             Some(Box::<FunctionSelectorCollisionDetector>::default())
         }
@@ -213,7 +205,6 @@
         IssueDetectorNamePool::ConstantFunctionChangingState => {
             Some(Box::<ConstantFunctionChangingStateDetector>::default())
         }
->>>>>>> 10d5bb74
         IssueDetectorNamePool::BuiltinSymbolShadow => {
             Some(Box::<BuiltinSymbolShadowDetector>::default())
         }
