--- conflicted
+++ resolved
@@ -74,11 +74,8 @@
         Box::<WeakRandomnessDetector>::default(),
         Box::<PreDeclaredLocalVariableUsageDetector>::default(),
         Box::<DeletionNestedMappingDetector>::default(),
-<<<<<<< HEAD
         Box::<ConstantFunctionContainsAssemblyDetector>::default(),
-=======
         Box::<BooleanEqualityDetector>::default(),
->>>>>>> 155a9d6c
         Box::<TxOriginUsedForAuthDetector>::default(),
         Box::<MsgValueUsedInLoopDetector>::default(),
         Box::<ContractLocksEtherDetector>::default(),
@@ -152,11 +149,8 @@
     WeakRandomness,
     PreDeclaredLocalVariableUsage,
     DeleteNestedMapping,
-<<<<<<< HEAD
     ConstantFunctionsAssembly,
-=======
     BooleanEquality,
->>>>>>> 155a9d6c
     TxOriginUsedForAuth,
     MsgValueInLoop,
     ContractLocksEther,
@@ -318,13 +312,10 @@
         IssueDetectorNamePool::DeleteNestedMapping => {
             Some(Box::<DeletionNestedMappingDetector>::default())
         }
-<<<<<<< HEAD
         IssueDetectorNamePool::ConstantFunctionsAssembly => {
             Some(Box::<ConstantFunctionContainsAssemblyDetector>::default())
         }
-=======
         IssueDetectorNamePool::BooleanEquality => Some(Box::<BooleanEqualityDetector>::default()),
->>>>>>> 155a9d6c
         IssueDetectorNamePool::TxOriginUsedForAuth => {
             Some(Box::<TxOriginUsedForAuthDetector>::default())
         }
