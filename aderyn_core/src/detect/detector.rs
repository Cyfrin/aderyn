--- conflicted
+++ resolved
@@ -4,37 +4,7 @@
 use crate::{
     ast::NodeID,
     context::workspace_context::WorkspaceContext,
-<<<<<<< HEAD
-    detect::{
-        high::{
-            ArbitraryTransferFromDetector, AvoidAbiEncodePackedDetector,
-            BlockTimestampDeadlineDetector, DangerousUnaryOperatorDetector,
-            DelegateCallInLoopDetector, DynamicArrayLengthAssignmentDetector,
-            EnumerableLoopRemovalDetector, ExperimentalEncoderDetector,
-            IncorrectShiftOrderDetector, IncorrectUseOfCaretOperatorDetector,
-            MultipleConstructorsDetector, NestedStructInMappingDetector, RTLODetector,
-            ReusedContractNameDetector, SelfdestructIdentifierDetector,
-            StateVariableShadowingDetector, StorageArrayEditWithMemoryDetector,
-            TautologicalCompareDetector, TautologyOrContraditionDetector, UncheckedReturnDetector,
-            UninitializedStateVariableDetector, UnprotectedInitializerDetector,
-            UnsafeCastingDetector, YulReturnDetector,
-        },
-        low::{
-            CentralizationRiskDetector, ConstantsInsteadOfLiteralsDetector,
-            ContractsWithTodosDetector, DeprecatedOZFunctionsDetector,
-            DivisionBeforeMultiplicationDetector, EcrecoverDetector, EmptyBlockDetector,
-            InconsistentTypeNamesDetector, LargeLiteralValueDetector,
-            NonReentrantBeforeOthersDetector, PushZeroOpcodeDetector, RequireWithStringDetector,
-            RevertsAndRequiresInLoopsDetector, SolmateSafeTransferLibDetector,
-            UnindexedEventsDetector, UnsafeERC20FunctionsDetector, UnsafeERC721MintDetector,
-            UnspecificSolidityPragmaDetector, UselessErrorDetector,
-            UselessInternalFunctionDetector, UselessModifierDetector,
-            UselessPublicFunctionDetector, ZeroAddressCheckDetector,
-        },
-    },
-=======
     detect::{high::*, low::*},
->>>>>>> ee2f4640
 };
 
 use std::{
@@ -96,9 +66,7 @@
         Box::<RTLODetector>::default(),
         Box::<UncheckedReturnDetector>::default(),
         Box::<DangerousUnaryOperatorDetector>::default(),
-<<<<<<< HEAD
         Box::<TautologyOrContraditionDetector>::default(),
-=======
         Box::<DangerousStrictEqualityOnBalanceDetector>::default(),
         Box::<StorageSignedIntegerArrayDetector>::default(),
         Box::<RedundantStatementsDetector>::default(),
@@ -106,7 +74,6 @@
         Box::<WeakRandomnessDetector>::default(),
         Box::<PreDeclaredLocalVariableUsageDetector>::default(),
         Box::<DeletionNestedMappingDetector>::default(),
->>>>>>> ee2f4640
     ]
 }
 
@@ -169,9 +136,7 @@
     RTLO,
     UncheckedReturn,
     DangerousUnaryOperator,
-<<<<<<< HEAD
     TautologyOrContradiction,
-=======
     DangerousStrictEquailtyOnContractBalance,
     SignedStorageArray,
     RedundantStatements,
@@ -179,7 +144,6 @@
     WeakRandomness,
     PreDeclaredLocalVariableUsage,
     DeleteNestedMapping,
->>>>>>> ee2f4640
     // NOTE: `Undecided` will be the default name (for new bots).
     // If it's accepted, a new variant will be added to this enum before normalizing it in aderyn
     Undecided,
@@ -316,10 +280,9 @@
         IssueDetectorNamePool::DangerousUnaryOperator => {
             Some(Box::<DangerousUnaryOperatorDetector>::default())
         }
-<<<<<<< HEAD
         IssueDetectorNamePool::TautologyOrContradiction => {
             Some(Box::<TautologyOrContraditionDetector>::default())
-=======
+        }
         IssueDetectorNamePool::DangerousStrictEquailtyOnContractBalance => {
             Some(Box::<DangerousStrictEqualityOnBalanceDetector>::default())
         }
@@ -338,7 +301,6 @@
         }
         IssueDetectorNamePool::DeleteNestedMapping => {
             Some(Box::<DeletionNestedMappingDetector>::default())
->>>>>>> ee2f4640
         }
         IssueDetectorNamePool::Undecided => None,
     }
