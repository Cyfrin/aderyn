use costly_operations_inside_loops::CostlyOperationsInsideLoopsDetector;
use incorrect_erc20_interface::IncorrectERC20InterfaceDetector;
use serde::{Deserialize, Serialize};
use strum::{Display, EnumCount, EnumIter, EnumString};

use crate::{
    ast::NodeID,
    context::workspace_context::WorkspaceContext,
    detect::{high::*, low::*},
};

use std::{
    collections::BTreeMap,
    error::Error,
    fmt::{self, Display},
    str::FromStr,
};

pub fn get_all_issue_detectors() -> Vec<Box<dyn IssueDetector>> {
    vec![
        Box::<DelegateCallInLoopDetector>::default(),
        Box::<CentralizationRiskDetector>::default(),
        Box::<SolmateSafeTransferLibDetector>::default(),
        Box::<AvoidAbiEncodePackedDetector>::default(),
        Box::<EcrecoverDetector>::default(),
        Box::<DeprecatedOZFunctionsDetector>::default(),
        Box::<UnsafeERC20FunctionsDetector>::default(),
        Box::<UnspecificSolidityPragmaDetector>::default(),
        Box::<ZeroAddressCheckDetector>::default(),
        Box::<UselessPublicFunctionDetector>::default(),
        Box::<ConstantsInsteadOfLiteralsDetector>::default(),
        Box::<UnindexedEventsDetector>::default(),
        Box::<RequireWithStringDetector>::default(),
        Box::<NonReentrantBeforeOthersDetector>::default(),
        Box::<BlockTimestampDeadlineDetector>::default(),
        Box::<UnsafeERC721MintDetector>::default(),
        Box::<PushZeroOpcodeDetector>::default(),
        Box::<ArbitraryTransferFromDetector>::default(),
        Box::<UselessModifierDetector>::default(),
        Box::<EmptyBlockDetector>::default(),
        Box::<LargeLiteralValueDetector>::default(),
        Box::<UselessInternalFunctionDetector>::default(),
        Box::<ContractsWithTodosDetector>::default(),
        Box::<InconsistentTypeNamesDetector>::default(),
        Box::<UnprotectedInitializerDetector>::default(),
        Box::<UselessErrorDetector>::default(),
        Box::<RevertsAndRequiresInLoopsDetector>::default(),
        Box::<DivisionBeforeMultiplicationDetector>::default(),
        Box::<UnsafeCastingDetector>::default(),
        Box::<EnumerableLoopRemovalDetector>::default(),
        Box::<ExperimentalEncoderDetector>::default(),
        Box::<IncorrectShiftOrderDetector>::default(),
        Box::<StorageArrayEditWithMemoryDetector>::default(),
        Box::<MultipleConstructorsDetector>::default(),
        Box::<ReusedContractNameDetector>::default(),
        Box::<NestedStructInMappingDetector>::default(),
        Box::<SelfdestructIdentifierDetector>::default(),
        Box::<DynamicArrayLengthAssignmentDetector>::default(),
        Box::<UninitializedStateVariableDetector>::default(),
        Box::<IncorrectUseOfCaretOperatorDetector>::default(),
        Box::<YulReturnDetector>::default(),
        Box::<StateVariableShadowingDetector>::default(),
        Box::<UncheckedSendDetector>::default(),
        Box::<MisusedBooleanDetector>::default(),
        Box::<SendEtherNoChecksDetector>::default(),
        Box::<DelegateCallOnUncheckedAddressDetector>::default(),
        Box::<TautologicalCompareDetector>::default(),
        Box::<RTLODetector>::default(),
        Box::<UncheckedReturnDetector>::default(),
        Box::<DangerousUnaryOperatorDetector>::default(),
        Box::<TautologyOrContraditionDetector>::default(),
        Box::<DangerousStrictEqualityOnBalanceDetector>::default(),
        Box::<StorageSignedIntegerArrayDetector>::default(),
        Box::<RedundantStatementsDetector>::default(),
        Box::<PublicVariableReadInExternalContextDetector>::default(),
        Box::<WeakRandomnessDetector>::default(),
        Box::<PreDeclaredLocalVariableUsageDetector>::default(),
        Box::<DeletionNestedMappingDetector>::default(),
        Box::<UnusedStateVariablesDetector>::default(),
        Box::<ConstantFunctionContainsAssemblyDetector>::default(),
        Box::<BooleanEqualityDetector>::default(),
        Box::<TxOriginUsedForAuthDetector>::default(),
        Box::<MsgValueUsedInLoopDetector>::default(),
        Box::<ContractLocksEtherDetector>::default(),
        Box::<IncorrectERC721InterfaceDetector>::default(),
        Box::<IncorrectERC20InterfaceDetector>::default(),
        Box::<ReturnBombDetector>::default(),
        Box::<OutOfOrderRetryableDetector>::default(),
        Box::<FunctionInitializingStateDetector>::default(),
<<<<<<< HEAD
        Box::<CostlyOperationsInsideLoopsDetector>::default(),
=======
        Box::<ConstantFunctionChangingStateDetector>::default(),
>>>>>>> 4909dad5
        Box::<BuiltinSymbolShadowDetector>::default(),
    ]
}

pub fn get_all_detectors_names() -> Vec<String> {
    get_all_issue_detectors().iter().map(|d| d.name()).collect()
}

// Note to maintainers: DO NOT CHANGE THE ORDER OF THESE DERIVE ATTRIBUTES
#[derive(Debug, PartialEq, EnumString, Display)]
#[strum(serialize_all = "kebab-case")]
pub(crate) enum IssueDetectorNamePool {
<<<<<<< HEAD
    CostlyOperationsInsideLoops,
=======
    ConstantFunctionChangingState,
>>>>>>> 4909dad5
    BuiltinSymbolShadow,
    IncorrectERC721Interface,
    FunctionInitializingState,
    DelegateCallInLoop,
    CentralizationRisk,
    SolmateSafeTransferLib,
    AvoidAbiEncodePacked,
    Ecrecover,
    DeprecatedOzFunctions,
    UnsafeERC20Functions,
    UnspecificSolidityPragma,
    ZeroAddressCheck,
    UselessPublicFunction,
    ConstantsInsteadOfLiterals,
    UnindexedEvents,
    RequireWithString,
    NonReentrantBeforeOthers,
    BlockTimestampDeadline,
    UnsafeOzERC721Mint,
    PushZeroOpcode,
    ArbitraryTransferFrom,
    UselessModifier,
    UselessError,
    LargeNumericLiteral,
    UselessInternalFunction,
    EmptyBlock,
    ContractWithTodos,
    InconsistentTypeNames,
    UnprotectedInitializer,
    RevertsAndRequiresInLoops,
    DivisionBeforeMultiplication,
    UnsafeCastingDetector,
    EnumerableLoopRemoval,
    ExperimentalEncoder,
    IncorrectShiftOrder,
    StorageArrayEditWithMemory,
    MultipleConstructors,
    ReusedContractName,
    NestedStructInMapping,
    SelfdestructIdentifier,
    DynamicArrayLengthAssignment,
    UninitializedStateVariable,
    IncorrectCaretOperator,
    YulReturn,
    StateVariableShadowing,
    UncheckedSend,
    MisusedBoolean,
    SendEtherNoChecks,
    DelegateCallUncheckedAddress,
    TautologicalCompare,
    #[allow(clippy::upper_case_acronyms)]
    RTLO,
    UncheckedReturn,
    DangerousUnaryOperator,
    TautologyOrContradiction,
    DangerousStrictEquailtyOnContractBalance,
    SignedStorageArray,
    RedundantStatements,
    PublicVariableReadInExternalContext,
    WeakRandomness,
    PreDeclaredLocalVariableUsage,
    DeleteNestedMapping,
    UnusedStateVariable,
    ConstantFunctionsAssembly,
    BooleanEquality,
    TxOriginUsedForAuth,
    MsgValueInLoop,
    ContractLocksEther,
    IncorrectERC20Interface,
    ReturnBomb,
    OutOfOrderRetryable,
    // NOTE: `Undecided` will be the default name (for new bots).
    // If it's accepted, a new variant will be added to this enum before normalizing it in aderyn
    Undecided,
}

pub fn request_issue_detector_by_name(detector_name: &str) -> Option<Box<dyn IssueDetector>> {
    // Expects a valid detector_name
    let detector_name = IssueDetectorNamePool::from_str(detector_name).ok()?;
    match detector_name {
<<<<<<< HEAD
        IssueDetectorNamePool::CostlyOperationsInsideLoops => {
            Some(Box::<CostlyOperationsInsideLoopsDetector>::default())
=======
        IssueDetectorNamePool::ConstantFunctionChangingState => {
            Some(Box::<ConstantFunctionChangingStateDetector>::default())
>>>>>>> 4909dad5
        }
        IssueDetectorNamePool::BuiltinSymbolShadow => {
            Some(Box::<BuiltinSymbolShadowDetector>::default())
        }
        IssueDetectorNamePool::IncorrectERC721Interface => {
            Some(Box::<IncorrectERC721InterfaceDetector>::default())
        }
        IssueDetectorNamePool::OutOfOrderRetryable => {
            Some(Box::<OutOfOrderRetryableDetector>::default())
        }
        IssueDetectorNamePool::FunctionInitializingState => {
            Some(Box::<FunctionInitializingStateDetector>::default())
        }
        IssueDetectorNamePool::IncorrectERC20Interface => {
            Some(Box::<IncorrectERC20InterfaceDetector>::default())
        }
        IssueDetectorNamePool::ReturnBomb => Some(Box::<ReturnBombDetector>::default()),
        IssueDetectorNamePool::UnusedStateVariable => {
            Some(Box::<UnusedStateVariablesDetector>::default())
        }
        IssueDetectorNamePool::DelegateCallInLoop => {
            Some(Box::<DelegateCallInLoopDetector>::default())
        }
        IssueDetectorNamePool::CentralizationRisk => {
            Some(Box::<CentralizationRiskDetector>::default())
        }
        IssueDetectorNamePool::SolmateSafeTransferLib => {
            Some(Box::<SolmateSafeTransferLibDetector>::default())
        }
        IssueDetectorNamePool::AvoidAbiEncodePacked => {
            Some(Box::<AvoidAbiEncodePackedDetector>::default())
        }
        IssueDetectorNamePool::Ecrecover => Some(Box::<EcrecoverDetector>::default()),
        IssueDetectorNamePool::DeprecatedOzFunctions => {
            Some(Box::<DeprecatedOZFunctionsDetector>::default())
        }
        IssueDetectorNamePool::UnsafeERC20Functions => {
            Some(Box::<UnsafeERC20FunctionsDetector>::default())
        }
        IssueDetectorNamePool::UnspecificSolidityPragma => {
            Some(Box::<UnspecificSolidityPragmaDetector>::default())
        }
        IssueDetectorNamePool::ZeroAddressCheck => Some(Box::<ZeroAddressCheckDetector>::default()),
        IssueDetectorNamePool::UselessPublicFunction => {
            Some(Box::<UselessPublicFunctionDetector>::default())
        }
        IssueDetectorNamePool::ConstantsInsteadOfLiterals => {
            Some(Box::<ConstantsInsteadOfLiteralsDetector>::default())
        }
        IssueDetectorNamePool::UnindexedEvents => Some(Box::<UnindexedEventsDetector>::default()),
        IssueDetectorNamePool::RequireWithString => {
            Some(Box::<RequireWithStringDetector>::default())
        }
        IssueDetectorNamePool::NonReentrantBeforeOthers => {
            Some(Box::<NonReentrantBeforeOthersDetector>::default())
        }
        IssueDetectorNamePool::BlockTimestampDeadline => {
            Some(Box::<BlockTimestampDeadlineDetector>::default())
        }
        IssueDetectorNamePool::UnsafeOzERC721Mint => {
            Some(Box::<UnsafeERC721MintDetector>::default())
        }
        IssueDetectorNamePool::PushZeroOpcode => Some(Box::<PushZeroOpcodeDetector>::default()),
        IssueDetectorNamePool::ArbitraryTransferFrom => {
            Some(Box::<ArbitraryTransferFromDetector>::default())
        }
        IssueDetectorNamePool::UselessModifier => Some(Box::<UselessModifierDetector>::default()),
        IssueDetectorNamePool::LargeNumericLiteral => {
            Some(Box::<LargeLiteralValueDetector>::default())
        }
        IssueDetectorNamePool::UselessInternalFunction => {
            Some(Box::<UselessInternalFunctionDetector>::default())
        }
        IssueDetectorNamePool::EmptyBlock => Some(Box::<EmptyBlockDetector>::default()),
        IssueDetectorNamePool::ContractWithTodos => {
            Some(Box::<ContractsWithTodosDetector>::default())
        }
        IssueDetectorNamePool::InconsistentTypeNames => {
            Some(Box::<InconsistentTypeNamesDetector>::default())
        }
        IssueDetectorNamePool::UnprotectedInitializer => {
            Some(Box::<UnprotectedInitializerDetector>::default())
        }
        IssueDetectorNamePool::RevertsAndRequiresInLoops => {
            Some(Box::<RevertsAndRequiresInLoopsDetector>::default())
        }
        IssueDetectorNamePool::UselessError => Some(Box::<UselessErrorDetector>::default()),
        IssueDetectorNamePool::DivisionBeforeMultiplication => {
            Some(Box::<DivisionBeforeMultiplicationDetector>::default())
        }
        IssueDetectorNamePool::UnsafeCastingDetector => {
            Some(Box::<UnsafeCastingDetector>::default())
        }
        IssueDetectorNamePool::EnumerableLoopRemoval => {
            Some(Box::<EnumerableLoopRemovalDetector>::default())
        }
        IssueDetectorNamePool::ExperimentalEncoder => {
            Some(Box::<ExperimentalEncoderDetector>::default())
        }
        IssueDetectorNamePool::IncorrectShiftOrder => {
            Some(Box::<IncorrectShiftOrderDetector>::default())
        }
        IssueDetectorNamePool::StorageArrayEditWithMemory => {
            Some(Box::<StorageArrayEditWithMemoryDetector>::default())
        }
        IssueDetectorNamePool::MultipleConstructors => {
            Some(Box::<MultipleConstructorsDetector>::default())
        }
        IssueDetectorNamePool::ReusedContractName => {
            Some(Box::<ReusedContractNameDetector>::default())
        }
        IssueDetectorNamePool::NestedStructInMapping => {
            Some(Box::<NestedStructInMappingDetector>::default())
        }
        IssueDetectorNamePool::SelfdestructIdentifier => {
            Some(Box::<SelfdestructIdentifierDetector>::default())
        }
        IssueDetectorNamePool::DynamicArrayLengthAssignment => {
            Some(Box::<DynamicArrayLengthAssignmentDetector>::default())
        }

        IssueDetectorNamePool::UninitializedStateVariable => {
            Some(Box::<UninitializedStateVariableDetector>::default())
        }
        IssueDetectorNamePool::IncorrectCaretOperator => {
            Some(Box::<IncorrectUseOfCaretOperatorDetector>::default())
        }
        IssueDetectorNamePool::YulReturn => Some(Box::<YulReturnDetector>::default()),
        IssueDetectorNamePool::StateVariableShadowing => {
            Some(Box::<StateVariableShadowingDetector>::default())
        }
        IssueDetectorNamePool::UncheckedSend => Some(Box::<UncheckedSendDetector>::default()),
        IssueDetectorNamePool::MisusedBoolean => Some(Box::<MisusedBooleanDetector>::default()),
        IssueDetectorNamePool::SendEtherNoChecks => {
            Some(Box::<SendEtherNoChecksDetector>::default())
        }
        IssueDetectorNamePool::DelegateCallUncheckedAddress => {
            Some(Box::<DelegateCallOnUncheckedAddressDetector>::default())
        }
        IssueDetectorNamePool::TautologicalCompare => {
            Some(Box::<TautologicalCompareDetector>::default())
        }
        IssueDetectorNamePool::RTLO => Some(Box::<RTLODetector>::default()),
        IssueDetectorNamePool::UncheckedReturn => Some(Box::<UncheckedReturnDetector>::default()),
        IssueDetectorNamePool::DangerousUnaryOperator => {
            Some(Box::<DangerousUnaryOperatorDetector>::default())
        }
        IssueDetectorNamePool::TautologyOrContradiction => {
            Some(Box::<TautologyOrContraditionDetector>::default())
        }
        IssueDetectorNamePool::DangerousStrictEquailtyOnContractBalance => {
            Some(Box::<DangerousStrictEqualityOnBalanceDetector>::default())
        }
        IssueDetectorNamePool::SignedStorageArray => {
            Some(Box::<StorageSignedIntegerArrayDetector>::default())
        }
        IssueDetectorNamePool::RedundantStatements => {
            Some(Box::<RedundantStatementsDetector>::default())
        }
        IssueDetectorNamePool::PublicVariableReadInExternalContext => {
            Some(Box::<PublicVariableReadInExternalContextDetector>::default())
        }
        IssueDetectorNamePool::WeakRandomness => Some(Box::<WeakRandomnessDetector>::default()),
        IssueDetectorNamePool::PreDeclaredLocalVariableUsage => {
            Some(Box::<PreDeclaredLocalVariableUsageDetector>::default())
        }
        IssueDetectorNamePool::DeleteNestedMapping => {
            Some(Box::<DeletionNestedMappingDetector>::default())
        }
        IssueDetectorNamePool::ConstantFunctionsAssembly => {
            Some(Box::<ConstantFunctionContainsAssemblyDetector>::default())
        }
        IssueDetectorNamePool::BooleanEquality => Some(Box::<BooleanEqualityDetector>::default()),
        IssueDetectorNamePool::TxOriginUsedForAuth => {
            Some(Box::<TxOriginUsedForAuthDetector>::default())
        }
        IssueDetectorNamePool::MsgValueInLoop => Some(Box::<MsgValueUsedInLoopDetector>::default()),
        IssueDetectorNamePool::ContractLocksEther => {
            Some(Box::<ContractLocksEtherDetector>::default())
        }
        IssueDetectorNamePool::Undecided => None,
    }
}

pub fn get_issue_detector_by_name(detector_name: &str) -> Box<dyn IssueDetector> {
    request_issue_detector_by_name(detector_name).unwrap()
}

#[derive(Debug, PartialEq, Serialize, Deserialize, EnumCount, Clone, EnumIter)]
pub enum IssueSeverity {
    Low,
    High,
}

impl Display for IssueSeverity {
    fn fmt(&self, f: &mut fmt::Formatter<'_>) -> fmt::Result {
        let issue_description = match self {
            IssueSeverity::Low => "Low",
            IssueSeverity::High => "High",
        };
        write!(f, "{}", issue_description).unwrap();
        Ok(())
    }
}

impl dyn IssueDetector {
    pub fn skeletal_clone(&self) -> Box<dyn IssueDetector> {
        request_issue_detector_by_name(self.name().as_str()).unwrap()
    }
}

pub trait IssueDetector: Send + Sync + 'static {
    fn detect(&mut self, _context: &WorkspaceContext) -> Result<bool, Box<dyn Error>> {
        Ok(true)
    }

    fn severity(&self) -> IssueSeverity {
        IssueSeverity::High
    }

    fn title(&self) -> String {
        String::from("Title")
    }

    fn description(&self) -> String {
        String::from("Description")
    }

    fn name(&self) -> String {
        format!("{}", IssueDetectorNamePool::Undecided)
    }

    // Keys are source file name, line number and source location
    // Value is ASTNode NodeID
    fn instances(&self) -> BTreeMap<(String, usize, String), NodeID> {
        BTreeMap::new()
    }
}<|MERGE_RESOLUTION|>--- conflicted
+++ resolved
@@ -87,11 +87,8 @@
         Box::<ReturnBombDetector>::default(),
         Box::<OutOfOrderRetryableDetector>::default(),
         Box::<FunctionInitializingStateDetector>::default(),
-<<<<<<< HEAD
         Box::<CostlyOperationsInsideLoopsDetector>::default(),
-=======
         Box::<ConstantFunctionChangingStateDetector>::default(),
->>>>>>> 4909dad5
         Box::<BuiltinSymbolShadowDetector>::default(),
     ]
 }
@@ -104,11 +101,8 @@
 #[derive(Debug, PartialEq, EnumString, Display)]
 #[strum(serialize_all = "kebab-case")]
 pub(crate) enum IssueDetectorNamePool {
-<<<<<<< HEAD
     CostlyOperationsInsideLoops,
-=======
     ConstantFunctionChangingState,
->>>>>>> 4909dad5
     BuiltinSymbolShadow,
     IncorrectERC721Interface,
     FunctionInitializingState,
@@ -189,13 +183,11 @@
     // Expects a valid detector_name
     let detector_name = IssueDetectorNamePool::from_str(detector_name).ok()?;
     match detector_name {
-<<<<<<< HEAD
         IssueDetectorNamePool::CostlyOperationsInsideLoops => {
             Some(Box::<CostlyOperationsInsideLoopsDetector>::default())
-=======
+        }
         IssueDetectorNamePool::ConstantFunctionChangingState => {
             Some(Box::<ConstantFunctionChangingStateDetector>::default())
->>>>>>> 4909dad5
         }
         IssueDetectorNamePool::BuiltinSymbolShadow => {
             Some(Box::<BuiltinSymbolShadowDetector>::default())
