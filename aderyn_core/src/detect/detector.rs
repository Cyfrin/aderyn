use serde::{Deserialize, Serialize};
use strum::{Display, EnumCount, EnumIter, EnumString};

use crate::{
    ast::NodeID,
    context::workspace_context::WorkspaceContext,
    detect::{
        high::{
            ArbitraryTransferFromDetector, AvoidAbiEncodePackedDetector,
            BlockTimestampDeadlineDetector, DelegateCallInLoopDetector,
            DynamicArrayLengthAssignmentDetector, EnumerableLoopRemovalDetector,
            ExperimentalEncoderDetector, IncorrectShiftOrderDetector,
            IncorrectUseOfCaretOperatorDetector, MultipleConstructorsDetector,
            NestedStructInMappingDetector, ReusedContractNameDetector,
            SelfdestructIdentifierDetector, StateVariableShadowingDetector,
            StorageArrayEditWithMemoryDetector, UninitializedStateVariableDetector,
            UnprotectedInitializerDetector, UnsafeCastingDetector, YulReturnDetector,
        },
        low::{
            CentralizationRiskDetector, ConstantsInsteadOfLiteralsDetector,
            ContractsWithTodosDetector, DeprecatedOZFunctionsDetector,
            DivisionBeforeMultiplicationDetector, EcrecoverDetector, EmptyBlockDetector,
            InconsistentTypeNamesDetector, LargeLiteralValueDetector,
            NonReentrantBeforeOthersDetector, PushZeroOpcodeDetector, RequireWithStringDetector,
            RevertsAndRequiresInLoopsDetector, SolmateSafeTransferLibDetector,
            UnindexedEventsDetector, UnsafeERC20FunctionsDetector, UnsafeERC721MintDetector,
            UnspecificSolidityPragmaDetector, UselessErrorDetector,
            UselessInternalFunctionDetector, UselessModifierDetector,
            UselessPublicFunctionDetector, ZeroAddressCheckDetector,
        },
    },
};
use std::{
    collections::BTreeMap,
    error::Error,
    fmt::{self, Display},
    str::FromStr,
};

<<<<<<< HEAD
use super::high::{MisusedBooleanDetector, SelfdestructIdentifierDetector};

=======
>>>>>>> 67e8d868
pub fn get_all_issue_detectors() -> Vec<Box<dyn IssueDetector>> {
    vec![
        Box::<DelegateCallInLoopDetector>::default(),
        Box::<CentralizationRiskDetector>::default(),
        Box::<SolmateSafeTransferLibDetector>::default(),
        Box::<AvoidAbiEncodePackedDetector>::default(),
        Box::<EcrecoverDetector>::default(),
        Box::<DeprecatedOZFunctionsDetector>::default(),
        Box::<UnsafeERC20FunctionsDetector>::default(),
        Box::<UnspecificSolidityPragmaDetector>::default(),
        Box::<ZeroAddressCheckDetector>::default(),
        Box::<UselessPublicFunctionDetector>::default(),
        Box::<ConstantsInsteadOfLiteralsDetector>::default(),
        Box::<UnindexedEventsDetector>::default(),
        Box::<RequireWithStringDetector>::default(),
        Box::<NonReentrantBeforeOthersDetector>::default(),
        Box::<BlockTimestampDeadlineDetector>::default(),
        Box::<UnsafeERC721MintDetector>::default(),
        Box::<PushZeroOpcodeDetector>::default(),
        Box::<ArbitraryTransferFromDetector>::default(),
        Box::<UselessModifierDetector>::default(),
        Box::<EmptyBlockDetector>::default(),
        Box::<LargeLiteralValueDetector>::default(),
        Box::<UselessInternalFunctionDetector>::default(),
        Box::<ContractsWithTodosDetector>::default(),
        Box::<InconsistentTypeNamesDetector>::default(),
        Box::<UnprotectedInitializerDetector>::default(),
        Box::<UselessErrorDetector>::default(),
        Box::<RevertsAndRequiresInLoopsDetector>::default(),
        Box::<DivisionBeforeMultiplicationDetector>::default(),
        Box::<UnsafeCastingDetector>::default(),
        Box::<EnumerableLoopRemovalDetector>::default(),
        Box::<ExperimentalEncoderDetector>::default(),
        Box::<IncorrectShiftOrderDetector>::default(),
        Box::<StorageArrayEditWithMemoryDetector>::default(),
        Box::<MultipleConstructorsDetector>::default(),
        Box::<ReusedContractNameDetector>::default(),
        Box::<NestedStructInMappingDetector>::default(),
        Box::<SelfdestructIdentifierDetector>::default(),
        Box::<DynamicArrayLengthAssignmentDetector>::default(),
        Box::<UninitializedStateVariableDetector>::default(),
        Box::<IncorrectUseOfCaretOperatorDetector>::default(),
        Box::<YulReturnDetector>::default(),
        Box::<StateVariableShadowingDetector>::default(),
        Box::<MisusedBooleanDetector>::default(),
    ]
}

pub fn get_all_detectors_names() -> Vec<String> {
    get_all_issue_detectors().iter().map(|d| d.name()).collect()
}

// Note to maintainers: DO NOT CHANGE THE ORDER OF THESE DERIVE ATTRIBUTES
#[derive(Debug, PartialEq, EnumString, Display)]
#[strum(serialize_all = "kebab-case")]
pub(crate) enum IssueDetectorNamePool {
    DelegateCallInLoop,
    CentralizationRisk,
    SolmateSafeTransferLib,
    AvoidAbiEncodePacked,
    Ecrecover,
    DeprecatedOzFunctions,
    UnsafeERC20Functions,
    UnspecificSolidityPragma,
    ZeroAddressCheck,
    UselessPublicFunction,
    ConstantsInsteadOfLiterals,
    UnindexedEvents,
    RequireWithString,
    NonReentrantBeforeOthers,
    BlockTimestampDeadline,
    UnsafeOzERC721Mint,
    PushZeroOpcode,
    ArbitraryTransferFrom,
    UselessModifier,
    UselessError,
    LargeNumericLiteral,
    UselessInternalFunction,
    EmptyBlock,
    ContractWithTodos,
    InconsistentTypeNames,
    UnprotectedInitializer,
    RevertsAndRequiresInLoops,
    DivisionBeforeMultiplication,
    UnsafeCastingDetector,
    EnumerableLoopRemoval,
    ExperimentalEncoder,
    IncorrectShiftOrder,
    StorageArrayEditWithMemory,
    MultipleConstructors,
    ReusedContractName,
    NestedStructInMapping,
    SelfdestructIdentifier,
    DynamicArrayLengthAssignment,
    UninitializedStateVariable,
    IncorrectCaretOperator,
    YulReturn,
    StateVariableShadowing,
    MisusedBoolean,
    // NOTE: `Undecided` will be the default name (for new bots).
    // If it's accepted, a new variant will be added to this enum before normalizing it in aderyn
    Undecided,
}

pub fn request_issue_detector_by_name(detector_name: &str) -> Option<Box<dyn IssueDetector>> {
    // Expects a valid detector_name
    let detector_name = IssueDetectorNamePool::from_str(detector_name).ok()?;
    match detector_name {
        IssueDetectorNamePool::DelegateCallInLoop => {
            Some(Box::<DelegateCallInLoopDetector>::default())
        }
        IssueDetectorNamePool::CentralizationRisk => {
            Some(Box::<CentralizationRiskDetector>::default())
        }
        IssueDetectorNamePool::SolmateSafeTransferLib => {
            Some(Box::<SolmateSafeTransferLibDetector>::default())
        }
        IssueDetectorNamePool::AvoidAbiEncodePacked => {
            Some(Box::<AvoidAbiEncodePackedDetector>::default())
        }
        IssueDetectorNamePool::Ecrecover => Some(Box::<EcrecoverDetector>::default()),
        IssueDetectorNamePool::DeprecatedOzFunctions => {
            Some(Box::<DeprecatedOZFunctionsDetector>::default())
        }
        IssueDetectorNamePool::UnsafeERC20Functions => {
            Some(Box::<UnsafeERC20FunctionsDetector>::default())
        }
        IssueDetectorNamePool::UnspecificSolidityPragma => {
            Some(Box::<UnspecificSolidityPragmaDetector>::default())
        }
        IssueDetectorNamePool::ZeroAddressCheck => Some(Box::<ZeroAddressCheckDetector>::default()),
        IssueDetectorNamePool::UselessPublicFunction => {
            Some(Box::<UselessPublicFunctionDetector>::default())
        }
        IssueDetectorNamePool::ConstantsInsteadOfLiterals => {
            Some(Box::<ConstantsInsteadOfLiteralsDetector>::default())
        }
        IssueDetectorNamePool::UnindexedEvents => Some(Box::<UnindexedEventsDetector>::default()),
        IssueDetectorNamePool::RequireWithString => {
            Some(Box::<RequireWithStringDetector>::default())
        }
        IssueDetectorNamePool::NonReentrantBeforeOthers => {
            Some(Box::<NonReentrantBeforeOthersDetector>::default())
        }
        IssueDetectorNamePool::BlockTimestampDeadline => {
            Some(Box::<BlockTimestampDeadlineDetector>::default())
        }
        IssueDetectorNamePool::UnsafeOzERC721Mint => {
            Some(Box::<UnsafeERC721MintDetector>::default())
        }
        IssueDetectorNamePool::PushZeroOpcode => Some(Box::<PushZeroOpcodeDetector>::default()),
        IssueDetectorNamePool::ArbitraryTransferFrom => {
            Some(Box::<ArbitraryTransferFromDetector>::default())
        }
        IssueDetectorNamePool::UselessModifier => Some(Box::<UselessModifierDetector>::default()),
        IssueDetectorNamePool::LargeNumericLiteral => {
            Some(Box::<LargeLiteralValueDetector>::default())
        }
        IssueDetectorNamePool::UselessInternalFunction => {
            Some(Box::<UselessInternalFunctionDetector>::default())
        }
        IssueDetectorNamePool::EmptyBlock => Some(Box::<EmptyBlockDetector>::default()),
        IssueDetectorNamePool::ContractWithTodos => {
            Some(Box::<ContractsWithTodosDetector>::default())
        }
        IssueDetectorNamePool::InconsistentTypeNames => {
            Some(Box::<InconsistentTypeNamesDetector>::default())
        }
        IssueDetectorNamePool::UnprotectedInitializer => {
            Some(Box::<UnprotectedInitializerDetector>::default())
        }
        IssueDetectorNamePool::RevertsAndRequiresInLoops => {
            Some(Box::<RevertsAndRequiresInLoopsDetector>::default())
        }
        IssueDetectorNamePool::UselessError => Some(Box::<UselessErrorDetector>::default()),
        IssueDetectorNamePool::DivisionBeforeMultiplication => {
            Some(Box::<DivisionBeforeMultiplicationDetector>::default())
        }
        IssueDetectorNamePool::UnsafeCastingDetector => {
            Some(Box::<UnsafeCastingDetector>::default())
        }
        IssueDetectorNamePool::EnumerableLoopRemoval => {
            Some(Box::<EnumerableLoopRemovalDetector>::default())
        }
        IssueDetectorNamePool::ExperimentalEncoder => {
            Some(Box::<ExperimentalEncoderDetector>::default())
        }
        IssueDetectorNamePool::IncorrectShiftOrder => {
            Some(Box::<IncorrectShiftOrderDetector>::default())
        }
        IssueDetectorNamePool::StorageArrayEditWithMemory => {
            Some(Box::<StorageArrayEditWithMemoryDetector>::default())
        }
        IssueDetectorNamePool::MultipleConstructors => {
            Some(Box::<MultipleConstructorsDetector>::default())
        }
        IssueDetectorNamePool::ReusedContractName => {
            Some(Box::<ReusedContractNameDetector>::default())
        }
        IssueDetectorNamePool::NestedStructInMapping => {
            Some(Box::<NestedStructInMappingDetector>::default())
        }
        IssueDetectorNamePool::SelfdestructIdentifier => {
            Some(Box::<SelfdestructIdentifierDetector>::default())
        }
        IssueDetectorNamePool::DynamicArrayLengthAssignment => {
            Some(Box::<DynamicArrayLengthAssignmentDetector>::default())
        }

        IssueDetectorNamePool::UninitializedStateVariable => {
            Some(Box::<UninitializedStateVariableDetector>::default())
        }
        IssueDetectorNamePool::IncorrectCaretOperator => {
            Some(Box::<IncorrectUseOfCaretOperatorDetector>::default())
        }
        IssueDetectorNamePool::YulReturn => Some(Box::<YulReturnDetector>::default()),
        IssueDetectorNamePool::StateVariableShadowing => {
            Some(Box::<StateVariableShadowingDetector>::default())
        }
        IssueDetectorNamePool::MisusedBoolean => Some(Box::<MisusedBooleanDetector>::default()),
        IssueDetectorNamePool::Undecided => None,
    }
}

pub fn get_issue_detector_by_name(detector_name: &str) -> Box<dyn IssueDetector> {
    request_issue_detector_by_name(detector_name).unwrap()
}

#[derive(Debug, PartialEq, Serialize, Deserialize, EnumCount, Clone, EnumIter)]
pub enum IssueSeverity {
    Low,
    High,
}

impl Display for IssueSeverity {
    fn fmt(&self, f: &mut fmt::Formatter<'_>) -> fmt::Result {
        let issue_description = match self {
            IssueSeverity::Low => "Low",
            IssueSeverity::High => "High",
        };
        write!(f, "{}", issue_description).unwrap();
        Ok(())
    }
}

impl dyn IssueDetector {
    pub fn skeletal_clone(&self) -> Box<dyn IssueDetector> {
        request_issue_detector_by_name(self.name().as_str()).unwrap()
    }
}

pub trait IssueDetector: Send + Sync + 'static {
    fn detect(&mut self, _context: &WorkspaceContext) -> Result<bool, Box<dyn Error>> {
        Ok(true)
    }

    fn severity(&self) -> IssueSeverity {
        IssueSeverity::High
    }

    fn title(&self) -> String {
        String::from("Title")
    }

    fn description(&self) -> String {
        String::from("Description")
    }

    fn name(&self) -> String {
        format!("{}", IssueDetectorNamePool::Undecided)
    }

    // Keys are source file name, line number and source location
    // Value is ASTNode NodeID
    fn instances(&self) -> BTreeMap<(String, usize, String), NodeID> {
        BTreeMap::new()
    }
}<|MERGE_RESOLUTION|>--- conflicted
+++ resolved
@@ -4,31 +4,7 @@
 use crate::{
     ast::NodeID,
     context::workspace_context::WorkspaceContext,
-    detect::{
-        high::{
-            ArbitraryTransferFromDetector, AvoidAbiEncodePackedDetector,
-            BlockTimestampDeadlineDetector, DelegateCallInLoopDetector,
-            DynamicArrayLengthAssignmentDetector, EnumerableLoopRemovalDetector,
-            ExperimentalEncoderDetector, IncorrectShiftOrderDetector,
-            IncorrectUseOfCaretOperatorDetector, MultipleConstructorsDetector,
-            NestedStructInMappingDetector, ReusedContractNameDetector,
-            SelfdestructIdentifierDetector, StateVariableShadowingDetector,
-            StorageArrayEditWithMemoryDetector, UninitializedStateVariableDetector,
-            UnprotectedInitializerDetector, UnsafeCastingDetector, YulReturnDetector,
-        },
-        low::{
-            CentralizationRiskDetector, ConstantsInsteadOfLiteralsDetector,
-            ContractsWithTodosDetector, DeprecatedOZFunctionsDetector,
-            DivisionBeforeMultiplicationDetector, EcrecoverDetector, EmptyBlockDetector,
-            InconsistentTypeNamesDetector, LargeLiteralValueDetector,
-            NonReentrantBeforeOthersDetector, PushZeroOpcodeDetector, RequireWithStringDetector,
-            RevertsAndRequiresInLoopsDetector, SolmateSafeTransferLibDetector,
-            UnindexedEventsDetector, UnsafeERC20FunctionsDetector, UnsafeERC721MintDetector,
-            UnspecificSolidityPragmaDetector, UselessErrorDetector,
-            UselessInternalFunctionDetector, UselessModifierDetector,
-            UselessPublicFunctionDetector, ZeroAddressCheckDetector,
-        },
-    },
+    detect::{high::*, low::*},
 };
 use std::{
     collections::BTreeMap,
@@ -37,11 +13,6 @@
     str::FromStr,
 };
 
-<<<<<<< HEAD
-use super::high::{MisusedBooleanDetector, SelfdestructIdentifierDetector};
-
-=======
->>>>>>> 67e8d868
 pub fn get_all_issue_detectors() -> Vec<Box<dyn IssueDetector>> {
     vec![
         Box::<DelegateCallInLoopDetector>::default(),
