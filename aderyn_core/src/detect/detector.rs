use incorrect_erc20_interface::IncorrectERC20InterfaceDetector;
use serde::{Deserialize, Serialize};
use strum::{Display, EnumCount, EnumIter, EnumString};

use crate::{
    ast::NodeID,
    context::workspace_context::WorkspaceContext,
    detect::{high::*, low::*},
};

use std::{
    collections::BTreeMap,
    error::Error,
    fmt::{self, Display},
    str::FromStr,
};

pub fn get_all_issue_detectors() -> Vec<Box<dyn IssueDetector>> {
    vec![
        Box::<DelegateCallInLoopDetector>::default(),
        Box::<CentralizationRiskDetector>::default(),
        Box::<SolmateSafeTransferLibDetector>::default(),
        Box::<AvoidAbiEncodePackedDetector>::default(),
        Box::<EcrecoverDetector>::default(),
        Box::<DeprecatedOZFunctionsDetector>::default(),
        Box::<UnsafeERC20FunctionsDetector>::default(),
        Box::<UnspecificSolidityPragmaDetector>::default(),
        Box::<ZeroAddressCheckDetector>::default(),
        Box::<UselessPublicFunctionDetector>::default(),
        Box::<ConstantsInsteadOfLiteralsDetector>::default(),
        Box::<UnindexedEventsDetector>::default(),
        Box::<RequireWithStringDetector>::default(),
        Box::<NonReentrantBeforeOthersDetector>::default(),
        Box::<BlockTimestampDeadlineDetector>::default(),
        Box::<UnsafeERC721MintDetector>::default(),
        Box::<PushZeroOpcodeDetector>::default(),
        Box::<ArbitraryTransferFromDetector>::default(),
        Box::<UselessModifierDetector>::default(),
        Box::<EmptyBlockDetector>::default(),
        Box::<LargeLiteralValueDetector>::default(),
        Box::<UselessInternalFunctionDetector>::default(),
        Box::<ContractsWithTodosDetector>::default(),
        Box::<InconsistentTypeNamesDetector>::default(),
        Box::<UnprotectedInitializerDetector>::default(),
        Box::<UselessErrorDetector>::default(),
        Box::<RevertsAndRequiresInLoopsDetector>::default(),
        Box::<DivisionBeforeMultiplicationDetector>::default(),
        Box::<UnsafeCastingDetector>::default(),
        Box::<EnumerableLoopRemovalDetector>::default(),
        Box::<ExperimentalEncoderDetector>::default(),
        Box::<IncorrectShiftOrderDetector>::default(),
        Box::<StorageArrayEditWithMemoryDetector>::default(),
        Box::<MultipleConstructorsDetector>::default(),
        Box::<ReusedContractNameDetector>::default(),
        Box::<NestedStructInMappingDetector>::default(),
        Box::<SelfdestructIdentifierDetector>::default(),
        Box::<DynamicArrayLengthAssignmentDetector>::default(),
        Box::<UninitializedStateVariableDetector>::default(),
        Box::<IncorrectUseOfCaretOperatorDetector>::default(),
        Box::<YulReturnDetector>::default(),
        Box::<StateVariableShadowingDetector>::default(),
        Box::<UncheckedSendDetector>::default(),
        Box::<MisusedBooleanDetector>::default(),
        Box::<SendEtherNoChecksDetector>::default(),
        Box::<DelegateCallOnUncheckedAddressDetector>::default(),
        Box::<TautologicalCompareDetector>::default(),
        Box::<RTLODetector>::default(),
        Box::<UncheckedReturnDetector>::default(),
        Box::<DangerousUnaryOperatorDetector>::default(),
        Box::<TautologyOrContraditionDetector>::default(),
        Box::<DangerousStrictEqualityOnBalanceDetector>::default(),
        Box::<StorageSignedIntegerArrayDetector>::default(),
        Box::<RedundantStatementsDetector>::default(),
        Box::<PublicVariableReadInExternalContextDetector>::default(),
        Box::<WeakRandomnessDetector>::default(),
        Box::<PreDeclaredLocalVariableUsageDetector>::default(),
        Box::<DeletionNestedMappingDetector>::default(),
        Box::<UnusedStateVariablesDetector>::default(),
        Box::<ConstantFunctionContainsAssemblyDetector>::default(),
        Box::<BooleanEqualityDetector>::default(),
        Box::<TxOriginUsedForAuthDetector>::default(),
        Box::<MsgValueUsedInLoopDetector>::default(),
        Box::<ContractLocksEtherDetector>::default(),
        Box::<IncorrectERC721InterfaceDetector>::default(),
        Box::<IncorrectERC20InterfaceDetector>::default(),
        Box::<ReturnBombDetector>::default(),
        Box::<OutOfOrderRetryableDetector>::default(),
        Box::<FunctionInitializingStateDetector>::default(),
<<<<<<< HEAD
        Box::<CacheArrayLengthDetector>::default(),
=======
        Box::<BuiltinSymbolShadowDetector>::default(),
>>>>>>> 87d8c5b4
    ]
}

pub fn get_all_detectors_names() -> Vec<String> {
    get_all_issue_detectors().iter().map(|d| d.name()).collect()
}

// Note to maintainers: DO NOT CHANGE THE ORDER OF THESE DERIVE ATTRIBUTES
#[derive(Debug, PartialEq, EnumString, Display)]
#[strum(serialize_all = "kebab-case")]
pub(crate) enum IssueDetectorNamePool {
<<<<<<< HEAD
    CacheArrayLength,
=======
    BuiltinSymbolShadow,
    IncorrectERC721Interface,
>>>>>>> 87d8c5b4
    FunctionInitializingState,
    DelegateCallInLoop,
    CentralizationRisk,
    SolmateSafeTransferLib,
    AvoidAbiEncodePacked,
    Ecrecover,
    DeprecatedOzFunctions,
    UnsafeERC20Functions,
    UnspecificSolidityPragma,
    ZeroAddressCheck,
    UselessPublicFunction,
    ConstantsInsteadOfLiterals,
    UnindexedEvents,
    RequireWithString,
    NonReentrantBeforeOthers,
    BlockTimestampDeadline,
    UnsafeOzERC721Mint,
    PushZeroOpcode,
    ArbitraryTransferFrom,
    UselessModifier,
    UselessError,
    LargeNumericLiteral,
    UselessInternalFunction,
    EmptyBlock,
    ContractWithTodos,
    InconsistentTypeNames,
    UnprotectedInitializer,
    RevertsAndRequiresInLoops,
    DivisionBeforeMultiplication,
    UnsafeCastingDetector,
    EnumerableLoopRemoval,
    ExperimentalEncoder,
    IncorrectShiftOrder,
    StorageArrayEditWithMemory,
    MultipleConstructors,
    ReusedContractName,
    NestedStructInMapping,
    SelfdestructIdentifier,
    DynamicArrayLengthAssignment,
    UninitializedStateVariable,
    IncorrectCaretOperator,
    YulReturn,
    StateVariableShadowing,
    UncheckedSend,
    MisusedBoolean,
    SendEtherNoChecks,
    DelegateCallUncheckedAddress,
    TautologicalCompare,
    #[allow(clippy::upper_case_acronyms)]
    RTLO,
    UncheckedReturn,
    DangerousUnaryOperator,
    TautologyOrContradiction,
    DangerousStrictEquailtyOnContractBalance,
    SignedStorageArray,
    RedundantStatements,
    PublicVariableReadInExternalContext,
    WeakRandomness,
    PreDeclaredLocalVariableUsage,
    DeleteNestedMapping,
    UnusedStateVariable,
    ConstantFunctionsAssembly,
    BooleanEquality,
    TxOriginUsedForAuth,
    MsgValueInLoop,
    ContractLocksEther,
    IncorrectERC20Interface,
    ReturnBomb,
    OutOfOrderRetryable,
    // NOTE: `Undecided` will be the default name (for new bots).
    // If it's accepted, a new variant will be added to this enum before normalizing it in aderyn
    Undecided,
}

pub fn request_issue_detector_by_name(detector_name: &str) -> Option<Box<dyn IssueDetector>> {
    // Expects a valid detector_name
    let detector_name = IssueDetectorNamePool::from_str(detector_name).ok()?;
    match detector_name {
<<<<<<< HEAD
        IssueDetectorNamePool::CacheArrayLength => Some(Box::<CacheArrayLengthDetector>::default()),
=======
        IssueDetectorNamePool::BuiltinSymbolShadow => {
            Some(Box::<BuiltinSymbolShadowDetector>::default())
        }
        IssueDetectorNamePool::IncorrectERC721Interface => {
            Some(Box::<IncorrectERC721InterfaceDetector>::default())
        }
>>>>>>> 87d8c5b4
        IssueDetectorNamePool::OutOfOrderRetryable => {
            Some(Box::<OutOfOrderRetryableDetector>::default())
        }
        IssueDetectorNamePool::FunctionInitializingState => {
            Some(Box::<FunctionInitializingStateDetector>::default())
        }
        IssueDetectorNamePool::IncorrectERC20Interface => {
            Some(Box::<IncorrectERC20InterfaceDetector>::default())
        }
        IssueDetectorNamePool::ReturnBomb => Some(Box::<ReturnBombDetector>::default()),
        IssueDetectorNamePool::UnusedStateVariable => {
            Some(Box::<UnusedStateVariablesDetector>::default())
        }
        IssueDetectorNamePool::DelegateCallInLoop => {
            Some(Box::<DelegateCallInLoopDetector>::default())
        }
        IssueDetectorNamePool::CentralizationRisk => {
            Some(Box::<CentralizationRiskDetector>::default())
        }
        IssueDetectorNamePool::SolmateSafeTransferLib => {
            Some(Box::<SolmateSafeTransferLibDetector>::default())
        }
        IssueDetectorNamePool::AvoidAbiEncodePacked => {
            Some(Box::<AvoidAbiEncodePackedDetector>::default())
        }
        IssueDetectorNamePool::Ecrecover => Some(Box::<EcrecoverDetector>::default()),
        IssueDetectorNamePool::DeprecatedOzFunctions => {
            Some(Box::<DeprecatedOZFunctionsDetector>::default())
        }
        IssueDetectorNamePool::UnsafeERC20Functions => {
            Some(Box::<UnsafeERC20FunctionsDetector>::default())
        }
        IssueDetectorNamePool::UnspecificSolidityPragma => {
            Some(Box::<UnspecificSolidityPragmaDetector>::default())
        }
        IssueDetectorNamePool::ZeroAddressCheck => Some(Box::<ZeroAddressCheckDetector>::default()),
        IssueDetectorNamePool::UselessPublicFunction => {
            Some(Box::<UselessPublicFunctionDetector>::default())
        }
        IssueDetectorNamePool::ConstantsInsteadOfLiterals => {
            Some(Box::<ConstantsInsteadOfLiteralsDetector>::default())
        }
        IssueDetectorNamePool::UnindexedEvents => Some(Box::<UnindexedEventsDetector>::default()),
        IssueDetectorNamePool::RequireWithString => {
            Some(Box::<RequireWithStringDetector>::default())
        }
        IssueDetectorNamePool::NonReentrantBeforeOthers => {
            Some(Box::<NonReentrantBeforeOthersDetector>::default())
        }
        IssueDetectorNamePool::BlockTimestampDeadline => {
            Some(Box::<BlockTimestampDeadlineDetector>::default())
        }
        IssueDetectorNamePool::UnsafeOzERC721Mint => {
            Some(Box::<UnsafeERC721MintDetector>::default())
        }
        IssueDetectorNamePool::PushZeroOpcode => Some(Box::<PushZeroOpcodeDetector>::default()),
        IssueDetectorNamePool::ArbitraryTransferFrom => {
            Some(Box::<ArbitraryTransferFromDetector>::default())
        }
        IssueDetectorNamePool::UselessModifier => Some(Box::<UselessModifierDetector>::default()),
        IssueDetectorNamePool::LargeNumericLiteral => {
            Some(Box::<LargeLiteralValueDetector>::default())
        }
        IssueDetectorNamePool::UselessInternalFunction => {
            Some(Box::<UselessInternalFunctionDetector>::default())
        }
        IssueDetectorNamePool::EmptyBlock => Some(Box::<EmptyBlockDetector>::default()),
        IssueDetectorNamePool::ContractWithTodos => {
            Some(Box::<ContractsWithTodosDetector>::default())
        }
        IssueDetectorNamePool::InconsistentTypeNames => {
            Some(Box::<InconsistentTypeNamesDetector>::default())
        }
        IssueDetectorNamePool::UnprotectedInitializer => {
            Some(Box::<UnprotectedInitializerDetector>::default())
        }
        IssueDetectorNamePool::RevertsAndRequiresInLoops => {
            Some(Box::<RevertsAndRequiresInLoopsDetector>::default())
        }
        IssueDetectorNamePool::UselessError => Some(Box::<UselessErrorDetector>::default()),
        IssueDetectorNamePool::DivisionBeforeMultiplication => {
            Some(Box::<DivisionBeforeMultiplicationDetector>::default())
        }
        IssueDetectorNamePool::UnsafeCastingDetector => {
            Some(Box::<UnsafeCastingDetector>::default())
        }
        IssueDetectorNamePool::EnumerableLoopRemoval => {
            Some(Box::<EnumerableLoopRemovalDetector>::default())
        }
        IssueDetectorNamePool::ExperimentalEncoder => {
            Some(Box::<ExperimentalEncoderDetector>::default())
        }
        IssueDetectorNamePool::IncorrectShiftOrder => {
            Some(Box::<IncorrectShiftOrderDetector>::default())
        }
        IssueDetectorNamePool::StorageArrayEditWithMemory => {
            Some(Box::<StorageArrayEditWithMemoryDetector>::default())
        }
        IssueDetectorNamePool::MultipleConstructors => {
            Some(Box::<MultipleConstructorsDetector>::default())
        }
        IssueDetectorNamePool::ReusedContractName => {
            Some(Box::<ReusedContractNameDetector>::default())
        }
        IssueDetectorNamePool::NestedStructInMapping => {
            Some(Box::<NestedStructInMappingDetector>::default())
        }
        IssueDetectorNamePool::SelfdestructIdentifier => {
            Some(Box::<SelfdestructIdentifierDetector>::default())
        }
        IssueDetectorNamePool::DynamicArrayLengthAssignment => {
            Some(Box::<DynamicArrayLengthAssignmentDetector>::default())
        }

        IssueDetectorNamePool::UninitializedStateVariable => {
            Some(Box::<UninitializedStateVariableDetector>::default())
        }
        IssueDetectorNamePool::IncorrectCaretOperator => {
            Some(Box::<IncorrectUseOfCaretOperatorDetector>::default())
        }
        IssueDetectorNamePool::YulReturn => Some(Box::<YulReturnDetector>::default()),
        IssueDetectorNamePool::StateVariableShadowing => {
            Some(Box::<StateVariableShadowingDetector>::default())
        }
        IssueDetectorNamePool::UncheckedSend => Some(Box::<UncheckedSendDetector>::default()),
        IssueDetectorNamePool::MisusedBoolean => Some(Box::<MisusedBooleanDetector>::default()),
        IssueDetectorNamePool::SendEtherNoChecks => {
            Some(Box::<SendEtherNoChecksDetector>::default())
        }
        IssueDetectorNamePool::DelegateCallUncheckedAddress => {
            Some(Box::<DelegateCallOnUncheckedAddressDetector>::default())
        }
        IssueDetectorNamePool::TautologicalCompare => {
            Some(Box::<TautologicalCompareDetector>::default())
        }
        IssueDetectorNamePool::RTLO => Some(Box::<RTLODetector>::default()),
        IssueDetectorNamePool::UncheckedReturn => Some(Box::<UncheckedReturnDetector>::default()),
        IssueDetectorNamePool::DangerousUnaryOperator => {
            Some(Box::<DangerousUnaryOperatorDetector>::default())
        }
        IssueDetectorNamePool::TautologyOrContradiction => {
            Some(Box::<TautologyOrContraditionDetector>::default())
        }
        IssueDetectorNamePool::DangerousStrictEquailtyOnContractBalance => {
            Some(Box::<DangerousStrictEqualityOnBalanceDetector>::default())
        }
        IssueDetectorNamePool::SignedStorageArray => {
            Some(Box::<StorageSignedIntegerArrayDetector>::default())
        }
        IssueDetectorNamePool::RedundantStatements => {
            Some(Box::<RedundantStatementsDetector>::default())
        }
        IssueDetectorNamePool::PublicVariableReadInExternalContext => {
            Some(Box::<PublicVariableReadInExternalContextDetector>::default())
        }
        IssueDetectorNamePool::WeakRandomness => Some(Box::<WeakRandomnessDetector>::default()),
        IssueDetectorNamePool::PreDeclaredLocalVariableUsage => {
            Some(Box::<PreDeclaredLocalVariableUsageDetector>::default())
        }
        IssueDetectorNamePool::DeleteNestedMapping => {
            Some(Box::<DeletionNestedMappingDetector>::default())
        }
        IssueDetectorNamePool::ConstantFunctionsAssembly => {
            Some(Box::<ConstantFunctionContainsAssemblyDetector>::default())
        }
        IssueDetectorNamePool::BooleanEquality => Some(Box::<BooleanEqualityDetector>::default()),
        IssueDetectorNamePool::TxOriginUsedForAuth => {
            Some(Box::<TxOriginUsedForAuthDetector>::default())
        }
        IssueDetectorNamePool::MsgValueInLoop => Some(Box::<MsgValueUsedInLoopDetector>::default()),
        IssueDetectorNamePool::ContractLocksEther => {
            Some(Box::<ContractLocksEtherDetector>::default())
        }
        IssueDetectorNamePool::Undecided => None,
    }
}

pub fn get_issue_detector_by_name(detector_name: &str) -> Box<dyn IssueDetector> {
    request_issue_detector_by_name(detector_name).unwrap()
}

#[derive(Debug, PartialEq, Serialize, Deserialize, EnumCount, Clone, EnumIter)]
pub enum IssueSeverity {
    Low,
    High,
}

impl Display for IssueSeverity {
    fn fmt(&self, f: &mut fmt::Formatter<'_>) -> fmt::Result {
        let issue_description = match self {
            IssueSeverity::Low => "Low",
            IssueSeverity::High => "High",
        };
        write!(f, "{}", issue_description).unwrap();
        Ok(())
    }
}

impl dyn IssueDetector {
    pub fn skeletal_clone(&self) -> Box<dyn IssueDetector> {
        request_issue_detector_by_name(self.name().as_str()).unwrap()
    }
}

pub trait IssueDetector: Send + Sync + 'static {
    fn detect(&mut self, _context: &WorkspaceContext) -> Result<bool, Box<dyn Error>> {
        Ok(true)
    }

    fn severity(&self) -> IssueSeverity {
        IssueSeverity::High
    }

    fn title(&self) -> String {
        String::from("Title")
    }

    fn description(&self) -> String {
        String::from("Description")
    }

    fn name(&self) -> String {
        format!("{}", IssueDetectorNamePool::Undecided)
    }

    // Keys are source file name, line number and source location
    // Value is ASTNode NodeID
    fn instances(&self) -> BTreeMap<(String, usize, String), NodeID> {
        BTreeMap::new()
    }
}<|MERGE_RESOLUTION|>--- conflicted
+++ resolved
@@ -86,11 +86,8 @@
         Box::<ReturnBombDetector>::default(),
         Box::<OutOfOrderRetryableDetector>::default(),
         Box::<FunctionInitializingStateDetector>::default(),
-<<<<<<< HEAD
         Box::<CacheArrayLengthDetector>::default(),
-=======
         Box::<BuiltinSymbolShadowDetector>::default(),
->>>>>>> 87d8c5b4
     ]
 }
 
@@ -102,12 +99,9 @@
 #[derive(Debug, PartialEq, EnumString, Display)]
 #[strum(serialize_all = "kebab-case")]
 pub(crate) enum IssueDetectorNamePool {
-<<<<<<< HEAD
     CacheArrayLength,
-=======
     BuiltinSymbolShadow,
     IncorrectERC721Interface,
->>>>>>> 87d8c5b4
     FunctionInitializingState,
     DelegateCallInLoop,
     CentralizationRisk,
@@ -186,16 +180,13 @@
     // Expects a valid detector_name
     let detector_name = IssueDetectorNamePool::from_str(detector_name).ok()?;
     match detector_name {
-<<<<<<< HEAD
         IssueDetectorNamePool::CacheArrayLength => Some(Box::<CacheArrayLengthDetector>::default()),
-=======
         IssueDetectorNamePool::BuiltinSymbolShadow => {
             Some(Box::<BuiltinSymbolShadowDetector>::default())
         }
         IssueDetectorNamePool::IncorrectERC721Interface => {
             Some(Box::<IncorrectERC721InterfaceDetector>::default())
         }
->>>>>>> 87d8c5b4
         IssueDetectorNamePool::OutOfOrderRetryable => {
             Some(Box::<OutOfOrderRetryableDetector>::default())
         }
