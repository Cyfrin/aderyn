--- conflicted
+++ resolved
@@ -117,14 +117,10 @@
 #[derive(Debug, PartialEq, EnumString, Display)]
 #[strum(serialize_all = "kebab-case")]
 pub(crate) enum IssueDetectorNamePool {
-<<<<<<< HEAD
     IncorrectUseOfModifier,
     EmitAfterExternalCall,
     StateChangeAfterExternalCall,
-    StateVariableCouldBeDeclaredImmutable,
-=======
     StateVariableCouldBeImmutable,
->>>>>>> 6939aa50
     MultiplePlaceholders,
     StateVariableChangesWithoutEvents,
     MissingInheritance,
@@ -221,7 +217,6 @@
     // Expects a valid detector_name
     let detector_name = IssueDetectorNamePool::from_str(detector_name).ok()?;
     match detector_name {
-<<<<<<< HEAD
         IssueDetectorNamePool::EmitAfterExternalCall => {
             Some(Box::<EmitAfterExternalCallDetector>::default())
         }
@@ -231,10 +226,7 @@
         IssueDetectorNamePool::IncorrectUseOfModifier => {
             Some(Box::<IncorrectUseOfModifierDetector>::default())
         }
-        IssueDetectorNamePool::StateVariableCouldBeDeclaredImmutable => {
-=======
         IssueDetectorNamePool::StateVariableCouldBeImmutable => {
->>>>>>> 6939aa50
             Some(Box::<StateVariableCouldBeImmutableDetector>::default())
         }
         IssueDetectorNamePool::MultiplePlaceholders => {
