use serde::{Deserialize, Serialize};
use strum::{Display, EnumCount, EnumIter, EnumString};

use crate::{
    ast::NodeID,
    context::workspace_context::WorkspaceContext,
    detect::{high::*, low::*},
};

use std::{
    collections::BTreeMap,
    error::Error,
    fmt::{self, Display},
    str::FromStr,
};

pub fn get_all_issue_detectors() -> Vec<Box<dyn IssueDetector>> {
    vec![
        Box::<DelegateCallInLoopDetector>::default(),
        Box::<CentralizationRiskDetector>::default(),
        Box::<SolmateSafeTransferLibDetector>::default(),
        Box::<AvoidAbiEncodePackedDetector>::default(),
        Box::<EcrecoverDetector>::default(),
        Box::<DeprecatedOZFunctionsDetector>::default(),
        Box::<UnsafeERC20FunctionsDetector>::default(),
        Box::<UnspecificSolidityPragmaDetector>::default(),
        Box::<ZeroAddressCheckDetector>::default(),
        Box::<UselessPublicFunctionDetector>::default(),
        Box::<ConstantsInsteadOfLiteralsDetector>::default(),
        Box::<UnindexedEventsDetector>::default(),
        Box::<RequireWithStringDetector>::default(),
        Box::<NonReentrantBeforeOthersDetector>::default(),
        Box::<BlockTimestampDeadlineDetector>::default(),
        Box::<UnsafeERC721MintDetector>::default(),
        Box::<PushZeroOpcodeDetector>::default(),
        Box::<ArbitraryTransferFromDetector>::default(),
        Box::<UselessModifierDetector>::default(),
        Box::<EmptyBlockDetector>::default(),
        Box::<LargeLiteralValueDetector>::default(),
        Box::<UselessInternalFunctionDetector>::default(),
        Box::<ContractsWithTodosDetector>::default(),
        Box::<InconsistentTypeNamesDetector>::default(),
        Box::<UnprotectedInitializerDetector>::default(),
        Box::<UselessErrorDetector>::default(),
        Box::<RevertsAndRequiresInLoopsDetector>::default(),
        Box::<DivisionBeforeMultiplicationDetector>::default(),
        Box::<UnsafeCastingDetector>::default(),
        Box::<EnumerableLoopRemovalDetector>::default(),
        Box::<ExperimentalEncoderDetector>::default(),
        Box::<IncorrectShiftOrderDetector>::default(),
        Box::<StorageArrayEditWithMemoryDetector>::default(),
        Box::<MultipleConstructorsDetector>::default(),
        Box::<ReusedContractNameDetector>::default(),
        Box::<NestedStructInMappingDetector>::default(),
        Box::<SelfdestructIdentifierDetector>::default(),
        Box::<DynamicArrayLengthAssignmentDetector>::default(),
        Box::<UninitializedStateVariableDetector>::default(),
        Box::<IncorrectUseOfCaretOperatorDetector>::default(),
        Box::<YulReturnDetector>::default(),
        Box::<StateVariableShadowingDetector>::default(),
        Box::<UncheckedSendDetector>::default(),
        Box::<MisusedBooleanDetector>::default(),
        Box::<SendEtherNoChecksDetector>::default(),
        Box::<DelegateCallOnUncheckedAddressDetector>::default(),
        Box::<TautologicalCompareDetector>::default(),
        Box::<RTLODetector>::default(),
        Box::<UncheckedReturnDetector>::default(),
        Box::<DangerousUnaryOperatorDetector>::default(),
        Box::<TautologyOrContraditionDetector>::default(),
        Box::<DangerousStrictEqualityOnBalanceDetector>::default(),
        Box::<StorageSignedIntegerArrayDetector>::default(),
        Box::<RedundantStatementsDetector>::default(),
        Box::<PublicVariableReadInExternalContextDetector>::default(),
        Box::<WeakRandomnessDetector>::default(),
        Box::<PreDeclaredLocalVariableUsageDetector>::default(),
        Box::<DeletionNestedMappingDetector>::default(),
        Box::<UnusedStateVariablesDetector>::default(),
        Box::<ConstantFunctionContainsAssemblyDetector>::default(),
        Box::<BooleanEqualityDetector>::default(),
        Box::<TxOriginUsedForAuthDetector>::default(),
        Box::<MsgValueUsedInLoopDetector>::default(),
        Box::<ContractLocksEtherDetector>::default(),
        Box::<IncorrectERC721InterfaceDetector>::default(),
        Box::<IncorrectERC20InterfaceDetector>::default(),
        Box::<UninitializedLocalVariableDetector>::default(),
        Box::<ReturnBombDetector>::default(),
        Box::<OutOfOrderRetryableDetector>::default(),
        Box::<FunctionInitializingStateDetector>::default(),
        Box::<DeadCodeDetector>::default(),
        Box::<CacheArrayLengthDetector>::default(),
        Box::<AssertStateChangeDetector>::default(),
        Box::<CostlyOperationsInsideLoopsDetector>::default(),
        Box::<ConstantFunctionChangingStateDetector>::default(),
        Box::<BuiltinSymbolShadowDetector>::default(),
        Box::<FunctionSelectorCollisionDetector>::default(),
<<<<<<< HEAD
        Box::<UncheckedLowLevelCallDetector>::default(),
=======
        Box::<FucntionPointerInConstructorDetector>::default(),
>>>>>>> 47272a0e
    ]
}

pub fn get_all_detectors_names() -> Vec<String> {
    get_all_issue_detectors().iter().map(|d| d.name()).collect()
}

// Note to maintainers: DO NOT CHANGE THE ORDER OF THESE DERIVE ATTRIBUTES
#[derive(Debug, PartialEq, EnumString, Display)]
#[strum(serialize_all = "kebab-case")]
pub(crate) enum IssueDetectorNamePool {
<<<<<<< HEAD
    UncheckedLowLevelCall,
=======
    FunctionPointerInConstructor,
    DeadCode,
>>>>>>> 47272a0e
    FunctionSelectorCollision,
    CacheArrayLength,
    AssertStateChange,
    CostlyOperationsInsideLoops,
    ConstantFunctionChangingState,
    BuiltinSymbolShadow,
    IncorrectERC721Interface,
    FunctionInitializingState,
    DelegateCallInLoop,
    CentralizationRisk,
    SolmateSafeTransferLib,
    AvoidAbiEncodePacked,
    Ecrecover,
    DeprecatedOzFunctions,
    UnsafeERC20Functions,
    UnspecificSolidityPragma,
    ZeroAddressCheck,
    UselessPublicFunction,
    ConstantsInsteadOfLiterals,
    UnindexedEvents,
    RequireWithString,
    NonReentrantBeforeOthers,
    BlockTimestampDeadline,
    UnsafeOzERC721Mint,
    PushZeroOpcode,
    ArbitraryTransferFrom,
    UselessModifier,
    UselessError,
    LargeNumericLiteral,
    UselessInternalFunction,
    EmptyBlock,
    ContractWithTodos,
    InconsistentTypeNames,
    UnprotectedInitializer,
    RevertsAndRequiresInLoops,
    DivisionBeforeMultiplication,
    UnsafeCastingDetector,
    EnumerableLoopRemoval,
    ExperimentalEncoder,
    IncorrectShiftOrder,
    StorageArrayEditWithMemory,
    MultipleConstructors,
    ReusedContractName,
    NestedStructInMapping,
    SelfdestructIdentifier,
    DynamicArrayLengthAssignment,
    UninitializedStateVariable,
    IncorrectCaretOperator,
    YulReturn,
    StateVariableShadowing,
    UncheckedSend,
    MisusedBoolean,
    SendEtherNoChecks,
    DelegateCallUncheckedAddress,
    TautologicalCompare,
    #[allow(clippy::upper_case_acronyms)]
    RTLO,
    UncheckedReturn,
    DangerousUnaryOperator,
    TautologyOrContradiction,
    DangerousStrictEquailtyOnContractBalance,
    SignedStorageArray,
    RedundantStatements,
    PublicVariableReadInExternalContext,
    WeakRandomness,
    PreDeclaredLocalVariableUsage,
    DeleteNestedMapping,
    UnusedStateVariable,
    ConstantFunctionsAssembly,
    BooleanEquality,
    TxOriginUsedForAuth,
    MsgValueInLoop,
    ContractLocksEther,
    IncorrectERC20Interface,
    UninitializedLocalVariable,
    ReturnBomb,
    OutOfOrderRetryable,
    // NOTE: `Undecided` will be the default name (for new bots).
    // If it's accepted, a new variant will be added to this enum before normalizing it in aderyn
    Undecided,
}

pub fn request_issue_detector_by_name(detector_name: &str) -> Option<Box<dyn IssueDetector>> {
    // Expects a valid detector_name
    let detector_name = IssueDetectorNamePool::from_str(detector_name).ok()?;
    match detector_name {
        IssueDetectorNamePool::FunctionPointerInConstructor => {
            Some(Box::<FucntionPointerInConstructorDetector>::default())
        }
        IssueDetectorNamePool::DeadCode => Some(Box::<DeadCodeDetector>::default()),
        IssueDetectorNamePool::FunctionSelectorCollision => {
            Some(Box::<FunctionSelectorCollisionDetector>::default())
        }
        IssueDetectorNamePool::CacheArrayLength => Some(Box::<CacheArrayLengthDetector>::default()),
        IssueDetectorNamePool::AssertStateChange => {
            Some(Box::<AssertStateChangeDetector>::default())
        }
        IssueDetectorNamePool::CostlyOperationsInsideLoops => {
            Some(Box::<CostlyOperationsInsideLoopsDetector>::default())
        }
        IssueDetectorNamePool::ConstantFunctionChangingState => {
            Some(Box::<ConstantFunctionChangingStateDetector>::default())
        }
        IssueDetectorNamePool::BuiltinSymbolShadow => {
            Some(Box::<BuiltinSymbolShadowDetector>::default())
        }
        IssueDetectorNamePool::IncorrectERC721Interface => {
            Some(Box::<IncorrectERC721InterfaceDetector>::default())
        }
        IssueDetectorNamePool::OutOfOrderRetryable => {
            Some(Box::<OutOfOrderRetryableDetector>::default())
        }
        IssueDetectorNamePool::FunctionInitializingState => {
            Some(Box::<FunctionInitializingStateDetector>::default())
        }
        IssueDetectorNamePool::IncorrectERC20Interface => {
            Some(Box::<IncorrectERC20InterfaceDetector>::default())
        }
        IssueDetectorNamePool::UninitializedLocalVariable => {
            Some(Box::<UninitializedLocalVariableDetector>::default())
        }
        IssueDetectorNamePool::ReturnBomb => Some(Box::<ReturnBombDetector>::default()),
        IssueDetectorNamePool::UnusedStateVariable => {
            Some(Box::<UnusedStateVariablesDetector>::default())
        }
        IssueDetectorNamePool::DelegateCallInLoop => {
            Some(Box::<DelegateCallInLoopDetector>::default())
        }
        IssueDetectorNamePool::CentralizationRisk => {
            Some(Box::<CentralizationRiskDetector>::default())
        }
        IssueDetectorNamePool::SolmateSafeTransferLib => {
            Some(Box::<SolmateSafeTransferLibDetector>::default())
        }
        IssueDetectorNamePool::AvoidAbiEncodePacked => {
            Some(Box::<AvoidAbiEncodePackedDetector>::default())
        }
        IssueDetectorNamePool::Ecrecover => Some(Box::<EcrecoverDetector>::default()),
        IssueDetectorNamePool::DeprecatedOzFunctions => {
            Some(Box::<DeprecatedOZFunctionsDetector>::default())
        }
        IssueDetectorNamePool::UnsafeERC20Functions => {
            Some(Box::<UnsafeERC20FunctionsDetector>::default())
        }
        IssueDetectorNamePool::UnspecificSolidityPragma => {
            Some(Box::<UnspecificSolidityPragmaDetector>::default())
        }
        IssueDetectorNamePool::ZeroAddressCheck => Some(Box::<ZeroAddressCheckDetector>::default()),
        IssueDetectorNamePool::UselessPublicFunction => {
            Some(Box::<UselessPublicFunctionDetector>::default())
        }
        IssueDetectorNamePool::ConstantsInsteadOfLiterals => {
            Some(Box::<ConstantsInsteadOfLiteralsDetector>::default())
        }
        IssueDetectorNamePool::UnindexedEvents => Some(Box::<UnindexedEventsDetector>::default()),
        IssueDetectorNamePool::RequireWithString => {
            Some(Box::<RequireWithStringDetector>::default())
        }
        IssueDetectorNamePool::NonReentrantBeforeOthers => {
            Some(Box::<NonReentrantBeforeOthersDetector>::default())
        }
        IssueDetectorNamePool::BlockTimestampDeadline => {
            Some(Box::<BlockTimestampDeadlineDetector>::default())
        }
        IssueDetectorNamePool::UnsafeOzERC721Mint => {
            Some(Box::<UnsafeERC721MintDetector>::default())
        }
        IssueDetectorNamePool::PushZeroOpcode => Some(Box::<PushZeroOpcodeDetector>::default()),
        IssueDetectorNamePool::ArbitraryTransferFrom => {
            Some(Box::<ArbitraryTransferFromDetector>::default())
        }
        IssueDetectorNamePool::UselessModifier => Some(Box::<UselessModifierDetector>::default()),
        IssueDetectorNamePool::LargeNumericLiteral => {
            Some(Box::<LargeLiteralValueDetector>::default())
        }
        IssueDetectorNamePool::UselessInternalFunction => {
            Some(Box::<UselessInternalFunctionDetector>::default())
        }
        IssueDetectorNamePool::EmptyBlock => Some(Box::<EmptyBlockDetector>::default()),
        IssueDetectorNamePool::ContractWithTodos => {
            Some(Box::<ContractsWithTodosDetector>::default())
        }
        IssueDetectorNamePool::InconsistentTypeNames => {
            Some(Box::<InconsistentTypeNamesDetector>::default())
        }
        IssueDetectorNamePool::UnprotectedInitializer => {
            Some(Box::<UnprotectedInitializerDetector>::default())
        }
        IssueDetectorNamePool::RevertsAndRequiresInLoops => {
            Some(Box::<RevertsAndRequiresInLoopsDetector>::default())
        }
        IssueDetectorNamePool::UselessError => Some(Box::<UselessErrorDetector>::default()),
        IssueDetectorNamePool::DivisionBeforeMultiplication => {
            Some(Box::<DivisionBeforeMultiplicationDetector>::default())
        }
        IssueDetectorNamePool::UnsafeCastingDetector => {
            Some(Box::<UnsafeCastingDetector>::default())
        }
        IssueDetectorNamePool::EnumerableLoopRemoval => {
            Some(Box::<EnumerableLoopRemovalDetector>::default())
        }
        IssueDetectorNamePool::ExperimentalEncoder => {
            Some(Box::<ExperimentalEncoderDetector>::default())
        }
        IssueDetectorNamePool::IncorrectShiftOrder => {
            Some(Box::<IncorrectShiftOrderDetector>::default())
        }
        IssueDetectorNamePool::StorageArrayEditWithMemory => {
            Some(Box::<StorageArrayEditWithMemoryDetector>::default())
        }
        IssueDetectorNamePool::MultipleConstructors => {
            Some(Box::<MultipleConstructorsDetector>::default())
        }
        IssueDetectorNamePool::ReusedContractName => {
            Some(Box::<ReusedContractNameDetector>::default())
        }
        IssueDetectorNamePool::NestedStructInMapping => {
            Some(Box::<NestedStructInMappingDetector>::default())
        }
        IssueDetectorNamePool::SelfdestructIdentifier => {
            Some(Box::<SelfdestructIdentifierDetector>::default())
        }
        IssueDetectorNamePool::DynamicArrayLengthAssignment => {
            Some(Box::<DynamicArrayLengthAssignmentDetector>::default())
        }

        IssueDetectorNamePool::UninitializedStateVariable => {
            Some(Box::<UninitializedStateVariableDetector>::default())
        }
        IssueDetectorNamePool::IncorrectCaretOperator => {
            Some(Box::<IncorrectUseOfCaretOperatorDetector>::default())
        }
        IssueDetectorNamePool::YulReturn => Some(Box::<YulReturnDetector>::default()),
        IssueDetectorNamePool::StateVariableShadowing => {
            Some(Box::<StateVariableShadowingDetector>::default())
        }
        IssueDetectorNamePool::UncheckedSend => Some(Box::<UncheckedSendDetector>::default()),
        IssueDetectorNamePool::MisusedBoolean => Some(Box::<MisusedBooleanDetector>::default()),
        IssueDetectorNamePool::SendEtherNoChecks => {
            Some(Box::<SendEtherNoChecksDetector>::default())
        }
        IssueDetectorNamePool::DelegateCallUncheckedAddress => {
            Some(Box::<DelegateCallOnUncheckedAddressDetector>::default())
        }
        IssueDetectorNamePool::TautologicalCompare => {
            Some(Box::<TautologicalCompareDetector>::default())
        }
        IssueDetectorNamePool::RTLO => Some(Box::<RTLODetector>::default()),
        IssueDetectorNamePool::UncheckedReturn => Some(Box::<UncheckedReturnDetector>::default()),
        IssueDetectorNamePool::DangerousUnaryOperator => {
            Some(Box::<DangerousUnaryOperatorDetector>::default())
        }
        IssueDetectorNamePool::TautologyOrContradiction => {
            Some(Box::<TautologyOrContraditionDetector>::default())
        }
        IssueDetectorNamePool::DangerousStrictEquailtyOnContractBalance => {
            Some(Box::<DangerousStrictEqualityOnBalanceDetector>::default())
        }
        IssueDetectorNamePool::SignedStorageArray => {
            Some(Box::<StorageSignedIntegerArrayDetector>::default())
        }
        IssueDetectorNamePool::RedundantStatements => {
            Some(Box::<RedundantStatementsDetector>::default())
        }
        IssueDetectorNamePool::PublicVariableReadInExternalContext => {
            Some(Box::<PublicVariableReadInExternalContextDetector>::default())
        }
        IssueDetectorNamePool::WeakRandomness => Some(Box::<WeakRandomnessDetector>::default()),
        IssueDetectorNamePool::PreDeclaredLocalVariableUsage => {
            Some(Box::<PreDeclaredLocalVariableUsageDetector>::default())
        }
        IssueDetectorNamePool::DeleteNestedMapping => {
            Some(Box::<DeletionNestedMappingDetector>::default())
        }
        IssueDetectorNamePool::ConstantFunctionsAssembly => {
            Some(Box::<ConstantFunctionContainsAssemblyDetector>::default())
        }
        IssueDetectorNamePool::BooleanEquality => Some(Box::<BooleanEqualityDetector>::default()),
        IssueDetectorNamePool::TxOriginUsedForAuth => {
            Some(Box::<TxOriginUsedForAuthDetector>::default())
        }
        IssueDetectorNamePool::MsgValueInLoop => Some(Box::<MsgValueUsedInLoopDetector>::default()),
        IssueDetectorNamePool::ContractLocksEther => {
            Some(Box::<ContractLocksEtherDetector>::default())
        }
        IssueDetectorNamePool::UncheckedLowLevelCall => {
            Some(Box::<UncheckedLowLevelCallDetector>::default())
        }
        IssueDetectorNamePool::Undecided => None,
    }
}

pub fn get_issue_detector_by_name(detector_name: &str) -> Box<dyn IssueDetector> {
    request_issue_detector_by_name(detector_name).unwrap()
}

#[derive(Debug, PartialEq, Serialize, Deserialize, EnumCount, Clone, EnumIter)]
pub enum IssueSeverity {
    Low,
    High,
}

impl Display for IssueSeverity {
    fn fmt(&self, f: &mut fmt::Formatter<'_>) -> fmt::Result {
        let issue_description = match self {
            IssueSeverity::Low => "Low",
            IssueSeverity::High => "High",
        };
        write!(f, "{}", issue_description).unwrap();
        Ok(())
    }
}

impl dyn IssueDetector {
    pub fn skeletal_clone(&self) -> Box<dyn IssueDetector> {
        request_issue_detector_by_name(self.name().as_str()).unwrap()
    }
}

pub trait IssueDetector: Send + Sync + 'static {
    fn detect(&mut self, _context: &WorkspaceContext) -> Result<bool, Box<dyn Error>> {
        Ok(true)
    }

    fn severity(&self) -> IssueSeverity {
        IssueSeverity::High
    }

    fn title(&self) -> String {
        String::from("Title")
    }

    fn description(&self) -> String {
        String::from("Description")
    }

    fn name(&self) -> String {
        format!("{}", IssueDetectorNamePool::Undecided)
    }

    // Keys are source file name, line number and source location
    // Value is ASTNode NodeID
    fn instances(&self) -> BTreeMap<(String, usize, String), NodeID> {
        BTreeMap::new()
    }

    fn hints(&self) -> BTreeMap<(String, usize, String), String> {
        BTreeMap::new()
    }
}<|MERGE_RESOLUTION|>--- conflicted
+++ resolved
@@ -93,11 +93,8 @@
         Box::<ConstantFunctionChangingStateDetector>::default(),
         Box::<BuiltinSymbolShadowDetector>::default(),
         Box::<FunctionSelectorCollisionDetector>::default(),
-<<<<<<< HEAD
         Box::<UncheckedLowLevelCallDetector>::default(),
-=======
         Box::<FucntionPointerInConstructorDetector>::default(),
->>>>>>> 47272a0e
     ]
 }
 
@@ -109,12 +106,9 @@
 #[derive(Debug, PartialEq, EnumString, Display)]
 #[strum(serialize_all = "kebab-case")]
 pub(crate) enum IssueDetectorNamePool {
-<<<<<<< HEAD
     UncheckedLowLevelCall,
-=======
     FunctionPointerInConstructor,
     DeadCode,
->>>>>>> 47272a0e
     FunctionSelectorCollision,
     CacheArrayLength,
     AssertStateChange,
