--- conflicted
+++ resolved
@@ -15,9 +15,10 @@
             SolmateSafeTransferLibDetector, UnsafeERC721MintDetector,
         },
         nc::{
-            ConstantsInsteadOfLiteralsDetector, NonReentrantBeforeOthersDetector,
-            RequireWithStringDetector, UnindexedEventsDetector, UselessPublicFunctionDetector,
-            ZeroAddressCheckDetector,
+            ConstantsInsteadOfLiteralsDetector, LargeLiteralValueDetector,
+            NonReentrantBeforeOthersDetector, RequireWithStringDetector, UnindexedEventsDetector,
+            UselessInternalFunctionDetector, UselessModifierDetector,
+            UselessPublicFunctionDetector, ZeroAddressCheckDetector,
         },
     },
 };
@@ -27,13 +28,6 @@
     fmt::{self, Display},
     str::FromStr,
 };
-
-<<<<<<< HEAD
-use super::nc::UselessModifierDetector;
-=======
-use super::nc::LargeLiteralValueDetector;
-use super::nc::UselessInternalFunctionDetector;
->>>>>>> 2e031e6d
 
 pub fn get_all_issue_detectors() -> Vec<Box<dyn IssueDetector>> {
     vec![
@@ -55,12 +49,9 @@
         Box::<UnsafeERC721MintDetector>::default(),
         Box::<PushZeroOpcodeDetector>::default(),
         Box::<ArbitraryTransferFromDetector>::default(),
-<<<<<<< HEAD
         Box::<UselessModifierDetector>::default(),
-=======
         Box::<LargeLiteralValueDetector>::default(),
         Box::<UselessInternalFunctionDetector>::default(),
->>>>>>> 2e031e6d
     ]
 }
 
@@ -90,12 +81,9 @@
     UnsafeOzERC721Mint,
     PushZeroOpcode,
     ArbitraryTransferFrom,
-<<<<<<< HEAD
     UselessModifier,
-=======
     LargeNumericLiteral,
     UselessInternalFunction,
->>>>>>> 2e031e6d
     // NOTE: `Undecided` will be the default name (for new bots).
     // If it's accepted, a new variant will be added to this enum before normalizing it in aderyn
     Undecided,
@@ -160,16 +148,13 @@
         IssueDetectorNamePool::ArbitraryTransferFrom => {
             Some(Box::<ArbitraryTransferFromDetector>::default())
         }
-<<<<<<< HEAD
         IssueDetectorNamePool::UselessModifier => Some(Box::<UselessModifierDetector>::default()),
-=======
         IssueDetectorNamePool::LargeNumericLiteral => {
             Some(Box::<LargeLiteralValueDetector>::default())
         }
         IssueDetectorNamePool::UselessInternalFunction => {
             Some(Box::<UselessInternalFunctionDetector>::default())
         }
->>>>>>> 2e031e6d
         IssueDetectorNamePool::Undecided => None,
     }
 }
