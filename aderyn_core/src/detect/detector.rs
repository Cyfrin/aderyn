use serde::{Deserialize, Serialize};
use strum::{Display, EnumCount, EnumIter, EnumString};

use crate::{
    ast::NodeID,
    context::workspace_context::WorkspaceContext,
    detect::{high::*, low::*},
    detect::{
        high::{
            ArbitraryTransferFromDetector, AvoidAbiEncodePackedDetector,
            BlockTimestampDeadlineDetector, DangerousUnaryOperatorDetector,
            DelegateCallInLoopDetector, DynamicArrayLengthAssignmentDetector,
            EnumerableLoopRemovalDetector, ExperimentalEncoderDetector,
            IncorrectShiftOrderDetector, IncorrectUseOfCaretOperatorDetector,
            MultipleConstructorsDetector, NestedStructInMappingDetector, RTLODetector,
            ReusedContractNameDetector, SelfdestructIdentifierDetector,
            StateVariableShadowingDetector, StorageArrayEditWithMemoryDetector,
            StorageSignedIntegerArrayDetector, TautologicalCompareDetector,
            UncheckedReturnDetector, UninitializedStateVariableDetector,
            UnprotectedInitializerDetector, UnsafeCastingDetector, YulReturnDetector,
        },
        low::{
            CentralizationRiskDetector, ConstantsInsteadOfLiteralsDetector,
            ContractsWithTodosDetector, DeprecatedOZFunctionsDetector,
            DivisionBeforeMultiplicationDetector, EcrecoverDetector, EmptyBlockDetector,
            InconsistentTypeNamesDetector, LargeLiteralValueDetector,
            NonReentrantBeforeOthersDetector, PushZeroOpcodeDetector, RedundantStatementsDetector,
            RequireWithStringDetector, RevertsAndRequiresInLoopsDetector,
            SolmateSafeTransferLibDetector, UnindexedEventsDetector, UnsafeERC20FunctionsDetector,
            UnsafeERC721MintDetector, UnspecificSolidityPragmaDetector, UselessErrorDetector,
            UselessInternalFunctionDetector, UselessModifierDetector,
            UselessPublicFunctionDetector, ZeroAddressCheckDetector,
        },
    },
};

use std::{
    collections::BTreeMap,
    error::Error,
    fmt::{self, Display},
    str::FromStr,
};

pub fn get_all_issue_detectors() -> Vec<Box<dyn IssueDetector>> {
    vec![
        Box::<DelegateCallInLoopDetector>::default(),
        Box::<CentralizationRiskDetector>::default(),
        Box::<SolmateSafeTransferLibDetector>::default(),
        Box::<AvoidAbiEncodePackedDetector>::default(),
        Box::<EcrecoverDetector>::default(),
        Box::<DeprecatedOZFunctionsDetector>::default(),
        Box::<UnsafeERC20FunctionsDetector>::default(),
        Box::<UnspecificSolidityPragmaDetector>::default(),
        Box::<ZeroAddressCheckDetector>::default(),
        Box::<UselessPublicFunctionDetector>::default(),
        Box::<ConstantsInsteadOfLiteralsDetector>::default(),
        Box::<UnindexedEventsDetector>::default(),
        Box::<RequireWithStringDetector>::default(),
        Box::<NonReentrantBeforeOthersDetector>::default(),
        Box::<BlockTimestampDeadlineDetector>::default(),
        Box::<UnsafeERC721MintDetector>::default(),
        Box::<PushZeroOpcodeDetector>::default(),
        Box::<ArbitraryTransferFromDetector>::default(),
        Box::<UselessModifierDetector>::default(),
        Box::<EmptyBlockDetector>::default(),
        Box::<LargeLiteralValueDetector>::default(),
        Box::<UselessInternalFunctionDetector>::default(),
        Box::<ContractsWithTodosDetector>::default(),
        Box::<InconsistentTypeNamesDetector>::default(),
        Box::<UnprotectedInitializerDetector>::default(),
        Box::<UselessErrorDetector>::default(),
        Box::<RevertsAndRequiresInLoopsDetector>::default(),
        Box::<DivisionBeforeMultiplicationDetector>::default(),
        Box::<UnsafeCastingDetector>::default(),
        Box::<EnumerableLoopRemovalDetector>::default(),
        Box::<ExperimentalEncoderDetector>::default(),
        Box::<IncorrectShiftOrderDetector>::default(),
        Box::<StorageArrayEditWithMemoryDetector>::default(),
        Box::<MultipleConstructorsDetector>::default(),
        Box::<ReusedContractNameDetector>::default(),
        Box::<NestedStructInMappingDetector>::default(),
        Box::<SelfdestructIdentifierDetector>::default(),
        Box::<DynamicArrayLengthAssignmentDetector>::default(),
        Box::<UninitializedStateVariableDetector>::default(),
        Box::<IncorrectUseOfCaretOperatorDetector>::default(),
        Box::<YulReturnDetector>::default(),
        Box::<StateVariableShadowingDetector>::default(),
        Box::<UncheckedSendDetector>::default(),
        Box::<MisusedBooleanDetector>::default(),
        Box::<SendEtherNoChecksDetector>::default(),
        Box::<DelegateCallOnUncheckedAddressDetector>::default(),
        Box::<TautologicalCompareDetector>::default(),
        Box::<RTLODetector>::default(),
        Box::<UncheckedReturnDetector>::default(),
        Box::<DangerousUnaryOperatorDetector>::default(),
<<<<<<< HEAD
        Box::<StorageSignedIntegerArrayDetector>::default(),
=======
        Box::<RedundantStatementsDetector>::default(),
        Box::<PublicVariableReadInExternalContextDetector>::default(),
        Box::<WeakRandomnessDetector>::default(),
        Box::<PreDeclaredLocalVariableUsageDetector>::default(),
        Box::<DeletionNestedMappingDetector>::default(),
>>>>>>> 63786210
    ]
}

pub fn get_all_detectors_names() -> Vec<String> {
    get_all_issue_detectors().iter().map(|d| d.name()).collect()
}

// Note to maintainers: DO NOT CHANGE THE ORDER OF THESE DERIVE ATTRIBUTES
#[derive(Debug, PartialEq, EnumString, Display)]
#[strum(serialize_all = "kebab-case")]
pub(crate) enum IssueDetectorNamePool {
    DelegateCallInLoop,
    CentralizationRisk,
    SolmateSafeTransferLib,
    AvoidAbiEncodePacked,
    Ecrecover,
    DeprecatedOzFunctions,
    UnsafeERC20Functions,
    UnspecificSolidityPragma,
    ZeroAddressCheck,
    UselessPublicFunction,
    ConstantsInsteadOfLiterals,
    UnindexedEvents,
    RequireWithString,
    NonReentrantBeforeOthers,
    BlockTimestampDeadline,
    UnsafeOzERC721Mint,
    PushZeroOpcode,
    ArbitraryTransferFrom,
    UselessModifier,
    UselessError,
    LargeNumericLiteral,
    UselessInternalFunction,
    EmptyBlock,
    ContractWithTodos,
    InconsistentTypeNames,
    UnprotectedInitializer,
    RevertsAndRequiresInLoops,
    DivisionBeforeMultiplication,
    UnsafeCastingDetector,
    EnumerableLoopRemoval,
    ExperimentalEncoder,
    IncorrectShiftOrder,
    StorageArrayEditWithMemory,
    MultipleConstructors,
    ReusedContractName,
    NestedStructInMapping,
    SelfdestructIdentifier,
    DynamicArrayLengthAssignment,
    UninitializedStateVariable,
    IncorrectCaretOperator,
    YulReturn,
    StateVariableShadowing,
    UncheckedSend,
    MisusedBoolean,
    SendEtherNoChecks,
    DelegateCallUncheckedAddress,
    TautologicalCompare,
    #[allow(clippy::upper_case_acronyms)]
    RTLO,
    UncheckedReturn,
    DangerousUnaryOperator,
<<<<<<< HEAD
    SignedStorageArray,
=======
    RedundantStatements,
    PublicVariableReadInExternalContext,
    WeakRandomness,
    PreDeclaredLocalVariableUsage,
    DeleteNestedMapping,
>>>>>>> 63786210
    // NOTE: `Undecided` will be the default name (for new bots).
    // If it's accepted, a new variant will be added to this enum before normalizing it in aderyn
    Undecided,
}

pub fn request_issue_detector_by_name(detector_name: &str) -> Option<Box<dyn IssueDetector>> {
    // Expects a valid detector_name
    let detector_name = IssueDetectorNamePool::from_str(detector_name).ok()?;
    match detector_name {
        IssueDetectorNamePool::DelegateCallInLoop => {
            Some(Box::<DelegateCallInLoopDetector>::default())
        }
        IssueDetectorNamePool::CentralizationRisk => {
            Some(Box::<CentralizationRiskDetector>::default())
        }
        IssueDetectorNamePool::SolmateSafeTransferLib => {
            Some(Box::<SolmateSafeTransferLibDetector>::default())
        }
        IssueDetectorNamePool::AvoidAbiEncodePacked => {
            Some(Box::<AvoidAbiEncodePackedDetector>::default())
        }
        IssueDetectorNamePool::Ecrecover => Some(Box::<EcrecoverDetector>::default()),
        IssueDetectorNamePool::DeprecatedOzFunctions => {
            Some(Box::<DeprecatedOZFunctionsDetector>::default())
        }
        IssueDetectorNamePool::UnsafeERC20Functions => {
            Some(Box::<UnsafeERC20FunctionsDetector>::default())
        }
        IssueDetectorNamePool::UnspecificSolidityPragma => {
            Some(Box::<UnspecificSolidityPragmaDetector>::default())
        }
        IssueDetectorNamePool::ZeroAddressCheck => Some(Box::<ZeroAddressCheckDetector>::default()),
        IssueDetectorNamePool::UselessPublicFunction => {
            Some(Box::<UselessPublicFunctionDetector>::default())
        }
        IssueDetectorNamePool::ConstantsInsteadOfLiterals => {
            Some(Box::<ConstantsInsteadOfLiteralsDetector>::default())
        }
        IssueDetectorNamePool::UnindexedEvents => Some(Box::<UnindexedEventsDetector>::default()),
        IssueDetectorNamePool::RequireWithString => {
            Some(Box::<RequireWithStringDetector>::default())
        }
        IssueDetectorNamePool::NonReentrantBeforeOthers => {
            Some(Box::<NonReentrantBeforeOthersDetector>::default())
        }
        IssueDetectorNamePool::BlockTimestampDeadline => {
            Some(Box::<BlockTimestampDeadlineDetector>::default())
        }
        IssueDetectorNamePool::UnsafeOzERC721Mint => {
            Some(Box::<UnsafeERC721MintDetector>::default())
        }
        IssueDetectorNamePool::PushZeroOpcode => Some(Box::<PushZeroOpcodeDetector>::default()),
        IssueDetectorNamePool::ArbitraryTransferFrom => {
            Some(Box::<ArbitraryTransferFromDetector>::default())
        }
        IssueDetectorNamePool::UselessModifier => Some(Box::<UselessModifierDetector>::default()),
        IssueDetectorNamePool::LargeNumericLiteral => {
            Some(Box::<LargeLiteralValueDetector>::default())
        }
        IssueDetectorNamePool::UselessInternalFunction => {
            Some(Box::<UselessInternalFunctionDetector>::default())
        }
        IssueDetectorNamePool::EmptyBlock => Some(Box::<EmptyBlockDetector>::default()),
        IssueDetectorNamePool::ContractWithTodos => {
            Some(Box::<ContractsWithTodosDetector>::default())
        }
        IssueDetectorNamePool::InconsistentTypeNames => {
            Some(Box::<InconsistentTypeNamesDetector>::default())
        }
        IssueDetectorNamePool::UnprotectedInitializer => {
            Some(Box::<UnprotectedInitializerDetector>::default())
        }
        IssueDetectorNamePool::RevertsAndRequiresInLoops => {
            Some(Box::<RevertsAndRequiresInLoopsDetector>::default())
        }
        IssueDetectorNamePool::UselessError => Some(Box::<UselessErrorDetector>::default()),
        IssueDetectorNamePool::DivisionBeforeMultiplication => {
            Some(Box::<DivisionBeforeMultiplicationDetector>::default())
        }
        IssueDetectorNamePool::UnsafeCastingDetector => {
            Some(Box::<UnsafeCastingDetector>::default())
        }
        IssueDetectorNamePool::EnumerableLoopRemoval => {
            Some(Box::<EnumerableLoopRemovalDetector>::default())
        }
        IssueDetectorNamePool::ExperimentalEncoder => {
            Some(Box::<ExperimentalEncoderDetector>::default())
        }
        IssueDetectorNamePool::IncorrectShiftOrder => {
            Some(Box::<IncorrectShiftOrderDetector>::default())
        }
        IssueDetectorNamePool::StorageArrayEditWithMemory => {
            Some(Box::<StorageArrayEditWithMemoryDetector>::default())
        }
        IssueDetectorNamePool::MultipleConstructors => {
            Some(Box::<MultipleConstructorsDetector>::default())
        }
        IssueDetectorNamePool::ReusedContractName => {
            Some(Box::<ReusedContractNameDetector>::default())
        }
        IssueDetectorNamePool::NestedStructInMapping => {
            Some(Box::<NestedStructInMappingDetector>::default())
        }
        IssueDetectorNamePool::SelfdestructIdentifier => {
            Some(Box::<SelfdestructIdentifierDetector>::default())
        }
        IssueDetectorNamePool::DynamicArrayLengthAssignment => {
            Some(Box::<DynamicArrayLengthAssignmentDetector>::default())
        }

        IssueDetectorNamePool::UninitializedStateVariable => {
            Some(Box::<UninitializedStateVariableDetector>::default())
        }
        IssueDetectorNamePool::IncorrectCaretOperator => {
            Some(Box::<IncorrectUseOfCaretOperatorDetector>::default())
        }
        IssueDetectorNamePool::YulReturn => Some(Box::<YulReturnDetector>::default()),
        IssueDetectorNamePool::StateVariableShadowing => {
            Some(Box::<StateVariableShadowingDetector>::default())
        }
        IssueDetectorNamePool::UncheckedSend => Some(Box::<UncheckedSendDetector>::default()),
        IssueDetectorNamePool::MisusedBoolean => Some(Box::<MisusedBooleanDetector>::default()),
        IssueDetectorNamePool::SendEtherNoChecks => {
            Some(Box::<SendEtherNoChecksDetector>::default())
        }
        IssueDetectorNamePool::DelegateCallUncheckedAddress => {
            Some(Box::<DelegateCallOnUncheckedAddressDetector>::default())
        }
        IssueDetectorNamePool::TautologicalCompare => {
            Some(Box::<TautologicalCompareDetector>::default())
        }
        IssueDetectorNamePool::RTLO => Some(Box::<RTLODetector>::default()),
        IssueDetectorNamePool::UncheckedReturn => Some(Box::<UncheckedReturnDetector>::default()),
        IssueDetectorNamePool::DangerousUnaryOperator => {
            Some(Box::<DangerousUnaryOperatorDetector>::default())
        }
<<<<<<< HEAD
        IssueDetectorNamePool::SignedStorageArray => {
            Some(Box::<StorageSignedIntegerArrayDetector>::default())
=======
        IssueDetectorNamePool::RedundantStatements => {
            Some(Box::<RedundantStatementsDetector>::default())
        }
        IssueDetectorNamePool::PublicVariableReadInExternalContext => {
            Some(Box::<PublicVariableReadInExternalContextDetector>::default())
        }
        IssueDetectorNamePool::WeakRandomness => Some(Box::<WeakRandomnessDetector>::default()),
        IssueDetectorNamePool::PreDeclaredLocalVariableUsage => {
            Some(Box::<PreDeclaredLocalVariableUsageDetector>::default())
        }
        IssueDetectorNamePool::DeleteNestedMapping => {
            Some(Box::<DeletionNestedMappingDetector>::default())
>>>>>>> 63786210
        }
        IssueDetectorNamePool::Undecided => None,
    }
}

pub fn get_issue_detector_by_name(detector_name: &str) -> Box<dyn IssueDetector> {
    request_issue_detector_by_name(detector_name).unwrap()
}

#[derive(Debug, PartialEq, Serialize, Deserialize, EnumCount, Clone, EnumIter)]
pub enum IssueSeverity {
    Low,
    High,
}

impl Display for IssueSeverity {
    fn fmt(&self, f: &mut fmt::Formatter<'_>) -> fmt::Result {
        let issue_description = match self {
            IssueSeverity::Low => "Low",
            IssueSeverity::High => "High",
        };
        write!(f, "{}", issue_description).unwrap();
        Ok(())
    }
}

impl dyn IssueDetector {
    pub fn skeletal_clone(&self) -> Box<dyn IssueDetector> {
        request_issue_detector_by_name(self.name().as_str()).unwrap()
    }
}

pub trait IssueDetector: Send + Sync + 'static {
    fn detect(&mut self, _context: &WorkspaceContext) -> Result<bool, Box<dyn Error>> {
        Ok(true)
    }

    fn severity(&self) -> IssueSeverity {
        IssueSeverity::High
    }

    fn title(&self) -> String {
        String::from("Title")
    }

    fn description(&self) -> String {
        String::from("Description")
    }

    fn name(&self) -> String {
        format!("{}", IssueDetectorNamePool::Undecided)
    }

    // Keys are source file name, line number and source location
    // Value is ASTNode NodeID
    fn instances(&self) -> BTreeMap<(String, usize, String), NodeID> {
        BTreeMap::new()
    }
}<|MERGE_RESOLUTION|>--- conflicted
+++ resolved
@@ -5,33 +5,6 @@
     ast::NodeID,
     context::workspace_context::WorkspaceContext,
     detect::{high::*, low::*},
-    detect::{
-        high::{
-            ArbitraryTransferFromDetector, AvoidAbiEncodePackedDetector,
-            BlockTimestampDeadlineDetector, DangerousUnaryOperatorDetector,
-            DelegateCallInLoopDetector, DynamicArrayLengthAssignmentDetector,
-            EnumerableLoopRemovalDetector, ExperimentalEncoderDetector,
-            IncorrectShiftOrderDetector, IncorrectUseOfCaretOperatorDetector,
-            MultipleConstructorsDetector, NestedStructInMappingDetector, RTLODetector,
-            ReusedContractNameDetector, SelfdestructIdentifierDetector,
-            StateVariableShadowingDetector, StorageArrayEditWithMemoryDetector,
-            StorageSignedIntegerArrayDetector, TautologicalCompareDetector,
-            UncheckedReturnDetector, UninitializedStateVariableDetector,
-            UnprotectedInitializerDetector, UnsafeCastingDetector, YulReturnDetector,
-        },
-        low::{
-            CentralizationRiskDetector, ConstantsInsteadOfLiteralsDetector,
-            ContractsWithTodosDetector, DeprecatedOZFunctionsDetector,
-            DivisionBeforeMultiplicationDetector, EcrecoverDetector, EmptyBlockDetector,
-            InconsistentTypeNamesDetector, LargeLiteralValueDetector,
-            NonReentrantBeforeOthersDetector, PushZeroOpcodeDetector, RedundantStatementsDetector,
-            RequireWithStringDetector, RevertsAndRequiresInLoopsDetector,
-            SolmateSafeTransferLibDetector, UnindexedEventsDetector, UnsafeERC20FunctionsDetector,
-            UnsafeERC721MintDetector, UnspecificSolidityPragmaDetector, UselessErrorDetector,
-            UselessInternalFunctionDetector, UselessModifierDetector,
-            UselessPublicFunctionDetector, ZeroAddressCheckDetector,
-        },
-    },
 };
 
 use std::{
@@ -93,15 +66,12 @@
         Box::<RTLODetector>::default(),
         Box::<UncheckedReturnDetector>::default(),
         Box::<DangerousUnaryOperatorDetector>::default(),
-<<<<<<< HEAD
         Box::<StorageSignedIntegerArrayDetector>::default(),
-=======
         Box::<RedundantStatementsDetector>::default(),
         Box::<PublicVariableReadInExternalContextDetector>::default(),
         Box::<WeakRandomnessDetector>::default(),
         Box::<PreDeclaredLocalVariableUsageDetector>::default(),
         Box::<DeletionNestedMappingDetector>::default(),
->>>>>>> 63786210
     ]
 }
 
@@ -164,15 +134,12 @@
     RTLO,
     UncheckedReturn,
     DangerousUnaryOperator,
-<<<<<<< HEAD
     SignedStorageArray,
-=======
     RedundantStatements,
     PublicVariableReadInExternalContext,
     WeakRandomness,
     PreDeclaredLocalVariableUsage,
     DeleteNestedMapping,
->>>>>>> 63786210
     // NOTE: `Undecided` will be the default name (for new bots).
     // If it's accepted, a new variant will be added to this enum before normalizing it in aderyn
     Undecided,
@@ -309,10 +276,9 @@
         IssueDetectorNamePool::DangerousUnaryOperator => {
             Some(Box::<DangerousUnaryOperatorDetector>::default())
         }
-<<<<<<< HEAD
         IssueDetectorNamePool::SignedStorageArray => {
             Some(Box::<StorageSignedIntegerArrayDetector>::default())
-=======
+        }
         IssueDetectorNamePool::RedundantStatements => {
             Some(Box::<RedundantStatementsDetector>::default())
         }
@@ -325,7 +291,6 @@
         }
         IssueDetectorNamePool::DeleteNestedMapping => {
             Some(Box::<DeletionNestedMappingDetector>::default())
->>>>>>> 63786210
         }
         IssueDetectorNamePool::Undecided => None,
     }
