--- conflicted
+++ resolved
@@ -87,11 +87,8 @@
         Box::<ReturnBombDetector>::default(),
         Box::<OutOfOrderRetryableDetector>::default(),
         Box::<FunctionInitializingStateDetector>::default(),
-<<<<<<< HEAD
         Box::<CostlyOperationsInsideLoopsDetector>::default(),
-=======
         Box::<BuiltinSymbolShadowDetector>::default(),
->>>>>>> 87d8c5b4
     ]
 }
 
@@ -103,12 +100,9 @@
 #[derive(Debug, PartialEq, EnumString, Display)]
 #[strum(serialize_all = "kebab-case")]
 pub(crate) enum IssueDetectorNamePool {
-<<<<<<< HEAD
     CostlyOperationsInsideLoops,
-=======
     BuiltinSymbolShadow,
     IncorrectERC721Interface,
->>>>>>> 87d8c5b4
     FunctionInitializingState,
     DelegateCallInLoop,
     CentralizationRisk,
@@ -187,16 +181,14 @@
     // Expects a valid detector_name
     let detector_name = IssueDetectorNamePool::from_str(detector_name).ok()?;
     match detector_name {
-<<<<<<< HEAD
         IssueDetectorNamePool::CostlyOperationsInsideLoops => {
             Some(Box::<CostlyOperationsInsideLoopsDetector>::default())
-=======
+        }
         IssueDetectorNamePool::BuiltinSymbolShadow => {
             Some(Box::<BuiltinSymbolShadowDetector>::default())
         }
         IssueDetectorNamePool::IncorrectERC721Interface => {
             Some(Box::<IncorrectERC721InterfaceDetector>::default())
->>>>>>> 87d8c5b4
         }
         IssueDetectorNamePool::OutOfOrderRetryable => {
             Some(Box::<OutOfOrderRetryableDetector>::default())
