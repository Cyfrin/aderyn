use serde::{Deserialize, Serialize};
use strum::{Display, EnumCount, EnumIter, EnumString};

use crate::{
    ast::NodeID,
    context::workspace_context::WorkspaceContext,
    detect::{
        high::{
            ArbitraryTransferFromDetector, BlockTimestampDeadlineDetector,
            DelegateCallInLoopDetector,
        },
        low::{
            AvoidAbiEncodePackedDetector, CentralizationRiskDetector,
            ConstantsInsteadOfLiteralsDetector, DeprecatedOZFunctionsDetector, EcrecoverDetector,
            EmptyBlockDetector, InconsistentTypeNamesDetector, LargeLiteralValueDetector,
            NonReentrantBeforeOthersDetector, PushZeroOpcodeDetector, RequireWithStringDetector,
            SolmateSafeTransferLibDetector, UnindexedEventsDetector,
            UnprotectedInitializerDetector, UnsafeERC20FunctionsDetector, UnsafeERC721MintDetector,
            UnspecificSolidityPragmaDetector, UselessInternalFunctionDetector,
            UselessModifierDetector, UselessPublicFunctionDetector, ZeroAddressCheckDetector,
        },
    },
};
use std::{
    collections::BTreeMap,
    error::Error,
    fmt::{self, Display},
    str::FromStr,
};

<<<<<<< HEAD
use super::nc::{contracts_with_todos::ContractsWithTodosDetector, EmptyBlockDetector};

=======
>>>>>>> fb8cc250
pub fn get_all_issue_detectors() -> Vec<Box<dyn IssueDetector>> {
    vec![
        Box::<DelegateCallInLoopDetector>::default(),
        Box::<CentralizationRiskDetector>::default(),
        Box::<SolmateSafeTransferLibDetector>::default(),
        Box::<AvoidAbiEncodePackedDetector>::default(),
        Box::<EcrecoverDetector>::default(),
        Box::<DeprecatedOZFunctionsDetector>::default(),
        Box::<UnsafeERC20FunctionsDetector>::default(),
        Box::<UnspecificSolidityPragmaDetector>::default(),
        Box::<ZeroAddressCheckDetector>::default(),
        Box::<UselessPublicFunctionDetector>::default(),
        Box::<ConstantsInsteadOfLiteralsDetector>::default(),
        Box::<UnindexedEventsDetector>::default(),
        Box::<RequireWithStringDetector>::default(),
        Box::<NonReentrantBeforeOthersDetector>::default(),
        Box::<BlockTimestampDeadlineDetector>::default(),
        Box::<UnsafeERC721MintDetector>::default(),
        Box::<PushZeroOpcodeDetector>::default(),
        Box::<ArbitraryTransferFromDetector>::default(),
        Box::<UselessModifierDetector>::default(),
        Box::<EmptyBlockDetector>::default(),
        Box::<LargeLiteralValueDetector>::default(),
        Box::<UselessInternalFunctionDetector>::default(),
<<<<<<< HEAD
        Box::<ContractsWithTodosDetector>::default(),
=======
        Box::<InconsistentTypeNamesDetector>::default(),
        Box::<UnprotectedInitializerDetector>::default(),
>>>>>>> fb8cc250
    ]
}

pub fn get_all_detectors_names() -> Vec<String> {
    get_all_issue_detectors().iter().map(|d| d.name()).collect()
}

// Note to maintainers: DO NOT CHANGE THE ORDER OF THESE DERIVE ATTRIBUTES
#[derive(Debug, PartialEq, EnumString, Display)]
#[strum(serialize_all = "kebab-case")]
pub(crate) enum IssueDetectorNamePool {
    DelegateCallInLoop,
    CentralizationRisk,
    SolmateSafeTransferLib,
    AvoidAbiEncodePacked,
    Ecrecover,
    DeprecatedOzFunctions,
    UnsafeERC20Functions,
    UnspecificSolidityPragma,
    ZeroAddressCheck,
    UselessPublicFunction,
    ConstantsInsteadOfLiterals,
    UnindexedEvents,
    RequireWithString,
    NonReentrantBeforeOthers,
    BlockTimestampDeadline,
    UnsafeOzERC721Mint,
    PushZeroOpcode,
    ArbitraryTransferFrom,
    UselessModifier,
    LargeNumericLiteral,
    UselessInternalFunction,
    EmptyBlock,
<<<<<<< HEAD
    ContractWithTodos,
=======
    InconsistentTypeNames,
    UnprotectedInitializer,
>>>>>>> fb8cc250
    // NOTE: `Undecided` will be the default name (for new bots).
    // If it's accepted, a new variant will be added to this enum before normalizing it in aderyn
    Undecided,
}

#[derive(Debug, PartialEq, EnumString, Display)]
#[strum(serialize_all = "kebab-case")]
pub(crate) enum ResuableDetectorNamePool {
    IdentifiersThatReferenceAFunction,
    // NOTE: `Undecided` will be the default name (for new bots).
    // If it's accepted, a new variant will be added to this enum before normalizing it in aderyn
    Undecided,
}

pub fn request_issue_detector_by_name(detector_name: &str) -> Option<Box<dyn IssueDetector>> {
    // Expects a valid detector_name
    let detector_name = IssueDetectorNamePool::from_str(detector_name).ok()?;
    match detector_name {
        IssueDetectorNamePool::DelegateCallInLoop => {
            Some(Box::<DelegateCallInLoopDetector>::default())
        }
        IssueDetectorNamePool::CentralizationRisk => {
            Some(Box::<CentralizationRiskDetector>::default())
        }
        IssueDetectorNamePool::SolmateSafeTransferLib => {
            Some(Box::<SolmateSafeTransferLibDetector>::default())
        }
        IssueDetectorNamePool::AvoidAbiEncodePacked => {
            Some(Box::<AvoidAbiEncodePackedDetector>::default())
        }
        IssueDetectorNamePool::Ecrecover => Some(Box::<EcrecoverDetector>::default()),
        IssueDetectorNamePool::DeprecatedOzFunctions => {
            Some(Box::<DeprecatedOZFunctionsDetector>::default())
        }
        IssueDetectorNamePool::UnsafeERC20Functions => {
            Some(Box::<UnsafeERC20FunctionsDetector>::default())
        }
        IssueDetectorNamePool::UnspecificSolidityPragma => {
            Some(Box::<UnspecificSolidityPragmaDetector>::default())
        }
        IssueDetectorNamePool::ZeroAddressCheck => Some(Box::<ZeroAddressCheckDetector>::default()),
        IssueDetectorNamePool::UselessPublicFunction => {
            Some(Box::<UselessPublicFunctionDetector>::default())
        }
        IssueDetectorNamePool::ConstantsInsteadOfLiterals => {
            Some(Box::<ConstantsInsteadOfLiteralsDetector>::default())
        }
        IssueDetectorNamePool::UnindexedEvents => Some(Box::<UnindexedEventsDetector>::default()),
        IssueDetectorNamePool::RequireWithString => {
            Some(Box::<RequireWithStringDetector>::default())
        }
        IssueDetectorNamePool::NonReentrantBeforeOthers => {
            Some(Box::<NonReentrantBeforeOthersDetector>::default())
        }
        IssueDetectorNamePool::BlockTimestampDeadline => {
            Some(Box::<BlockTimestampDeadlineDetector>::default())
        }
        IssueDetectorNamePool::UnsafeOzERC721Mint => {
            Some(Box::<UnsafeERC721MintDetector>::default())
        }
        IssueDetectorNamePool::PushZeroOpcode => Some(Box::<PushZeroOpcodeDetector>::default()),
        IssueDetectorNamePool::ArbitraryTransferFrom => {
            Some(Box::<ArbitraryTransferFromDetector>::default())
        }
        IssueDetectorNamePool::UselessModifier => Some(Box::<UselessModifierDetector>::default()),
        IssueDetectorNamePool::LargeNumericLiteral => {
            Some(Box::<LargeLiteralValueDetector>::default())
        }
        IssueDetectorNamePool::UselessInternalFunction => {
            Some(Box::<UselessInternalFunctionDetector>::default())
        }
        IssueDetectorNamePool::EmptyBlock => Some(Box::<EmptyBlockDetector>::default()),
<<<<<<< HEAD
        IssueDetectorNamePool::ContractWithTodos => {
            Some(Box::<ContractsWithTodosDetector>::default())
=======
        IssueDetectorNamePool::InconsistentTypeNames => {
            Some(Box::<InconsistentTypeNamesDetector>::default())
        }
        IssueDetectorNamePool::UnprotectedInitializer => {
            Some(Box::<UnprotectedInitializerDetector>::default())
>>>>>>> fb8cc250
        }
        IssueDetectorNamePool::Undecided => None,
    }
}

pub fn get_issue_detector_by_name(detector_name: &str) -> Box<dyn IssueDetector> {
    request_issue_detector_by_name(detector_name).unwrap()
}

#[derive(Debug, PartialEq, Serialize, Deserialize, EnumCount, Clone, EnumIter)]
pub enum IssueSeverity {
    Low,
    High,
}

impl Display for IssueSeverity {
    fn fmt(&self, f: &mut fmt::Formatter<'_>) -> fmt::Result {
        let issue_description = match self {
            IssueSeverity::Low => "Low",
            IssueSeverity::High => "High",
        };
        write!(f, "{}", issue_description).unwrap();
        Ok(())
    }
}

pub trait IssueDetector: Send + Sync + 'static {
    fn detect(&mut self, _context: &WorkspaceContext) -> Result<bool, Box<dyn Error>> {
        Ok(true)
    }

    fn severity(&self) -> IssueSeverity {
        IssueSeverity::High
    }

    fn title(&self) -> String {
        String::from("Title")
    }

    fn description(&self) -> String {
        String::from("Description")
    }

    fn name(&self) -> String {
        format!("{}", IssueDetectorNamePool::Undecided)
    }

    // Keys are source file name, line number and source location
    // Value is ASTNode NodeID
    fn instances(&self) -> BTreeMap<(String, usize, String), NodeID> {
        BTreeMap::new()
    }
}

pub mod detector_test_helpers {
    use std::path::PathBuf;

    use crate::{
        context::workspace_context::WorkspaceContext, framework::foundry::read_foundry_output_file,
        read_file_to_string, visitor::ast_visitor::Node,
    };

    pub fn load_contract(filepath: &str) -> WorkspaceContext {
        let path_buf_filepath = std::path::PathBuf::from(filepath);
        let mut context = WorkspaceContext::default();
        let foundry_output = read_foundry_output_file(path_buf_filepath.to_str().unwrap()).unwrap();
        let mut ast = foundry_output.ast.clone();
        // Get the path of the source file
        let mut new_path = PathBuf::new();
        for component in path_buf_filepath.components() {
            if component.as_os_str() == "out" {
                break;
            }
            new_path.push(component);
        }
        new_path.push(ast.absolute_path.as_ref().unwrap());
        match read_file_to_string(&new_path) {
            Ok(content) => {
                println!(
                    "Loaded Solidity source file: {}",
                    new_path.to_str().unwrap()
                );

                ast.source = Some(content);
            }
            Err(err) => {
                eprintln!(
                    "Error reading Solidity source file: {}",
                    new_path.to_str().unwrap()
                );
                eprintln!("{:?}", err);
            }
        }
        ast.accept(&mut context).unwrap_or_else(|err| {
            // Exit with a non-zero exit code
            eprintln!("Error loading Hardhat AST into WorkspaceContext");
            eprintln!("{:?}", err);
        });
        context
    }
}<|MERGE_RESOLUTION|>--- conflicted
+++ resolved
@@ -11,8 +11,9 @@
         },
         low::{
             AvoidAbiEncodePackedDetector, CentralizationRiskDetector,
-            ConstantsInsteadOfLiteralsDetector, DeprecatedOZFunctionsDetector, EcrecoverDetector,
-            EmptyBlockDetector, InconsistentTypeNamesDetector, LargeLiteralValueDetector,
+            ConstantsInsteadOfLiteralsDetector, ContractsWithTodosDetector,
+            DeprecatedOZFunctionsDetector, EcrecoverDetector, EmptyBlockDetector,
+            InconsistentTypeNamesDetector, LargeLiteralValueDetector,
             NonReentrantBeforeOthersDetector, PushZeroOpcodeDetector, RequireWithStringDetector,
             SolmateSafeTransferLibDetector, UnindexedEventsDetector,
             UnprotectedInitializerDetector, UnsafeERC20FunctionsDetector, UnsafeERC721MintDetector,
@@ -28,11 +29,6 @@
     str::FromStr,
 };
 
-<<<<<<< HEAD
-use super::nc::{contracts_with_todos::ContractsWithTodosDetector, EmptyBlockDetector};
-
-=======
->>>>>>> fb8cc250
 pub fn get_all_issue_detectors() -> Vec<Box<dyn IssueDetector>> {
     vec![
         Box::<DelegateCallInLoopDetector>::default(),
@@ -57,12 +53,9 @@
         Box::<EmptyBlockDetector>::default(),
         Box::<LargeLiteralValueDetector>::default(),
         Box::<UselessInternalFunctionDetector>::default(),
-<<<<<<< HEAD
         Box::<ContractsWithTodosDetector>::default(),
-=======
         Box::<InconsistentTypeNamesDetector>::default(),
         Box::<UnprotectedInitializerDetector>::default(),
->>>>>>> fb8cc250
     ]
 }
 
@@ -96,12 +89,9 @@
     LargeNumericLiteral,
     UselessInternalFunction,
     EmptyBlock,
-<<<<<<< HEAD
     ContractWithTodos,
-=======
     InconsistentTypeNames,
     UnprotectedInitializer,
->>>>>>> fb8cc250
     // NOTE: `Undecided` will be the default name (for new bots).
     // If it's accepted, a new variant will be added to this enum before normalizing it in aderyn
     Undecided,
@@ -174,16 +164,14 @@
             Some(Box::<UselessInternalFunctionDetector>::default())
         }
         IssueDetectorNamePool::EmptyBlock => Some(Box::<EmptyBlockDetector>::default()),
-<<<<<<< HEAD
         IssueDetectorNamePool::ContractWithTodos => {
             Some(Box::<ContractsWithTodosDetector>::default())
-=======
+        }
         IssueDetectorNamePool::InconsistentTypeNames => {
             Some(Box::<InconsistentTypeNamesDetector>::default())
         }
         IssueDetectorNamePool::UnprotectedInitializer => {
             Some(Box::<UnprotectedInitializerDetector>::default())
->>>>>>> fb8cc250
         }
         IssueDetectorNamePool::Undecided => None,
     }
