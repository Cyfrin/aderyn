--- conflicted
+++ resolved
@@ -4,7 +4,7 @@
 use crate::{
     ast::NodeID,
     context::workspace_context::WorkspaceContext,
-<<<<<<< HEAD
+    detect::{high::*, low::*},
     detect::{
         high::{
             ArbitraryTransferFromDetector, AvoidAbiEncodePackedDetector,
@@ -32,9 +32,6 @@
             UselessPublicFunctionDetector, ZeroAddressCheckDetector,
         },
     },
-=======
-    detect::{high::*, low::*},
->>>>>>> 25a368c1
 };
 
 use std::{
@@ -96,14 +93,11 @@
         Box::<RTLODetector>::default(),
         Box::<UncheckedReturnDetector>::default(),
         Box::<DangerousUnaryOperatorDetector>::default(),
-<<<<<<< HEAD
         Box::<RedundantStatementsDetector>::default(),
-=======
         Box::<PublicVariableReadInExternalContextDetector>::default(),
         Box::<WeakRandomnessDetector>::default(),
         Box::<PreDeclaredLocalVariableUsageDetector>::default(),
         Box::<DeletionNestedMappingDetector>::default(),
->>>>>>> 25a368c1
     ]
 }
 
@@ -166,14 +160,11 @@
     RTLO,
     UncheckedReturn,
     DangerousUnaryOperator,
-<<<<<<< HEAD
     RedundantStatements,
-=======
     PublicVariableReadInExternalContext,
     WeakRandomness,
     PreDeclaredLocalVariableUsage,
     DeleteNestedMapping,
->>>>>>> 25a368c1
     // NOTE: `Undecided` will be the default name (for new bots).
     // If it's accepted, a new variant will be added to this enum before normalizing it in aderyn
     Undecided,
@@ -310,10 +301,9 @@
         IssueDetectorNamePool::DangerousUnaryOperator => {
             Some(Box::<DangerousUnaryOperatorDetector>::default())
         }
-<<<<<<< HEAD
         IssueDetectorNamePool::RedundantStatements => {
             Some(Box::<RedundantStatementsDetector>::default())
-=======
+        }
         IssueDetectorNamePool::PublicVariableReadInExternalContext => {
             Some(Box::<PublicVariableReadInExternalContextDetector>::default())
         }
@@ -323,7 +313,6 @@
         }
         IssueDetectorNamePool::DeleteNestedMapping => {
             Some(Box::<DeletionNestedMappingDetector>::default())
->>>>>>> 25a368c1
         }
         IssueDetectorNamePool::Undecided => None,
     }
