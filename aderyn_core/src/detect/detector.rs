--- conflicted
+++ resolved
@@ -195,16 +195,13 @@
     // Expects a valid detector_name
     let detector_name = IssueDetectorNamePool::from_str(detector_name).ok()?;
     match detector_name {
-<<<<<<< HEAD
         IssueDetectorNamePool::StateVariableCouldBeDeclaredConstant => {
             Some(Box::<StateVariableCouldBeConstantDetector>::default())
         }
-=======
         IssueDetectorNamePool::FunctionPointerInConstructor => {
             Some(Box::<FucntionPointerInConstructorDetector>::default())
         }
         IssueDetectorNamePool::DeadCode => Some(Box::<DeadCodeDetector>::default()),
->>>>>>> a2d51ac1
         IssueDetectorNamePool::FunctionSelectorCollision => {
             Some(Box::<FunctionSelectorCollisionDetector>::default())
         }
