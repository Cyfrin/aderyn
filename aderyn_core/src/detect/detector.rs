--- conflicted
+++ resolved
@@ -106,11 +106,8 @@
     RevertsAndRequiresInLoops,
     DivisionBeforeMultiplication,
     UnsafeCastingDetector,
-<<<<<<< HEAD
     LtInsteadOfLeDetector,
-=======
     EnumerableLoopRemoval,
->>>>>>> 93ae75e1
     // NOTE: `Undecided` will be the default name (for new bots).
     // If it's accepted, a new variant will be added to this enum before normalizing it in aderyn
     Undecided,
@@ -193,13 +190,11 @@
         IssueDetectorNamePool::UnsafeCastingDetector => {
             Some(Box::<UnsafeCastingDetector>::default())
         }
-<<<<<<< HEAD
         IssueDetectorNamePool::LtInsteadOfLeDetector => {
             Some(Box::<LtInsteadOfLeDetector>::default())
-=======
+        }
         IssueDetectorNamePool::EnumerableLoopRemoval => {
             Some(Box::<EnumerableLoopRemovalDetector>::default())
->>>>>>> 93ae75e1
         }
         IssueDetectorNamePool::Undecided => None,
     }
