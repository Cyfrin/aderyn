--- conflicted
+++ resolved
@@ -74,12 +74,9 @@
         Box::<WeakRandomnessDetector>::default(),
         Box::<PreDeclaredLocalVariableUsageDetector>::default(),
         Box::<DeletionNestedMappingDetector>::default(),
-<<<<<<< HEAD
         Box::<TxOriginUsedForAuthDetector>::default(),
-=======
         Box::<MsgValueUsedInLoopDetector>::default(),
         Box::<ContractLocksEtherDetector>::default(),
->>>>>>> c9c1bd13
     ]
 }
 
@@ -150,12 +147,9 @@
     WeakRandomness,
     PreDeclaredLocalVariableUsage,
     DeleteNestedMapping,
-<<<<<<< HEAD
     TxOriginUsedForAuth,
-=======
     MsgValueInLoop,
     ContractLocksEther,
->>>>>>> c9c1bd13
     // NOTE: `Undecided` will be the default name (for new bots).
     // If it's accepted, a new variant will be added to this enum before normalizing it in aderyn
     Undecided,
@@ -314,14 +308,12 @@
         IssueDetectorNamePool::DeleteNestedMapping => {
             Some(Box::<DeletionNestedMappingDetector>::default())
         }
-<<<<<<< HEAD
         IssueDetectorNamePool::TxOriginUsedForAuth => {
             Some(Box::<TxOriginUsedForAuthDetector>::default())
-=======
+        }
         IssueDetectorNamePool::MsgValueInLoop => Some(Box::<MsgValueUsedInLoopDetector>::default()),
         IssueDetectorNamePool::ContractLocksEther => {
             Some(Box::<ContractLocksEtherDetector>::default())
->>>>>>> c9c1bd13
         }
         IssueDetectorNamePool::Undecided => None,
     }
