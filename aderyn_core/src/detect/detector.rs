use serde::{Deserialize, Serialize};
use strum::{Display, EnumCount, EnumIter, EnumString};

use crate::{
    ast::NodeID,
    context::workspace_context::WorkspaceContext,
    detect::{high::*, low::*},
};

use std::{
    collections::BTreeMap,
    error::Error,
    fmt::{self, Display},
    str::FromStr,
};

pub fn get_all_issue_detectors() -> Vec<Box<dyn IssueDetector>> {
    vec![
        Box::<DelegateCallInLoopDetector>::default(),
        Box::<CentralizationRiskDetector>::default(),
        Box::<SolmateSafeTransferLibDetector>::default(),
        Box::<AvoidAbiEncodePackedDetector>::default(),
        Box::<EcrecoverDetector>::default(),
        Box::<DeprecatedOZFunctionsDetector>::default(),
        Box::<UnsafeERC20FunctionsDetector>::default(),
        Box::<UnspecificSolidityPragmaDetector>::default(),
        Box::<ZeroAddressCheckDetector>::default(),
        Box::<UselessPublicFunctionDetector>::default(),
        Box::<ConstantsInsteadOfLiteralsDetector>::default(),
        Box::<UnindexedEventsDetector>::default(),
        Box::<RequireWithStringDetector>::default(),
        Box::<NonReentrantBeforeOthersDetector>::default(),
        Box::<BlockTimestampDeadlineDetector>::default(),
        Box::<UnsafeERC721MintDetector>::default(),
        Box::<PushZeroOpcodeDetector>::default(),
        Box::<ArbitraryTransferFromDetector>::default(),
        Box::<UselessModifierDetector>::default(),
        Box::<EmptyBlockDetector>::default(),
        Box::<LargeLiteralValueDetector>::default(),
        Box::<UselessInternalFunctionDetector>::default(),
        Box::<ContractsWithTodosDetector>::default(),
        Box::<InconsistentTypeNamesDetector>::default(),
        Box::<UnprotectedInitializerDetector>::default(),
        Box::<UselessErrorDetector>::default(),
        Box::<RevertsAndRequiresInLoopsDetector>::default(),
        Box::<DivisionBeforeMultiplicationDetector>::default(),
        Box::<UnsafeCastingDetector>::default(),
        Box::<EnumerableLoopRemovalDetector>::default(),
        Box::<ExperimentalEncoderDetector>::default(),
        Box::<IncorrectShiftOrderDetector>::default(),
        Box::<StorageArrayEditWithMemoryDetector>::default(),
        Box::<MultipleConstructorsDetector>::default(),
        Box::<ReusedContractNameDetector>::default(),
        Box::<NestedStructInMappingDetector>::default(),
        Box::<SelfdestructIdentifierDetector>::default(),
        Box::<DynamicArrayLengthAssignmentDetector>::default(),
        Box::<UninitializedStateVariableDetector>::default(),
        Box::<IncorrectUseOfCaretOperatorDetector>::default(),
        Box::<YulReturnDetector>::default(),
        Box::<StateVariableShadowingDetector>::default(),
        Box::<UncheckedSendDetector>::default(),
        Box::<MisusedBooleanDetector>::default(),
        Box::<SendEtherNoChecksDetector>::default(),
        Box::<DelegateCallOnUncheckedAddressDetector>::default(),
        Box::<TautologicalCompareDetector>::default(),
        Box::<RTLODetector>::default(),
        Box::<UncheckedReturnDetector>::default(),
        Box::<DangerousUnaryOperatorDetector>::default(),
        Box::<TautologyOrContraditionDetector>::default(),
        Box::<DangerousStrictEqualityOnBalanceDetector>::default(),
        Box::<StorageSignedIntegerArrayDetector>::default(),
        Box::<RedundantStatementsDetector>::default(),
        Box::<PublicVariableReadInExternalContextDetector>::default(),
        Box::<WeakRandomnessDetector>::default(),
        Box::<PreDeclaredLocalVariableUsageDetector>::default(),
        Box::<DeletionNestedMappingDetector>::default(),
        Box::<UnusedStateVariablesDetector>::default(),
        Box::<ConstantFunctionContainsAssemblyDetector>::default(),
        Box::<BooleanEqualityDetector>::default(),
        Box::<TxOriginUsedForAuthDetector>::default(),
        Box::<MsgValueUsedInLoopDetector>::default(),
        Box::<ContractLocksEtherDetector>::default(),
        Box::<LocalVariableShadowingDetector>::default(),
        Box::<IncorrectERC721InterfaceDetector>::default(),
        Box::<IncorrectERC20InterfaceDetector>::default(),
        Box::<UninitializedLocalVariableDetector>::default(),
        Box::<ReturnBombDetector>::default(),
        Box::<OutOfOrderRetryableDetector>::default(),
        Box::<FunctionInitializingStateDetector>::default(),
        Box::<DeadCodeDetector>::default(),
        Box::<CacheArrayLengthDetector>::default(),
        Box::<AssertStateChangeDetector>::default(),
        Box::<CostlyOperationsInsideLoopsDetector>::default(),
        Box::<ConstantFunctionChangingStateDetector>::default(),
        Box::<BuiltinSymbolShadowDetector>::default(),
<<<<<<< HEAD
        Box::<StateVariableCouldBeConstantDetector>::default(),
        Box::<StateVariableChangesWithoutEventDetector>::default(),
=======
        Box::<VoidConstructorDetector>::default(),
        Box::<FunctionSelectorCollisionDetector>::default(),
        Box::<MissingInheritanceDetector>::default(),
        Box::<UnusedImportDetector>::default(),
        Box::<UncheckedLowLevelCallDetector>::default(),
        Box::<FucntionPointerInConstructorDetector>::default(),
        Box::<StateVariableCouldBeConstantDetector>::default(),
>>>>>>> 5c483fdb
    ]
}

pub fn get_all_detectors_names() -> Vec<String> {
    get_all_issue_detectors().iter().map(|d| d.name()).collect()
}

// Note to maintainers: DO NOT CHANGE THE ORDER OF THESE DERIVE ATTRIBUTES
#[derive(Debug, PartialEq, EnumString, Display)]
#[strum(serialize_all = "kebab-case")]
pub(crate) enum IssueDetectorNamePool {
<<<<<<< HEAD
    StateVariableChangesWithoutEvents,
=======
    MissingInheritance,
    UnusedImport,
    VoidConstructor,
    UncheckedLowLevelCall,
    FunctionPointerInConstructor,
    DeadCode,
    FunctionSelectorCollision,
    CacheArrayLength,
    AssertStateChange,
    CostlyOperationsInsideLoops,
    ConstantFunctionChangingState,
>>>>>>> 5c483fdb
    BuiltinSymbolShadow,
    IncorrectERC721Interface,
    FunctionInitializingState,
    DelegateCallInLoop,
    CentralizationRisk,
    SolmateSafeTransferLib,
    AvoidAbiEncodePacked,
    Ecrecover,
    DeprecatedOzFunctions,
    UnsafeERC20Functions,
    UnspecificSolidityPragma,
    ZeroAddressCheck,
    UselessPublicFunction,
    ConstantsInsteadOfLiterals,
    UnindexedEvents,
    RequireWithString,
    NonReentrantBeforeOthers,
    BlockTimestampDeadline,
    UnsafeOzERC721Mint,
    PushZeroOpcode,
    ArbitraryTransferFrom,
    UselessModifier,
    UselessError,
    LargeNumericLiteral,
    UselessInternalFunction,
    EmptyBlock,
    ContractWithTodos,
    InconsistentTypeNames,
    UnprotectedInitializer,
    RevertsAndRequiresInLoops,
    DivisionBeforeMultiplication,
    UnsafeCastingDetector,
    EnumerableLoopRemoval,
    ExperimentalEncoder,
    IncorrectShiftOrder,
    StorageArrayEditWithMemory,
    MultipleConstructors,
    ReusedContractName,
    NestedStructInMapping,
    SelfdestructIdentifier,
    DynamicArrayLengthAssignment,
    UninitializedStateVariable,
    IncorrectCaretOperator,
    YulReturn,
    StateVariableShadowing,
    UncheckedSend,
    MisusedBoolean,
    SendEtherNoChecks,
    DelegateCallUncheckedAddress,
    TautologicalCompare,
    #[allow(clippy::upper_case_acronyms)]
    RTLO,
    UncheckedReturn,
    DangerousUnaryOperator,
    TautologyOrContradiction,
    DangerousStrictEquailtyOnContractBalance,
    SignedStorageArray,
    RedundantStatements,
    PublicVariableReadInExternalContext,
    WeakRandomness,
    PreDeclaredLocalVariableUsage,
    DeleteNestedMapping,
    UnusedStateVariable,
    ConstantFunctionsAssembly,
    BooleanEquality,
    TxOriginUsedForAuth,
    MsgValueInLoop,
    ContractLocksEther,
    LocalVariableShadowing,
    IncorrectERC20Interface,
    UninitializedLocalVariable,
    ReturnBomb,
    OutOfOrderRetryable,
    StateVariableCouldBeDeclaredConstant,
    // NOTE: `Undecided` will be the default name (for new bots).
    // If it's accepted, a new variant will be added to this enum before normalizing it in aderyn
    Undecided,
}

pub fn request_issue_detector_by_name(detector_name: &str) -> Option<Box<dyn IssueDetector>> {
    // Expects a valid detector_name
    let detector_name = IssueDetectorNamePool::from_str(detector_name).ok()?;
    match detector_name {
<<<<<<< HEAD
        IssueDetectorNamePool::StateVariableChangesWithoutEvents => {
            Some(Box::<StateVariableChangesWithoutEventDetector>::default())
        }
        IssueDetectorNamePool::StateVariableCouldBeDeclaredConstant => {
            Some(Box::<StateVariableCouldBeConstantDetector>::default())
        }
=======
        IssueDetectorNamePool::MissingInheritance => {
            Some(Box::<MissingInheritanceDetector>::default())
        }
        IssueDetectorNamePool::LocalVariableShadowing => {
            Some(Box::<LocalVariableShadowingDetector>::default())
        }
        IssueDetectorNamePool::UnusedImport => Some(Box::<UnusedImportDetector>::default()),
        IssueDetectorNamePool::VoidConstructor => Some(Box::<VoidConstructorDetector>::default()),
        IssueDetectorNamePool::StateVariableCouldBeDeclaredConstant => {
            Some(Box::<StateVariableCouldBeConstantDetector>::default())
        }
        IssueDetectorNamePool::FunctionPointerInConstructor => {
            Some(Box::<FucntionPointerInConstructorDetector>::default())
        }
        IssueDetectorNamePool::DeadCode => Some(Box::<DeadCodeDetector>::default()),
        IssueDetectorNamePool::FunctionSelectorCollision => {
            Some(Box::<FunctionSelectorCollisionDetector>::default())
        }
        IssueDetectorNamePool::CacheArrayLength => Some(Box::<CacheArrayLengthDetector>::default()),
        IssueDetectorNamePool::AssertStateChange => {
            Some(Box::<AssertStateChangeDetector>::default())
        }
        IssueDetectorNamePool::CostlyOperationsInsideLoops => {
            Some(Box::<CostlyOperationsInsideLoopsDetector>::default())
        }
        IssueDetectorNamePool::ConstantFunctionChangingState => {
            Some(Box::<ConstantFunctionChangingStateDetector>::default())
        }
>>>>>>> 5c483fdb
        IssueDetectorNamePool::BuiltinSymbolShadow => {
            Some(Box::<BuiltinSymbolShadowDetector>::default())
        }
        IssueDetectorNamePool::IncorrectERC721Interface => {
            Some(Box::<IncorrectERC721InterfaceDetector>::default())
        }
        IssueDetectorNamePool::OutOfOrderRetryable => {
            Some(Box::<OutOfOrderRetryableDetector>::default())
        }
        IssueDetectorNamePool::FunctionInitializingState => {
            Some(Box::<FunctionInitializingStateDetector>::default())
        }
        IssueDetectorNamePool::IncorrectERC20Interface => {
            Some(Box::<IncorrectERC20InterfaceDetector>::default())
        }
        IssueDetectorNamePool::UninitializedLocalVariable => {
            Some(Box::<UninitializedLocalVariableDetector>::default())
        }
        IssueDetectorNamePool::ReturnBomb => Some(Box::<ReturnBombDetector>::default()),
        IssueDetectorNamePool::UnusedStateVariable => {
            Some(Box::<UnusedStateVariablesDetector>::default())
        }
        IssueDetectorNamePool::DelegateCallInLoop => {
            Some(Box::<DelegateCallInLoopDetector>::default())
        }
        IssueDetectorNamePool::CentralizationRisk => {
            Some(Box::<CentralizationRiskDetector>::default())
        }
        IssueDetectorNamePool::SolmateSafeTransferLib => {
            Some(Box::<SolmateSafeTransferLibDetector>::default())
        }
        IssueDetectorNamePool::AvoidAbiEncodePacked => {
            Some(Box::<AvoidAbiEncodePackedDetector>::default())
        }
        IssueDetectorNamePool::Ecrecover => Some(Box::<EcrecoverDetector>::default()),
        IssueDetectorNamePool::DeprecatedOzFunctions => {
            Some(Box::<DeprecatedOZFunctionsDetector>::default())
        }
        IssueDetectorNamePool::UnsafeERC20Functions => {
            Some(Box::<UnsafeERC20FunctionsDetector>::default())
        }
        IssueDetectorNamePool::UnspecificSolidityPragma => {
            Some(Box::<UnspecificSolidityPragmaDetector>::default())
        }
        IssueDetectorNamePool::ZeroAddressCheck => Some(Box::<ZeroAddressCheckDetector>::default()),
        IssueDetectorNamePool::UselessPublicFunction => {
            Some(Box::<UselessPublicFunctionDetector>::default())
        }
        IssueDetectorNamePool::ConstantsInsteadOfLiterals => {
            Some(Box::<ConstantsInsteadOfLiteralsDetector>::default())
        }
        IssueDetectorNamePool::UnindexedEvents => Some(Box::<UnindexedEventsDetector>::default()),
        IssueDetectorNamePool::RequireWithString => {
            Some(Box::<RequireWithStringDetector>::default())
        }
        IssueDetectorNamePool::NonReentrantBeforeOthers => {
            Some(Box::<NonReentrantBeforeOthersDetector>::default())
        }
        IssueDetectorNamePool::BlockTimestampDeadline => {
            Some(Box::<BlockTimestampDeadlineDetector>::default())
        }
        IssueDetectorNamePool::UnsafeOzERC721Mint => {
            Some(Box::<UnsafeERC721MintDetector>::default())
        }
        IssueDetectorNamePool::PushZeroOpcode => Some(Box::<PushZeroOpcodeDetector>::default()),
        IssueDetectorNamePool::ArbitraryTransferFrom => {
            Some(Box::<ArbitraryTransferFromDetector>::default())
        }
        IssueDetectorNamePool::UselessModifier => Some(Box::<UselessModifierDetector>::default()),
        IssueDetectorNamePool::LargeNumericLiteral => {
            Some(Box::<LargeLiteralValueDetector>::default())
        }
        IssueDetectorNamePool::UselessInternalFunction => {
            Some(Box::<UselessInternalFunctionDetector>::default())
        }
        IssueDetectorNamePool::EmptyBlock => Some(Box::<EmptyBlockDetector>::default()),
        IssueDetectorNamePool::ContractWithTodos => {
            Some(Box::<ContractsWithTodosDetector>::default())
        }
        IssueDetectorNamePool::InconsistentTypeNames => {
            Some(Box::<InconsistentTypeNamesDetector>::default())
        }
        IssueDetectorNamePool::UnprotectedInitializer => {
            Some(Box::<UnprotectedInitializerDetector>::default())
        }
        IssueDetectorNamePool::RevertsAndRequiresInLoops => {
            Some(Box::<RevertsAndRequiresInLoopsDetector>::default())
        }
        IssueDetectorNamePool::UselessError => Some(Box::<UselessErrorDetector>::default()),
        IssueDetectorNamePool::DivisionBeforeMultiplication => {
            Some(Box::<DivisionBeforeMultiplicationDetector>::default())
        }
        IssueDetectorNamePool::UnsafeCastingDetector => {
            Some(Box::<UnsafeCastingDetector>::default())
        }
        IssueDetectorNamePool::EnumerableLoopRemoval => {
            Some(Box::<EnumerableLoopRemovalDetector>::default())
        }
        IssueDetectorNamePool::ExperimentalEncoder => {
            Some(Box::<ExperimentalEncoderDetector>::default())
        }
        IssueDetectorNamePool::IncorrectShiftOrder => {
            Some(Box::<IncorrectShiftOrderDetector>::default())
        }
        IssueDetectorNamePool::StorageArrayEditWithMemory => {
            Some(Box::<StorageArrayEditWithMemoryDetector>::default())
        }
        IssueDetectorNamePool::MultipleConstructors => {
            Some(Box::<MultipleConstructorsDetector>::default())
        }
        IssueDetectorNamePool::ReusedContractName => {
            Some(Box::<ReusedContractNameDetector>::default())
        }
        IssueDetectorNamePool::NestedStructInMapping => {
            Some(Box::<NestedStructInMappingDetector>::default())
        }
        IssueDetectorNamePool::SelfdestructIdentifier => {
            Some(Box::<SelfdestructIdentifierDetector>::default())
        }
        IssueDetectorNamePool::DynamicArrayLengthAssignment => {
            Some(Box::<DynamicArrayLengthAssignmentDetector>::default())
        }

        IssueDetectorNamePool::UninitializedStateVariable => {
            Some(Box::<UninitializedStateVariableDetector>::default())
        }
        IssueDetectorNamePool::IncorrectCaretOperator => {
            Some(Box::<IncorrectUseOfCaretOperatorDetector>::default())
        }
        IssueDetectorNamePool::YulReturn => Some(Box::<YulReturnDetector>::default()),
        IssueDetectorNamePool::StateVariableShadowing => {
            Some(Box::<StateVariableShadowingDetector>::default())
        }
        IssueDetectorNamePool::UncheckedSend => Some(Box::<UncheckedSendDetector>::default()),
        IssueDetectorNamePool::MisusedBoolean => Some(Box::<MisusedBooleanDetector>::default()),
        IssueDetectorNamePool::SendEtherNoChecks => {
            Some(Box::<SendEtherNoChecksDetector>::default())
        }
        IssueDetectorNamePool::DelegateCallUncheckedAddress => {
            Some(Box::<DelegateCallOnUncheckedAddressDetector>::default())
        }
        IssueDetectorNamePool::TautologicalCompare => {
            Some(Box::<TautologicalCompareDetector>::default())
        }
        IssueDetectorNamePool::RTLO => Some(Box::<RTLODetector>::default()),
        IssueDetectorNamePool::UncheckedReturn => Some(Box::<UncheckedReturnDetector>::default()),
        IssueDetectorNamePool::DangerousUnaryOperator => {
            Some(Box::<DangerousUnaryOperatorDetector>::default())
        }
        IssueDetectorNamePool::TautologyOrContradiction => {
            Some(Box::<TautologyOrContraditionDetector>::default())
        }
        IssueDetectorNamePool::DangerousStrictEquailtyOnContractBalance => {
            Some(Box::<DangerousStrictEqualityOnBalanceDetector>::default())
        }
        IssueDetectorNamePool::SignedStorageArray => {
            Some(Box::<StorageSignedIntegerArrayDetector>::default())
        }
        IssueDetectorNamePool::RedundantStatements => {
            Some(Box::<RedundantStatementsDetector>::default())
        }
        IssueDetectorNamePool::PublicVariableReadInExternalContext => {
            Some(Box::<PublicVariableReadInExternalContextDetector>::default())
        }
        IssueDetectorNamePool::WeakRandomness => Some(Box::<WeakRandomnessDetector>::default()),
        IssueDetectorNamePool::PreDeclaredLocalVariableUsage => {
            Some(Box::<PreDeclaredLocalVariableUsageDetector>::default())
        }
        IssueDetectorNamePool::DeleteNestedMapping => {
            Some(Box::<DeletionNestedMappingDetector>::default())
        }
        IssueDetectorNamePool::ConstantFunctionsAssembly => {
            Some(Box::<ConstantFunctionContainsAssemblyDetector>::default())
        }
        IssueDetectorNamePool::BooleanEquality => Some(Box::<BooleanEqualityDetector>::default()),
        IssueDetectorNamePool::TxOriginUsedForAuth => {
            Some(Box::<TxOriginUsedForAuthDetector>::default())
        }
        IssueDetectorNamePool::MsgValueInLoop => Some(Box::<MsgValueUsedInLoopDetector>::default()),
        IssueDetectorNamePool::ContractLocksEther => {
            Some(Box::<ContractLocksEtherDetector>::default())
        }
        IssueDetectorNamePool::UncheckedLowLevelCall => {
            Some(Box::<UncheckedLowLevelCallDetector>::default())
        }
        IssueDetectorNamePool::Undecided => None,
    }
}

pub fn get_issue_detector_by_name(detector_name: &str) -> Box<dyn IssueDetector> {
    request_issue_detector_by_name(detector_name).unwrap()
}

#[derive(Debug, PartialEq, Serialize, Deserialize, EnumCount, Clone, EnumIter)]
pub enum IssueSeverity {
    Low,
    High,
}

impl Display for IssueSeverity {
    fn fmt(&self, f: &mut fmt::Formatter<'_>) -> fmt::Result {
        let issue_description = match self {
            IssueSeverity::Low => "Low",
            IssueSeverity::High => "High",
        };
        write!(f, "{}", issue_description).unwrap();
        Ok(())
    }
}

impl dyn IssueDetector {
    pub fn skeletal_clone(&self) -> Box<dyn IssueDetector> {
        request_issue_detector_by_name(self.name().as_str()).unwrap()
    }
}

pub trait IssueDetector: Send + Sync + 'static {
    fn detect(&mut self, _context: &WorkspaceContext) -> Result<bool, Box<dyn Error>> {
        Ok(true)
    }

    fn severity(&self) -> IssueSeverity {
        IssueSeverity::High
    }

    fn title(&self) -> String {
        String::from("Title")
    }

    fn description(&self) -> String {
        String::from("Description")
    }

    fn name(&self) -> String {
        format!("{}", IssueDetectorNamePool::Undecided)
    }

    // Keys are source file name, line number and source location
    // Value is ASTNode NodeID
    fn instances(&self) -> BTreeMap<(String, usize, String), NodeID> {
        BTreeMap::new()
    }

    fn hints(&self) -> BTreeMap<(String, usize, String), String> {
        BTreeMap::new()
    }
}<|MERGE_RESOLUTION|>--- conflicted
+++ resolved
@@ -93,10 +93,8 @@
         Box::<CostlyOperationsInsideLoopsDetector>::default(),
         Box::<ConstantFunctionChangingStateDetector>::default(),
         Box::<BuiltinSymbolShadowDetector>::default(),
-<<<<<<< HEAD
         Box::<StateVariableCouldBeConstantDetector>::default(),
         Box::<StateVariableChangesWithoutEventDetector>::default(),
-=======
         Box::<VoidConstructorDetector>::default(),
         Box::<FunctionSelectorCollisionDetector>::default(),
         Box::<MissingInheritanceDetector>::default(),
@@ -104,7 +102,6 @@
         Box::<UncheckedLowLevelCallDetector>::default(),
         Box::<FucntionPointerInConstructorDetector>::default(),
         Box::<StateVariableCouldBeConstantDetector>::default(),
->>>>>>> 5c483fdb
     ]
 }
 
@@ -116,9 +113,7 @@
 #[derive(Debug, PartialEq, EnumString, Display)]
 #[strum(serialize_all = "kebab-case")]
 pub(crate) enum IssueDetectorNamePool {
-<<<<<<< HEAD
     StateVariableChangesWithoutEvents,
-=======
     MissingInheritance,
     UnusedImport,
     VoidConstructor,
@@ -130,7 +125,6 @@
     AssertStateChange,
     CostlyOperationsInsideLoops,
     ConstantFunctionChangingState,
->>>>>>> 5c483fdb
     BuiltinSymbolShadow,
     IncorrectERC721Interface,
     FunctionInitializingState,
@@ -214,14 +208,12 @@
     // Expects a valid detector_name
     let detector_name = IssueDetectorNamePool::from_str(detector_name).ok()?;
     match detector_name {
-<<<<<<< HEAD
         IssueDetectorNamePool::StateVariableChangesWithoutEvents => {
             Some(Box::<StateVariableChangesWithoutEventDetector>::default())
         }
         IssueDetectorNamePool::StateVariableCouldBeDeclaredConstant => {
             Some(Box::<StateVariableCouldBeConstantDetector>::default())
         }
-=======
         IssueDetectorNamePool::MissingInheritance => {
             Some(Box::<MissingInheritanceDetector>::default())
         }
@@ -250,7 +242,6 @@
         IssueDetectorNamePool::ConstantFunctionChangingState => {
             Some(Box::<ConstantFunctionChangingStateDetector>::default())
         }
->>>>>>> 5c483fdb
         IssueDetectorNamePool::BuiltinSymbolShadow => {
             Some(Box::<BuiltinSymbolShadowDetector>::default())
         }
