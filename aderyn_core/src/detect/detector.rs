--- conflicted
+++ resolved
@@ -91,12 +91,7 @@
         Box::<AssertStateChangeDetector>::default(),
         Box::<CostlyOperationsInsideLoopsDetector>::default(),
         Box::<ConstantFunctionChangingStateDetector>::default(),
-        Box::<BuiltinSymbolShadowDetector>::default(),
-<<<<<<< HEAD
-        Box::<StateVariableCouldBeConstantDetector>::default(),
-=======
         Box::<FunctionSelectorCollisionDetector>::default(),
->>>>>>> f4323da5
     ]
 }
 
@@ -194,10 +189,9 @@
     // Expects a valid detector_name
     let detector_name = IssueDetectorNamePool::from_str(detector_name).ok()?;
     match detector_name {
-<<<<<<< HEAD
         IssueDetectorNamePool::StateVariableCouldBeDeclaredConstant => {
             Some(Box::<StateVariableCouldBeConstantDetector>::default())
-=======
+        }
         IssueDetectorNamePool::FunctionSelectorCollision => {
             Some(Box::<FunctionSelectorCollisionDetector>::default())
         }
@@ -210,7 +204,6 @@
         }
         IssueDetectorNamePool::ConstantFunctionChangingState => {
             Some(Box::<ConstantFunctionChangingStateDetector>::default())
->>>>>>> f4323da5
         }
         IssueDetectorNamePool::BuiltinSymbolShadow => {
             Some(Box::<BuiltinSymbolShadowDetector>::default())
