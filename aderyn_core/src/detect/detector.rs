--- conflicted
+++ resolved
@@ -80,11 +80,7 @@
         Box::<TxOriginUsedForAuthDetector>::default(),
         Box::<MsgValueUsedInLoopDetector>::default(),
         Box::<ContractLocksEtherDetector>::default(),
-<<<<<<< HEAD
         Box::<DomainSeparatorCollisionDetector>::default(),
-        Box::<UninitializedLocalVariableDetector>::default(),
-=======
->>>>>>> 61295dbb
         Box::<ReturnBombDetector>::default(),
     ]
 }
@@ -162,11 +158,7 @@
     TxOriginUsedForAuth,
     MsgValueInLoop,
     ContractLocksEther,
-<<<<<<< HEAD
     DomainSeparatorCollision,
-    UninitializedLocalVariable,
-=======
->>>>>>> 61295dbb
     ReturnBomb,
     // NOTE: `Undecided` will be the default name (for new bots).
     // If it's accepted, a new variant will be added to this enum before normalizing it in aderyn
@@ -177,15 +169,9 @@
     // Expects a valid detector_name
     let detector_name = IssueDetectorNamePool::from_str(detector_name).ok()?;
     match detector_name {
-<<<<<<< HEAD
         IssueDetectorNamePool::DomainSeparatorCollision => {
             Some(Box::<DomainSeparatorCollisionDetector>::default())
         }
-        IssueDetectorNamePool::UninitializedLocalVariable => {
-            Some(Box::<UninitializedLocalVariableDetector>::default())
-        }
-=======
->>>>>>> 61295dbb
         IssueDetectorNamePool::ReturnBomb => Some(Box::<ReturnBombDetector>::default()),
         IssueDetectorNamePool::UnusedStateVariable => {
             Some(Box::<UnusedStateVariablesDetector>::default())
