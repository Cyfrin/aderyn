use serde::{Deserialize, Serialize};
use strum::{Display, EnumCount, EnumIter, EnumString};

use crate::{
    ast::NodeID,
    context::workspace_context::WorkspaceContext,
    detect::{high::*, low::*},
};

use std::{
    collections::BTreeMap,
    error::Error,
    fmt::{self, Display},
    str::FromStr,
};

pub fn get_all_issue_detectors() -> Vec<Box<dyn IssueDetector>> {
    vec![
        Box::<DelegateCallInLoopDetector>::default(),
        Box::<CentralizationRiskDetector>::default(),
        Box::<SolmateSafeTransferLibDetector>::default(),
        Box::<AvoidAbiEncodePackedDetector>::default(),
        Box::<EcrecoverDetector>::default(),
        Box::<DeprecatedOZFunctionsDetector>::default(),
        Box::<UnsafeERC20FunctionsDetector>::default(),
        Box::<UnspecificSolidityPragmaDetector>::default(),
        Box::<ZeroAddressCheckDetector>::default(),
        Box::<UselessPublicFunctionDetector>::default(),
        Box::<ConstantsInsteadOfLiteralsDetector>::default(),
        Box::<UnindexedEventsDetector>::default(),
        Box::<RequireWithStringDetector>::default(),
        Box::<NonReentrantBeforeOthersDetector>::default(),
        Box::<BlockTimestampDeadlineDetector>::default(),
        Box::<UnsafeERC721MintDetector>::default(),
        Box::<PushZeroOpcodeDetector>::default(),
        Box::<ArbitraryTransferFromDetector>::default(),
        Box::<UselessModifierDetector>::default(),
        Box::<EmptyBlockDetector>::default(),
        Box::<LargeLiteralValueDetector>::default(),
        Box::<UselessInternalFunctionDetector>::default(),
        Box::<ContractsWithTodosDetector>::default(),
        Box::<InconsistentTypeNamesDetector>::default(),
        Box::<UnprotectedInitializerDetector>::default(),
        Box::<UselessErrorDetector>::default(),
        Box::<RevertsAndRequiresInLoopsDetector>::default(),
        Box::<DivisionBeforeMultiplicationDetector>::default(),
        Box::<UnsafeCastingDetector>::default(),
        Box::<EnumerableLoopRemovalDetector>::default(),
        Box::<ExperimentalEncoderDetector>::default(),
        Box::<IncorrectShiftOrderDetector>::default(),
        Box::<StorageArrayEditWithMemoryDetector>::default(),
        Box::<MultipleConstructorsDetector>::default(),
        Box::<ReusedContractNameDetector>::default(),
        Box::<NestedStructInMappingDetector>::default(),
        Box::<SelfdestructIdentifierDetector>::default(),
        Box::<DynamicArrayLengthAssignmentDetector>::default(),
        Box::<UninitializedStateVariableDetector>::default(),
        Box::<IncorrectUseOfCaretOperatorDetector>::default(),
        Box::<YulReturnDetector>::default(),
        Box::<StateVariableShadowingDetector>::default(),
        Box::<UncheckedSendDetector>::default(),
        Box::<MisusedBooleanDetector>::default(),
        Box::<SendEtherNoChecksDetector>::default(),
        Box::<DelegateCallOnUncheckedAddressDetector>::default(),
        Box::<TautologicalCompareDetector>::default(),
        Box::<RTLODetector>::default(),
        Box::<UncheckedReturnDetector>::default(),
        Box::<DangerousUnaryOperatorDetector>::default(),
        Box::<TautologyOrContraditionDetector>::default(),
        Box::<DangerousStrictEqualityOnBalanceDetector>::default(),
        Box::<StorageSignedIntegerArrayDetector>::default(),
        Box::<RedundantStatementsDetector>::default(),
        Box::<PublicVariableReadInExternalContextDetector>::default(),
        Box::<WeakRandomnessDetector>::default(),
        Box::<PreDeclaredLocalVariableUsageDetector>::default(),
        Box::<DeletionNestedMappingDetector>::default(),
        Box::<UnusedStateVariablesDetector>::default(),
        Box::<ConstantFunctionContainsAssemblyDetector>::default(),
        Box::<BooleanEqualityDetector>::default(),
        Box::<TxOriginUsedForAuthDetector>::default(),
        Box::<MsgValueUsedInLoopDetector>::default(),
        Box::<ContractLocksEtherDetector>::default(),
        Box::<IncorrectERC721InterfaceDetector>::default(),
        Box::<IncorrectERC20InterfaceDetector>::default(),
        Box::<UninitializedLocalVariableDetector>::default(),
        Box::<ReturnBombDetector>::default(),
        Box::<OutOfOrderRetryableDetector>::default(),
        Box::<FunctionInitializingStateDetector>::default(),
        Box::<DeadCodeDetector>::default(),
        Box::<CacheArrayLengthDetector>::default(),
        Box::<AssertStateChangeDetector>::default(),
        Box::<CostlyOperationsInsideLoopsDetector>::default(),
        Box::<ConstantFunctionChangingStateDetector>::default(),
        Box::<BuiltinSymbolShadowDetector>::default(),
        Box::<FunctionSelectorCollisionDetector>::default(),
        Box::<FucntionPointerInConstructorDetector>::default(),
    ]
}

pub fn get_all_detectors_names() -> Vec<String> {
    get_all_issue_detectors().iter().map(|d| d.name()).collect()
}

// Note to maintainers: DO NOT CHANGE THE ORDER OF THESE DERIVE ATTRIBUTES
#[derive(Debug, PartialEq, EnumString, Display)]
#[strum(serialize_all = "kebab-case")]
pub(crate) enum IssueDetectorNamePool {
<<<<<<< HEAD
    FunctionPointerInConstructor,
=======
    DeadCode,
>>>>>>> 556d2d3a
    FunctionSelectorCollision,
    CacheArrayLength,
    AssertStateChange,
    CostlyOperationsInsideLoops,
    ConstantFunctionChangingState,
    BuiltinSymbolShadow,
    IncorrectERC721Interface,
    FunctionInitializingState,
    DelegateCallInLoop,
    CentralizationRisk,
    SolmateSafeTransferLib,
    AvoidAbiEncodePacked,
    Ecrecover,
    DeprecatedOzFunctions,
    UnsafeERC20Functions,
    UnspecificSolidityPragma,
    ZeroAddressCheck,
    UselessPublicFunction,
    ConstantsInsteadOfLiterals,
    UnindexedEvents,
    RequireWithString,
    NonReentrantBeforeOthers,
    BlockTimestampDeadline,
    UnsafeOzERC721Mint,
    PushZeroOpcode,
    ArbitraryTransferFrom,
    UselessModifier,
    UselessError,
    LargeNumericLiteral,
    UselessInternalFunction,
    EmptyBlock,
    ContractWithTodos,
    InconsistentTypeNames,
    UnprotectedInitializer,
    RevertsAndRequiresInLoops,
    DivisionBeforeMultiplication,
    UnsafeCastingDetector,
    EnumerableLoopRemoval,
    ExperimentalEncoder,
    IncorrectShiftOrder,
    StorageArrayEditWithMemory,
    MultipleConstructors,
    ReusedContractName,
    NestedStructInMapping,
    SelfdestructIdentifier,
    DynamicArrayLengthAssignment,
    UninitializedStateVariable,
    IncorrectCaretOperator,
    YulReturn,
    StateVariableShadowing,
    UncheckedSend,
    MisusedBoolean,
    SendEtherNoChecks,
    DelegateCallUncheckedAddress,
    TautologicalCompare,
    #[allow(clippy::upper_case_acronyms)]
    RTLO,
    UncheckedReturn,
    DangerousUnaryOperator,
    TautologyOrContradiction,
    DangerousStrictEquailtyOnContractBalance,
    SignedStorageArray,
    RedundantStatements,
    PublicVariableReadInExternalContext,
    WeakRandomness,
    PreDeclaredLocalVariableUsage,
    DeleteNestedMapping,
    UnusedStateVariable,
    ConstantFunctionsAssembly,
    BooleanEquality,
    TxOriginUsedForAuth,
    MsgValueInLoop,
    ContractLocksEther,
    IncorrectERC20Interface,
    UninitializedLocalVariable,
    ReturnBomb,
    OutOfOrderRetryable,
    // NOTE: `Undecided` will be the default name (for new bots).
    // If it's accepted, a new variant will be added to this enum before normalizing it in aderyn
    Undecided,
}

pub fn request_issue_detector_by_name(detector_name: &str) -> Option<Box<dyn IssueDetector>> {
    // Expects a valid detector_name
    let detector_name = IssueDetectorNamePool::from_str(detector_name).ok()?;
    match detector_name {
<<<<<<< HEAD
        IssueDetectorNamePool::FunctionPointerInConstructor => {
            Some(Box::<FucntionPointerInConstructorDetector>::default())
        }
=======
        IssueDetectorNamePool::DeadCode => Some(Box::<DeadCodeDetector>::default()),
>>>>>>> 556d2d3a
        IssueDetectorNamePool::FunctionSelectorCollision => {
            Some(Box::<FunctionSelectorCollisionDetector>::default())
        }
        IssueDetectorNamePool::CacheArrayLength => Some(Box::<CacheArrayLengthDetector>::default()),
        IssueDetectorNamePool::AssertStateChange => {
            Some(Box::<AssertStateChangeDetector>::default())
        }
        IssueDetectorNamePool::CostlyOperationsInsideLoops => {
            Some(Box::<CostlyOperationsInsideLoopsDetector>::default())
        }
        IssueDetectorNamePool::ConstantFunctionChangingState => {
            Some(Box::<ConstantFunctionChangingStateDetector>::default())
        }
        IssueDetectorNamePool::BuiltinSymbolShadow => {
            Some(Box::<BuiltinSymbolShadowDetector>::default())
        }
        IssueDetectorNamePool::IncorrectERC721Interface => {
            Some(Box::<IncorrectERC721InterfaceDetector>::default())
        }
        IssueDetectorNamePool::OutOfOrderRetryable => {
            Some(Box::<OutOfOrderRetryableDetector>::default())
        }
        IssueDetectorNamePool::FunctionInitializingState => {
            Some(Box::<FunctionInitializingStateDetector>::default())
        }
        IssueDetectorNamePool::IncorrectERC20Interface => {
            Some(Box::<IncorrectERC20InterfaceDetector>::default())
        }
        IssueDetectorNamePool::UninitializedLocalVariable => {
            Some(Box::<UninitializedLocalVariableDetector>::default())
        }
        IssueDetectorNamePool::ReturnBomb => Some(Box::<ReturnBombDetector>::default()),
        IssueDetectorNamePool::UnusedStateVariable => {
            Some(Box::<UnusedStateVariablesDetector>::default())
        }
        IssueDetectorNamePool::DelegateCallInLoop => {
            Some(Box::<DelegateCallInLoopDetector>::default())
        }
        IssueDetectorNamePool::CentralizationRisk => {
            Some(Box::<CentralizationRiskDetector>::default())
        }
        IssueDetectorNamePool::SolmateSafeTransferLib => {
            Some(Box::<SolmateSafeTransferLibDetector>::default())
        }
        IssueDetectorNamePool::AvoidAbiEncodePacked => {
            Some(Box::<AvoidAbiEncodePackedDetector>::default())
        }
        IssueDetectorNamePool::Ecrecover => Some(Box::<EcrecoverDetector>::default()),
        IssueDetectorNamePool::DeprecatedOzFunctions => {
            Some(Box::<DeprecatedOZFunctionsDetector>::default())
        }
        IssueDetectorNamePool::UnsafeERC20Functions => {
            Some(Box::<UnsafeERC20FunctionsDetector>::default())
        }
        IssueDetectorNamePool::UnspecificSolidityPragma => {
            Some(Box::<UnspecificSolidityPragmaDetector>::default())
        }
        IssueDetectorNamePool::ZeroAddressCheck => Some(Box::<ZeroAddressCheckDetector>::default()),
        IssueDetectorNamePool::UselessPublicFunction => {
            Some(Box::<UselessPublicFunctionDetector>::default())
        }
        IssueDetectorNamePool::ConstantsInsteadOfLiterals => {
            Some(Box::<ConstantsInsteadOfLiteralsDetector>::default())
        }
        IssueDetectorNamePool::UnindexedEvents => Some(Box::<UnindexedEventsDetector>::default()),
        IssueDetectorNamePool::RequireWithString => {
            Some(Box::<RequireWithStringDetector>::default())
        }
        IssueDetectorNamePool::NonReentrantBeforeOthers => {
            Some(Box::<NonReentrantBeforeOthersDetector>::default())
        }
        IssueDetectorNamePool::BlockTimestampDeadline => {
            Some(Box::<BlockTimestampDeadlineDetector>::default())
        }
        IssueDetectorNamePool::UnsafeOzERC721Mint => {
            Some(Box::<UnsafeERC721MintDetector>::default())
        }
        IssueDetectorNamePool::PushZeroOpcode => Some(Box::<PushZeroOpcodeDetector>::default()),
        IssueDetectorNamePool::ArbitraryTransferFrom => {
            Some(Box::<ArbitraryTransferFromDetector>::default())
        }
        IssueDetectorNamePool::UselessModifier => Some(Box::<UselessModifierDetector>::default()),
        IssueDetectorNamePool::LargeNumericLiteral => {
            Some(Box::<LargeLiteralValueDetector>::default())
        }
        IssueDetectorNamePool::UselessInternalFunction => {
            Some(Box::<UselessInternalFunctionDetector>::default())
        }
        IssueDetectorNamePool::EmptyBlock => Some(Box::<EmptyBlockDetector>::default()),
        IssueDetectorNamePool::ContractWithTodos => {
            Some(Box::<ContractsWithTodosDetector>::default())
        }
        IssueDetectorNamePool::InconsistentTypeNames => {
            Some(Box::<InconsistentTypeNamesDetector>::default())
        }
        IssueDetectorNamePool::UnprotectedInitializer => {
            Some(Box::<UnprotectedInitializerDetector>::default())
        }
        IssueDetectorNamePool::RevertsAndRequiresInLoops => {
            Some(Box::<RevertsAndRequiresInLoopsDetector>::default())
        }
        IssueDetectorNamePool::UselessError => Some(Box::<UselessErrorDetector>::default()),
        IssueDetectorNamePool::DivisionBeforeMultiplication => {
            Some(Box::<DivisionBeforeMultiplicationDetector>::default())
        }
        IssueDetectorNamePool::UnsafeCastingDetector => {
            Some(Box::<UnsafeCastingDetector>::default())
        }
        IssueDetectorNamePool::EnumerableLoopRemoval => {
            Some(Box::<EnumerableLoopRemovalDetector>::default())
        }
        IssueDetectorNamePool::ExperimentalEncoder => {
            Some(Box::<ExperimentalEncoderDetector>::default())
        }
        IssueDetectorNamePool::IncorrectShiftOrder => {
            Some(Box::<IncorrectShiftOrderDetector>::default())
        }
        IssueDetectorNamePool::StorageArrayEditWithMemory => {
            Some(Box::<StorageArrayEditWithMemoryDetector>::default())
        }
        IssueDetectorNamePool::MultipleConstructors => {
            Some(Box::<MultipleConstructorsDetector>::default())
        }
        IssueDetectorNamePool::ReusedContractName => {
            Some(Box::<ReusedContractNameDetector>::default())
        }
        IssueDetectorNamePool::NestedStructInMapping => {
            Some(Box::<NestedStructInMappingDetector>::default())
        }
        IssueDetectorNamePool::SelfdestructIdentifier => {
            Some(Box::<SelfdestructIdentifierDetector>::default())
        }
        IssueDetectorNamePool::DynamicArrayLengthAssignment => {
            Some(Box::<DynamicArrayLengthAssignmentDetector>::default())
        }

        IssueDetectorNamePool::UninitializedStateVariable => {
            Some(Box::<UninitializedStateVariableDetector>::default())
        }
        IssueDetectorNamePool::IncorrectCaretOperator => {
            Some(Box::<IncorrectUseOfCaretOperatorDetector>::default())
        }
        IssueDetectorNamePool::YulReturn => Some(Box::<YulReturnDetector>::default()),
        IssueDetectorNamePool::StateVariableShadowing => {
            Some(Box::<StateVariableShadowingDetector>::default())
        }
        IssueDetectorNamePool::UncheckedSend => Some(Box::<UncheckedSendDetector>::default()),
        IssueDetectorNamePool::MisusedBoolean => Some(Box::<MisusedBooleanDetector>::default()),
        IssueDetectorNamePool::SendEtherNoChecks => {
            Some(Box::<SendEtherNoChecksDetector>::default())
        }
        IssueDetectorNamePool::DelegateCallUncheckedAddress => {
            Some(Box::<DelegateCallOnUncheckedAddressDetector>::default())
        }
        IssueDetectorNamePool::TautologicalCompare => {
            Some(Box::<TautologicalCompareDetector>::default())
        }
        IssueDetectorNamePool::RTLO => Some(Box::<RTLODetector>::default()),
        IssueDetectorNamePool::UncheckedReturn => Some(Box::<UncheckedReturnDetector>::default()),
        IssueDetectorNamePool::DangerousUnaryOperator => {
            Some(Box::<DangerousUnaryOperatorDetector>::default())
        }
        IssueDetectorNamePool::TautologyOrContradiction => {
            Some(Box::<TautologyOrContraditionDetector>::default())
        }
        IssueDetectorNamePool::DangerousStrictEquailtyOnContractBalance => {
            Some(Box::<DangerousStrictEqualityOnBalanceDetector>::default())
        }
        IssueDetectorNamePool::SignedStorageArray => {
            Some(Box::<StorageSignedIntegerArrayDetector>::default())
        }
        IssueDetectorNamePool::RedundantStatements => {
            Some(Box::<RedundantStatementsDetector>::default())
        }
        IssueDetectorNamePool::PublicVariableReadInExternalContext => {
            Some(Box::<PublicVariableReadInExternalContextDetector>::default())
        }
        IssueDetectorNamePool::WeakRandomness => Some(Box::<WeakRandomnessDetector>::default()),
        IssueDetectorNamePool::PreDeclaredLocalVariableUsage => {
            Some(Box::<PreDeclaredLocalVariableUsageDetector>::default())
        }
        IssueDetectorNamePool::DeleteNestedMapping => {
            Some(Box::<DeletionNestedMappingDetector>::default())
        }
        IssueDetectorNamePool::ConstantFunctionsAssembly => {
            Some(Box::<ConstantFunctionContainsAssemblyDetector>::default())
        }
        IssueDetectorNamePool::BooleanEquality => Some(Box::<BooleanEqualityDetector>::default()),
        IssueDetectorNamePool::TxOriginUsedForAuth => {
            Some(Box::<TxOriginUsedForAuthDetector>::default())
        }
        IssueDetectorNamePool::MsgValueInLoop => Some(Box::<MsgValueUsedInLoopDetector>::default()),
        IssueDetectorNamePool::ContractLocksEther => {
            Some(Box::<ContractLocksEtherDetector>::default())
        }
        IssueDetectorNamePool::Undecided => None,
    }
}

pub fn get_issue_detector_by_name(detector_name: &str) -> Box<dyn IssueDetector> {
    request_issue_detector_by_name(detector_name).unwrap()
}

#[derive(Debug, PartialEq, Serialize, Deserialize, EnumCount, Clone, EnumIter)]
pub enum IssueSeverity {
    Low,
    High,
}

impl Display for IssueSeverity {
    fn fmt(&self, f: &mut fmt::Formatter<'_>) -> fmt::Result {
        let issue_description = match self {
            IssueSeverity::Low => "Low",
            IssueSeverity::High => "High",
        };
        write!(f, "{}", issue_description).unwrap();
        Ok(())
    }
}

impl dyn IssueDetector {
    pub fn skeletal_clone(&self) -> Box<dyn IssueDetector> {
        request_issue_detector_by_name(self.name().as_str()).unwrap()
    }
}

pub trait IssueDetector: Send + Sync + 'static {
    fn detect(&mut self, _context: &WorkspaceContext) -> Result<bool, Box<dyn Error>> {
        Ok(true)
    }

    fn severity(&self) -> IssueSeverity {
        IssueSeverity::High
    }

    fn title(&self) -> String {
        String::from("Title")
    }

    fn description(&self) -> String {
        String::from("Description")
    }

    fn name(&self) -> String {
        format!("{}", IssueDetectorNamePool::Undecided)
    }

    // Keys are source file name, line number and source location
    // Value is ASTNode NodeID
    fn instances(&self) -> BTreeMap<(String, usize, String), NodeID> {
        BTreeMap::new()
    }

    fn hints(&self) -> BTreeMap<(String, usize, String), String> {
        BTreeMap::new()
    }
}<|MERGE_RESOLUTION|>--- conflicted
+++ resolved
@@ -105,11 +105,8 @@
 #[derive(Debug, PartialEq, EnumString, Display)]
 #[strum(serialize_all = "kebab-case")]
 pub(crate) enum IssueDetectorNamePool {
-<<<<<<< HEAD
     FunctionPointerInConstructor,
-=======
     DeadCode,
->>>>>>> 556d2d3a
     FunctionSelectorCollision,
     CacheArrayLength,
     AssertStateChange,
@@ -196,13 +193,10 @@
     // Expects a valid detector_name
     let detector_name = IssueDetectorNamePool::from_str(detector_name).ok()?;
     match detector_name {
-<<<<<<< HEAD
         IssueDetectorNamePool::FunctionPointerInConstructor => {
             Some(Box::<FucntionPointerInConstructorDetector>::default())
         }
-=======
         IssueDetectorNamePool::DeadCode => Some(Box::<DeadCodeDetector>::default()),
->>>>>>> 556d2d3a
         IssueDetectorNamePool::FunctionSelectorCollision => {
             Some(Box::<FunctionSelectorCollisionDetector>::default())
         }
