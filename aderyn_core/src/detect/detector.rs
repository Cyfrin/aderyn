--- conflicted
+++ resolved
@@ -28,12 +28,9 @@
     str::FromStr,
 };
 
-<<<<<<< HEAD
 use super::nc::EmptyBlockDetector;
-=======
 use super::nc::LargeLiteralValueDetector;
 use super::nc::UselessInternalFunctionDetector;
->>>>>>> 73f9f479
 
 pub fn get_all_issue_detectors() -> Vec<Box<dyn IssueDetector>> {
     vec![
@@ -55,12 +52,9 @@
         Box::<UnsafeERC721MintDetector>::default(),
         Box::<PushZeroOpcodeDetector>::default(),
         Box::<ArbitraryTransferFromDetector>::default(),
-<<<<<<< HEAD
         Box::<EmptyBlockDetector>::default(),
-=======
         Box::<LargeLiteralValueDetector>::default(),
         Box::<UselessInternalFunctionDetector>::default(),
->>>>>>> 73f9f479
     ]
 }
 
@@ -90,12 +84,9 @@
     UnsafeOzERC721Mint,
     PushZeroOpcode,
     ArbitraryTransferFrom,
-<<<<<<< HEAD
     EmptyBlock,
-=======
     LargeNumericLiteral,
     UselessInternalFunction,
->>>>>>> 73f9f479
     // NOTE: `Undecided` will be the default name (for new bots).
     // If it's accepted, a new variant will be added to this enum before normalizing it in aderyn
     Undecided,
@@ -160,16 +151,13 @@
         IssueDetectorNamePool::ArbitraryTransferFrom => {
             Some(Box::<ArbitraryTransferFromDetector>::default())
         }
-<<<<<<< HEAD
         IssueDetectorNamePool::EmptyBlock => Some(Box::<EmptyBlockDetector>::default()),
-=======
         IssueDetectorNamePool::LargeNumericLiteral => {
             Some(Box::<LargeLiteralValueDetector>::default())
         }
         IssueDetectorNamePool::UselessInternalFunction => {
             Some(Box::<UselessInternalFunctionDetector>::default())
         }
->>>>>>> 73f9f479
         IssueDetectorNamePool::Undecided => None,
     }
 }
