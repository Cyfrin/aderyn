--- conflicted
+++ resolved
@@ -80,11 +80,8 @@
         Box::<TxOriginUsedForAuthDetector>::default(),
         Box::<MsgValueUsedInLoopDetector>::default(),
         Box::<ContractLocksEtherDetector>::default(),
-<<<<<<< HEAD
         Box::<UninitializedLocalVariableDetector>::default(),
-=======
         Box::<ReturnBombDetector>::default(),
->>>>>>> c08f1cf4
     ]
 }
 
@@ -161,11 +158,8 @@
     TxOriginUsedForAuth,
     MsgValueInLoop,
     ContractLocksEther,
-<<<<<<< HEAD
     UninitializedLocalVariable,
-=======
     ReturnBomb,
->>>>>>> c08f1cf4
     // NOTE: `Undecided` will be the default name (for new bots).
     // If it's accepted, a new variant will be added to this enum before normalizing it in aderyn
     Undecided,
@@ -175,14 +169,12 @@
     // Expects a valid detector_name
     let detector_name = IssueDetectorNamePool::from_str(detector_name).ok()?;
     match detector_name {
-<<<<<<< HEAD
         IssueDetectorNamePool::UninitializedLocalVariable => {
             Some(Box::<UninitializedLocalVariableDetector>::default())
-=======
+        }
         IssueDetectorNamePool::ReturnBomb => Some(Box::<ReturnBombDetector>::default()),
         IssueDetectorNamePool::UnusedStateVariable => {
             Some(Box::<UnusedStateVariablesDetector>::default())
->>>>>>> c08f1cf4
         }
         IssueDetectorNamePool::DelegateCallInLoop => {
             Some(Box::<DelegateCallInLoopDetector>::default())
