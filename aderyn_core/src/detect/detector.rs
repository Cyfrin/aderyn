--- conflicted
+++ resolved
@@ -4,38 +4,9 @@
 use crate::{
     ast::NodeID,
     context::workspace_context::WorkspaceContext,
-<<<<<<< HEAD
     detect::{high::*, low::*},
-=======
-    detect::{
-        high::{
-            ArbitraryTransferFromDetector, AvoidAbiEncodePackedDetector,
-            BlockTimestampDeadlineDetector, DangerousUnaryOperatorDetector,
-            DelegateCallInLoopDetector, DynamicArrayLengthAssignmentDetector,
-            EnumerableLoopRemovalDetector, ExperimentalEncoderDetector,
-            IncorrectShiftOrderDetector, IncorrectUseOfCaretOperatorDetector,
-            MultipleConstructorsDetector, NestedStructInMappingDetector, RTLODetector,
-            ReusedContractNameDetector, SelfdestructIdentifierDetector,
-            StateVariableShadowingDetector, StorageArrayEditWithMemoryDetector,
-            TautologicalCompareDetector, UncheckedReturnDetector,
-            UninitializedStateVariableDetector, UnprotectedInitializerDetector,
-            UnsafeCastingDetector, YulReturnDetector,
-        },
-        low::{
-            CentralizationRiskDetector, ConstantsInsteadOfLiteralsDetector,
-            ContractsWithTodosDetector, DeprecatedOZFunctionsDetector,
-            DivisionBeforeMultiplicationDetector, EcrecoverDetector, EmptyBlockDetector,
-            InconsistentTypeNamesDetector, LargeLiteralValueDetector,
-            NonReentrantBeforeOthersDetector, PushZeroOpcodeDetector, RequireWithStringDetector,
-            RevertsAndRequiresInLoopsDetector, SolmateSafeTransferLibDetector,
-            UnindexedEventsDetector, UnsafeERC20FunctionsDetector, UnsafeERC721MintDetector,
-            UnspecificSolidityPragmaDetector, UselessErrorDetector,
-            UselessInternalFunctionDetector, UselessModifierDetector,
-            UselessPublicFunctionDetector, ZeroAddressCheckDetector,
-        },
-    },
->>>>>>> 2dbaa489
 };
+
 use std::{
     collections::BTreeMap,
     error::Error,
@@ -87,14 +58,11 @@
         Box::<IncorrectUseOfCaretOperatorDetector>::default(),
         Box::<YulReturnDetector>::default(),
         Box::<StateVariableShadowingDetector>::default(),
-<<<<<<< HEAD
         Box::<MisusedBooleanDetector>::default(),
-=======
         Box::<TautologicalCompareDetector>::default(),
         Box::<RTLODetector>::default(),
         Box::<UncheckedReturnDetector>::default(),
         Box::<DangerousUnaryOperatorDetector>::default(),
->>>>>>> 2dbaa489
     ]
 }
 
@@ -148,15 +116,12 @@
     IncorrectCaretOperator,
     YulReturn,
     StateVariableShadowing,
-<<<<<<< HEAD
     MisusedBoolean,
-=======
     TautologicalCompare,
     #[allow(clippy::upper_case_acronyms)]
     RTLO,
     UncheckedReturn,
     DangerousUnaryOperator,
->>>>>>> 2dbaa489
     // NOTE: `Undecided` will be the default name (for new bots).
     // If it's accepted, a new variant will be added to this enum before normalizing it in aderyn
     Undecided,
@@ -277,9 +242,7 @@
         IssueDetectorNamePool::StateVariableShadowing => {
             Some(Box::<StateVariableShadowingDetector>::default())
         }
-<<<<<<< HEAD
         IssueDetectorNamePool::MisusedBoolean => Some(Box::<MisusedBooleanDetector>::default()),
-=======
         IssueDetectorNamePool::TautologicalCompare => {
             Some(Box::<TautologicalCompareDetector>::default())
         }
@@ -288,7 +251,6 @@
         IssueDetectorNamePool::DangerousUnaryOperator => {
             Some(Box::<DangerousUnaryOperatorDetector>::default())
         }
->>>>>>> 2dbaa489
         IssueDetectorNamePool::Undecided => None,
     }
 }
