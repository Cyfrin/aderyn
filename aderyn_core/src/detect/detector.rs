use serde::{Deserialize, Serialize};
use strum::{Display, EnumCount, EnumIter, EnumString};

use crate::{
    ast::NodeID,
    context::workspace_context::WorkspaceContext,
    detect::{high::*, low::*},
};

use std::{
    collections::BTreeMap,
    error::Error,
    fmt::{self, Display},
    str::FromStr,
};

pub fn get_all_issue_detectors() -> Vec<Box<dyn IssueDetector>> {
    vec![
        Box::<DelegateCallInLoopDetector>::default(),
        Box::<CentralizationRiskDetector>::default(),
        Box::<SolmateSafeTransferLibDetector>::default(),
        Box::<AvoidAbiEncodePackedDetector>::default(),
        Box::<EcrecoverDetector>::default(),
        Box::<DeprecatedOZFunctionsDetector>::default(),
        Box::<UnsafeERC20FunctionsDetector>::default(),
        Box::<UnspecificSolidityPragmaDetector>::default(),
        Box::<ZeroAddressCheckDetector>::default(),
        Box::<UselessPublicFunctionDetector>::default(),
        Box::<ConstantsInsteadOfLiteralsDetector>::default(),
        Box::<UnindexedEventsDetector>::default(),
        Box::<RequireWithStringDetector>::default(),
        Box::<NonReentrantBeforeOthersDetector>::default(),
        Box::<BlockTimestampDeadlineDetector>::default(),
        Box::<UnsafeERC721MintDetector>::default(),
        Box::<PushZeroOpcodeDetector>::default(),
        Box::<ArbitraryTransferFromDetector>::default(),
        Box::<UselessModifierDetector>::default(),
        Box::<EmptyBlockDetector>::default(),
        Box::<LargeLiteralValueDetector>::default(),
        Box::<UselessInternalFunctionDetector>::default(),
        Box::<ContractsWithTodosDetector>::default(),
        Box::<InconsistentTypeNamesDetector>::default(),
        Box::<UnprotectedInitializerDetector>::default(),
        Box::<UselessErrorDetector>::default(),
        Box::<RevertsAndRequiresInLoopsDetector>::default(),
        Box::<DivisionBeforeMultiplicationDetector>::default(),
        Box::<UnsafeCastingDetector>::default(),
        Box::<EnumerableLoopRemovalDetector>::default(),
        Box::<ExperimentalEncoderDetector>::default(),
        Box::<IncorrectShiftOrderDetector>::default(),
        Box::<StorageArrayEditWithMemoryDetector>::default(),
        Box::<MultipleConstructorsDetector>::default(),
        Box::<ReusedContractNameDetector>::default(),
        Box::<NestedStructInMappingDetector>::default(),
        Box::<SelfdestructIdentifierDetector>::default(),
        Box::<DynamicArrayLengthAssignmentDetector>::default(),
        Box::<UninitializedStateVariableDetector>::default(),
        Box::<IncorrectUseOfCaretOperatorDetector>::default(),
        Box::<YulReturnDetector>::default(),
        Box::<StateVariableShadowingDetector>::default(),
        Box::<UncheckedSendDetector>::default(),
        Box::<MisusedBooleanDetector>::default(),
        Box::<SendEtherNoChecksDetector>::default(),
        Box::<DelegateCallOnUncheckedAddressDetector>::default(),
        Box::<TautologicalCompareDetector>::default(),
        Box::<RTLODetector>::default(),
        Box::<UncheckedReturnDetector>::default(),
        Box::<DangerousUnaryOperatorDetector>::default(),
        Box::<TautologyOrContraditionDetector>::default(),
        Box::<DangerousStrictEqualityOnBalanceDetector>::default(),
        Box::<StorageSignedIntegerArrayDetector>::default(),
        Box::<RedundantStatementsDetector>::default(),
        Box::<PublicVariableReadInExternalContextDetector>::default(),
        Box::<WeakRandomnessDetector>::default(),
        Box::<PreDeclaredLocalVariableUsageDetector>::default(),
        Box::<DeletionNestedMappingDetector>::default(),
<<<<<<< HEAD
        Box::<UnusedStateVariablesDetector>::default(),
=======
        Box::<ConstantFunctionContainsAssemblyDetector>::default(),
        Box::<BooleanEqualityDetector>::default(),
>>>>>>> 37522efb
        Box::<TxOriginUsedForAuthDetector>::default(),
        Box::<MsgValueUsedInLoopDetector>::default(),
        Box::<ContractLocksEtherDetector>::default(),
    ]
}

pub fn get_all_detectors_names() -> Vec<String> {
    get_all_issue_detectors().iter().map(|d| d.name()).collect()
}

// Note to maintainers: DO NOT CHANGE THE ORDER OF THESE DERIVE ATTRIBUTES
#[derive(Debug, PartialEq, EnumString, Display)]
#[strum(serialize_all = "kebab-case")]
pub(crate) enum IssueDetectorNamePool {
    DelegateCallInLoop,
    CentralizationRisk,
    SolmateSafeTransferLib,
    AvoidAbiEncodePacked,
    Ecrecover,
    DeprecatedOzFunctions,
    UnsafeERC20Functions,
    UnspecificSolidityPragma,
    ZeroAddressCheck,
    UselessPublicFunction,
    ConstantsInsteadOfLiterals,
    UnindexedEvents,
    RequireWithString,
    NonReentrantBeforeOthers,
    BlockTimestampDeadline,
    UnsafeOzERC721Mint,
    PushZeroOpcode,
    ArbitraryTransferFrom,
    UselessModifier,
    UselessError,
    LargeNumericLiteral,
    UselessInternalFunction,
    EmptyBlock,
    ContractWithTodos,
    InconsistentTypeNames,
    UnprotectedInitializer,
    RevertsAndRequiresInLoops,
    DivisionBeforeMultiplication,
    UnsafeCastingDetector,
    EnumerableLoopRemoval,
    ExperimentalEncoder,
    IncorrectShiftOrder,
    StorageArrayEditWithMemory,
    MultipleConstructors,
    ReusedContractName,
    NestedStructInMapping,
    SelfdestructIdentifier,
    DynamicArrayLengthAssignment,
    UninitializedStateVariable,
    IncorrectCaretOperator,
    YulReturn,
    StateVariableShadowing,
    UncheckedSend,
    MisusedBoolean,
    SendEtherNoChecks,
    DelegateCallUncheckedAddress,
    TautologicalCompare,
    #[allow(clippy::upper_case_acronyms)]
    RTLO,
    UncheckedReturn,
    DangerousUnaryOperator,
    TautologyOrContradiction,
    DangerousStrictEquailtyOnContractBalance,
    SignedStorageArray,
    RedundantStatements,
    PublicVariableReadInExternalContext,
    WeakRandomness,
    PreDeclaredLocalVariableUsage,
    DeleteNestedMapping,
<<<<<<< HEAD
    UnusedStateVariable,
=======
    ConstantFunctionsAssembly,
    BooleanEquality,
>>>>>>> 37522efb
    TxOriginUsedForAuth,
    MsgValueInLoop,
    ContractLocksEther,
    // NOTE: `Undecided` will be the default name (for new bots).
    // If it's accepted, a new variant will be added to this enum before normalizing it in aderyn
    Undecided,
}

pub fn request_issue_detector_by_name(detector_name: &str) -> Option<Box<dyn IssueDetector>> {
    // Expects a valid detector_name
    let detector_name = IssueDetectorNamePool::from_str(detector_name).ok()?;
    match detector_name {
        IssueDetectorNamePool::UnusedStateVariable => {
            Some(Box::<UnusedStateVariablesDetector>::default())
        }
        IssueDetectorNamePool::DelegateCallInLoop => {
            Some(Box::<DelegateCallInLoopDetector>::default())
        }
        IssueDetectorNamePool::CentralizationRisk => {
            Some(Box::<CentralizationRiskDetector>::default())
        }
        IssueDetectorNamePool::SolmateSafeTransferLib => {
            Some(Box::<SolmateSafeTransferLibDetector>::default())
        }
        IssueDetectorNamePool::AvoidAbiEncodePacked => {
            Some(Box::<AvoidAbiEncodePackedDetector>::default())
        }
        IssueDetectorNamePool::Ecrecover => Some(Box::<EcrecoverDetector>::default()),
        IssueDetectorNamePool::DeprecatedOzFunctions => {
            Some(Box::<DeprecatedOZFunctionsDetector>::default())
        }
        IssueDetectorNamePool::UnsafeERC20Functions => {
            Some(Box::<UnsafeERC20FunctionsDetector>::default())
        }
        IssueDetectorNamePool::UnspecificSolidityPragma => {
            Some(Box::<UnspecificSolidityPragmaDetector>::default())
        }
        IssueDetectorNamePool::ZeroAddressCheck => Some(Box::<ZeroAddressCheckDetector>::default()),
        IssueDetectorNamePool::UselessPublicFunction => {
            Some(Box::<UselessPublicFunctionDetector>::default())
        }
        IssueDetectorNamePool::ConstantsInsteadOfLiterals => {
            Some(Box::<ConstantsInsteadOfLiteralsDetector>::default())
        }
        IssueDetectorNamePool::UnindexedEvents => Some(Box::<UnindexedEventsDetector>::default()),
        IssueDetectorNamePool::RequireWithString => {
            Some(Box::<RequireWithStringDetector>::default())
        }
        IssueDetectorNamePool::NonReentrantBeforeOthers => {
            Some(Box::<NonReentrantBeforeOthersDetector>::default())
        }
        IssueDetectorNamePool::BlockTimestampDeadline => {
            Some(Box::<BlockTimestampDeadlineDetector>::default())
        }
        IssueDetectorNamePool::UnsafeOzERC721Mint => {
            Some(Box::<UnsafeERC721MintDetector>::default())
        }
        IssueDetectorNamePool::PushZeroOpcode => Some(Box::<PushZeroOpcodeDetector>::default()),
        IssueDetectorNamePool::ArbitraryTransferFrom => {
            Some(Box::<ArbitraryTransferFromDetector>::default())
        }
        IssueDetectorNamePool::UselessModifier => Some(Box::<UselessModifierDetector>::default()),
        IssueDetectorNamePool::LargeNumericLiteral => {
            Some(Box::<LargeLiteralValueDetector>::default())
        }
        IssueDetectorNamePool::UselessInternalFunction => {
            Some(Box::<UselessInternalFunctionDetector>::default())
        }
        IssueDetectorNamePool::EmptyBlock => Some(Box::<EmptyBlockDetector>::default()),
        IssueDetectorNamePool::ContractWithTodos => {
            Some(Box::<ContractsWithTodosDetector>::default())
        }
        IssueDetectorNamePool::InconsistentTypeNames => {
            Some(Box::<InconsistentTypeNamesDetector>::default())
        }
        IssueDetectorNamePool::UnprotectedInitializer => {
            Some(Box::<UnprotectedInitializerDetector>::default())
        }
        IssueDetectorNamePool::RevertsAndRequiresInLoops => {
            Some(Box::<RevertsAndRequiresInLoopsDetector>::default())
        }
        IssueDetectorNamePool::UselessError => Some(Box::<UselessErrorDetector>::default()),
        IssueDetectorNamePool::DivisionBeforeMultiplication => {
            Some(Box::<DivisionBeforeMultiplicationDetector>::default())
        }
        IssueDetectorNamePool::UnsafeCastingDetector => {
            Some(Box::<UnsafeCastingDetector>::default())
        }
        IssueDetectorNamePool::EnumerableLoopRemoval => {
            Some(Box::<EnumerableLoopRemovalDetector>::default())
        }
        IssueDetectorNamePool::ExperimentalEncoder => {
            Some(Box::<ExperimentalEncoderDetector>::default())
        }
        IssueDetectorNamePool::IncorrectShiftOrder => {
            Some(Box::<IncorrectShiftOrderDetector>::default())
        }
        IssueDetectorNamePool::StorageArrayEditWithMemory => {
            Some(Box::<StorageArrayEditWithMemoryDetector>::default())
        }
        IssueDetectorNamePool::MultipleConstructors => {
            Some(Box::<MultipleConstructorsDetector>::default())
        }
        IssueDetectorNamePool::ReusedContractName => {
            Some(Box::<ReusedContractNameDetector>::default())
        }
        IssueDetectorNamePool::NestedStructInMapping => {
            Some(Box::<NestedStructInMappingDetector>::default())
        }
        IssueDetectorNamePool::SelfdestructIdentifier => {
            Some(Box::<SelfdestructIdentifierDetector>::default())
        }
        IssueDetectorNamePool::DynamicArrayLengthAssignment => {
            Some(Box::<DynamicArrayLengthAssignmentDetector>::default())
        }

        IssueDetectorNamePool::UninitializedStateVariable => {
            Some(Box::<UninitializedStateVariableDetector>::default())
        }
        IssueDetectorNamePool::IncorrectCaretOperator => {
            Some(Box::<IncorrectUseOfCaretOperatorDetector>::default())
        }
        IssueDetectorNamePool::YulReturn => Some(Box::<YulReturnDetector>::default()),
        IssueDetectorNamePool::StateVariableShadowing => {
            Some(Box::<StateVariableShadowingDetector>::default())
        }
        IssueDetectorNamePool::UncheckedSend => Some(Box::<UncheckedSendDetector>::default()),
        IssueDetectorNamePool::MisusedBoolean => Some(Box::<MisusedBooleanDetector>::default()),
        IssueDetectorNamePool::SendEtherNoChecks => {
            Some(Box::<SendEtherNoChecksDetector>::default())
        }
        IssueDetectorNamePool::DelegateCallUncheckedAddress => {
            Some(Box::<DelegateCallOnUncheckedAddressDetector>::default())
        }
        IssueDetectorNamePool::TautologicalCompare => {
            Some(Box::<TautologicalCompareDetector>::default())
        }
        IssueDetectorNamePool::RTLO => Some(Box::<RTLODetector>::default()),
        IssueDetectorNamePool::UncheckedReturn => Some(Box::<UncheckedReturnDetector>::default()),
        IssueDetectorNamePool::DangerousUnaryOperator => {
            Some(Box::<DangerousUnaryOperatorDetector>::default())
        }
        IssueDetectorNamePool::TautologyOrContradiction => {
            Some(Box::<TautologyOrContraditionDetector>::default())
        }
        IssueDetectorNamePool::DangerousStrictEquailtyOnContractBalance => {
            Some(Box::<DangerousStrictEqualityOnBalanceDetector>::default())
        }
        IssueDetectorNamePool::SignedStorageArray => {
            Some(Box::<StorageSignedIntegerArrayDetector>::default())
        }
        IssueDetectorNamePool::RedundantStatements => {
            Some(Box::<RedundantStatementsDetector>::default())
        }
        IssueDetectorNamePool::PublicVariableReadInExternalContext => {
            Some(Box::<PublicVariableReadInExternalContextDetector>::default())
        }
        IssueDetectorNamePool::WeakRandomness => Some(Box::<WeakRandomnessDetector>::default()),
        IssueDetectorNamePool::PreDeclaredLocalVariableUsage => {
            Some(Box::<PreDeclaredLocalVariableUsageDetector>::default())
        }
        IssueDetectorNamePool::DeleteNestedMapping => {
            Some(Box::<DeletionNestedMappingDetector>::default())
        }
        IssueDetectorNamePool::ConstantFunctionsAssembly => {
            Some(Box::<ConstantFunctionContainsAssemblyDetector>::default())
        }
        IssueDetectorNamePool::BooleanEquality => Some(Box::<BooleanEqualityDetector>::default()),
        IssueDetectorNamePool::TxOriginUsedForAuth => {
            Some(Box::<TxOriginUsedForAuthDetector>::default())
        }
        IssueDetectorNamePool::MsgValueInLoop => Some(Box::<MsgValueUsedInLoopDetector>::default()),
        IssueDetectorNamePool::ContractLocksEther => {
            Some(Box::<ContractLocksEtherDetector>::default())
        }
        IssueDetectorNamePool::Undecided => None,
    }
}

pub fn get_issue_detector_by_name(detector_name: &str) -> Box<dyn IssueDetector> {
    request_issue_detector_by_name(detector_name).unwrap()
}

#[derive(Debug, PartialEq, Serialize, Deserialize, EnumCount, Clone, EnumIter)]
pub enum IssueSeverity {
    Low,
    High,
}

impl Display for IssueSeverity {
    fn fmt(&self, f: &mut fmt::Formatter<'_>) -> fmt::Result {
        let issue_description = match self {
            IssueSeverity::Low => "Low",
            IssueSeverity::High => "High",
        };
        write!(f, "{}", issue_description).unwrap();
        Ok(())
    }
}

impl dyn IssueDetector {
    pub fn skeletal_clone(&self) -> Box<dyn IssueDetector> {
        request_issue_detector_by_name(self.name().as_str()).unwrap()
    }
}

pub trait IssueDetector: Send + Sync + 'static {
    fn detect(&mut self, _context: &WorkspaceContext) -> Result<bool, Box<dyn Error>> {
        Ok(true)
    }

    fn severity(&self) -> IssueSeverity {
        IssueSeverity::High
    }

    fn title(&self) -> String {
        String::from("Title")
    }

    fn description(&self) -> String {
        String::from("Description")
    }

    fn name(&self) -> String {
        format!("{}", IssueDetectorNamePool::Undecided)
    }

    // Keys are source file name, line number and source location
    // Value is ASTNode NodeID
    fn instances(&self) -> BTreeMap<(String, usize, String), NodeID> {
        BTreeMap::new()
    }
}<|MERGE_RESOLUTION|>--- conflicted
+++ resolved
@@ -74,12 +74,9 @@
         Box::<WeakRandomnessDetector>::default(),
         Box::<PreDeclaredLocalVariableUsageDetector>::default(),
         Box::<DeletionNestedMappingDetector>::default(),
-<<<<<<< HEAD
         Box::<UnusedStateVariablesDetector>::default(),
-=======
         Box::<ConstantFunctionContainsAssemblyDetector>::default(),
         Box::<BooleanEqualityDetector>::default(),
->>>>>>> 37522efb
         Box::<TxOriginUsedForAuthDetector>::default(),
         Box::<MsgValueUsedInLoopDetector>::default(),
         Box::<ContractLocksEtherDetector>::default(),
@@ -153,12 +150,9 @@
     WeakRandomness,
     PreDeclaredLocalVariableUsage,
     DeleteNestedMapping,
-<<<<<<< HEAD
     UnusedStateVariable,
-=======
     ConstantFunctionsAssembly,
     BooleanEquality,
->>>>>>> 37522efb
     TxOriginUsedForAuth,
     MsgValueInLoop,
     ContractLocksEther,
