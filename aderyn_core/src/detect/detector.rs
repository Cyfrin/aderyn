use serde::{Deserialize, Serialize};
use strum::{Display, EnumCount, EnumIter, EnumString};

use crate::{
    ast::NodeID,
    context::workspace_context::WorkspaceContext,
<<<<<<< HEAD
    detect::{
        high::{
            ArbitraryTransferFromDetector, AvoidAbiEncodePackedDetector,
            BlockTimestampDeadlineDetector, DangerousUnaryOperatorDetector,
            DelegateCallInLoopDetector, DeletionNestedMappingDetector,
            DynamicArrayLengthAssignmentDetector, EnumerableLoopRemovalDetector,
            ExperimentalEncoderDetector, IncorrectShiftOrderDetector,
            IncorrectUseOfCaretOperatorDetector, MultipleConstructorsDetector,
            NestedStructInMappingDetector, RTLODetector, ReusedContractNameDetector,
            SelfdestructIdentifierDetector, StateVariableShadowingDetector,
            StorageArrayEditWithMemoryDetector, TautologicalCompareDetector,
            UncheckedReturnDetector, UninitializedStateVariableDetector,
            UnprotectedInitializerDetector, UnsafeCastingDetector, YulReturnDetector,
        },
        low::{
            CentralizationRiskDetector, ConstantsInsteadOfLiteralsDetector,
            ContractsWithTodosDetector, DeprecatedOZFunctionsDetector,
            DivisionBeforeMultiplicationDetector, EcrecoverDetector, EmptyBlockDetector,
            InconsistentTypeNamesDetector, LargeLiteralValueDetector,
            NonReentrantBeforeOthersDetector, PushZeroOpcodeDetector, RequireWithStringDetector,
            RevertsAndRequiresInLoopsDetector, SolmateSafeTransferLibDetector,
            UnindexedEventsDetector, UnsafeERC20FunctionsDetector, UnsafeERC721MintDetector,
            UnspecificSolidityPragmaDetector, UselessErrorDetector,
            UselessInternalFunctionDetector, UselessModifierDetector,
            UselessPublicFunctionDetector, ZeroAddressCheckDetector,
        },
    },
=======
    detect::{high::*, low::*},
>>>>>>> a9cccd8c
};

use std::{
    collections::BTreeMap,
    error::Error,
    fmt::{self, Display},
    str::FromStr,
};

pub fn get_all_issue_detectors() -> Vec<Box<dyn IssueDetector>> {
    vec![
        Box::<DelegateCallInLoopDetector>::default(),
        Box::<CentralizationRiskDetector>::default(),
        Box::<SolmateSafeTransferLibDetector>::default(),
        Box::<AvoidAbiEncodePackedDetector>::default(),
        Box::<EcrecoverDetector>::default(),
        Box::<DeprecatedOZFunctionsDetector>::default(),
        Box::<UnsafeERC20FunctionsDetector>::default(),
        Box::<UnspecificSolidityPragmaDetector>::default(),
        Box::<ZeroAddressCheckDetector>::default(),
        Box::<UselessPublicFunctionDetector>::default(),
        Box::<ConstantsInsteadOfLiteralsDetector>::default(),
        Box::<UnindexedEventsDetector>::default(),
        Box::<RequireWithStringDetector>::default(),
        Box::<NonReentrantBeforeOthersDetector>::default(),
        Box::<BlockTimestampDeadlineDetector>::default(),
        Box::<UnsafeERC721MintDetector>::default(),
        Box::<PushZeroOpcodeDetector>::default(),
        Box::<ArbitraryTransferFromDetector>::default(),
        Box::<UselessModifierDetector>::default(),
        Box::<EmptyBlockDetector>::default(),
        Box::<LargeLiteralValueDetector>::default(),
        Box::<UselessInternalFunctionDetector>::default(),
        Box::<ContractsWithTodosDetector>::default(),
        Box::<InconsistentTypeNamesDetector>::default(),
        Box::<UnprotectedInitializerDetector>::default(),
        Box::<UselessErrorDetector>::default(),
        Box::<RevertsAndRequiresInLoopsDetector>::default(),
        Box::<DivisionBeforeMultiplicationDetector>::default(),
        Box::<UnsafeCastingDetector>::default(),
        Box::<EnumerableLoopRemovalDetector>::default(),
        Box::<ExperimentalEncoderDetector>::default(),
        Box::<IncorrectShiftOrderDetector>::default(),
        Box::<StorageArrayEditWithMemoryDetector>::default(),
        Box::<MultipleConstructorsDetector>::default(),
        Box::<ReusedContractNameDetector>::default(),
        Box::<NestedStructInMappingDetector>::default(),
        Box::<SelfdestructIdentifierDetector>::default(),
        Box::<DynamicArrayLengthAssignmentDetector>::default(),
        Box::<UninitializedStateVariableDetector>::default(),
        Box::<IncorrectUseOfCaretOperatorDetector>::default(),
        Box::<YulReturnDetector>::default(),
        Box::<StateVariableShadowingDetector>::default(),
        Box::<MisusedBooleanDetector>::default(),
        Box::<SendEtherNoChecksDetector>::default(),
        Box::<DelegateCallOnUncheckedAddressDetector>::default(),
        Box::<TautologicalCompareDetector>::default(),
        Box::<RTLODetector>::default(),
        Box::<UncheckedReturnDetector>::default(),
        Box::<DangerousUnaryOperatorDetector>::default(),
        Box::<DeletionNestedMappingDetector>::default(),
    ]
}

pub fn get_all_detectors_names() -> Vec<String> {
    get_all_issue_detectors().iter().map(|d| d.name()).collect()
}

// Note to maintainers: DO NOT CHANGE THE ORDER OF THESE DERIVE ATTRIBUTES
#[derive(Debug, PartialEq, EnumString, Display)]
#[strum(serialize_all = "kebab-case")]
pub(crate) enum IssueDetectorNamePool {
    DelegateCallInLoop,
    CentralizationRisk,
    SolmateSafeTransferLib,
    AvoidAbiEncodePacked,
    Ecrecover,
    DeprecatedOzFunctions,
    UnsafeERC20Functions,
    UnspecificSolidityPragma,
    ZeroAddressCheck,
    UselessPublicFunction,
    ConstantsInsteadOfLiterals,
    UnindexedEvents,
    RequireWithString,
    NonReentrantBeforeOthers,
    BlockTimestampDeadline,
    UnsafeOzERC721Mint,
    PushZeroOpcode,
    ArbitraryTransferFrom,
    UselessModifier,
    UselessError,
    LargeNumericLiteral,
    UselessInternalFunction,
    EmptyBlock,
    ContractWithTodos,
    InconsistentTypeNames,
    UnprotectedInitializer,
    RevertsAndRequiresInLoops,
    DivisionBeforeMultiplication,
    UnsafeCastingDetector,
    EnumerableLoopRemoval,
    ExperimentalEncoder,
    IncorrectShiftOrder,
    StorageArrayEditWithMemory,
    MultipleConstructors,
    ReusedContractName,
    NestedStructInMapping,
    SelfdestructIdentifier,
    DynamicArrayLengthAssignment,
    UninitializedStateVariable,
    IncorrectCaretOperator,
    YulReturn,
    StateVariableShadowing,
    MisusedBoolean,
    SendEtherNoChecks,
    DelegateCallUncheckedAddress,
    TautologicalCompare,
    #[allow(clippy::upper_case_acronyms)]
    RTLO,
    UncheckedReturn,
    DangerousUnaryOperator,
    DeleteNestedMapping,
    // NOTE: `Undecided` will be the default name (for new bots).
    // If it's accepted, a new variant will be added to this enum before normalizing it in aderyn
    Undecided,
}

pub fn request_issue_detector_by_name(detector_name: &str) -> Option<Box<dyn IssueDetector>> {
    // Expects a valid detector_name
    let detector_name = IssueDetectorNamePool::from_str(detector_name).ok()?;
    match detector_name {
        IssueDetectorNamePool::DelegateCallInLoop => {
            Some(Box::<DelegateCallInLoopDetector>::default())
        }
        IssueDetectorNamePool::CentralizationRisk => {
            Some(Box::<CentralizationRiskDetector>::default())
        }
        IssueDetectorNamePool::SolmateSafeTransferLib => {
            Some(Box::<SolmateSafeTransferLibDetector>::default())
        }
        IssueDetectorNamePool::AvoidAbiEncodePacked => {
            Some(Box::<AvoidAbiEncodePackedDetector>::default())
        }
        IssueDetectorNamePool::Ecrecover => Some(Box::<EcrecoverDetector>::default()),
        IssueDetectorNamePool::DeprecatedOzFunctions => {
            Some(Box::<DeprecatedOZFunctionsDetector>::default())
        }
        IssueDetectorNamePool::UnsafeERC20Functions => {
            Some(Box::<UnsafeERC20FunctionsDetector>::default())
        }
        IssueDetectorNamePool::UnspecificSolidityPragma => {
            Some(Box::<UnspecificSolidityPragmaDetector>::default())
        }
        IssueDetectorNamePool::ZeroAddressCheck => Some(Box::<ZeroAddressCheckDetector>::default()),
        IssueDetectorNamePool::UselessPublicFunction => {
            Some(Box::<UselessPublicFunctionDetector>::default())
        }
        IssueDetectorNamePool::ConstantsInsteadOfLiterals => {
            Some(Box::<ConstantsInsteadOfLiteralsDetector>::default())
        }
        IssueDetectorNamePool::UnindexedEvents => Some(Box::<UnindexedEventsDetector>::default()),
        IssueDetectorNamePool::RequireWithString => {
            Some(Box::<RequireWithStringDetector>::default())
        }
        IssueDetectorNamePool::NonReentrantBeforeOthers => {
            Some(Box::<NonReentrantBeforeOthersDetector>::default())
        }
        IssueDetectorNamePool::BlockTimestampDeadline => {
            Some(Box::<BlockTimestampDeadlineDetector>::default())
        }
        IssueDetectorNamePool::UnsafeOzERC721Mint => {
            Some(Box::<UnsafeERC721MintDetector>::default())
        }
        IssueDetectorNamePool::PushZeroOpcode => Some(Box::<PushZeroOpcodeDetector>::default()),
        IssueDetectorNamePool::ArbitraryTransferFrom => {
            Some(Box::<ArbitraryTransferFromDetector>::default())
        }
        IssueDetectorNamePool::UselessModifier => Some(Box::<UselessModifierDetector>::default()),
        IssueDetectorNamePool::LargeNumericLiteral => {
            Some(Box::<LargeLiteralValueDetector>::default())
        }
        IssueDetectorNamePool::UselessInternalFunction => {
            Some(Box::<UselessInternalFunctionDetector>::default())
        }
        IssueDetectorNamePool::EmptyBlock => Some(Box::<EmptyBlockDetector>::default()),
        IssueDetectorNamePool::ContractWithTodos => {
            Some(Box::<ContractsWithTodosDetector>::default())
        }
        IssueDetectorNamePool::InconsistentTypeNames => {
            Some(Box::<InconsistentTypeNamesDetector>::default())
        }
        IssueDetectorNamePool::UnprotectedInitializer => {
            Some(Box::<UnprotectedInitializerDetector>::default())
        }
        IssueDetectorNamePool::RevertsAndRequiresInLoops => {
            Some(Box::<RevertsAndRequiresInLoopsDetector>::default())
        }
        IssueDetectorNamePool::UselessError => Some(Box::<UselessErrorDetector>::default()),
        IssueDetectorNamePool::DivisionBeforeMultiplication => {
            Some(Box::<DivisionBeforeMultiplicationDetector>::default())
        }
        IssueDetectorNamePool::UnsafeCastingDetector => {
            Some(Box::<UnsafeCastingDetector>::default())
        }
        IssueDetectorNamePool::EnumerableLoopRemoval => {
            Some(Box::<EnumerableLoopRemovalDetector>::default())
        }
        IssueDetectorNamePool::ExperimentalEncoder => {
            Some(Box::<ExperimentalEncoderDetector>::default())
        }
        IssueDetectorNamePool::IncorrectShiftOrder => {
            Some(Box::<IncorrectShiftOrderDetector>::default())
        }
        IssueDetectorNamePool::StorageArrayEditWithMemory => {
            Some(Box::<StorageArrayEditWithMemoryDetector>::default())
        }
        IssueDetectorNamePool::MultipleConstructors => {
            Some(Box::<MultipleConstructorsDetector>::default())
        }
        IssueDetectorNamePool::ReusedContractName => {
            Some(Box::<ReusedContractNameDetector>::default())
        }
        IssueDetectorNamePool::NestedStructInMapping => {
            Some(Box::<NestedStructInMappingDetector>::default())
        }
        IssueDetectorNamePool::SelfdestructIdentifier => {
            Some(Box::<SelfdestructIdentifierDetector>::default())
        }
        IssueDetectorNamePool::DynamicArrayLengthAssignment => {
            Some(Box::<DynamicArrayLengthAssignmentDetector>::default())
        }

        IssueDetectorNamePool::UninitializedStateVariable => {
            Some(Box::<UninitializedStateVariableDetector>::default())
        }
        IssueDetectorNamePool::IncorrectCaretOperator => {
            Some(Box::<IncorrectUseOfCaretOperatorDetector>::default())
        }
        IssueDetectorNamePool::YulReturn => Some(Box::<YulReturnDetector>::default()),
        IssueDetectorNamePool::StateVariableShadowing => {
            Some(Box::<StateVariableShadowingDetector>::default())
        }
        IssueDetectorNamePool::MisusedBoolean => Some(Box::<MisusedBooleanDetector>::default()),
        IssueDetectorNamePool::SendEtherNoChecks => {
            Some(Box::<SendEtherNoChecksDetector>::default())
        }
        IssueDetectorNamePool::DelegateCallUncheckedAddress => {
            Some(Box::<DelegateCallOnUncheckedAddressDetector>::default())
        }
        IssueDetectorNamePool::TautologicalCompare => {
            Some(Box::<TautologicalCompareDetector>::default())
        }
        IssueDetectorNamePool::RTLO => Some(Box::<RTLODetector>::default()),
        IssueDetectorNamePool::UncheckedReturn => Some(Box::<UncheckedReturnDetector>::default()),
        IssueDetectorNamePool::DangerousUnaryOperator => {
            Some(Box::<DangerousUnaryOperatorDetector>::default())
        }
        IssueDetectorNamePool::DeleteNestedMapping => {
            Some(Box::<DeletionNestedMappingDetector>::default())
        }
        IssueDetectorNamePool::Undecided => None,
    }
}

pub fn get_issue_detector_by_name(detector_name: &str) -> Box<dyn IssueDetector> {
    request_issue_detector_by_name(detector_name).unwrap()
}

#[derive(Debug, PartialEq, Serialize, Deserialize, EnumCount, Clone, EnumIter)]
pub enum IssueSeverity {
    Low,
    High,
}

impl Display for IssueSeverity {
    fn fmt(&self, f: &mut fmt::Formatter<'_>) -> fmt::Result {
        let issue_description = match self {
            IssueSeverity::Low => "Low",
            IssueSeverity::High => "High",
        };
        write!(f, "{}", issue_description).unwrap();
        Ok(())
    }
}

impl dyn IssueDetector {
    pub fn skeletal_clone(&self) -> Box<dyn IssueDetector> {
        request_issue_detector_by_name(self.name().as_str()).unwrap()
    }
}

pub trait IssueDetector: Send + Sync + 'static {
    fn detect(&mut self, _context: &WorkspaceContext) -> Result<bool, Box<dyn Error>> {
        Ok(true)
    }

    fn severity(&self) -> IssueSeverity {
        IssueSeverity::High
    }

    fn title(&self) -> String {
        String::from("Title")
    }

    fn description(&self) -> String {
        String::from("Description")
    }

    fn name(&self) -> String {
        format!("{}", IssueDetectorNamePool::Undecided)
    }

    // Keys are source file name, line number and source location
    // Value is ASTNode NodeID
    fn instances(&self) -> BTreeMap<(String, usize, String), NodeID> {
        BTreeMap::new()
    }
}<|MERGE_RESOLUTION|>--- conflicted
+++ resolved
@@ -4,37 +4,7 @@
 use crate::{
     ast::NodeID,
     context::workspace_context::WorkspaceContext,
-<<<<<<< HEAD
-    detect::{
-        high::{
-            ArbitraryTransferFromDetector, AvoidAbiEncodePackedDetector,
-            BlockTimestampDeadlineDetector, DangerousUnaryOperatorDetector,
-            DelegateCallInLoopDetector, DeletionNestedMappingDetector,
-            DynamicArrayLengthAssignmentDetector, EnumerableLoopRemovalDetector,
-            ExperimentalEncoderDetector, IncorrectShiftOrderDetector,
-            IncorrectUseOfCaretOperatorDetector, MultipleConstructorsDetector,
-            NestedStructInMappingDetector, RTLODetector, ReusedContractNameDetector,
-            SelfdestructIdentifierDetector, StateVariableShadowingDetector,
-            StorageArrayEditWithMemoryDetector, TautologicalCompareDetector,
-            UncheckedReturnDetector, UninitializedStateVariableDetector,
-            UnprotectedInitializerDetector, UnsafeCastingDetector, YulReturnDetector,
-        },
-        low::{
-            CentralizationRiskDetector, ConstantsInsteadOfLiteralsDetector,
-            ContractsWithTodosDetector, DeprecatedOZFunctionsDetector,
-            DivisionBeforeMultiplicationDetector, EcrecoverDetector, EmptyBlockDetector,
-            InconsistentTypeNamesDetector, LargeLiteralValueDetector,
-            NonReentrantBeforeOthersDetector, PushZeroOpcodeDetector, RequireWithStringDetector,
-            RevertsAndRequiresInLoopsDetector, SolmateSafeTransferLibDetector,
-            UnindexedEventsDetector, UnsafeERC20FunctionsDetector, UnsafeERC721MintDetector,
-            UnspecificSolidityPragmaDetector, UselessErrorDetector,
-            UselessInternalFunctionDetector, UselessModifierDetector,
-            UselessPublicFunctionDetector, ZeroAddressCheckDetector,
-        },
-    },
-=======
     detect::{high::*, low::*},
->>>>>>> a9cccd8c
 };
 
 use std::{
