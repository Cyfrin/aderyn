use incorrect_erc20_interface::IncorrectERC20InterfaceDetector;
use serde::{Deserialize, Serialize};
use strum::{Display, EnumCount, EnumIter, EnumString};

use crate::{
    ast::NodeID,
    context::workspace_context::WorkspaceContext,
    detect::{high::*, low::*},
};

use std::{
    collections::BTreeMap,
    error::Error,
    fmt::{self, Display},
    str::FromStr,
};

pub fn get_all_issue_detectors() -> Vec<Box<dyn IssueDetector>> {
    vec![
        Box::<DelegateCallInLoopDetector>::default(),
        Box::<CentralizationRiskDetector>::default(),
        Box::<SolmateSafeTransferLibDetector>::default(),
        Box::<AvoidAbiEncodePackedDetector>::default(),
        Box::<EcrecoverDetector>::default(),
        Box::<DeprecatedOZFunctionsDetector>::default(),
        Box::<UnsafeERC20FunctionsDetector>::default(),
        Box::<UnspecificSolidityPragmaDetector>::default(),
        Box::<ZeroAddressCheckDetector>::default(),
        Box::<UselessPublicFunctionDetector>::default(),
        Box::<ConstantsInsteadOfLiteralsDetector>::default(),
        Box::<UnindexedEventsDetector>::default(),
        Box::<RequireWithStringDetector>::default(),
        Box::<NonReentrantBeforeOthersDetector>::default(),
        Box::<BlockTimestampDeadlineDetector>::default(),
        Box::<UnsafeERC721MintDetector>::default(),
        Box::<PushZeroOpcodeDetector>::default(),
        Box::<ArbitraryTransferFromDetector>::default(),
        Box::<UselessModifierDetector>::default(),
        Box::<EmptyBlockDetector>::default(),
        Box::<LargeLiteralValueDetector>::default(),
        Box::<UselessInternalFunctionDetector>::default(),
        Box::<ContractsWithTodosDetector>::default(),
        Box::<InconsistentTypeNamesDetector>::default(),
        Box::<UnprotectedInitializerDetector>::default(),
        Box::<UselessErrorDetector>::default(),
        Box::<RevertsAndRequiresInLoopsDetector>::default(),
        Box::<DivisionBeforeMultiplicationDetector>::default(),
        Box::<UnsafeCastingDetector>::default(),
        Box::<EnumerableLoopRemovalDetector>::default(),
        Box::<ExperimentalEncoderDetector>::default(),
        Box::<IncorrectShiftOrderDetector>::default(),
        Box::<StorageArrayEditWithMemoryDetector>::default(),
        Box::<MultipleConstructorsDetector>::default(),
        Box::<ReusedContractNameDetector>::default(),
        Box::<NestedStructInMappingDetector>::default(),
        Box::<SelfdestructIdentifierDetector>::default(),
        Box::<DynamicArrayLengthAssignmentDetector>::default(),
        Box::<UninitializedStateVariableDetector>::default(),
        Box::<IncorrectUseOfCaretOperatorDetector>::default(),
        Box::<YulReturnDetector>::default(),
        Box::<StateVariableShadowingDetector>::default(),
        Box::<UncheckedSendDetector>::default(),
        Box::<MisusedBooleanDetector>::default(),
        Box::<SendEtherNoChecksDetector>::default(),
        Box::<DelegateCallOnUncheckedAddressDetector>::default(),
        Box::<TautologicalCompareDetector>::default(),
        Box::<RTLODetector>::default(),
        Box::<UncheckedReturnDetector>::default(),
        Box::<DangerousUnaryOperatorDetector>::default(),
        Box::<TautologyOrContraditionDetector>::default(),
        Box::<DangerousStrictEqualityOnBalanceDetector>::default(),
        Box::<StorageSignedIntegerArrayDetector>::default(),
        Box::<RedundantStatementsDetector>::default(),
        Box::<PublicVariableReadInExternalContextDetector>::default(),
        Box::<WeakRandomnessDetector>::default(),
        Box::<PreDeclaredLocalVariableUsageDetector>::default(),
        Box::<DeletionNestedMappingDetector>::default(),
        Box::<UnusedStateVariablesDetector>::default(),
        Box::<ConstantFunctionContainsAssemblyDetector>::default(),
        Box::<BooleanEqualityDetector>::default(),
        Box::<TxOriginUsedForAuthDetector>::default(),
        Box::<MsgValueUsedInLoopDetector>::default(),
        Box::<ContractLocksEtherDetector>::default(),
<<<<<<< HEAD
        Box::<IncorrectERC20InterfaceDetector>::default(),
=======
        Box::<ReturnBombDetector>::default(),
>>>>>>> 61295dbb
    ]
}

pub fn get_all_detectors_names() -> Vec<String> {
    get_all_issue_detectors().iter().map(|d| d.name()).collect()
}

// Note to maintainers: DO NOT CHANGE THE ORDER OF THESE DERIVE ATTRIBUTES
#[derive(Debug, PartialEq, EnumString, Display)]
#[strum(serialize_all = "kebab-case")]
pub(crate) enum IssueDetectorNamePool {
    DelegateCallInLoop,
    CentralizationRisk,
    SolmateSafeTransferLib,
    AvoidAbiEncodePacked,
    Ecrecover,
    DeprecatedOzFunctions,
    UnsafeERC20Functions,
    UnspecificSolidityPragma,
    ZeroAddressCheck,
    UselessPublicFunction,
    ConstantsInsteadOfLiterals,
    UnindexedEvents,
    RequireWithString,
    NonReentrantBeforeOthers,
    BlockTimestampDeadline,
    UnsafeOzERC721Mint,
    PushZeroOpcode,
    ArbitraryTransferFrom,
    UselessModifier,
    UselessError,
    LargeNumericLiteral,
    UselessInternalFunction,
    EmptyBlock,
    ContractWithTodos,
    InconsistentTypeNames,
    UnprotectedInitializer,
    RevertsAndRequiresInLoops,
    DivisionBeforeMultiplication,
    UnsafeCastingDetector,
    EnumerableLoopRemoval,
    ExperimentalEncoder,
    IncorrectShiftOrder,
    StorageArrayEditWithMemory,
    MultipleConstructors,
    ReusedContractName,
    NestedStructInMapping,
    SelfdestructIdentifier,
    DynamicArrayLengthAssignment,
    UninitializedStateVariable,
    IncorrectCaretOperator,
    YulReturn,
    StateVariableShadowing,
    UncheckedSend,
    MisusedBoolean,
    SendEtherNoChecks,
    DelegateCallUncheckedAddress,
    TautologicalCompare,
    #[allow(clippy::upper_case_acronyms)]
    RTLO,
    UncheckedReturn,
    DangerousUnaryOperator,
    TautologyOrContradiction,
    DangerousStrictEquailtyOnContractBalance,
    SignedStorageArray,
    RedundantStatements,
    PublicVariableReadInExternalContext,
    WeakRandomness,
    PreDeclaredLocalVariableUsage,
    DeleteNestedMapping,
    UnusedStateVariable,
    ConstantFunctionsAssembly,
    BooleanEquality,
    TxOriginUsedForAuth,
    MsgValueInLoop,
    ContractLocksEther,
<<<<<<< HEAD
    IncorrectERC20Interface,
=======
    ReturnBomb,
>>>>>>> 61295dbb
    // NOTE: `Undecided` will be the default name (for new bots).
    // If it's accepted, a new variant will be added to this enum before normalizing it in aderyn
    Undecided,
}

pub fn request_issue_detector_by_name(detector_name: &str) -> Option<Box<dyn IssueDetector>> {
    // Expects a valid detector_name
    let detector_name = IssueDetectorNamePool::from_str(detector_name).ok()?;
    match detector_name {
<<<<<<< HEAD
        IssueDetectorNamePool::IncorrectERC20Interface => {
            Some(Box::<IncorrectERC20InterfaceDetector>::default())
=======
        IssueDetectorNamePool::ReturnBomb => Some(Box::<ReturnBombDetector>::default()),
        IssueDetectorNamePool::UnusedStateVariable => {
            Some(Box::<UnusedStateVariablesDetector>::default())
>>>>>>> 61295dbb
        }
        IssueDetectorNamePool::DelegateCallInLoop => {
            Some(Box::<DelegateCallInLoopDetector>::default())
        }
        IssueDetectorNamePool::CentralizationRisk => {
            Some(Box::<CentralizationRiskDetector>::default())
        }
        IssueDetectorNamePool::SolmateSafeTransferLib => {
            Some(Box::<SolmateSafeTransferLibDetector>::default())
        }
        IssueDetectorNamePool::AvoidAbiEncodePacked => {
            Some(Box::<AvoidAbiEncodePackedDetector>::default())
        }
        IssueDetectorNamePool::Ecrecover => Some(Box::<EcrecoverDetector>::default()),
        IssueDetectorNamePool::DeprecatedOzFunctions => {
            Some(Box::<DeprecatedOZFunctionsDetector>::default())
        }
        IssueDetectorNamePool::UnsafeERC20Functions => {
            Some(Box::<UnsafeERC20FunctionsDetector>::default())
        }
        IssueDetectorNamePool::UnspecificSolidityPragma => {
            Some(Box::<UnspecificSolidityPragmaDetector>::default())
        }
        IssueDetectorNamePool::ZeroAddressCheck => Some(Box::<ZeroAddressCheckDetector>::default()),
        IssueDetectorNamePool::UselessPublicFunction => {
            Some(Box::<UselessPublicFunctionDetector>::default())
        }
        IssueDetectorNamePool::ConstantsInsteadOfLiterals => {
            Some(Box::<ConstantsInsteadOfLiteralsDetector>::default())
        }
        IssueDetectorNamePool::UnindexedEvents => Some(Box::<UnindexedEventsDetector>::default()),
        IssueDetectorNamePool::RequireWithString => {
            Some(Box::<RequireWithStringDetector>::default())
        }
        IssueDetectorNamePool::NonReentrantBeforeOthers => {
            Some(Box::<NonReentrantBeforeOthersDetector>::default())
        }
        IssueDetectorNamePool::BlockTimestampDeadline => {
            Some(Box::<BlockTimestampDeadlineDetector>::default())
        }
        IssueDetectorNamePool::UnsafeOzERC721Mint => {
            Some(Box::<UnsafeERC721MintDetector>::default())
        }
        IssueDetectorNamePool::PushZeroOpcode => Some(Box::<PushZeroOpcodeDetector>::default()),
        IssueDetectorNamePool::ArbitraryTransferFrom => {
            Some(Box::<ArbitraryTransferFromDetector>::default())
        }
        IssueDetectorNamePool::UselessModifier => Some(Box::<UselessModifierDetector>::default()),
        IssueDetectorNamePool::LargeNumericLiteral => {
            Some(Box::<LargeLiteralValueDetector>::default())
        }
        IssueDetectorNamePool::UselessInternalFunction => {
            Some(Box::<UselessInternalFunctionDetector>::default())
        }
        IssueDetectorNamePool::EmptyBlock => Some(Box::<EmptyBlockDetector>::default()),
        IssueDetectorNamePool::ContractWithTodos => {
            Some(Box::<ContractsWithTodosDetector>::default())
        }
        IssueDetectorNamePool::InconsistentTypeNames => {
            Some(Box::<InconsistentTypeNamesDetector>::default())
        }
        IssueDetectorNamePool::UnprotectedInitializer => {
            Some(Box::<UnprotectedInitializerDetector>::default())
        }
        IssueDetectorNamePool::RevertsAndRequiresInLoops => {
            Some(Box::<RevertsAndRequiresInLoopsDetector>::default())
        }
        IssueDetectorNamePool::UselessError => Some(Box::<UselessErrorDetector>::default()),
        IssueDetectorNamePool::DivisionBeforeMultiplication => {
            Some(Box::<DivisionBeforeMultiplicationDetector>::default())
        }
        IssueDetectorNamePool::UnsafeCastingDetector => {
            Some(Box::<UnsafeCastingDetector>::default())
        }
        IssueDetectorNamePool::EnumerableLoopRemoval => {
            Some(Box::<EnumerableLoopRemovalDetector>::default())
        }
        IssueDetectorNamePool::ExperimentalEncoder => {
            Some(Box::<ExperimentalEncoderDetector>::default())
        }
        IssueDetectorNamePool::IncorrectShiftOrder => {
            Some(Box::<IncorrectShiftOrderDetector>::default())
        }
        IssueDetectorNamePool::StorageArrayEditWithMemory => {
            Some(Box::<StorageArrayEditWithMemoryDetector>::default())
        }
        IssueDetectorNamePool::MultipleConstructors => {
            Some(Box::<MultipleConstructorsDetector>::default())
        }
        IssueDetectorNamePool::ReusedContractName => {
            Some(Box::<ReusedContractNameDetector>::default())
        }
        IssueDetectorNamePool::NestedStructInMapping => {
            Some(Box::<NestedStructInMappingDetector>::default())
        }
        IssueDetectorNamePool::SelfdestructIdentifier => {
            Some(Box::<SelfdestructIdentifierDetector>::default())
        }
        IssueDetectorNamePool::DynamicArrayLengthAssignment => {
            Some(Box::<DynamicArrayLengthAssignmentDetector>::default())
        }

        IssueDetectorNamePool::UninitializedStateVariable => {
            Some(Box::<UninitializedStateVariableDetector>::default())
        }
        IssueDetectorNamePool::IncorrectCaretOperator => {
            Some(Box::<IncorrectUseOfCaretOperatorDetector>::default())
        }
        IssueDetectorNamePool::YulReturn => Some(Box::<YulReturnDetector>::default()),
        IssueDetectorNamePool::StateVariableShadowing => {
            Some(Box::<StateVariableShadowingDetector>::default())
        }
        IssueDetectorNamePool::UncheckedSend => Some(Box::<UncheckedSendDetector>::default()),
        IssueDetectorNamePool::MisusedBoolean => Some(Box::<MisusedBooleanDetector>::default()),
        IssueDetectorNamePool::SendEtherNoChecks => {
            Some(Box::<SendEtherNoChecksDetector>::default())
        }
        IssueDetectorNamePool::DelegateCallUncheckedAddress => {
            Some(Box::<DelegateCallOnUncheckedAddressDetector>::default())
        }
        IssueDetectorNamePool::TautologicalCompare => {
            Some(Box::<TautologicalCompareDetector>::default())
        }
        IssueDetectorNamePool::RTLO => Some(Box::<RTLODetector>::default()),
        IssueDetectorNamePool::UncheckedReturn => Some(Box::<UncheckedReturnDetector>::default()),
        IssueDetectorNamePool::DangerousUnaryOperator => {
            Some(Box::<DangerousUnaryOperatorDetector>::default())
        }
        IssueDetectorNamePool::TautologyOrContradiction => {
            Some(Box::<TautologyOrContraditionDetector>::default())
        }
        IssueDetectorNamePool::DangerousStrictEquailtyOnContractBalance => {
            Some(Box::<DangerousStrictEqualityOnBalanceDetector>::default())
        }
        IssueDetectorNamePool::SignedStorageArray => {
            Some(Box::<StorageSignedIntegerArrayDetector>::default())
        }
        IssueDetectorNamePool::RedundantStatements => {
            Some(Box::<RedundantStatementsDetector>::default())
        }
        IssueDetectorNamePool::PublicVariableReadInExternalContext => {
            Some(Box::<PublicVariableReadInExternalContextDetector>::default())
        }
        IssueDetectorNamePool::WeakRandomness => Some(Box::<WeakRandomnessDetector>::default()),
        IssueDetectorNamePool::PreDeclaredLocalVariableUsage => {
            Some(Box::<PreDeclaredLocalVariableUsageDetector>::default())
        }
        IssueDetectorNamePool::DeleteNestedMapping => {
            Some(Box::<DeletionNestedMappingDetector>::default())
        }
        IssueDetectorNamePool::ConstantFunctionsAssembly => {
            Some(Box::<ConstantFunctionContainsAssemblyDetector>::default())
        }
        IssueDetectorNamePool::BooleanEquality => Some(Box::<BooleanEqualityDetector>::default()),
        IssueDetectorNamePool::TxOriginUsedForAuth => {
            Some(Box::<TxOriginUsedForAuthDetector>::default())
        }
        IssueDetectorNamePool::MsgValueInLoop => Some(Box::<MsgValueUsedInLoopDetector>::default()),
        IssueDetectorNamePool::ContractLocksEther => {
            Some(Box::<ContractLocksEtherDetector>::default())
        }
        IssueDetectorNamePool::Undecided => None,
    }
}

pub fn get_issue_detector_by_name(detector_name: &str) -> Box<dyn IssueDetector> {
    request_issue_detector_by_name(detector_name).unwrap()
}

#[derive(Debug, PartialEq, Serialize, Deserialize, EnumCount, Clone, EnumIter)]
pub enum IssueSeverity {
    Low,
    High,
}

impl Display for IssueSeverity {
    fn fmt(&self, f: &mut fmt::Formatter<'_>) -> fmt::Result {
        let issue_description = match self {
            IssueSeverity::Low => "Low",
            IssueSeverity::High => "High",
        };
        write!(f, "{}", issue_description).unwrap();
        Ok(())
    }
}

impl dyn IssueDetector {
    pub fn skeletal_clone(&self) -> Box<dyn IssueDetector> {
        request_issue_detector_by_name(self.name().as_str()).unwrap()
    }
}

pub trait IssueDetector: Send + Sync + 'static {
    fn detect(&mut self, _context: &WorkspaceContext) -> Result<bool, Box<dyn Error>> {
        Ok(true)
    }

    fn severity(&self) -> IssueSeverity {
        IssueSeverity::High
    }

    fn title(&self) -> String {
        String::from("Title")
    }

    fn description(&self) -> String {
        String::from("Description")
    }

    fn name(&self) -> String {
        format!("{}", IssueDetectorNamePool::Undecided)
    }

    // Keys are source file name, line number and source location
    // Value is ASTNode NodeID
    fn instances(&self) -> BTreeMap<(String, usize, String), NodeID> {
        BTreeMap::new()
    }
}<|MERGE_RESOLUTION|>--- conflicted
+++ resolved
@@ -81,11 +81,8 @@
         Box::<TxOriginUsedForAuthDetector>::default(),
         Box::<MsgValueUsedInLoopDetector>::default(),
         Box::<ContractLocksEtherDetector>::default(),
-<<<<<<< HEAD
         Box::<IncorrectERC20InterfaceDetector>::default(),
-=======
         Box::<ReturnBombDetector>::default(),
->>>>>>> 61295dbb
     ]
 }
 
@@ -162,11 +159,8 @@
     TxOriginUsedForAuth,
     MsgValueInLoop,
     ContractLocksEther,
-<<<<<<< HEAD
     IncorrectERC20Interface,
-=======
     ReturnBomb,
->>>>>>> 61295dbb
     // NOTE: `Undecided` will be the default name (for new bots).
     // If it's accepted, a new variant will be added to this enum before normalizing it in aderyn
     Undecided,
@@ -176,14 +170,12 @@
     // Expects a valid detector_name
     let detector_name = IssueDetectorNamePool::from_str(detector_name).ok()?;
     match detector_name {
-<<<<<<< HEAD
         IssueDetectorNamePool::IncorrectERC20Interface => {
             Some(Box::<IncorrectERC20InterfaceDetector>::default())
-=======
+        }
         IssueDetectorNamePool::ReturnBomb => Some(Box::<ReturnBombDetector>::default()),
         IssueDetectorNamePool::UnusedStateVariable => {
             Some(Box::<UnusedStateVariablesDetector>::default())
->>>>>>> 61295dbb
         }
         IssueDetectorNamePool::DelegateCallInLoop => {
             Some(Box::<DelegateCallInLoopDetector>::default())
