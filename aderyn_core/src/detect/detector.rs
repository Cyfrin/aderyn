use serde::{Deserialize, Serialize};
use strum::{Display, EnumCount, EnumIter, EnumString};

use crate::{
    ast::NodeID,
    context::workspace_context::WorkspaceContext,
    detect::{high::*, low::*},
};

use std::{
    collections::BTreeMap,
    error::Error,
    fmt::{self, Display},
    str::FromStr,
};

pub fn get_all_issue_detectors() -> Vec<Box<dyn IssueDetector>> {
    vec![
        Box::<DelegateCallInLoopDetector>::default(),
        Box::<CentralizationRiskDetector>::default(),
        Box::<SolmateSafeTransferLibDetector>::default(),
        Box::<AvoidAbiEncodePackedDetector>::default(),
        Box::<EcrecoverDetector>::default(),
        Box::<DeprecatedOZFunctionsDetector>::default(),
        Box::<UnsafeERC20FunctionsDetector>::default(),
        Box::<UnspecificSolidityPragmaDetector>::default(),
        Box::<ZeroAddressCheckDetector>::default(),
        Box::<UselessPublicFunctionDetector>::default(),
        Box::<LiteralsInsteadOfConstantsDetector>::default(),
        Box::<UnindexedEventsDetector>::default(),
        Box::<RequireWithStringDetector>::default(),
        Box::<NonReentrantBeforeOthersDetector>::default(),
        Box::<BlockTimestampDeadlineDetector>::default(),
        Box::<UnsafeERC721MintDetector>::default(),
        Box::<PushZeroOpcodeDetector>::default(),
        Box::<ArbitraryTransferFromDetector>::default(),
        Box::<UselessModifierDetector>::default(),
        Box::<EmptyBlockDetector>::default(),
        Box::<LargeLiteralValueDetector>::default(),
        Box::<UselessInternalFunctionDetector>::default(),
        Box::<ContractsWithTodosDetector>::default(),
        Box::<InconsistentTypeNamesDetector>::default(),
        Box::<UnprotectedInitializerDetector>::default(),
        Box::<UselessErrorDetector>::default(),
        Box::<RevertsAndRequiresInLoopsDetector>::default(),
        Box::<DivisionBeforeMultiplicationDetector>::default(),
        Box::<UnsafeCastingDetector>::default(),
        Box::<EnumerableLoopRemovalDetector>::default(),
        Box::<ExperimentalEncoderDetector>::default(),
        Box::<IncorrectShiftOrderDetector>::default(),
        Box::<StorageArrayEditWithMemoryDetector>::default(),
        Box::<MultipleConstructorsDetector>::default(),
        Box::<ReusedContractNameDetector>::default(),
        Box::<NestedStructInMappingDetector>::default(),
        Box::<SelfdestructIdentifierDetector>::default(),
        Box::<DynamicArrayLengthAssignmentDetector>::default(),
        Box::<IncorrectUseOfCaretOperatorDetector>::default(),
        Box::<YulReturnDetector>::default(),
        Box::<StateVariableShadowingDetector>::default(),
        Box::<UncheckedSendDetector>::default(),
        Box::<MisusedBooleanDetector>::default(),
        Box::<SendEtherNoChecksDetector>::default(),
        Box::<DelegateCallOnUncheckedAddressDetector>::default(),
        Box::<TautologicalCompareDetector>::default(),
        Box::<RTLODetector>::default(),
        Box::<DangerousUnaryOperatorDetector>::default(),
        Box::<TautologyOrContraditionDetector>::default(),
        Box::<DangerousStrictEqualityOnBalanceDetector>::default(),
        Box::<StorageSignedIntegerArrayDetector>::default(),
        Box::<RedundantStatementsDetector>::default(),
        Box::<PublicVariableReadInExternalContextDetector>::default(),
        Box::<WeakRandomnessDetector>::default(),
        Box::<PreDeclaredLocalVariableUsageDetector>::default(),
        Box::<DeletionNestedMappingDetector>::default(),
        Box::<UnusedStateVariablesDetector>::default(),
        Box::<ConstantFunctionContainsAssemblyDetector>::default(),
        Box::<BooleanEqualityDetector>::default(),
        Box::<TxOriginUsedForAuthDetector>::default(),
        Box::<MsgValueUsedInLoopDetector>::default(),
        Box::<ContractLocksEtherDetector>::default(),
        Box::<LocalVariableShadowingDetector>::default(),
        Box::<IncorrectERC721InterfaceDetector>::default(),
        Box::<IncorrectERC20InterfaceDetector>::default(),
        Box::<UninitializedLocalVariableDetector>::default(),
        Box::<ReturnBombDetector>::default(),
        Box::<OutOfOrderRetryableDetector>::default(),
        Box::<FunctionInitializingStateDetector>::default(),
        Box::<DeadCodeDetector>::default(),
        Box::<CacheArrayLengthDetector>::default(),
        Box::<AssertStateChangeDetector>::default(),
        Box::<CostlyOperationsInsideLoopsDetector>::default(),
        Box::<ConstantFunctionChangingStateDetector>::default(),
        Box::<BuiltinSymbolShadowDetector>::default(),
        Box::<VoidConstructorDetector>::default(),
        Box::<FunctionSelectorCollisionDetector>::default(),
        Box::<MissingInheritanceDetector>::default(),
        Box::<UnusedImportDetector>::default(),
        Box::<UncheckedLowLevelCallDetector>::default(),
        Box::<FucntionPointerInConstructorDetector>::default(),
        Box::<StateVariableCouldBeConstantDetector>::default(),
        Box::<StateVariableChangesWithoutEventDetector>::default(),
        Box::<StateVariableCouldBeImmutableDetector>::default(),
        Box::<MultiplePlaceholdersDetector>::default(),
<<<<<<< HEAD
        Box::<StateChangeAfterExternalCallDetector>::default(),
        Box::<EmitAfterExternalCallDetector>::default(),
        Box::<IncorrectUseOfModifierDetector>::default(),
=======
        Box::<UncheckedReturnDetector>::default(),
>>>>>>> 9a67522e
    ]
}

pub fn get_all_detectors_names() -> Vec<String> {
    get_all_issue_detectors().iter().map(|d| d.name()).collect()
}

// Note to maintainers: DO NOT CHANGE THE ORDER OF THESE DERIVE ATTRIBUTES
#[derive(Debug, PartialEq, EnumString, Display)]
#[strum(serialize_all = "kebab-case")]
pub(crate) enum IssueDetectorNamePool {
    IncorrectUseOfModifier,
    EmitAfterExternalCall,
    StateChangeAfterExternalCall,
    StateVariableCouldBeImmutable,
    MultiplePlaceholders,
    StateVariableChangesWithoutEvents,
    MissingInheritance,
    UnusedImport,
    VoidConstructor,
    UncheckedLowLevelCall,
    FunctionPointerInConstructor,
    DeadCode,
    FunctionSelectorCollision,
    ArrayLengthNotCached,
    StateChangeInAssert,
    CostlyOperationsInsideLoops,
    ConstantFunctionChangingState,
    BuiltinSymbolShadow,
    IncorrectERC721Interface,
    FunctionInitializingState,
    DelegateCallInLoop,
    CentralizationRisk,
    SolmateSafeTransferLib,
    HashCollisionDueToAbiEncodePacked,
    RawEcrecover,
    DeprecatedOzFunctions,
    UnsafeERC20Functions,
    UnspecificSolidityPragma,
    NoZeroAddressCheck,
    UselessPublicFunction,
    UnindexedEvents,
    RequireWithoutString,
    NonReentrantNotFirstModifier,
    BlockTimestampIsWeakDeadline,
    LiteralInsteadOfConstant,
    UnsafeOzERC721Mint,
    PushZeroOpcode,
    ArbitraryTransferFrom,
    UselessModifier,
    UselessError,
    LargeNumericLiteral,
    UselessInternalFunction,
    EmptyBlock,
    ContractWithTodos,
    InconsistentTypeNames,
    UnprotectedInitializer,
    RevertsAndRequiresInLoops,
    DivisionBeforeMultiplication,
    UnsafeCast,
    EnumerableLoopRemoval,
    ExperimentalEncoder,
    IncorrectShiftOrder,
    StorageArrayEditWithMemory,
    MultipleConstructors,
    ReusedContractName,
    NestedStructInMapping,
    SelfdestructIdentifier,
    DynamicArrayLengthAssignment,
    IncorrectCaretOperator,
    YulReturn,
    StateVariableShadowing,
    UncheckedSend,
    MisusedBoolean,
    SendsEtherAwayWithoutCheckingAddress,
    DelegateCallOnUncheckedAddress,
    TautologicalCompare,
    #[allow(clippy::upper_case_acronyms)]
    RTLO,
    UncheckedReturn,
    DangerousUnaryOperator,
    TautologyOrContradiction,
    StrictEquailtyCheckOnContractBalance,
    SignedStorageArray,
    RedundantStatements,
    PublicVariableReadInExternalContext,
    WeakRandomness,
    PreDeclaredLocalVariableUsage,
    DeleteNestedMapping,
    UnusedStateVariable,
    ConstantFunctionsAssembly,
    RedundantBooleanEquality,
    TxOriginUsedForAuth,
    MsgValueInLoop,
    ContractLocksEther,
    LocalVariableShadowing,
    IncorrectERC20Interface,
    UninitializedLocalVariable,
    ReturnBomb,
    OutOfOrderRetryable,
    StateVariableCouldBeConstant,
    // NOTE: `Undecided` will be the default name (for new bots).
    // If it's accepted, a new variant will be added to this enum before normalizing it in aderyn
    Undecided,
}

pub fn request_issue_detector_by_name(detector_name: &str) -> Option<Box<dyn IssueDetector>> {
    // Expects a valid detector_name
    let detector_name = IssueDetectorNamePool::from_str(detector_name).ok()?;
    match detector_name {
        IssueDetectorNamePool::EmitAfterExternalCall => {
            Some(Box::<EmitAfterExternalCallDetector>::default())
        }
        IssueDetectorNamePool::StateChangeAfterExternalCall => {
            Some(Box::<StateChangeAfterExternalCallDetector>::default())
        }
        IssueDetectorNamePool::IncorrectUseOfModifier => {
            Some(Box::<IncorrectUseOfModifierDetector>::default())
        }
        IssueDetectorNamePool::StateVariableCouldBeImmutable => {
            Some(Box::<StateVariableCouldBeImmutableDetector>::default())
        }
        IssueDetectorNamePool::MultiplePlaceholders => {
            Some(Box::<MultiplePlaceholdersDetector>::default())
        }
        IssueDetectorNamePool::StateVariableChangesWithoutEvents => {
            Some(Box::<StateVariableChangesWithoutEventDetector>::default())
        }
        IssueDetectorNamePool::MissingInheritance => {
            Some(Box::<MissingInheritanceDetector>::default())
        }
        IssueDetectorNamePool::LocalVariableShadowing => {
            Some(Box::<LocalVariableShadowingDetector>::default())
        }
        IssueDetectorNamePool::UnusedImport => Some(Box::<UnusedImportDetector>::default()),
        IssueDetectorNamePool::VoidConstructor => Some(Box::<VoidConstructorDetector>::default()),
        IssueDetectorNamePool::StateVariableCouldBeConstant => {
            Some(Box::<StateVariableCouldBeConstantDetector>::default())
        }
        IssueDetectorNamePool::LiteralInsteadOfConstant => {
            Some(Box::<LiteralsInsteadOfConstantsDetector>::default())
        }
        IssueDetectorNamePool::FunctionPointerInConstructor => {
            Some(Box::<FucntionPointerInConstructorDetector>::default())
        }
        IssueDetectorNamePool::DeadCode => Some(Box::<DeadCodeDetector>::default()),
        IssueDetectorNamePool::FunctionSelectorCollision => {
            Some(Box::<FunctionSelectorCollisionDetector>::default())
        }
        IssueDetectorNamePool::ArrayLengthNotCached => {
            Some(Box::<CacheArrayLengthDetector>::default())
        }
        IssueDetectorNamePool::StateChangeInAssert => {
            Some(Box::<AssertStateChangeDetector>::default())
        }
        IssueDetectorNamePool::CostlyOperationsInsideLoops => {
            Some(Box::<CostlyOperationsInsideLoopsDetector>::default())
        }
        IssueDetectorNamePool::ConstantFunctionChangingState => {
            Some(Box::<ConstantFunctionChangingStateDetector>::default())
        }
        IssueDetectorNamePool::BuiltinSymbolShadow => {
            Some(Box::<BuiltinSymbolShadowDetector>::default())
        }
        IssueDetectorNamePool::IncorrectERC721Interface => {
            Some(Box::<IncorrectERC721InterfaceDetector>::default())
        }
        IssueDetectorNamePool::OutOfOrderRetryable => {
            Some(Box::<OutOfOrderRetryableDetector>::default())
        }
        IssueDetectorNamePool::FunctionInitializingState => {
            Some(Box::<FunctionInitializingStateDetector>::default())
        }
        IssueDetectorNamePool::IncorrectERC20Interface => {
            Some(Box::<IncorrectERC20InterfaceDetector>::default())
        }
        IssueDetectorNamePool::UninitializedLocalVariable => {
            Some(Box::<UninitializedLocalVariableDetector>::default())
        }
        IssueDetectorNamePool::ReturnBomb => Some(Box::<ReturnBombDetector>::default()),
        IssueDetectorNamePool::UnusedStateVariable => {
            Some(Box::<UnusedStateVariablesDetector>::default())
        }
        IssueDetectorNamePool::DelegateCallInLoop => {
            Some(Box::<DelegateCallInLoopDetector>::default())
        }
        IssueDetectorNamePool::CentralizationRisk => {
            Some(Box::<CentralizationRiskDetector>::default())
        }
        IssueDetectorNamePool::SolmateSafeTransferLib => {
            Some(Box::<SolmateSafeTransferLibDetector>::default())
        }
        IssueDetectorNamePool::HashCollisionDueToAbiEncodePacked => {
            Some(Box::<AvoidAbiEncodePackedDetector>::default())
        }
        IssueDetectorNamePool::RawEcrecover => Some(Box::<EcrecoverDetector>::default()),
        IssueDetectorNamePool::DeprecatedOzFunctions => {
            Some(Box::<DeprecatedOZFunctionsDetector>::default())
        }
        IssueDetectorNamePool::UnsafeERC20Functions => {
            Some(Box::<UnsafeERC20FunctionsDetector>::default())
        }
        IssueDetectorNamePool::UnspecificSolidityPragma => {
            Some(Box::<UnspecificSolidityPragmaDetector>::default())
        }
        IssueDetectorNamePool::NoZeroAddressCheck => {
            Some(Box::<ZeroAddressCheckDetector>::default())
        }
        IssueDetectorNamePool::UselessPublicFunction => {
            Some(Box::<UselessPublicFunctionDetector>::default())
        }
        IssueDetectorNamePool::UnindexedEvents => Some(Box::<UnindexedEventsDetector>::default()),
        IssueDetectorNamePool::RequireWithoutString => {
            Some(Box::<RequireWithStringDetector>::default())
        }
        IssueDetectorNamePool::NonReentrantNotFirstModifier => {
            Some(Box::<NonReentrantBeforeOthersDetector>::default())
        }
        IssueDetectorNamePool::BlockTimestampIsWeakDeadline => {
            Some(Box::<BlockTimestampDeadlineDetector>::default())
        }
        IssueDetectorNamePool::UnsafeOzERC721Mint => {
            Some(Box::<UnsafeERC721MintDetector>::default())
        }
        IssueDetectorNamePool::PushZeroOpcode => Some(Box::<PushZeroOpcodeDetector>::default()),
        IssueDetectorNamePool::ArbitraryTransferFrom => {
            Some(Box::<ArbitraryTransferFromDetector>::default())
        }
        IssueDetectorNamePool::UselessModifier => Some(Box::<UselessModifierDetector>::default()),
        IssueDetectorNamePool::LargeNumericLiteral => {
            Some(Box::<LargeLiteralValueDetector>::default())
        }
        IssueDetectorNamePool::UselessInternalFunction => {
            Some(Box::<UselessInternalFunctionDetector>::default())
        }
        IssueDetectorNamePool::EmptyBlock => Some(Box::<EmptyBlockDetector>::default()),
        IssueDetectorNamePool::ContractWithTodos => {
            Some(Box::<ContractsWithTodosDetector>::default())
        }
        IssueDetectorNamePool::InconsistentTypeNames => {
            Some(Box::<InconsistentTypeNamesDetector>::default())
        }
        IssueDetectorNamePool::UnprotectedInitializer => {
            Some(Box::<UnprotectedInitializerDetector>::default())
        }
        IssueDetectorNamePool::RevertsAndRequiresInLoops => {
            Some(Box::<RevertsAndRequiresInLoopsDetector>::default())
        }
        IssueDetectorNamePool::UselessError => Some(Box::<UselessErrorDetector>::default()),
        IssueDetectorNamePool::DivisionBeforeMultiplication => {
            Some(Box::<DivisionBeforeMultiplicationDetector>::default())
        }
        IssueDetectorNamePool::UnsafeCast => Some(Box::<UnsafeCastingDetector>::default()),
        IssueDetectorNamePool::EnumerableLoopRemoval => {
            Some(Box::<EnumerableLoopRemovalDetector>::default())
        }
        IssueDetectorNamePool::ExperimentalEncoder => {
            Some(Box::<ExperimentalEncoderDetector>::default())
        }
        IssueDetectorNamePool::IncorrectShiftOrder => {
            Some(Box::<IncorrectShiftOrderDetector>::default())
        }
        IssueDetectorNamePool::StorageArrayEditWithMemory => {
            Some(Box::<StorageArrayEditWithMemoryDetector>::default())
        }
        IssueDetectorNamePool::MultipleConstructors => {
            Some(Box::<MultipleConstructorsDetector>::default())
        }
        IssueDetectorNamePool::ReusedContractName => {
            Some(Box::<ReusedContractNameDetector>::default())
        }
        IssueDetectorNamePool::NestedStructInMapping => {
            Some(Box::<NestedStructInMappingDetector>::default())
        }
        IssueDetectorNamePool::SelfdestructIdentifier => {
            Some(Box::<SelfdestructIdentifierDetector>::default())
        }
        IssueDetectorNamePool::DynamicArrayLengthAssignment => {
            Some(Box::<DynamicArrayLengthAssignmentDetector>::default())
        }

        IssueDetectorNamePool::IncorrectCaretOperator => {
            Some(Box::<IncorrectUseOfCaretOperatorDetector>::default())
        }
        IssueDetectorNamePool::YulReturn => Some(Box::<YulReturnDetector>::default()),
        IssueDetectorNamePool::StateVariableShadowing => {
            Some(Box::<StateVariableShadowingDetector>::default())
        }
        IssueDetectorNamePool::UncheckedSend => Some(Box::<UncheckedSendDetector>::default()),
        IssueDetectorNamePool::MisusedBoolean => Some(Box::<MisusedBooleanDetector>::default()),
        IssueDetectorNamePool::SendsEtherAwayWithoutCheckingAddress => {
            Some(Box::<SendEtherNoChecksDetector>::default())
        }
        IssueDetectorNamePool::DelegateCallOnUncheckedAddress => {
            Some(Box::<DelegateCallOnUncheckedAddressDetector>::default())
        }
        IssueDetectorNamePool::TautologicalCompare => {
            Some(Box::<TautologicalCompareDetector>::default())
        }
        IssueDetectorNamePool::RTLO => Some(Box::<RTLODetector>::default()),
        IssueDetectorNamePool::UncheckedReturn => Some(Box::<UncheckedReturnDetector>::default()),
        IssueDetectorNamePool::DangerousUnaryOperator => {
            Some(Box::<DangerousUnaryOperatorDetector>::default())
        }
        IssueDetectorNamePool::TautologyOrContradiction => {
            Some(Box::<TautologyOrContraditionDetector>::default())
        }
        IssueDetectorNamePool::StrictEquailtyCheckOnContractBalance => {
            Some(Box::<DangerousStrictEqualityOnBalanceDetector>::default())
        }
        IssueDetectorNamePool::SignedStorageArray => {
            Some(Box::<StorageSignedIntegerArrayDetector>::default())
        }
        IssueDetectorNamePool::RedundantStatements => {
            Some(Box::<RedundantStatementsDetector>::default())
        }
        IssueDetectorNamePool::PublicVariableReadInExternalContext => {
            Some(Box::<PublicVariableReadInExternalContextDetector>::default())
        }
        IssueDetectorNamePool::WeakRandomness => Some(Box::<WeakRandomnessDetector>::default()),
        IssueDetectorNamePool::PreDeclaredLocalVariableUsage => {
            Some(Box::<PreDeclaredLocalVariableUsageDetector>::default())
        }
        IssueDetectorNamePool::DeleteNestedMapping => {
            Some(Box::<DeletionNestedMappingDetector>::default())
        }
        IssueDetectorNamePool::ConstantFunctionsAssembly => {
            Some(Box::<ConstantFunctionContainsAssemblyDetector>::default())
        }
        IssueDetectorNamePool::RedundantBooleanEquality => {
            Some(Box::<BooleanEqualityDetector>::default())
        }
        IssueDetectorNamePool::TxOriginUsedForAuth => {
            Some(Box::<TxOriginUsedForAuthDetector>::default())
        }
        IssueDetectorNamePool::MsgValueInLoop => Some(Box::<MsgValueUsedInLoopDetector>::default()),
        IssueDetectorNamePool::ContractLocksEther => {
            Some(Box::<ContractLocksEtherDetector>::default())
        }
        IssueDetectorNamePool::UncheckedLowLevelCall => {
            Some(Box::<UncheckedLowLevelCallDetector>::default())
        }
        IssueDetectorNamePool::Undecided => None,
    }
}

pub fn get_issue_detector_by_name(detector_name: &str) -> Box<dyn IssueDetector> {
    request_issue_detector_by_name(detector_name).unwrap()
}

#[derive(Debug, PartialEq, Serialize, Deserialize, EnumCount, Clone, EnumIter)]
pub enum IssueSeverity {
    Low,
    High,
}

impl Display for IssueSeverity {
    fn fmt(&self, f: &mut fmt::Formatter<'_>) -> fmt::Result {
        let issue_description = match self {
            IssueSeverity::Low => "Low",
            IssueSeverity::High => "High",
        };
        write!(f, "{}", issue_description).unwrap();
        Ok(())
    }
}

impl dyn IssueDetector {
    pub fn skeletal_clone(&self) -> Box<dyn IssueDetector> {
        request_issue_detector_by_name(self.name().as_str()).unwrap()
    }
}

pub trait IssueDetector: Send + Sync + 'static {
    fn detect(&mut self, _context: &WorkspaceContext) -> Result<bool, Box<dyn Error>> {
        Ok(true)
    }

    fn severity(&self) -> IssueSeverity {
        IssueSeverity::High
    }

    fn title(&self) -> String {
        String::from("Title")
    }

    fn description(&self) -> String {
        String::from("Description")
    }

    fn name(&self) -> String {
        format!("{}", IssueDetectorNamePool::Undecided)
    }

    // Keys are source file name, line number and source location
    // Value is ASTNode NodeID
    fn instances(&self) -> BTreeMap<(String, usize, String), NodeID> {
        BTreeMap::new()
    }

    fn hints(&self) -> BTreeMap<(String, usize, String), String> {
        BTreeMap::new()
    }
}<|MERGE_RESOLUTION|>--- conflicted
+++ resolved
@@ -101,13 +101,10 @@
         Box::<StateVariableChangesWithoutEventDetector>::default(),
         Box::<StateVariableCouldBeImmutableDetector>::default(),
         Box::<MultiplePlaceholdersDetector>::default(),
-<<<<<<< HEAD
         Box::<StateChangeAfterExternalCallDetector>::default(),
         Box::<EmitAfterExternalCallDetector>::default(),
         Box::<IncorrectUseOfModifierDetector>::default(),
-=======
         Box::<UncheckedReturnDetector>::default(),
->>>>>>> 9a67522e
     ]
 }
 
