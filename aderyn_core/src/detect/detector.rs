--- conflicted
+++ resolved
@@ -8,13 +8,14 @@
         high::{
             ArbitraryTransferFromDetector, AvoidAbiEncodePackedDetector,
             BlockTimestampDeadlineDetector, DelegateCallInLoopDetector,
-            DynamicArrayLengthAssignmentDetector, EnumerableLoopRemovalDetector,
-            ExperimentalEncoderDetector, IncorrectShiftOrderDetector,
-            IncorrectUseOfCaretOperatorDetector, MultipleConstructorsDetector,
-            NestedStructInMappingDetector, ReusedContractNameDetector,
-            SelfdestructIdentifierDetector, StateVariableShadowingDetector,
-            StorageArrayEditWithMemoryDetector, UninitializedStateVariableDetector,
-            UnprotectedInitializerDetector, UnsafeCastingDetector, YulReturnDetector,
+            DelegateCallOnUncheckedAddressDetector, DynamicArrayLengthAssignmentDetector,
+            EnumerableLoopRemovalDetector, ExperimentalEncoderDetector,
+            IncorrectShiftOrderDetector, IncorrectUseOfCaretOperatorDetector,
+            MultipleConstructorsDetector, NestedStructInMappingDetector,
+            ReusedContractNameDetector, SelfdestructIdentifierDetector, SendEtherNoChecksDetector,
+            StateVariableShadowingDetector, StorageArrayEditWithMemoryDetector,
+            UninitializedStateVariableDetector, UnprotectedInitializerDetector,
+            UnsafeCastingDetector, YulReturnDetector,
         },
         low::{
             CentralizationRiskDetector, ConstantsInsteadOfLiteralsDetector,
@@ -23,8 +24,8 @@
             InconsistentTypeNamesDetector, LargeLiteralValueDetector,
             NonReentrantBeforeOthersDetector, PushZeroOpcodeDetector, RequireWithStringDetector,
             RevertsAndRequiresInLoopsDetector, SolmateSafeTransferLibDetector,
-            UnindexedEventsDetector, UnsafeERC20FunctionsDetector, UnsafeERC721MintDetector,
-            UnspecificSolidityPragmaDetector, UselessErrorDetector,
+            SubWithoutIfDetector, UnindexedEventsDetector, UnsafeERC20FunctionsDetector,
+            UnsafeERC721MintDetector, UnspecificSolidityPragmaDetector, UselessErrorDetector,
             UselessInternalFunctionDetector, UselessModifierDetector,
             UselessPublicFunctionDetector, ZeroAddressCheckDetector,
         },
@@ -37,17 +38,6 @@
     str::FromStr,
 };
 
-<<<<<<< HEAD
-use super::{
-    high::{
-        DelegateCallOnUncheckedAddressDetector, SelfdestructIdentifierDetector,
-        SendEtherNoChecksDetector,
-    },
-    low::SubWithoutIfDetector,
-};
-
-=======
->>>>>>> 67e8d868
 pub fn get_all_issue_detectors() -> Vec<Box<dyn IssueDetector>> {
     vec![
         Box::<DelegateCallInLoopDetector>::default(),
