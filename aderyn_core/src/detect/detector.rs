use serde::{Deserialize, Serialize};
use strum::{Display, EnumCount, EnumIter, EnumString};

use crate::{
    ast::NodeID,
    context::workspace_context::{ASTNode, WorkspaceContext},
    detect::{
        high::{ArbitraryTransferFromDetector, DelegateCallInLoopDetector},
        low::{
            AvoidAbiEncodePackedDetector, DeprecatedOZFunctionsDetector, EcrecoverDetector,
            PushZeroOpcodeDetector, UnprotectedInitializerDetector, UnsafeERC20FunctionsDetector,
            UnspecificSolidityPragmaDetector,
        },
        medium::{
            BlockTimestampDeadlineDetector, CentralizationRiskDetector,
            SolmateSafeTransferLibDetector, UnsafeERC721MintDetector,
        },
        nc::{
            ConstantsInsteadOfLiteralsDetector, LargeLiteralValueDetector,
            NonReentrantBeforeOthersDetector, RequireWithStringDetector, UnindexedEventsDetector,
            UselessInternalFunctionDetector, UselessModifierDetector,
            UselessPublicFunctionDetector, ZeroAddressCheckDetector,
        },
    },
};
use std::{
    collections::BTreeMap,
    error::Error,
    fmt::{self, Display},
    str::FromStr,
};

use super::nc::{EmptyBlockDetector, InconsistentTypeNamesDetector};

pub fn get_all_issue_detectors() -> Vec<Box<dyn IssueDetector>> {
    vec![
        Box::<DelegateCallInLoopDetector>::default(),
        Box::<CentralizationRiskDetector>::default(),
        Box::<SolmateSafeTransferLibDetector>::default(),
        Box::<AvoidAbiEncodePackedDetector>::default(),
        Box::<EcrecoverDetector>::default(),
        Box::<DeprecatedOZFunctionsDetector>::default(),
        Box::<UnsafeERC20FunctionsDetector>::default(),
        Box::<UnspecificSolidityPragmaDetector>::default(),
        Box::<ZeroAddressCheckDetector>::default(),
        Box::<UselessPublicFunctionDetector>::default(),
        Box::<ConstantsInsteadOfLiteralsDetector>::default(),
        Box::<UnindexedEventsDetector>::default(),
        Box::<RequireWithStringDetector>::default(),
        Box::<NonReentrantBeforeOthersDetector>::default(),
        Box::<BlockTimestampDeadlineDetector>::default(),
        Box::<UnsafeERC721MintDetector>::default(),
        Box::<PushZeroOpcodeDetector>::default(),
        Box::<ArbitraryTransferFromDetector>::default(),
        Box::<UselessModifierDetector>::default(),
        Box::<EmptyBlockDetector>::default(),
        Box::<LargeLiteralValueDetector>::default(),
        Box::<UselessInternalFunctionDetector>::default(),
<<<<<<< HEAD
        Box::<InconsistentTypeNamesDetector>::default(),
=======
        Box::<UnprotectedInitializerDetector>::default(),
>>>>>>> da1df779
    ]
}

pub fn get_all_detectors_names() -> Vec<String> {
    get_all_issue_detectors().iter().map(|d| d.name()).collect()
}

// Note to maintainers: DO NOT CHANGE THE ORDER OF THESE DERIVE ATTRIBUTES
#[derive(Debug, PartialEq, EnumString, Display)]
#[strum(serialize_all = "kebab-case")]
pub(crate) enum IssueDetectorNamePool {
    DelegateCallInLoop,
    CentralizationRisk,
    SolmateSafeTransferLib,
    AvoidAbiEncodePacked,
    Ecrecover,
    DeprecatedOzFunctions,
    UnsafeERC20Functions,
    UnspecificSolidityPragma,
    ZeroAddressCheck,
    UselessPublicFunction,
    ConstantsInsteadOfLiterals,
    UnindexedEvents,
    RequireWithString,
    NonReentrantBeforeOthers,
    BlockTimestampDeadline,
    UnsafeOzERC721Mint,
    PushZeroOpcode,
    ArbitraryTransferFrom,
    UselessModifier,
    LargeNumericLiteral,
    UselessInternalFunction,
    EmptyBlock,
<<<<<<< HEAD
    InconsistentTypeNames,
=======
    UnprotectedInitializer,
>>>>>>> da1df779
    // NOTE: `Undecided` will be the default name (for new bots).
    // If it's accepted, a new variant will be added to this enum before normalizing it in aderyn
    Undecided,
}

#[derive(Debug, PartialEq, EnumString, Display)]
#[strum(serialize_all = "kebab-case")]
pub(crate) enum ResuableDetectorNamePool {
    IdentifiersThatReferenceAFunction,
    // NOTE: `Undecided` will be the default name (for new bots).
    // If it's accepted, a new variant will be added to this enum before normalizing it in aderyn
    Undecided,
}

pub fn request_issue_detector_by_name(detector_name: &str) -> Option<Box<dyn IssueDetector>> {
    // Expects a valid detector_name
    let detector_name = IssueDetectorNamePool::from_str(detector_name).ok()?;
    match detector_name {
        IssueDetectorNamePool::DelegateCallInLoop => {
            Some(Box::<DelegateCallInLoopDetector>::default())
        }
        IssueDetectorNamePool::CentralizationRisk => {
            Some(Box::<CentralizationRiskDetector>::default())
        }
        IssueDetectorNamePool::SolmateSafeTransferLib => {
            Some(Box::<SolmateSafeTransferLibDetector>::default())
        }
        IssueDetectorNamePool::AvoidAbiEncodePacked => {
            Some(Box::<AvoidAbiEncodePackedDetector>::default())
        }
        IssueDetectorNamePool::Ecrecover => Some(Box::<EcrecoverDetector>::default()),
        IssueDetectorNamePool::DeprecatedOzFunctions => {
            Some(Box::<DeprecatedOZFunctionsDetector>::default())
        }
        IssueDetectorNamePool::UnsafeERC20Functions => {
            Some(Box::<UnsafeERC20FunctionsDetector>::default())
        }
        IssueDetectorNamePool::UnspecificSolidityPragma => {
            Some(Box::<UnspecificSolidityPragmaDetector>::default())
        }
        IssueDetectorNamePool::ZeroAddressCheck => Some(Box::<ZeroAddressCheckDetector>::default()),
        IssueDetectorNamePool::UselessPublicFunction => {
            Some(Box::<UselessPublicFunctionDetector>::default())
        }
        IssueDetectorNamePool::ConstantsInsteadOfLiterals => {
            Some(Box::<ConstantsInsteadOfLiteralsDetector>::default())
        }
        IssueDetectorNamePool::UnindexedEvents => Some(Box::<UnindexedEventsDetector>::default()),
        IssueDetectorNamePool::RequireWithString => {
            Some(Box::<RequireWithStringDetector>::default())
        }
        IssueDetectorNamePool::NonReentrantBeforeOthers => {
            Some(Box::<NonReentrantBeforeOthersDetector>::default())
        }
        IssueDetectorNamePool::BlockTimestampDeadline => {
            Some(Box::<BlockTimestampDeadlineDetector>::default())
        }
        IssueDetectorNamePool::UnsafeOzERC721Mint => {
            Some(Box::<UnsafeERC721MintDetector>::default())
        }
        IssueDetectorNamePool::PushZeroOpcode => Some(Box::<PushZeroOpcodeDetector>::default()),
        IssueDetectorNamePool::ArbitraryTransferFrom => {
            Some(Box::<ArbitraryTransferFromDetector>::default())
        }
        IssueDetectorNamePool::UselessModifier => Some(Box::<UselessModifierDetector>::default()),
        IssueDetectorNamePool::LargeNumericLiteral => {
            Some(Box::<LargeLiteralValueDetector>::default())
        }
        IssueDetectorNamePool::UselessInternalFunction => {
            Some(Box::<UselessInternalFunctionDetector>::default())
        }
        IssueDetectorNamePool::EmptyBlock => Some(Box::<EmptyBlockDetector>::default()),
<<<<<<< HEAD
        IssueDetectorNamePool::InconsistentTypeNames => {
            Some(Box::<InconsistentTypeNamesDetector>::default())
=======
        IssueDetectorNamePool::UnprotectedInitializer => {
            Some(Box::<UnprotectedInitializerDetector>::default())
>>>>>>> da1df779
        }
        IssueDetectorNamePool::Undecided => None,
    }
}

pub fn get_issue_detector_by_name(detector_name: &str) -> Box<dyn IssueDetector> {
    request_issue_detector_by_name(detector_name).unwrap()
}

#[derive(Debug, PartialEq, Serialize, Deserialize, EnumCount, Clone, EnumIter)]
pub enum IssueSeverity {
    NC,
    Low,
    Medium,
    High,
    Critical,
}

impl Display for IssueSeverity {
    fn fmt(&self, f: &mut fmt::Formatter<'_>) -> fmt::Result {
        let issue_description = match self {
            IssueSeverity::NC => "NC (Non Critical)",
            IssueSeverity::Low => "Low",
            IssueSeverity::Medium => "Medium",
            IssueSeverity::High => "High",
            IssueSeverity::Critical => "Critical",
        };
        write!(f, "{}", issue_description).unwrap();
        Ok(())
    }
}

pub trait IssueDetector: Send + Sync + 'static {
    fn detect(&mut self, _context: &WorkspaceContext) -> Result<bool, Box<dyn Error>> {
        Ok(true)
    }

    fn severity(&self) -> IssueSeverity {
        IssueSeverity::Medium
    }

    fn title(&self) -> String {
        String::from("Title")
    }

    fn description(&self) -> String {
        String::from("Description")
    }

    fn name(&self) -> String {
        format!("{}", IssueDetectorNamePool::Undecided)
    }

    // Keys are source file name, line number and source location
    // Value is ASTNode NodeID
    fn instances(&self) -> BTreeMap<(String, usize, String), NodeID> {
        BTreeMap::new()
    }
}

pub trait ReusableDetector {
    fn detect(
        &mut self,
        _context: &WorkspaceContext,
        _using: &[ASTNode],
        _within: &[ASTNode],
    ) -> Result<&[ASTNode], Box<dyn Error>> {
        Ok(&[])
    }

    fn name(&self) -> String {
        format!("{}", IssueDetectorNamePool::Undecided)
    }
}

pub mod detector_test_helpers {
    use std::path::PathBuf;

    use crate::{
        context::workspace_context::WorkspaceContext, framework::foundry::read_foundry_output_file,
        read_file_to_string, visitor::ast_visitor::Node,
    };

    pub fn load_contract(filepath: &str) -> WorkspaceContext {
        let path_buf_filepath = std::path::PathBuf::from(filepath);
        let mut context = WorkspaceContext::default();
        let foundry_output = read_foundry_output_file(path_buf_filepath.to_str().unwrap()).unwrap();
        let mut ast = foundry_output.ast.clone();
        // Get the path of the source file
        let mut new_path = PathBuf::new();
        for component in path_buf_filepath.components() {
            if component.as_os_str() == "out" {
                break;
            }
            new_path.push(component);
        }
        new_path.push(ast.absolute_path.as_ref().unwrap());
        match read_file_to_string(&new_path) {
            Ok(content) => {
                println!(
                    "Loaded Solidity source file: {}",
                    new_path.to_str().unwrap()
                );

                ast.source = Some(content);
            }
            Err(err) => {
                eprintln!(
                    "Error reading Solidity source file: {}",
                    new_path.to_str().unwrap()
                );
                eprintln!("{:?}", err);
            }
        }
        ast.accept(&mut context).unwrap_or_else(|err| {
            // Exit with a non-zero exit code
            eprintln!("Error loading Hardhat AST into WorkspaceContext");
            eprintln!("{:?}", err);
        });
        context
    }
}<|MERGE_RESOLUTION|>--- conflicted
+++ resolved
@@ -56,11 +56,8 @@
         Box::<EmptyBlockDetector>::default(),
         Box::<LargeLiteralValueDetector>::default(),
         Box::<UselessInternalFunctionDetector>::default(),
-<<<<<<< HEAD
         Box::<InconsistentTypeNamesDetector>::default(),
-=======
         Box::<UnprotectedInitializerDetector>::default(),
->>>>>>> da1df779
     ]
 }
 
@@ -94,11 +91,8 @@
     LargeNumericLiteral,
     UselessInternalFunction,
     EmptyBlock,
-<<<<<<< HEAD
     InconsistentTypeNames,
-=======
     UnprotectedInitializer,
->>>>>>> da1df779
     // NOTE: `Undecided` will be the default name (for new bots).
     // If it's accepted, a new variant will be added to this enum before normalizing it in aderyn
     Undecided,
@@ -171,13 +165,11 @@
             Some(Box::<UselessInternalFunctionDetector>::default())
         }
         IssueDetectorNamePool::EmptyBlock => Some(Box::<EmptyBlockDetector>::default()),
-<<<<<<< HEAD
         IssueDetectorNamePool::InconsistentTypeNames => {
             Some(Box::<InconsistentTypeNamesDetector>::default())
-=======
+        }
         IssueDetectorNamePool::UnprotectedInitializer => {
             Some(Box::<UnprotectedInitializerDetector>::default())
->>>>>>> da1df779
         }
         IssueDetectorNamePool::Undecided => None,
     }
