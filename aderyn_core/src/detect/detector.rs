use serde::{Deserialize, Serialize};
use strum::{Display, EnumCount, EnumIter, EnumString};

use crate::{
    ast::NodeID,
    context::workspace_context::WorkspaceContext,
    detect::{
        high::{
            ArbitraryTransferFromDetector, AvoidAbiEncodePackedDetector,
            BlockTimestampDeadlineDetector, DelegateCallInLoopDetector,
            DynamicArrayLengthAssignmentDetector, EnumerableLoopRemovalDetector,
            ExperimentalEncoderDetector, IncorrectShiftOrderDetector,
            IncorrectUseOfCaretOperatorDetector, MultipleConstructorsDetector,
            NestedStructInMappingDetector, ReusedContractNameDetector,
            SelfdestructIdentifierDetector, StateVariableShadowingDetector,
            StorageArrayEditWithMemoryDetector, UninitializedStateVariableDetector,
            UnprotectedInitializerDetector, UnsafeCastingDetector, YulReturnDetector,
        },
        low::{
            CentralizationRiskDetector, ConstantsInsteadOfLiteralsDetector,
            ContractsWithTodosDetector, DeprecatedOZFunctionsDetector,
            DivisionBeforeMultiplicationDetector, EcrecoverDetector, EmptyBlockDetector,
            InconsistentTypeNamesDetector, LargeLiteralValueDetector,
            NonReentrantBeforeOthersDetector, PushZeroOpcodeDetector, RequireWithStringDetector,
            RevertsAndRequiresInLoopsDetector, SolmateSafeTransferLibDetector,
            UnindexedEventsDetector, UnsafeERC20FunctionsDetector, UnsafeERC721MintDetector,
            UnspecificSolidityPragmaDetector, UselessErrorDetector,
            UselessInternalFunctionDetector, UselessModifierDetector,
            UselessPublicFunctionDetector, ZeroAddressCheckDetector,
        },
    },
};
use std::{
    collections::BTreeMap,
    error::Error,
    fmt::{self, Display},
    str::FromStr,
};

<<<<<<< HEAD
use super::high::UncheckedReturnDetector;
=======
use super::high::DangerousUnaryOperatorDetector;
>>>>>>> ed7d662c

pub fn get_all_issue_detectors() -> Vec<Box<dyn IssueDetector>> {
    vec![
        Box::<DelegateCallInLoopDetector>::default(),
        Box::<CentralizationRiskDetector>::default(),
        Box::<SolmateSafeTransferLibDetector>::default(),
        Box::<AvoidAbiEncodePackedDetector>::default(),
        Box::<EcrecoverDetector>::default(),
        Box::<DeprecatedOZFunctionsDetector>::default(),
        Box::<UnsafeERC20FunctionsDetector>::default(),
        Box::<UnspecificSolidityPragmaDetector>::default(),
        Box::<ZeroAddressCheckDetector>::default(),
        Box::<UselessPublicFunctionDetector>::default(),
        Box::<ConstantsInsteadOfLiteralsDetector>::default(),
        Box::<UnindexedEventsDetector>::default(),
        Box::<RequireWithStringDetector>::default(),
        Box::<NonReentrantBeforeOthersDetector>::default(),
        Box::<BlockTimestampDeadlineDetector>::default(),
        Box::<UnsafeERC721MintDetector>::default(),
        Box::<PushZeroOpcodeDetector>::default(),
        Box::<ArbitraryTransferFromDetector>::default(),
        Box::<UselessModifierDetector>::default(),
        Box::<EmptyBlockDetector>::default(),
        Box::<LargeLiteralValueDetector>::default(),
        Box::<UselessInternalFunctionDetector>::default(),
        Box::<ContractsWithTodosDetector>::default(),
        Box::<InconsistentTypeNamesDetector>::default(),
        Box::<UnprotectedInitializerDetector>::default(),
        Box::<UselessErrorDetector>::default(),
        Box::<RevertsAndRequiresInLoopsDetector>::default(),
        Box::<DivisionBeforeMultiplicationDetector>::default(),
        Box::<UnsafeCastingDetector>::default(),
        Box::<EnumerableLoopRemovalDetector>::default(),
        Box::<ExperimentalEncoderDetector>::default(),
        Box::<IncorrectShiftOrderDetector>::default(),
        Box::<StorageArrayEditWithMemoryDetector>::default(),
        Box::<MultipleConstructorsDetector>::default(),
        Box::<ReusedContractNameDetector>::default(),
        Box::<NestedStructInMappingDetector>::default(),
        Box::<SelfdestructIdentifierDetector>::default(),
        Box::<DynamicArrayLengthAssignmentDetector>::default(),
        Box::<UninitializedStateVariableDetector>::default(),
        Box::<IncorrectUseOfCaretOperatorDetector>::default(),
        Box::<YulReturnDetector>::default(),
        Box::<StateVariableShadowingDetector>::default(),
<<<<<<< HEAD
        Box::<UncheckedReturnDetector>::default(),
=======
        Box::<DangerousUnaryOperatorDetector>::default(),
>>>>>>> ed7d662c
    ]
}

pub fn get_all_detectors_names() -> Vec<String> {
    get_all_issue_detectors().iter().map(|d| d.name()).collect()
}

// Note to maintainers: DO NOT CHANGE THE ORDER OF THESE DERIVE ATTRIBUTES
#[derive(Debug, PartialEq, EnumString, Display)]
#[strum(serialize_all = "kebab-case")]
pub(crate) enum IssueDetectorNamePool {
    DelegateCallInLoop,
    CentralizationRisk,
    SolmateSafeTransferLib,
    AvoidAbiEncodePacked,
    Ecrecover,
    DeprecatedOzFunctions,
    UnsafeERC20Functions,
    UnspecificSolidityPragma,
    ZeroAddressCheck,
    UselessPublicFunction,
    ConstantsInsteadOfLiterals,
    UnindexedEvents,
    RequireWithString,
    NonReentrantBeforeOthers,
    BlockTimestampDeadline,
    UnsafeOzERC721Mint,
    PushZeroOpcode,
    ArbitraryTransferFrom,
    UselessModifier,
    UselessError,
    LargeNumericLiteral,
    UselessInternalFunction,
    EmptyBlock,
    ContractWithTodos,
    InconsistentTypeNames,
    UnprotectedInitializer,
    RevertsAndRequiresInLoops,
    DivisionBeforeMultiplication,
    UnsafeCastingDetector,
    EnumerableLoopRemoval,
    ExperimentalEncoder,
    IncorrectShiftOrder,
    StorageArrayEditWithMemory,
    MultipleConstructors,
    ReusedContractName,
    NestedStructInMapping,
    SelfdestructIdentifier,
    DynamicArrayLengthAssignment,
    UninitializedStateVariable,
    IncorrectCaretOperator,
    YulReturn,
    StateVariableShadowing,
<<<<<<< HEAD
    UncheckedReturn,
=======
    DangerousUnaryOperator,
>>>>>>> ed7d662c
    // NOTE: `Undecided` will be the default name (for new bots).
    // If it's accepted, a new variant will be added to this enum before normalizing it in aderyn
    Undecided,
}

pub fn request_issue_detector_by_name(detector_name: &str) -> Option<Box<dyn IssueDetector>> {
    // Expects a valid detector_name
    let detector_name = IssueDetectorNamePool::from_str(detector_name).ok()?;
    match detector_name {
        IssueDetectorNamePool::DelegateCallInLoop => {
            Some(Box::<DelegateCallInLoopDetector>::default())
        }
        IssueDetectorNamePool::CentralizationRisk => {
            Some(Box::<CentralizationRiskDetector>::default())
        }
        IssueDetectorNamePool::SolmateSafeTransferLib => {
            Some(Box::<SolmateSafeTransferLibDetector>::default())
        }
        IssueDetectorNamePool::AvoidAbiEncodePacked => {
            Some(Box::<AvoidAbiEncodePackedDetector>::default())
        }
        IssueDetectorNamePool::Ecrecover => Some(Box::<EcrecoverDetector>::default()),
        IssueDetectorNamePool::DeprecatedOzFunctions => {
            Some(Box::<DeprecatedOZFunctionsDetector>::default())
        }
        IssueDetectorNamePool::UnsafeERC20Functions => {
            Some(Box::<UnsafeERC20FunctionsDetector>::default())
        }
        IssueDetectorNamePool::UnspecificSolidityPragma => {
            Some(Box::<UnspecificSolidityPragmaDetector>::default())
        }
        IssueDetectorNamePool::ZeroAddressCheck => Some(Box::<ZeroAddressCheckDetector>::default()),
        IssueDetectorNamePool::UselessPublicFunction => {
            Some(Box::<UselessPublicFunctionDetector>::default())
        }
        IssueDetectorNamePool::ConstantsInsteadOfLiterals => {
            Some(Box::<ConstantsInsteadOfLiteralsDetector>::default())
        }
        IssueDetectorNamePool::UnindexedEvents => Some(Box::<UnindexedEventsDetector>::default()),
        IssueDetectorNamePool::RequireWithString => {
            Some(Box::<RequireWithStringDetector>::default())
        }
        IssueDetectorNamePool::NonReentrantBeforeOthers => {
            Some(Box::<NonReentrantBeforeOthersDetector>::default())
        }
        IssueDetectorNamePool::BlockTimestampDeadline => {
            Some(Box::<BlockTimestampDeadlineDetector>::default())
        }
        IssueDetectorNamePool::UnsafeOzERC721Mint => {
            Some(Box::<UnsafeERC721MintDetector>::default())
        }
        IssueDetectorNamePool::PushZeroOpcode => Some(Box::<PushZeroOpcodeDetector>::default()),
        IssueDetectorNamePool::ArbitraryTransferFrom => {
            Some(Box::<ArbitraryTransferFromDetector>::default())
        }
        IssueDetectorNamePool::UselessModifier => Some(Box::<UselessModifierDetector>::default()),
        IssueDetectorNamePool::LargeNumericLiteral => {
            Some(Box::<LargeLiteralValueDetector>::default())
        }
        IssueDetectorNamePool::UselessInternalFunction => {
            Some(Box::<UselessInternalFunctionDetector>::default())
        }
        IssueDetectorNamePool::EmptyBlock => Some(Box::<EmptyBlockDetector>::default()),
        IssueDetectorNamePool::ContractWithTodos => {
            Some(Box::<ContractsWithTodosDetector>::default())
        }
        IssueDetectorNamePool::InconsistentTypeNames => {
            Some(Box::<InconsistentTypeNamesDetector>::default())
        }
        IssueDetectorNamePool::UnprotectedInitializer => {
            Some(Box::<UnprotectedInitializerDetector>::default())
        }
        IssueDetectorNamePool::RevertsAndRequiresInLoops => {
            Some(Box::<RevertsAndRequiresInLoopsDetector>::default())
        }
        IssueDetectorNamePool::UselessError => Some(Box::<UselessErrorDetector>::default()),
        IssueDetectorNamePool::DivisionBeforeMultiplication => {
            Some(Box::<DivisionBeforeMultiplicationDetector>::default())
        }
        IssueDetectorNamePool::UnsafeCastingDetector => {
            Some(Box::<UnsafeCastingDetector>::default())
        }
        IssueDetectorNamePool::EnumerableLoopRemoval => {
            Some(Box::<EnumerableLoopRemovalDetector>::default())
        }
        IssueDetectorNamePool::ExperimentalEncoder => {
            Some(Box::<ExperimentalEncoderDetector>::default())
        }
        IssueDetectorNamePool::IncorrectShiftOrder => {
            Some(Box::<IncorrectShiftOrderDetector>::default())
        }
        IssueDetectorNamePool::StorageArrayEditWithMemory => {
            Some(Box::<StorageArrayEditWithMemoryDetector>::default())
        }
        IssueDetectorNamePool::MultipleConstructors => {
            Some(Box::<MultipleConstructorsDetector>::default())
        }
        IssueDetectorNamePool::ReusedContractName => {
            Some(Box::<ReusedContractNameDetector>::default())
        }
        IssueDetectorNamePool::NestedStructInMapping => {
            Some(Box::<NestedStructInMappingDetector>::default())
        }
        IssueDetectorNamePool::SelfdestructIdentifier => {
            Some(Box::<SelfdestructIdentifierDetector>::default())
        }
        IssueDetectorNamePool::DynamicArrayLengthAssignment => {
            Some(Box::<DynamicArrayLengthAssignmentDetector>::default())
        }

        IssueDetectorNamePool::UninitializedStateVariable => {
            Some(Box::<UninitializedStateVariableDetector>::default())
        }
        IssueDetectorNamePool::IncorrectCaretOperator => {
            Some(Box::<IncorrectUseOfCaretOperatorDetector>::default())
        }
        IssueDetectorNamePool::YulReturn => Some(Box::<YulReturnDetector>::default()),
        IssueDetectorNamePool::StateVariableShadowing => {
            Some(Box::<StateVariableShadowingDetector>::default())
        }
<<<<<<< HEAD
        IssueDetectorNamePool::UncheckedReturn => Some(Box::<UncheckedReturnDetector>::default()),
=======
        IssueDetectorNamePool::DangerousUnaryOperator => {
            Some(Box::<DangerousUnaryOperatorDetector>::default())
        }
>>>>>>> ed7d662c
        IssueDetectorNamePool::Undecided => None,
    }
}

pub fn get_issue_detector_by_name(detector_name: &str) -> Box<dyn IssueDetector> {
    request_issue_detector_by_name(detector_name).unwrap()
}

#[derive(Debug, PartialEq, Serialize, Deserialize, EnumCount, Clone, EnumIter)]
pub enum IssueSeverity {
    Low,
    High,
}

impl Display for IssueSeverity {
    fn fmt(&self, f: &mut fmt::Formatter<'_>) -> fmt::Result {
        let issue_description = match self {
            IssueSeverity::Low => "Low",
            IssueSeverity::High => "High",
        };
        write!(f, "{}", issue_description).unwrap();
        Ok(())
    }
}

impl dyn IssueDetector {
    pub fn skeletal_clone(&self) -> Box<dyn IssueDetector> {
        request_issue_detector_by_name(self.name().as_str()).unwrap()
    }
}

pub trait IssueDetector: Send + Sync + 'static {
    fn detect(&mut self, _context: &WorkspaceContext) -> Result<bool, Box<dyn Error>> {
        Ok(true)
    }

    fn severity(&self) -> IssueSeverity {
        IssueSeverity::High
    }

    fn title(&self) -> String {
        String::from("Title")
    }

    fn description(&self) -> String {
        String::from("Description")
    }

    fn name(&self) -> String {
        format!("{}", IssueDetectorNamePool::Undecided)
    }

    // Keys are source file name, line number and source location
    // Value is ASTNode NodeID
    fn instances(&self) -> BTreeMap<(String, usize, String), NodeID> {
        BTreeMap::new()
    }
}<|MERGE_RESOLUTION|>--- conflicted
+++ resolved
@@ -7,13 +7,14 @@
     detect::{
         high::{
             ArbitraryTransferFromDetector, AvoidAbiEncodePackedDetector,
-            BlockTimestampDeadlineDetector, DelegateCallInLoopDetector,
-            DynamicArrayLengthAssignmentDetector, EnumerableLoopRemovalDetector,
-            ExperimentalEncoderDetector, IncorrectShiftOrderDetector,
-            IncorrectUseOfCaretOperatorDetector, MultipleConstructorsDetector,
-            NestedStructInMappingDetector, ReusedContractNameDetector,
-            SelfdestructIdentifierDetector, StateVariableShadowingDetector,
-            StorageArrayEditWithMemoryDetector, UninitializedStateVariableDetector,
+            BlockTimestampDeadlineDetector, DangerousUnaryOperatorDetector,
+            DelegateCallInLoopDetector, DynamicArrayLengthAssignmentDetector,
+            EnumerableLoopRemovalDetector, ExperimentalEncoderDetector,
+            IncorrectShiftOrderDetector, IncorrectUseOfCaretOperatorDetector,
+            MultipleConstructorsDetector, NestedStructInMappingDetector,
+            ReusedContractNameDetector, SelfdestructIdentifierDetector,
+            StateVariableShadowingDetector, StorageArrayEditWithMemoryDetector,
+            UncheckedReturnDetector, UninitializedStateVariableDetector,
             UnprotectedInitializerDetector, UnsafeCastingDetector, YulReturnDetector,
         },
         low::{
@@ -36,12 +37,6 @@
     fmt::{self, Display},
     str::FromStr,
 };
-
-<<<<<<< HEAD
-use super::high::UncheckedReturnDetector;
-=======
-use super::high::DangerousUnaryOperatorDetector;
->>>>>>> ed7d662c
 
 pub fn get_all_issue_detectors() -> Vec<Box<dyn IssueDetector>> {
     vec![
@@ -87,11 +82,8 @@
         Box::<IncorrectUseOfCaretOperatorDetector>::default(),
         Box::<YulReturnDetector>::default(),
         Box::<StateVariableShadowingDetector>::default(),
-<<<<<<< HEAD
         Box::<UncheckedReturnDetector>::default(),
-=======
         Box::<DangerousUnaryOperatorDetector>::default(),
->>>>>>> ed7d662c
     ]
 }
 
@@ -145,11 +137,8 @@
     IncorrectCaretOperator,
     YulReturn,
     StateVariableShadowing,
-<<<<<<< HEAD
     UncheckedReturn,
-=======
     DangerousUnaryOperator,
->>>>>>> ed7d662c
     // NOTE: `Undecided` will be the default name (for new bots).
     // If it's accepted, a new variant will be added to this enum before normalizing it in aderyn
     Undecided,
@@ -270,13 +259,10 @@
         IssueDetectorNamePool::StateVariableShadowing => {
             Some(Box::<StateVariableShadowingDetector>::default())
         }
-<<<<<<< HEAD
         IssueDetectorNamePool::UncheckedReturn => Some(Box::<UncheckedReturnDetector>::default()),
-=======
         IssueDetectorNamePool::DangerousUnaryOperator => {
             Some(Box::<DangerousUnaryOperatorDetector>::default())
         }
->>>>>>> ed7d662c
         IssueDetectorNamePool::Undecided => None,
     }
 }
