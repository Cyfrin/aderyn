use costly_operations_inside_loops::CostlyOperationsInsideLoopsDetector;
use incorrect_erc20_interface::IncorrectERC20InterfaceDetector;
use serde::{Deserialize, Serialize};
use strum::{Display, EnumCount, EnumIter, EnumString};

use crate::{
    ast::NodeID,
    context::workspace_context::WorkspaceContext,
    detect::{high::*, low::*},
};

use std::{
    collections::BTreeMap,
    error::Error,
    fmt::{self, Display},
    str::FromStr,
};

pub fn get_all_issue_detectors() -> Vec<Box<dyn IssueDetector>> {
    vec![
        Box::<DelegateCallInLoopDetector>::default(),
        Box::<CentralizationRiskDetector>::default(),
        Box::<SolmateSafeTransferLibDetector>::default(),
        Box::<AvoidAbiEncodePackedDetector>::default(),
        Box::<EcrecoverDetector>::default(),
        Box::<DeprecatedOZFunctionsDetector>::default(),
        Box::<UnsafeERC20FunctionsDetector>::default(),
        Box::<UnspecificSolidityPragmaDetector>::default(),
        Box::<ZeroAddressCheckDetector>::default(),
        Box::<UselessPublicFunctionDetector>::default(),
        Box::<ConstantsInsteadOfLiteralsDetector>::default(),
        Box::<UnindexedEventsDetector>::default(),
        Box::<RequireWithStringDetector>::default(),
        Box::<NonReentrantBeforeOthersDetector>::default(),
        Box::<BlockTimestampDeadlineDetector>::default(),
        Box::<UnsafeERC721MintDetector>::default(),
        Box::<PushZeroOpcodeDetector>::default(),
        Box::<ArbitraryTransferFromDetector>::default(),
        Box::<UselessModifierDetector>::default(),
        Box::<EmptyBlockDetector>::default(),
        Box::<LargeLiteralValueDetector>::default(),
        Box::<UselessInternalFunctionDetector>::default(),
        Box::<ContractsWithTodosDetector>::default(),
        Box::<InconsistentTypeNamesDetector>::default(),
        Box::<UnprotectedInitializerDetector>::default(),
        Box::<UselessErrorDetector>::default(),
        Box::<RevertsAndRequiresInLoopsDetector>::default(),
        Box::<DivisionBeforeMultiplicationDetector>::default(),
        Box::<UnsafeCastingDetector>::default(),
        Box::<EnumerableLoopRemovalDetector>::default(),
        Box::<ExperimentalEncoderDetector>::default(),
        Box::<IncorrectShiftOrderDetector>::default(),
        Box::<StorageArrayEditWithMemoryDetector>::default(),
        Box::<MultipleConstructorsDetector>::default(),
        Box::<ReusedContractNameDetector>::default(),
        Box::<NestedStructInMappingDetector>::default(),
        Box::<SelfdestructIdentifierDetector>::default(),
        Box::<DynamicArrayLengthAssignmentDetector>::default(),
        Box::<UninitializedStateVariableDetector>::default(),
        Box::<IncorrectUseOfCaretOperatorDetector>::default(),
        Box::<YulReturnDetector>::default(),
        Box::<StateVariableShadowingDetector>::default(),
        Box::<UncheckedSendDetector>::default(),
        Box::<MisusedBooleanDetector>::default(),
        Box::<SendEtherNoChecksDetector>::default(),
        Box::<DelegateCallOnUncheckedAddressDetector>::default(),
        Box::<TautologicalCompareDetector>::default(),
        Box::<RTLODetector>::default(),
        Box::<UncheckedReturnDetector>::default(),
        Box::<DangerousUnaryOperatorDetector>::default(),
        Box::<TautologyOrContraditionDetector>::default(),
        Box::<DangerousStrictEqualityOnBalanceDetector>::default(),
        Box::<StorageSignedIntegerArrayDetector>::default(),
        Box::<RedundantStatementsDetector>::default(),
        Box::<PublicVariableReadInExternalContextDetector>::default(),
        Box::<WeakRandomnessDetector>::default(),
        Box::<PreDeclaredLocalVariableUsageDetector>::default(),
        Box::<DeletionNestedMappingDetector>::default(),
        Box::<UnusedStateVariablesDetector>::default(),
        Box::<ConstantFunctionContainsAssemblyDetector>::default(),
        Box::<BooleanEqualityDetector>::default(),
        Box::<TxOriginUsedForAuthDetector>::default(),
        Box::<MsgValueUsedInLoopDetector>::default(),
        Box::<ContractLocksEtherDetector>::default(),
<<<<<<< HEAD
        Box::<LocalVariableShadowingDetector>::default(),
        Box::<UninitializedLocalVariableDetector>::default(),
=======
        Box::<IncorrectERC721InterfaceDetector>::default(),
        Box::<IncorrectERC20InterfaceDetector>::default(),
>>>>>>> 7b30416e
        Box::<ReturnBombDetector>::default(),
        Box::<OutOfOrderRetryableDetector>::default(),
        Box::<FunctionInitializingStateDetector>::default(),
        Box::<CacheArrayLengthDetector>::default(),
        Box::<AssertStateChangeDetector>::default(),
        Box::<CostlyOperationsInsideLoopsDetector>::default(),
        Box::<ConstantFunctionChangingStateDetector>::default(),
        Box::<BuiltinSymbolShadowDetector>::default(),
        Box::<FunctionSelectorCollisionDetector>::default(),
    ]
}

pub fn get_all_detectors_names() -> Vec<String> {
    get_all_issue_detectors().iter().map(|d| d.name()).collect()
}

// Note to maintainers: DO NOT CHANGE THE ORDER OF THESE DERIVE ATTRIBUTES
#[derive(Debug, PartialEq, EnumString, Display)]
#[strum(serialize_all = "kebab-case")]
pub(crate) enum IssueDetectorNamePool {
    FunctionSelectorCollision,
    CacheArrayLength,
    AssertStateChange,
    CostlyOperationsInsideLoops,
    ConstantFunctionChangingState,
    BuiltinSymbolShadow,
    IncorrectERC721Interface,
    FunctionInitializingState,
    DelegateCallInLoop,
    CentralizationRisk,
    SolmateSafeTransferLib,
    AvoidAbiEncodePacked,
    Ecrecover,
    DeprecatedOzFunctions,
    UnsafeERC20Functions,
    UnspecificSolidityPragma,
    ZeroAddressCheck,
    UselessPublicFunction,
    ConstantsInsteadOfLiterals,
    UnindexedEvents,
    RequireWithString,
    NonReentrantBeforeOthers,
    BlockTimestampDeadline,
    UnsafeOzERC721Mint,
    PushZeroOpcode,
    ArbitraryTransferFrom,
    UselessModifier,
    UselessError,
    LargeNumericLiteral,
    UselessInternalFunction,
    EmptyBlock,
    ContractWithTodos,
    InconsistentTypeNames,
    UnprotectedInitializer,
    RevertsAndRequiresInLoops,
    DivisionBeforeMultiplication,
    UnsafeCastingDetector,
    EnumerableLoopRemoval,
    ExperimentalEncoder,
    IncorrectShiftOrder,
    StorageArrayEditWithMemory,
    MultipleConstructors,
    ReusedContractName,
    NestedStructInMapping,
    SelfdestructIdentifier,
    DynamicArrayLengthAssignment,
    UninitializedStateVariable,
    IncorrectCaretOperator,
    YulReturn,
    StateVariableShadowing,
    UncheckedSend,
    MisusedBoolean,
    SendEtherNoChecks,
    DelegateCallUncheckedAddress,
    TautologicalCompare,
    #[allow(clippy::upper_case_acronyms)]
    RTLO,
    UncheckedReturn,
    DangerousUnaryOperator,
    TautologyOrContradiction,
    DangerousStrictEquailtyOnContractBalance,
    SignedStorageArray,
    RedundantStatements,
    PublicVariableReadInExternalContext,
    WeakRandomness,
    PreDeclaredLocalVariableUsage,
    DeleteNestedMapping,
    UnusedStateVariable,
    ConstantFunctionsAssembly,
    BooleanEquality,
    TxOriginUsedForAuth,
    MsgValueInLoop,
    ContractLocksEther,
<<<<<<< HEAD
    LocalVariableShadowing,
    UninitializedLocalVariable,
=======
    IncorrectERC20Interface,
>>>>>>> 7b30416e
    ReturnBomb,
    OutOfOrderRetryable,
    // NOTE: `Undecided` will be the default name (for new bots).
    // If it's accepted, a new variant will be added to this enum before normalizing it in aderyn
    Undecided,
}

pub fn request_issue_detector_by_name(detector_name: &str) -> Option<Box<dyn IssueDetector>> {
    // Expects a valid detector_name
    let detector_name = IssueDetectorNamePool::from_str(detector_name).ok()?;
    match detector_name {
<<<<<<< HEAD
        IssueDetectorNamePool::LocalVariableShadowing => {
            Some(Box::<LocalVariableShadowingDetector>::default())
        }
        IssueDetectorNamePool::UninitializedLocalVariable => {
            Some(Box::<UninitializedLocalVariableDetector>::default())
=======
        IssueDetectorNamePool::FunctionSelectorCollision => {
            Some(Box::<FunctionSelectorCollisionDetector>::default())
        }
        IssueDetectorNamePool::CacheArrayLength => Some(Box::<CacheArrayLengthDetector>::default()),
        IssueDetectorNamePool::AssertStateChange => {
            Some(Box::<AssertStateChangeDetector>::default())
        }
        IssueDetectorNamePool::CostlyOperationsInsideLoops => {
            Some(Box::<CostlyOperationsInsideLoopsDetector>::default())
        }
        IssueDetectorNamePool::ConstantFunctionChangingState => {
            Some(Box::<ConstantFunctionChangingStateDetector>::default())
        }
        IssueDetectorNamePool::BuiltinSymbolShadow => {
            Some(Box::<BuiltinSymbolShadowDetector>::default())
        }
        IssueDetectorNamePool::IncorrectERC721Interface => {
            Some(Box::<IncorrectERC721InterfaceDetector>::default())
        }
        IssueDetectorNamePool::OutOfOrderRetryable => {
            Some(Box::<OutOfOrderRetryableDetector>::default())
        }
        IssueDetectorNamePool::FunctionInitializingState => {
            Some(Box::<FunctionInitializingStateDetector>::default())
        }
        IssueDetectorNamePool::IncorrectERC20Interface => {
            Some(Box::<IncorrectERC20InterfaceDetector>::default())
>>>>>>> 7b30416e
        }
        IssueDetectorNamePool::ReturnBomb => Some(Box::<ReturnBombDetector>::default()),
        IssueDetectorNamePool::UnusedStateVariable => {
            Some(Box::<UnusedStateVariablesDetector>::default())
        }
        IssueDetectorNamePool::DelegateCallInLoop => {
            Some(Box::<DelegateCallInLoopDetector>::default())
        }
        IssueDetectorNamePool::CentralizationRisk => {
            Some(Box::<CentralizationRiskDetector>::default())
        }
        IssueDetectorNamePool::SolmateSafeTransferLib => {
            Some(Box::<SolmateSafeTransferLibDetector>::default())
        }
        IssueDetectorNamePool::AvoidAbiEncodePacked => {
            Some(Box::<AvoidAbiEncodePackedDetector>::default())
        }
        IssueDetectorNamePool::Ecrecover => Some(Box::<EcrecoverDetector>::default()),
        IssueDetectorNamePool::DeprecatedOzFunctions => {
            Some(Box::<DeprecatedOZFunctionsDetector>::default())
        }
        IssueDetectorNamePool::UnsafeERC20Functions => {
            Some(Box::<UnsafeERC20FunctionsDetector>::default())
        }
        IssueDetectorNamePool::UnspecificSolidityPragma => {
            Some(Box::<UnspecificSolidityPragmaDetector>::default())
        }
        IssueDetectorNamePool::ZeroAddressCheck => Some(Box::<ZeroAddressCheckDetector>::default()),
        IssueDetectorNamePool::UselessPublicFunction => {
            Some(Box::<UselessPublicFunctionDetector>::default())
        }
        IssueDetectorNamePool::ConstantsInsteadOfLiterals => {
            Some(Box::<ConstantsInsteadOfLiteralsDetector>::default())
        }
        IssueDetectorNamePool::UnindexedEvents => Some(Box::<UnindexedEventsDetector>::default()),
        IssueDetectorNamePool::RequireWithString => {
            Some(Box::<RequireWithStringDetector>::default())
        }
        IssueDetectorNamePool::NonReentrantBeforeOthers => {
            Some(Box::<NonReentrantBeforeOthersDetector>::default())
        }
        IssueDetectorNamePool::BlockTimestampDeadline => {
            Some(Box::<BlockTimestampDeadlineDetector>::default())
        }
        IssueDetectorNamePool::UnsafeOzERC721Mint => {
            Some(Box::<UnsafeERC721MintDetector>::default())
        }
        IssueDetectorNamePool::PushZeroOpcode => Some(Box::<PushZeroOpcodeDetector>::default()),
        IssueDetectorNamePool::ArbitraryTransferFrom => {
            Some(Box::<ArbitraryTransferFromDetector>::default())
        }
        IssueDetectorNamePool::UselessModifier => Some(Box::<UselessModifierDetector>::default()),
        IssueDetectorNamePool::LargeNumericLiteral => {
            Some(Box::<LargeLiteralValueDetector>::default())
        }
        IssueDetectorNamePool::UselessInternalFunction => {
            Some(Box::<UselessInternalFunctionDetector>::default())
        }
        IssueDetectorNamePool::EmptyBlock => Some(Box::<EmptyBlockDetector>::default()),
        IssueDetectorNamePool::ContractWithTodos => {
            Some(Box::<ContractsWithTodosDetector>::default())
        }
        IssueDetectorNamePool::InconsistentTypeNames => {
            Some(Box::<InconsistentTypeNamesDetector>::default())
        }
        IssueDetectorNamePool::UnprotectedInitializer => {
            Some(Box::<UnprotectedInitializerDetector>::default())
        }
        IssueDetectorNamePool::RevertsAndRequiresInLoops => {
            Some(Box::<RevertsAndRequiresInLoopsDetector>::default())
        }
        IssueDetectorNamePool::UselessError => Some(Box::<UselessErrorDetector>::default()),
        IssueDetectorNamePool::DivisionBeforeMultiplication => {
            Some(Box::<DivisionBeforeMultiplicationDetector>::default())
        }
        IssueDetectorNamePool::UnsafeCastingDetector => {
            Some(Box::<UnsafeCastingDetector>::default())
        }
        IssueDetectorNamePool::EnumerableLoopRemoval => {
            Some(Box::<EnumerableLoopRemovalDetector>::default())
        }
        IssueDetectorNamePool::ExperimentalEncoder => {
            Some(Box::<ExperimentalEncoderDetector>::default())
        }
        IssueDetectorNamePool::IncorrectShiftOrder => {
            Some(Box::<IncorrectShiftOrderDetector>::default())
        }
        IssueDetectorNamePool::StorageArrayEditWithMemory => {
            Some(Box::<StorageArrayEditWithMemoryDetector>::default())
        }
        IssueDetectorNamePool::MultipleConstructors => {
            Some(Box::<MultipleConstructorsDetector>::default())
        }
        IssueDetectorNamePool::ReusedContractName => {
            Some(Box::<ReusedContractNameDetector>::default())
        }
        IssueDetectorNamePool::NestedStructInMapping => {
            Some(Box::<NestedStructInMappingDetector>::default())
        }
        IssueDetectorNamePool::SelfdestructIdentifier => {
            Some(Box::<SelfdestructIdentifierDetector>::default())
        }
        IssueDetectorNamePool::DynamicArrayLengthAssignment => {
            Some(Box::<DynamicArrayLengthAssignmentDetector>::default())
        }

        IssueDetectorNamePool::UninitializedStateVariable => {
            Some(Box::<UninitializedStateVariableDetector>::default())
        }
        IssueDetectorNamePool::IncorrectCaretOperator => {
            Some(Box::<IncorrectUseOfCaretOperatorDetector>::default())
        }
        IssueDetectorNamePool::YulReturn => Some(Box::<YulReturnDetector>::default()),
        IssueDetectorNamePool::StateVariableShadowing => {
            Some(Box::<StateVariableShadowingDetector>::default())
        }
        IssueDetectorNamePool::UncheckedSend => Some(Box::<UncheckedSendDetector>::default()),
        IssueDetectorNamePool::MisusedBoolean => Some(Box::<MisusedBooleanDetector>::default()),
        IssueDetectorNamePool::SendEtherNoChecks => {
            Some(Box::<SendEtherNoChecksDetector>::default())
        }
        IssueDetectorNamePool::DelegateCallUncheckedAddress => {
            Some(Box::<DelegateCallOnUncheckedAddressDetector>::default())
        }
        IssueDetectorNamePool::TautologicalCompare => {
            Some(Box::<TautologicalCompareDetector>::default())
        }
        IssueDetectorNamePool::RTLO => Some(Box::<RTLODetector>::default()),
        IssueDetectorNamePool::UncheckedReturn => Some(Box::<UncheckedReturnDetector>::default()),
        IssueDetectorNamePool::DangerousUnaryOperator => {
            Some(Box::<DangerousUnaryOperatorDetector>::default())
        }
        IssueDetectorNamePool::TautologyOrContradiction => {
            Some(Box::<TautologyOrContraditionDetector>::default())
        }
        IssueDetectorNamePool::DangerousStrictEquailtyOnContractBalance => {
            Some(Box::<DangerousStrictEqualityOnBalanceDetector>::default())
        }
        IssueDetectorNamePool::SignedStorageArray => {
            Some(Box::<StorageSignedIntegerArrayDetector>::default())
        }
        IssueDetectorNamePool::RedundantStatements => {
            Some(Box::<RedundantStatementsDetector>::default())
        }
        IssueDetectorNamePool::PublicVariableReadInExternalContext => {
            Some(Box::<PublicVariableReadInExternalContextDetector>::default())
        }
        IssueDetectorNamePool::WeakRandomness => Some(Box::<WeakRandomnessDetector>::default()),
        IssueDetectorNamePool::PreDeclaredLocalVariableUsage => {
            Some(Box::<PreDeclaredLocalVariableUsageDetector>::default())
        }
        IssueDetectorNamePool::DeleteNestedMapping => {
            Some(Box::<DeletionNestedMappingDetector>::default())
        }
        IssueDetectorNamePool::ConstantFunctionsAssembly => {
            Some(Box::<ConstantFunctionContainsAssemblyDetector>::default())
        }
        IssueDetectorNamePool::BooleanEquality => Some(Box::<BooleanEqualityDetector>::default()),
        IssueDetectorNamePool::TxOriginUsedForAuth => {
            Some(Box::<TxOriginUsedForAuthDetector>::default())
        }
        IssueDetectorNamePool::MsgValueInLoop => Some(Box::<MsgValueUsedInLoopDetector>::default()),
        IssueDetectorNamePool::ContractLocksEther => {
            Some(Box::<ContractLocksEtherDetector>::default())
        }
        IssueDetectorNamePool::Undecided => None,
    }
}

pub fn get_issue_detector_by_name(detector_name: &str) -> Box<dyn IssueDetector> {
    request_issue_detector_by_name(detector_name).unwrap()
}

#[derive(Debug, PartialEq, Serialize, Deserialize, EnumCount, Clone, EnumIter)]
pub enum IssueSeverity {
    Low,
    High,
}

impl Display for IssueSeverity {
    fn fmt(&self, f: &mut fmt::Formatter<'_>) -> fmt::Result {
        let issue_description = match self {
            IssueSeverity::Low => "Low",
            IssueSeverity::High => "High",
        };
        write!(f, "{}", issue_description).unwrap();
        Ok(())
    }
}

impl dyn IssueDetector {
    pub fn skeletal_clone(&self) -> Box<dyn IssueDetector> {
        request_issue_detector_by_name(self.name().as_str()).unwrap()
    }
}

pub trait IssueDetector: Send + Sync + 'static {
    fn detect(&mut self, _context: &WorkspaceContext) -> Result<bool, Box<dyn Error>> {
        Ok(true)
    }

    fn severity(&self) -> IssueSeverity {
        IssueSeverity::High
    }

    fn title(&self) -> String {
        String::from("Title")
    }

    fn description(&self) -> String {
        String::from("Description")
    }

    fn name(&self) -> String {
        format!("{}", IssueDetectorNamePool::Undecided)
    }

    // Keys are source file name, line number and source location
    // Value is ASTNode NodeID
    fn instances(&self) -> BTreeMap<(String, usize, String), NodeID> {
        BTreeMap::new()
    }
}<|MERGE_RESOLUTION|>--- conflicted
+++ resolved
@@ -82,13 +82,9 @@
         Box::<TxOriginUsedForAuthDetector>::default(),
         Box::<MsgValueUsedInLoopDetector>::default(),
         Box::<ContractLocksEtherDetector>::default(),
-<<<<<<< HEAD
         Box::<LocalVariableShadowingDetector>::default(),
-        Box::<UninitializedLocalVariableDetector>::default(),
-=======
         Box::<IncorrectERC721InterfaceDetector>::default(),
         Box::<IncorrectERC20InterfaceDetector>::default(),
->>>>>>> 7b30416e
         Box::<ReturnBombDetector>::default(),
         Box::<OutOfOrderRetryableDetector>::default(),
         Box::<FunctionInitializingStateDetector>::default(),
@@ -182,12 +178,8 @@
     TxOriginUsedForAuth,
     MsgValueInLoop,
     ContractLocksEther,
-<<<<<<< HEAD
     LocalVariableShadowing,
-    UninitializedLocalVariable,
-=======
     IncorrectERC20Interface,
->>>>>>> 7b30416e
     ReturnBomb,
     OutOfOrderRetryable,
     // NOTE: `Undecided` will be the default name (for new bots).
@@ -199,13 +191,9 @@
     // Expects a valid detector_name
     let detector_name = IssueDetectorNamePool::from_str(detector_name).ok()?;
     match detector_name {
-<<<<<<< HEAD
         IssueDetectorNamePool::LocalVariableShadowing => {
             Some(Box::<LocalVariableShadowingDetector>::default())
         }
-        IssueDetectorNamePool::UninitializedLocalVariable => {
-            Some(Box::<UninitializedLocalVariableDetector>::default())
-=======
         IssueDetectorNamePool::FunctionSelectorCollision => {
             Some(Box::<FunctionSelectorCollisionDetector>::default())
         }
@@ -233,7 +221,6 @@
         }
         IssueDetectorNamePool::IncorrectERC20Interface => {
             Some(Box::<IncorrectERC20InterfaceDetector>::default())
->>>>>>> 7b30416e
         }
         IssueDetectorNamePool::ReturnBomb => Some(Box::<ReturnBombDetector>::default()),
         IssueDetectorNamePool::UnusedStateVariable => {
