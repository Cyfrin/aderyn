--- conflicted
+++ resolved
@@ -74,12 +74,9 @@
         Box::<WeakRandomnessDetector>::default(),
         Box::<PreDeclaredLocalVariableUsageDetector>::default(),
         Box::<DeletionNestedMappingDetector>::default(),
-<<<<<<< HEAD
         Box::<BooleanEqualityDetector>::default(),
-=======
         Box::<TxOriginUsedForAuthDetector>::default(),
         Box::<MsgValueUsedInLoopDetector>::default(),
->>>>>>> 4454c90f
         Box::<ContractLocksEtherDetector>::default(),
     ]
 }
@@ -151,12 +148,9 @@
     WeakRandomness,
     PreDeclaredLocalVariableUsage,
     DeleteNestedMapping,
-<<<<<<< HEAD
     BooleanEquality,
-=======
     TxOriginUsedForAuth,
     MsgValueInLoop,
->>>>>>> 4454c90f
     ContractLocksEther,
     // NOTE: `Undecided` will be the default name (for new bots).
     // If it's accepted, a new variant will be added to this enum before normalizing it in aderyn
@@ -316,14 +310,11 @@
         IssueDetectorNamePool::DeleteNestedMapping => {
             Some(Box::<DeletionNestedMappingDetector>::default())
         }
-<<<<<<< HEAD
         IssueDetectorNamePool::BooleanEquality => Some(Box::<BooleanEqualityDetector>::default()),
-=======
         IssueDetectorNamePool::TxOriginUsedForAuth => {
             Some(Box::<TxOriginUsedForAuthDetector>::default())
         }
         IssueDetectorNamePool::MsgValueInLoop => Some(Box::<MsgValueUsedInLoopDetector>::default()),
->>>>>>> 4454c90f
         IssueDetectorNamePool::ContractLocksEther => {
             Some(Box::<ContractLocksEtherDetector>::default())
         }
