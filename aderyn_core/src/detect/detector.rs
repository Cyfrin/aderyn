--- conflicted
+++ resolved
@@ -83,11 +83,8 @@
         Box::<IncorrectUseOfCaretOperatorDetector>::default(),
         Box::<YulReturnDetector>::default(),
         Box::<StateVariableShadowingDetector>::default(),
-<<<<<<< HEAD
         Box::<TautologicalCompareDetector>::default(),
-=======
         Box::<RTLODetector>::default(),
->>>>>>> a84e2a6f
         Box::<UncheckedReturnDetector>::default(),
         Box::<DangerousUnaryOperatorDetector>::default(),
     ]
@@ -143,12 +140,9 @@
     IncorrectCaretOperator,
     YulReturn,
     StateVariableShadowing,
-<<<<<<< HEAD
     TautologicalCompare,
-=======
     #[allow(clippy::upper_case_acronyms)]
     RTLO,
->>>>>>> a84e2a6f
     UncheckedReturn,
     DangerousUnaryOperator,
     // NOTE: `Undecided` will be the default name (for new bots).
@@ -271,13 +265,10 @@
         IssueDetectorNamePool::StateVariableShadowing => {
             Some(Box::<StateVariableShadowingDetector>::default())
         }
-<<<<<<< HEAD
         IssueDetectorNamePool::TautologicalCompare => {
             Some(Box::<TautologicalCompareDetector>::default())
         }
-=======
         IssueDetectorNamePool::RTLO => Some(Box::<RTLODetector>::default()),
->>>>>>> a84e2a6f
         IssueDetectorNamePool::UncheckedReturn => Some(Box::<UncheckedReturnDetector>::default()),
         IssueDetectorNamePool::DangerousUnaryOperator => {
             Some(Box::<DangerousUnaryOperatorDetector>::default())
