use serde::{Deserialize, Serialize};
use strum::{Display, EnumCount, EnumIter, EnumString};

use crate::{
    ast::NodeID,
    context::workspace_context::WorkspaceContext,
    detect::{high::*, low::*},
};

use std::{
    collections::BTreeMap,
    error::Error,
    fmt::{self, Display},
    str::FromStr,
};

pub fn get_all_issue_detectors() -> Vec<Box<dyn IssueDetector>> {
    vec![
        Box::<DelegateCallInLoopDetector>::default(),
        Box::<CentralizationRiskDetector>::default(),
        Box::<SolmateSafeTransferLibDetector>::default(),
        Box::<AvoidAbiEncodePackedDetector>::default(),
        Box::<EcrecoverDetector>::default(),
        Box::<DeprecatedOZFunctionsDetector>::default(),
        Box::<UnsafeERC20FunctionsDetector>::default(),
        Box::<UnspecificSolidityPragmaDetector>::default(),
        Box::<ZeroAddressCheckDetector>::default(),
        Box::<UselessPublicFunctionDetector>::default(),
        Box::<ConstantsInsteadOfLiteralsDetector>::default(),
        Box::<UnindexedEventsDetector>::default(),
        Box::<RequireWithStringDetector>::default(),
        Box::<NonReentrantBeforeOthersDetector>::default(),
        Box::<BlockTimestampDeadlineDetector>::default(),
        Box::<UnsafeERC721MintDetector>::default(),
        Box::<PushZeroOpcodeDetector>::default(),
        Box::<ArbitraryTransferFromDetector>::default(),
        Box::<UselessModifierDetector>::default(),
        Box::<EmptyBlockDetector>::default(),
        Box::<LargeLiteralValueDetector>::default(),
        Box::<UselessInternalFunctionDetector>::default(),
        Box::<ContractsWithTodosDetector>::default(),
        Box::<InconsistentTypeNamesDetector>::default(),
        Box::<UnprotectedInitializerDetector>::default(),
        Box::<UselessErrorDetector>::default(),
        Box::<RevertsAndRequiresInLoopsDetector>::default(),
        Box::<DivisionBeforeMultiplicationDetector>::default(),
        Box::<UnsafeCastingDetector>::default(),
        Box::<EnumerableLoopRemovalDetector>::default(),
        Box::<ExperimentalEncoderDetector>::default(),
        Box::<IncorrectShiftOrderDetector>::default(),
        Box::<StorageArrayEditWithMemoryDetector>::default(),
        Box::<MultipleConstructorsDetector>::default(),
        Box::<ReusedContractNameDetector>::default(),
        Box::<NestedStructInMappingDetector>::default(),
        Box::<SelfdestructIdentifierDetector>::default(),
        Box::<DynamicArrayLengthAssignmentDetector>::default(),
        Box::<UninitializedStateVariableDetector>::default(),
        Box::<IncorrectUseOfCaretOperatorDetector>::default(),
        Box::<YulReturnDetector>::default(),
        Box::<StateVariableShadowingDetector>::default(),
        Box::<UncheckedSendDetector>::default(),
        Box::<MisusedBooleanDetector>::default(),
        Box::<SendEtherNoChecksDetector>::default(),
        Box::<DelegateCallOnUncheckedAddressDetector>::default(),
        Box::<TautologicalCompareDetector>::default(),
        Box::<RTLODetector>::default(),
        Box::<UncheckedReturnDetector>::default(),
        Box::<DangerousUnaryOperatorDetector>::default(),
        Box::<TautologyOrContraditionDetector>::default(),
        Box::<DangerousStrictEqualityOnBalanceDetector>::default(),
        Box::<StorageSignedIntegerArrayDetector>::default(),
        Box::<RedundantStatementsDetector>::default(),
        Box::<PublicVariableReadInExternalContextDetector>::default(),
        Box::<WeakRandomnessDetector>::default(),
        Box::<PreDeclaredLocalVariableUsageDetector>::default(),
        Box::<DeletionNestedMappingDetector>::default(),
        Box::<UnusedStateVariablesDetector>::default(),
        Box::<ConstantFunctionContainsAssemblyDetector>::default(),
        Box::<BooleanEqualityDetector>::default(),
        Box::<TxOriginUsedForAuthDetector>::default(),
        Box::<MsgValueUsedInLoopDetector>::default(),
        Box::<ContractLocksEtherDetector>::default(),
<<<<<<< HEAD
        Box::<LocalVariableShadowingDetector>::default(),
=======
        Box::<UninitializedLocalVariableDetector>::default(),
        Box::<ReturnBombDetector>::default(),
>>>>>>> a83bbd62
    ]
}

pub fn get_all_detectors_names() -> Vec<String> {
    get_all_issue_detectors().iter().map(|d| d.name()).collect()
}

// Note to maintainers: DO NOT CHANGE THE ORDER OF THESE DERIVE ATTRIBUTES
#[derive(Debug, PartialEq, EnumString, Display)]
#[strum(serialize_all = "kebab-case")]
pub(crate) enum IssueDetectorNamePool {
    DelegateCallInLoop,
    CentralizationRisk,
    SolmateSafeTransferLib,
    AvoidAbiEncodePacked,
    Ecrecover,
    DeprecatedOzFunctions,
    UnsafeERC20Functions,
    UnspecificSolidityPragma,
    ZeroAddressCheck,
    UselessPublicFunction,
    ConstantsInsteadOfLiterals,
    UnindexedEvents,
    RequireWithString,
    NonReentrantBeforeOthers,
    BlockTimestampDeadline,
    UnsafeOzERC721Mint,
    PushZeroOpcode,
    ArbitraryTransferFrom,
    UselessModifier,
    UselessError,
    LargeNumericLiteral,
    UselessInternalFunction,
    EmptyBlock,
    ContractWithTodos,
    InconsistentTypeNames,
    UnprotectedInitializer,
    RevertsAndRequiresInLoops,
    DivisionBeforeMultiplication,
    UnsafeCastingDetector,
    EnumerableLoopRemoval,
    ExperimentalEncoder,
    IncorrectShiftOrder,
    StorageArrayEditWithMemory,
    MultipleConstructors,
    ReusedContractName,
    NestedStructInMapping,
    SelfdestructIdentifier,
    DynamicArrayLengthAssignment,
    UninitializedStateVariable,
    IncorrectCaretOperator,
    YulReturn,
    StateVariableShadowing,
    UncheckedSend,
    MisusedBoolean,
    SendEtherNoChecks,
    DelegateCallUncheckedAddress,
    TautologicalCompare,
    #[allow(clippy::upper_case_acronyms)]
    RTLO,
    UncheckedReturn,
    DangerousUnaryOperator,
    TautologyOrContradiction,
    DangerousStrictEquailtyOnContractBalance,
    SignedStorageArray,
    RedundantStatements,
    PublicVariableReadInExternalContext,
    WeakRandomness,
    PreDeclaredLocalVariableUsage,
    DeleteNestedMapping,
    UnusedStateVariable,
    ConstantFunctionsAssembly,
    BooleanEquality,
    TxOriginUsedForAuth,
    MsgValueInLoop,
    ContractLocksEther,
<<<<<<< HEAD
    LocalVariableShadowing,
=======
    UninitializedLocalVariable,
    ReturnBomb,
>>>>>>> a83bbd62
    // NOTE: `Undecided` will be the default name (for new bots).
    // If it's accepted, a new variant will be added to this enum before normalizing it in aderyn
    Undecided,
}

pub fn request_issue_detector_by_name(detector_name: &str) -> Option<Box<dyn IssueDetector>> {
    // Expects a valid detector_name
    let detector_name = IssueDetectorNamePool::from_str(detector_name).ok()?;
    match detector_name {
<<<<<<< HEAD
        IssueDetectorNamePool::LocalVariableShadowing => {
            Some(Box::<LocalVariableShadowingDetector>::default())
=======
        IssueDetectorNamePool::UninitializedLocalVariable => {
            Some(Box::<UninitializedLocalVariableDetector>::default())
        }
        IssueDetectorNamePool::ReturnBomb => Some(Box::<ReturnBombDetector>::default()),
        IssueDetectorNamePool::UnusedStateVariable => {
            Some(Box::<UnusedStateVariablesDetector>::default())
>>>>>>> a83bbd62
        }
        IssueDetectorNamePool::DelegateCallInLoop => {
            Some(Box::<DelegateCallInLoopDetector>::default())
        }
        IssueDetectorNamePool::CentralizationRisk => {
            Some(Box::<CentralizationRiskDetector>::default())
        }
        IssueDetectorNamePool::SolmateSafeTransferLib => {
            Some(Box::<SolmateSafeTransferLibDetector>::default())
        }
        IssueDetectorNamePool::AvoidAbiEncodePacked => {
            Some(Box::<AvoidAbiEncodePackedDetector>::default())
        }
        IssueDetectorNamePool::Ecrecover => Some(Box::<EcrecoverDetector>::default()),
        IssueDetectorNamePool::DeprecatedOzFunctions => {
            Some(Box::<DeprecatedOZFunctionsDetector>::default())
        }
        IssueDetectorNamePool::UnsafeERC20Functions => {
            Some(Box::<UnsafeERC20FunctionsDetector>::default())
        }
        IssueDetectorNamePool::UnspecificSolidityPragma => {
            Some(Box::<UnspecificSolidityPragmaDetector>::default())
        }
        IssueDetectorNamePool::ZeroAddressCheck => Some(Box::<ZeroAddressCheckDetector>::default()),
        IssueDetectorNamePool::UselessPublicFunction => {
            Some(Box::<UselessPublicFunctionDetector>::default())
        }
        IssueDetectorNamePool::ConstantsInsteadOfLiterals => {
            Some(Box::<ConstantsInsteadOfLiteralsDetector>::default())
        }
        IssueDetectorNamePool::UnindexedEvents => Some(Box::<UnindexedEventsDetector>::default()),
        IssueDetectorNamePool::RequireWithString => {
            Some(Box::<RequireWithStringDetector>::default())
        }
        IssueDetectorNamePool::NonReentrantBeforeOthers => {
            Some(Box::<NonReentrantBeforeOthersDetector>::default())
        }
        IssueDetectorNamePool::BlockTimestampDeadline => {
            Some(Box::<BlockTimestampDeadlineDetector>::default())
        }
        IssueDetectorNamePool::UnsafeOzERC721Mint => {
            Some(Box::<UnsafeERC721MintDetector>::default())
        }
        IssueDetectorNamePool::PushZeroOpcode => Some(Box::<PushZeroOpcodeDetector>::default()),
        IssueDetectorNamePool::ArbitraryTransferFrom => {
            Some(Box::<ArbitraryTransferFromDetector>::default())
        }
        IssueDetectorNamePool::UselessModifier => Some(Box::<UselessModifierDetector>::default()),
        IssueDetectorNamePool::LargeNumericLiteral => {
            Some(Box::<LargeLiteralValueDetector>::default())
        }
        IssueDetectorNamePool::UselessInternalFunction => {
            Some(Box::<UselessInternalFunctionDetector>::default())
        }
        IssueDetectorNamePool::EmptyBlock => Some(Box::<EmptyBlockDetector>::default()),
        IssueDetectorNamePool::ContractWithTodos => {
            Some(Box::<ContractsWithTodosDetector>::default())
        }
        IssueDetectorNamePool::InconsistentTypeNames => {
            Some(Box::<InconsistentTypeNamesDetector>::default())
        }
        IssueDetectorNamePool::UnprotectedInitializer => {
            Some(Box::<UnprotectedInitializerDetector>::default())
        }
        IssueDetectorNamePool::RevertsAndRequiresInLoops => {
            Some(Box::<RevertsAndRequiresInLoopsDetector>::default())
        }
        IssueDetectorNamePool::UselessError => Some(Box::<UselessErrorDetector>::default()),
        IssueDetectorNamePool::DivisionBeforeMultiplication => {
            Some(Box::<DivisionBeforeMultiplicationDetector>::default())
        }
        IssueDetectorNamePool::UnsafeCastingDetector => {
            Some(Box::<UnsafeCastingDetector>::default())
        }
        IssueDetectorNamePool::EnumerableLoopRemoval => {
            Some(Box::<EnumerableLoopRemovalDetector>::default())
        }
        IssueDetectorNamePool::ExperimentalEncoder => {
            Some(Box::<ExperimentalEncoderDetector>::default())
        }
        IssueDetectorNamePool::IncorrectShiftOrder => {
            Some(Box::<IncorrectShiftOrderDetector>::default())
        }
        IssueDetectorNamePool::StorageArrayEditWithMemory => {
            Some(Box::<StorageArrayEditWithMemoryDetector>::default())
        }
        IssueDetectorNamePool::MultipleConstructors => {
            Some(Box::<MultipleConstructorsDetector>::default())
        }
        IssueDetectorNamePool::ReusedContractName => {
            Some(Box::<ReusedContractNameDetector>::default())
        }
        IssueDetectorNamePool::NestedStructInMapping => {
            Some(Box::<NestedStructInMappingDetector>::default())
        }
        IssueDetectorNamePool::SelfdestructIdentifier => {
            Some(Box::<SelfdestructIdentifierDetector>::default())
        }
        IssueDetectorNamePool::DynamicArrayLengthAssignment => {
            Some(Box::<DynamicArrayLengthAssignmentDetector>::default())
        }

        IssueDetectorNamePool::UninitializedStateVariable => {
            Some(Box::<UninitializedStateVariableDetector>::default())
        }
        IssueDetectorNamePool::IncorrectCaretOperator => {
            Some(Box::<IncorrectUseOfCaretOperatorDetector>::default())
        }
        IssueDetectorNamePool::YulReturn => Some(Box::<YulReturnDetector>::default()),
        IssueDetectorNamePool::StateVariableShadowing => {
            Some(Box::<StateVariableShadowingDetector>::default())
        }
        IssueDetectorNamePool::UncheckedSend => Some(Box::<UncheckedSendDetector>::default()),
        IssueDetectorNamePool::MisusedBoolean => Some(Box::<MisusedBooleanDetector>::default()),
        IssueDetectorNamePool::SendEtherNoChecks => {
            Some(Box::<SendEtherNoChecksDetector>::default())
        }
        IssueDetectorNamePool::DelegateCallUncheckedAddress => {
            Some(Box::<DelegateCallOnUncheckedAddressDetector>::default())
        }
        IssueDetectorNamePool::TautologicalCompare => {
            Some(Box::<TautologicalCompareDetector>::default())
        }
        IssueDetectorNamePool::RTLO => Some(Box::<RTLODetector>::default()),
        IssueDetectorNamePool::UncheckedReturn => Some(Box::<UncheckedReturnDetector>::default()),
        IssueDetectorNamePool::DangerousUnaryOperator => {
            Some(Box::<DangerousUnaryOperatorDetector>::default())
        }
        IssueDetectorNamePool::TautologyOrContradiction => {
            Some(Box::<TautologyOrContraditionDetector>::default())
        }
        IssueDetectorNamePool::DangerousStrictEquailtyOnContractBalance => {
            Some(Box::<DangerousStrictEqualityOnBalanceDetector>::default())
        }
        IssueDetectorNamePool::SignedStorageArray => {
            Some(Box::<StorageSignedIntegerArrayDetector>::default())
        }
        IssueDetectorNamePool::RedundantStatements => {
            Some(Box::<RedundantStatementsDetector>::default())
        }
        IssueDetectorNamePool::PublicVariableReadInExternalContext => {
            Some(Box::<PublicVariableReadInExternalContextDetector>::default())
        }
        IssueDetectorNamePool::WeakRandomness => Some(Box::<WeakRandomnessDetector>::default()),
        IssueDetectorNamePool::PreDeclaredLocalVariableUsage => {
            Some(Box::<PreDeclaredLocalVariableUsageDetector>::default())
        }
        IssueDetectorNamePool::DeleteNestedMapping => {
            Some(Box::<DeletionNestedMappingDetector>::default())
        }
        IssueDetectorNamePool::ConstantFunctionsAssembly => {
            Some(Box::<ConstantFunctionContainsAssemblyDetector>::default())
        }
        IssueDetectorNamePool::BooleanEquality => Some(Box::<BooleanEqualityDetector>::default()),
        IssueDetectorNamePool::TxOriginUsedForAuth => {
            Some(Box::<TxOriginUsedForAuthDetector>::default())
        }
        IssueDetectorNamePool::MsgValueInLoop => Some(Box::<MsgValueUsedInLoopDetector>::default()),
        IssueDetectorNamePool::ContractLocksEther => {
            Some(Box::<ContractLocksEtherDetector>::default())
        }
        IssueDetectorNamePool::Undecided => None,
    }
}

pub fn get_issue_detector_by_name(detector_name: &str) -> Box<dyn IssueDetector> {
    request_issue_detector_by_name(detector_name).unwrap()
}

#[derive(Debug, PartialEq, Serialize, Deserialize, EnumCount, Clone, EnumIter)]
pub enum IssueSeverity {
    Low,
    High,
}

impl Display for IssueSeverity {
    fn fmt(&self, f: &mut fmt::Formatter<'_>) -> fmt::Result {
        let issue_description = match self {
            IssueSeverity::Low => "Low",
            IssueSeverity::High => "High",
        };
        write!(f, "{}", issue_description).unwrap();
        Ok(())
    }
}

impl dyn IssueDetector {
    pub fn skeletal_clone(&self) -> Box<dyn IssueDetector> {
        request_issue_detector_by_name(self.name().as_str()).unwrap()
    }
}

pub trait IssueDetector: Send + Sync + 'static {
    fn detect(&mut self, _context: &WorkspaceContext) -> Result<bool, Box<dyn Error>> {
        Ok(true)
    }

    fn severity(&self) -> IssueSeverity {
        IssueSeverity::High
    }

    fn title(&self) -> String {
        String::from("Title")
    }

    fn description(&self) -> String {
        String::from("Description")
    }

    fn name(&self) -> String {
        format!("{}", IssueDetectorNamePool::Undecided)
    }

    // Keys are source file name, line number and source location
    // Value is ASTNode NodeID
    fn instances(&self) -> BTreeMap<(String, usize, String), NodeID> {
        BTreeMap::new()
    }
}<|MERGE_RESOLUTION|>--- conflicted
+++ resolved
@@ -80,12 +80,9 @@
         Box::<TxOriginUsedForAuthDetector>::default(),
         Box::<MsgValueUsedInLoopDetector>::default(),
         Box::<ContractLocksEtherDetector>::default(),
-<<<<<<< HEAD
         Box::<LocalVariableShadowingDetector>::default(),
-=======
         Box::<UninitializedLocalVariableDetector>::default(),
         Box::<ReturnBombDetector>::default(),
->>>>>>> a83bbd62
     ]
 }
 
@@ -162,12 +159,9 @@
     TxOriginUsedForAuth,
     MsgValueInLoop,
     ContractLocksEther,
-<<<<<<< HEAD
     LocalVariableShadowing,
-=======
     UninitializedLocalVariable,
     ReturnBomb,
->>>>>>> a83bbd62
     // NOTE: `Undecided` will be the default name (for new bots).
     // If it's accepted, a new variant will be added to this enum before normalizing it in aderyn
     Undecided,
@@ -177,17 +171,15 @@
     // Expects a valid detector_name
     let detector_name = IssueDetectorNamePool::from_str(detector_name).ok()?;
     match detector_name {
-<<<<<<< HEAD
         IssueDetectorNamePool::LocalVariableShadowing => {
             Some(Box::<LocalVariableShadowingDetector>::default())
-=======
+        }
         IssueDetectorNamePool::UninitializedLocalVariable => {
             Some(Box::<UninitializedLocalVariableDetector>::default())
         }
         IssueDetectorNamePool::ReturnBomb => Some(Box::<ReturnBombDetector>::default()),
         IssueDetectorNamePool::UnusedStateVariable => {
             Some(Box::<UnusedStateVariablesDetector>::default())
->>>>>>> a83bbd62
         }
         IssueDetectorNamePool::DelegateCallInLoop => {
             Some(Box::<DelegateCallInLoopDetector>::default())
