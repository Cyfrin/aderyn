--- conflicted
+++ resolved
@@ -93,12 +93,9 @@
         Box::<ConstantFunctionChangingStateDetector>::default(),
         Box::<BuiltinSymbolShadowDetector>::default(),
         Box::<FunctionSelectorCollisionDetector>::default(),
-<<<<<<< HEAD
         Box::<MissingInheritanceDetector>::default(),
-=======
         Box::<UncheckedLowLevelCallDetector>::default(),
         Box::<FucntionPointerInConstructorDetector>::default(),
->>>>>>> a2d51ac1
     ]
 }
 
@@ -110,13 +107,10 @@
 #[derive(Debug, PartialEq, EnumString, Display)]
 #[strum(serialize_all = "kebab-case")]
 pub(crate) enum IssueDetectorNamePool {
-<<<<<<< HEAD
     MissingInheritance,
-=======
     UncheckedLowLevelCall,
     FunctionPointerInConstructor,
     DeadCode,
->>>>>>> a2d51ac1
     FunctionSelectorCollision,
     CacheArrayLength,
     AssertStateChange,
@@ -203,16 +197,13 @@
     // Expects a valid detector_name
     let detector_name = IssueDetectorNamePool::from_str(detector_name).ok()?;
     match detector_name {
-<<<<<<< HEAD
         IssueDetectorNamePool::MissingInheritance => {
             Some(Box::<MissingInheritanceDetector>::default())
         }
-=======
         IssueDetectorNamePool::FunctionPointerInConstructor => {
             Some(Box::<FucntionPointerInConstructorDetector>::default())
         }
         IssueDetectorNamePool::DeadCode => Some(Box::<DeadCodeDetector>::default()),
->>>>>>> a2d51ac1
         IssueDetectorNamePool::FunctionSelectorCollision => {
             Some(Box::<FunctionSelectorCollisionDetector>::default())
         }
