--- conflicted
+++ resolved
@@ -310,12 +310,9 @@
 
         if let Ok(command) = command {
             let stdout = String::from_utf8(command.stdout).unwrap();
-<<<<<<< HEAD
-=======
             let stderr = String::from_utf8(command.stderr).unwrap();
             println!("stdout = {}", stdout);
             println!("stderr = {}", stderr);
->>>>>>> 9469b64c
 
             let mut pick_next_line = false;
             let mut ast_content = String::new();
@@ -341,10 +338,6 @@
                 eprintln!("{:?}", err);
                 std::process::exit(1);
             });
-<<<<<<< HEAD
-            // println!("Workspace Context {:#?}", context);
-=======
->>>>>>> 9469b64c
             context
         } else {
             eprintln!("Error running solc command");
