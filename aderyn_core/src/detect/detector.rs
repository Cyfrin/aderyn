--- conflicted
+++ resolved
@@ -7,24 +7,15 @@
     detect::{
         high::{
             ArbitraryTransferFromDetector, AvoidAbiEncodePackedDetector,
-<<<<<<< HEAD
-            BlockTimestampDeadlineDetector, DelegateCallInLoopDetector,
-            DelegateCallOnUncheckedAddressDetector, DynamicArrayLengthAssignmentDetector,
-            EnumerableLoopRemovalDetector, ExperimentalEncoderDetector,
-            IncorrectShiftOrderDetector, IncorrectUseOfCaretOperatorDetector,
-            MultipleConstructorsDetector, NestedStructInMappingDetector,
-            ReusedContractNameDetector, SelfdestructIdentifierDetector, SendEtherNoChecksDetector,
-            StateVariableShadowingDetector, StorageArrayEditWithMemoryDetector,
-=======
             BlockTimestampDeadlineDetector, DangerousUnaryOperatorDetector,
-            DelegateCallInLoopDetector, DynamicArrayLengthAssignmentDetector,
-            EnumerableLoopRemovalDetector, ExperimentalEncoderDetector,
-            IncorrectShiftOrderDetector, IncorrectUseOfCaretOperatorDetector,
-            MultipleConstructorsDetector, NestedStructInMappingDetector, RTLODetector,
-            ReusedContractNameDetector, SelfdestructIdentifierDetector,
+            DelegateCallInLoopDetector, DelegateCallOnUncheckedAddressDetector,
+            DynamicArrayLengthAssignmentDetector, EnumerableLoopRemovalDetector,
+            ExperimentalEncoderDetector, IncorrectShiftOrderDetector,
+            IncorrectUseOfCaretOperatorDetector, MultipleConstructorsDetector,
+            NestedStructInMappingDetector, RTLODetector, ReusedContractNameDetector,
+            SelfdestructIdentifierDetector, SendEtherNoChecksDetector,
             StateVariableShadowingDetector, StorageArrayEditWithMemoryDetector,
             TautologicalCompareDetector, UncheckedReturnDetector,
->>>>>>> 2dbaa489
             UninitializedStateVariableDetector, UnprotectedInitializerDetector,
             UnsafeCastingDetector, YulReturnDetector,
         },
@@ -93,16 +84,13 @@
         Box::<IncorrectUseOfCaretOperatorDetector>::default(),
         Box::<YulReturnDetector>::default(),
         Box::<StateVariableShadowingDetector>::default(),
-<<<<<<< HEAD
         Box::<SendEtherNoChecksDetector>::default(),
         Box::<DelegateCallOnUncheckedAddressDetector>::default(),
         Box::<SubWithoutIfDetector>::default(),
-=======
         Box::<TautologicalCompareDetector>::default(),
         Box::<RTLODetector>::default(),
         Box::<UncheckedReturnDetector>::default(),
         Box::<DangerousUnaryOperatorDetector>::default(),
->>>>>>> 2dbaa489
     ]
 }
 
@@ -156,17 +144,14 @@
     IncorrectCaretOperator,
     YulReturn,
     StateVariableShadowing,
-<<<<<<< HEAD
     SendEtherNoChecks,
     DelegateCallUncheckedAddress,
     SubWithoutIf,
-=======
     TautologicalCompare,
     #[allow(clippy::upper_case_acronyms)]
     RTLO,
     UncheckedReturn,
     DangerousUnaryOperator,
->>>>>>> 2dbaa489
     // NOTE: `Undecided` will be the default name (for new bots).
     // If it's accepted, a new variant will be added to this enum before normalizing it in aderyn
     Undecided,
@@ -287,7 +272,6 @@
         IssueDetectorNamePool::StateVariableShadowing => {
             Some(Box::<StateVariableShadowingDetector>::default())
         }
-<<<<<<< HEAD
         IssueDetectorNamePool::SendEtherNoChecks => {
             Some(Box::<SendEtherNoChecksDetector>::default())
         }
@@ -295,7 +279,6 @@
             Some(Box::<DelegateCallOnUncheckedAddressDetector>::default())
         }
         IssueDetectorNamePool::SubWithoutIf => Some(Box::<SubWithoutIfDetector>::default()),
-=======
         IssueDetectorNamePool::TautologicalCompare => {
             Some(Box::<TautologicalCompareDetector>::default())
         }
@@ -304,7 +287,6 @@
         IssueDetectorNamePool::DangerousUnaryOperator => {
             Some(Box::<DangerousUnaryOperatorDetector>::default())
         }
->>>>>>> 2dbaa489
         IssueDetectorNamePool::Undecided => None,
     }
 }
