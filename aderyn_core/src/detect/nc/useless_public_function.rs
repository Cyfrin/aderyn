--- conflicted
+++ resolved
@@ -5,11 +5,7 @@
     capture,
     context::workspace_context::WorkspaceContext,
     detect::{
-<<<<<<< HEAD
-        detector::{Detector, DetectorNamePool, IssueSeverity, ReusableDetector},
-=======
         detector::{DetectorNamePool, IssueDetector, IssueSeverity, ReusableDetector},
->>>>>>> 5d89509f
         reusable::IdentifiersThatReferenceAFunctionDetector,
     },
 };
@@ -21,11 +17,7 @@
     found_instances: BTreeMap<(String, usize), NodeID>,
 }
 
-<<<<<<< HEAD
-impl Detector for UselessPublicFunctionDetector {
-=======
 impl IssueDetector for UselessPublicFunctionDetector {
->>>>>>> 5d89509f
     fn detect(&mut self, context: &WorkspaceContext) -> Result<bool, Box<dyn Error>> {
         let unreferenced_public_functions =
             context.function_definitions.keys().filter(|&function| {
