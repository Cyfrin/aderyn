--- conflicted
+++ resolved
@@ -83,10 +83,7 @@
     fn test_useless_public_functions() {
         let context_loader =
             load_contract("../tests/contract-playground/out/Counter.sol/Counter.0.8.21.json");
-<<<<<<< HEAD
-=======
 
->>>>>>> 97acbd28
         let mut detector = UselessPublicFunctionDetector::default();
         // assert that the detector finds the public function
         let found = detector.detect(&context_loader).unwrap();
