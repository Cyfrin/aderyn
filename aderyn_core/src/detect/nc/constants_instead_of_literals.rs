--- conflicted
+++ resolved
@@ -69,10 +69,7 @@
     fn test_constants_instead_of_literals() {
         let context_loader =
             load_contract("../tests/contract-playground/out/Counter.sol/Counter.0.8.21.json");
-<<<<<<< HEAD
-=======
 
->>>>>>> 97acbd28
         let mut detector = ConstantsInsteadOfLiteralsDetector::default();
         // assert that the detector finds the public function
         let found = detector.detect(&context_loader).unwrap();
