--- conflicted
+++ resolved
@@ -5,11 +5,7 @@
     ast::{MemberAccess, NodeID},
     capture,
     context::{browser::ExtractMemberAccesses, workspace_context::WorkspaceContext},
-<<<<<<< HEAD
-    detect::detector::{Detector, DetectorNamePool, IssueSeverity},
-=======
     detect::detector::{DetectorNamePool, IssueDetector, IssueSeverity},
->>>>>>> 5d89509f
 };
 use eyre::Result;
 
@@ -19,11 +15,7 @@
     found_instances: BTreeMap<(String, usize), NodeID>,
 }
 
-<<<<<<< HEAD
-impl Detector for DelegateCallInLoopDetector {
-=======
 impl IssueDetector for DelegateCallInLoopDetector {
->>>>>>> 5d89509f
     fn detect(&mut self, context: &WorkspaceContext) -> Result<bool, Box<dyn Error>> {
         let mut member_accesses: Vec<MemberAccess> = vec![];
 
