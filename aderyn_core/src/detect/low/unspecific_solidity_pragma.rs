--- conflicted
+++ resolved
@@ -4,11 +4,7 @@
     ast::NodeID,
     capture,
     context::workspace_context::WorkspaceContext,
-<<<<<<< HEAD
-    detect::detector::{Detector, DetectorNamePool, IssueSeverity},
-=======
     detect::detector::{DetectorNamePool, IssueDetector, IssueSeverity},
->>>>>>> 5d89509f
 };
 use eyre::Result;
 
@@ -18,11 +14,7 @@
     found_instances: BTreeMap<(String, usize), NodeID>,
 }
 
-<<<<<<< HEAD
-impl Detector for UnspecificSolidityPragmaDetector {
-=======
 impl IssueDetector for UnspecificSolidityPragmaDetector {
->>>>>>> 5d89509f
     fn detect(&mut self, context: &WorkspaceContext) -> Result<bool, Box<dyn Error>> {
         for pragma_directive in context.pragma_directives.keys() {
             for literal in &pragma_directive.literals {
