--- conflicted
+++ resolved
@@ -56,13 +56,8 @@
 
     #[test]
     fn test_unspecific_solidity_pragma_detector() {
-<<<<<<< HEAD
         let context = crate::detect::test_utils::load_contract(
-            "../tests/contract-playground/out/IContractInheritance.sol/IContractInheritance.0.8.25.json",
-=======
-        let context = load_contract(
             "../tests/contract-playground/out/IContractInheritance.sol/IContractInheritance.json",
->>>>>>> 8425955a
         );
 
         let mut detector = UnspecificSolidityPragmaDetector::default();
