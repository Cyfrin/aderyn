--- conflicted
+++ resolved
@@ -2,11 +2,7 @@
 
 use crate::{
     capture,
-<<<<<<< HEAD
-    context::loader::ContextLoader,
-=======
     context::{browser::GetParent, loader::ContextLoader},
->>>>>>> 879c5231
     detect::detector::{Detector, IssueSeverity},
 };
 use eyre::Result;
@@ -22,13 +18,7 @@
         for identifier in loader.identifiers.keys() {
             // if source_unit has any ImportDirectives with absolute_path containing "openzeppelin"
             // call identifier.accept(self)
-<<<<<<< HEAD
-            let source_unit = loader
-                .get_source_unit_from_child_node(&identifier.into())
-                .unwrap();
-=======
             let source_unit = GetParent::source_unit_of(identifier, loader).unwrap();
->>>>>>> 879c5231
 
             let import_directives = source_unit.import_directives();
             if import_directives.iter().any(|directive| {
@@ -44,13 +34,7 @@
         for member_access in loader.member_accesses.keys() {
             // if source_unit has any ImportDirectives with absolute_path containing "openzeppelin"
             // call member_access.accept(self)
-<<<<<<< HEAD
-            let source_unit = loader
-                .get_source_unit_from_child_node(&member_access.into())
-                .unwrap();
-=======
             let source_unit = GetParent::source_unit_of(member_access, loader).unwrap();
->>>>>>> 879c5231
             let import_directives = source_unit.import_directives();
             if import_directives.iter().any(|directive| {
                 directive
