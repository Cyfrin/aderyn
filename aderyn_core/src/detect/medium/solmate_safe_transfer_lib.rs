use std::{collections::BTreeMap, error::Error};

use crate::{
    context::loader::{ASTNode, ContextLoader},
    detect::detector::{Detector, IssueSeverity},
};
use eyre::Result;

#[derive(Default)]
pub struct SolmateSafeTransferLibDetector {
    // Keys are source file name and line number
    found_instances: BTreeMap<(String, usize), String>,
}

impl Detector for SolmateSafeTransferLibDetector {
    fn detect(&mut self, loader: &ContextLoader) -> Result<bool, Box<dyn Error>> {
        for import_directive in loader.import_directives.keys() {
            // If the import directive absolute_path contains the strings "solmate" and "SafeTransferLib", flip the found_solmate_import flag to true
            if import_directive
                .absolute_path
                .as_ref()
                .unwrap()
                .contains("solmate")
                && import_directive
                    .absolute_path
                    .as_ref()
                    .unwrap()
                    .contains("SafeTransferLib")
            {
                self.found_instances.insert(
                    loader.get_node_sort_key(&ASTNode::ImportDirective(import_directive.clone())),
                    import_directive.src.clone(),
                );
            }
        }

        Ok(!self.found_instances.is_empty())
    }

    fn severity(&self) -> IssueSeverity {
        IssueSeverity::Medium
    }

    fn title(&self) -> String {
        String::from("Solmate\'s SafeTransferLib does not check for token contract\'s existence")
    }

    fn description(&self) -> String {
        String::from("There is a subtle difference between the implementation of solmate's SafeTransferLib and OZ's SafeERC20: OZ's SafeERC20 checks if the token is a contract or not, solmate's SafeTransferLib does not.\nhttps://github.com/transmissions11/solmate/blob/main/src/utils/SafeTransferLib.sol#L9 \n`@dev Note that none of the functions in this library check that a token has code at all! That responsibility is delegated to the caller`\n")
    }

    fn instances(&self) -> BTreeMap<(String, usize), String> {
        self.found_instances.clone()
    }
}

#[cfg(test)]
mod solmate_safe_transfer_lib_tests {
    use crate::detect::{
        detector::{detector_test_helpers::load_contract, Detector},
        medium::solmate_safe_transfer_lib::SolmateSafeTransferLibDetector,
    };

    #[test]
    fn test_solmate_safe_transfer_lib() {
        let context_loader =
            load_contract("../tests/contract-playground/out/T11sTranferer.sol/T11sTranferer.json");

        let mut detector = SolmateSafeTransferLibDetector::default();
        let found = detector.detect(&context_loader).unwrap();
        // assert that the detector found
        assert!(found);
        // assert that the detector found the correct number of instances (1)
        assert_eq!(detector.instances().len(), 1);
        // assert the severity is medium
        assert_eq!(
            detector.severity(),
            crate::detect::detector::IssueSeverity::Medium
        );
        // assert the title is correct
        assert_eq!(
            detector.title(),
            String::from(
                "Solmate\'s SafeTransferLib does not check for token contract\'s existence"
            )
        );
        // assert the description is correct
        assert_eq!(
            detector.description(),
            String::from(
                "There is a subtle difference between the implementation of solmate's SafeTransferLib and OZ's SafeERC20: OZ's SafeERC20 checks if the token is a contract or not, solmate's SafeTransferLib does not.\nhttps://github.com/transmissions11/solmate/blob/main/src/utils/SafeTransferLib.sol#L9 \n`@dev Note that none of the functions in this library check that a token has code at all! That responsibility is delegated to the caller`\n"
            )
        );
    }

    #[test]
    fn test_solmate_safe_transfer_lib_no_issue() {
        let context_loader = load_contract(
            "../tests/contract-playground/out/ArbitraryTransferFrom.sol/ArbitraryTransferFrom.json",
        );
<<<<<<< HEAD
=======

>>>>>>> 97acbd28
        let mut detector = SolmateSafeTransferLibDetector::default();
        let found = detector.detect(&context_loader).unwrap();
        // assert that the detector found
        assert!(!found);
        // assert that the detector found the correct number of instances
        assert_eq!(detector.instances().len(), 0);
    }
}<|MERGE_RESOLUTION|>--- conflicted
+++ resolved
@@ -98,10 +98,7 @@
         let context_loader = load_contract(
             "../tests/contract-playground/out/ArbitraryTransferFrom.sol/ArbitraryTransferFrom.json",
         );
-<<<<<<< HEAD
-=======
 
->>>>>>> 97acbd28
         let mut detector = SolmateSafeTransferLibDetector::default();
         let found = detector.detect(&context_loader).unwrap();
         // assert that the detector found
