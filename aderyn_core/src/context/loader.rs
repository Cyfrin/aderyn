--- conflicted
+++ resolved
@@ -2,11 +2,6 @@
 use crate::visitor::ast_visitor::*;
 use eyre::Result;
 use std::collections::HashMap;
-<<<<<<< HEAD
-=======
-
-use tokei::Language;
->>>>>>> 0d467432
 
 #[derive(Debug, Clone, PartialEq)]
 pub enum ASTNode {
@@ -123,13 +118,9 @@
 
 #[derive(Default, Debug)]
 pub struct ContextLoader {
-<<<<<<< HEAD
-    pub sloc_stats: HashMap<String, usize>,
-=======
     // relative source filepaths
     pub src_filepaths: Vec<String>,
-    pub sloc_stats: Language,
->>>>>>> 0d467432
+    pub sloc_stats: HashMap<String, usize>,
     pub nodes: HashMap<i64, ASTNode>,
     last_source_unit_id: i64,
 
