mod ancestral_line;
mod closest_ancestor;
mod extractor;
mod immediate_children;
mod location;
mod parent;
<<<<<<< HEAD
mod parent_chain;
mod siblings;
=======
>>>>>>> fa46aa9c
mod sort_nodes;
pub use ancestral_line::*;
pub use closest_ancestor::*;
pub use extractor::*;
pub use immediate_children::*;
pub use location::*;
pub use parent::*;
<<<<<<< HEAD
pub use parent_chain::*;
pub use siblings::*;
=======
>>>>>>> fa46aa9c
pub use sort_nodes::*;<|MERGE_RESOLUTION|>--- conflicted
+++ resolved
@@ -4,11 +4,7 @@
 mod immediate_children;
 mod location;
 mod parent;
-<<<<<<< HEAD
-mod parent_chain;
 mod siblings;
-=======
->>>>>>> fa46aa9c
 mod sort_nodes;
 pub use ancestral_line::*;
 pub use closest_ancestor::*;
@@ -16,9 +12,5 @@
 pub use immediate_children::*;
 pub use location::*;
 pub use parent::*;
-<<<<<<< HEAD
-pub use parent_chain::*;
 pub use siblings::*;
-=======
->>>>>>> fa46aa9c
 pub use sort_nodes::*;