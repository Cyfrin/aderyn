use crate::ast::*;
use crate::visitor::ast_visitor::*;
use eyre::Result;
use std::collections::HashMap;

#[derive(Debug, Clone, PartialEq)]
pub enum ASTNode {
    ArrayTypeName(ArrayTypeName),
    Assignment(Assignment),
    BinaryOperation(BinaryOperation),
    Block(Block),
    Conditional(Conditional),
    ContractDefinition(ContractDefinition),
    ElementaryTypeName(ElementaryTypeName),
    ElementaryTypeNameExpression(ElementaryTypeNameExpression),
    EmitStatement(EmitStatement),
    EnumDefinition(EnumDefinition),
    EnumValue(EnumValue),
    EventDefinition(EventDefinition),
    ErrorDefinition(ErrorDefinition),
    ExpressionStatement(ExpressionStatement),
    FunctionCall(FunctionCall),
    FunctionCallOptions(FunctionCallOptions),
    FunctionDefinition(FunctionDefinition),
    FunctionTypeName(FunctionTypeName),
    ForStatement(ForStatement),
    Identifier(Identifier),
    IdentifierPath(IdentifierPath),
    IfStatement(IfStatement),
    ImportDirective(ImportDirective),
    IndexAccess(IndexAccess),
    IndexRangeAccess(IndexRangeAccess),
    InheritanceSpecifier(InheritanceSpecifier),
    InlineAssembly(InlineAssembly),
    Literal(Literal),
    MemberAccess(MemberAccess),
    NewExpression(NewExpression),
    Mapping(Mapping),
    ModifierDefinition(ModifierDefinition),
    ModifierInvocation(ModifierInvocation),
    OverrideSpecifier(OverrideSpecifier),
    ParameterList(ParameterList),
    PragmaDirective(PragmaDirective),
    Return(Return),
    RevertStatement(RevertStatement),
    SourceUnit(SourceUnit),
    StructDefinition(StructDefinition),
    StructuredDocumentation(StructuredDocumentation),
    TryStatement(TryStatement),
    TryCatchClause(TryCatchClause),
    TupleExpression(TupleExpression),
    UnaryOperation(UnaryOperation),
    UserDefinedTypeName(UserDefinedTypeName),
    UserDefinedValueTypeDefinition(UserDefinedValueTypeDefinition),
    UsingForDirective(UsingForDirective),
    VariableDeclaration(VariableDeclaration),
    VariableDeclarationStatement(VariableDeclarationStatement),
    WhileStatement(WhileStatement),
}

impl ASTNode {
<<<<<<< HEAD
    pub fn parent<'a>(&self, context: &'a WorkspaceContext) -> Option<&'a ASTNode> {
        if let Some(id) = self.id() {
            return context.get_parent(id);
        }
        None
    }

    pub fn parent_chain<'a>(&self, context: &'a WorkspaceContext) -> Option<Vec<&'a ASTNode>> {
        if let Some(id) = self.id() {
            return Some(context.get_parent_chain(id));
        }
        None
=======
    pub fn node_type(&self) -> NodeType {
        match self {
            ASTNode::ArrayTypeName(_) => NodeType::ArrayTypeName,
            ASTNode::Assignment(_) => NodeType::Assignment,
            ASTNode::BinaryOperation(_) => NodeType::BinaryOperation,
            ASTNode::Block(_) => NodeType::Block,
            ASTNode::Conditional(_) => NodeType::Conditional,
            ASTNode::ContractDefinition(_) => NodeType::ContractDefinition,
            ASTNode::ElementaryTypeName(_) => NodeType::ElementaryTypeName,
            ASTNode::ElementaryTypeNameExpression(_) => NodeType::ElementaryTypeNameExpression,
            ASTNode::EmitStatement(_) => NodeType::EmitStatement,
            ASTNode::EnumDefinition(_) => NodeType::EnumDefinition,
            ASTNode::EnumValue(_) => NodeType::EnumValue,
            ASTNode::EventDefinition(_) => NodeType::EventDefinition,
            ASTNode::ErrorDefinition(_) => NodeType::ErrorDefinition,
            ASTNode::ExpressionStatement(_) => NodeType::ExpressionStatement,
            ASTNode::FunctionCall(_) => NodeType::FunctionCall,
            ASTNode::FunctionCallOptions(_) => NodeType::FunctionCallOptions,
            ASTNode::FunctionDefinition(_) => NodeType::FunctionDefinition,
            ASTNode::FunctionTypeName(_) => NodeType::FunctionTypeName,
            ASTNode::ForStatement(_) => NodeType::ForStatement,
            ASTNode::Identifier(_) => NodeType::Identifier,
            ASTNode::IdentifierPath(_) => NodeType::IdentifierPath,
            ASTNode::IfStatement(_) => NodeType::IfStatement,
            ASTNode::ImportDirective(_) => NodeType::ImportDirective,
            ASTNode::IndexAccess(_) => NodeType::IndexAccess,
            ASTNode::IndexRangeAccess(_) => NodeType::IndexRangeAccess,
            ASTNode::InheritanceSpecifier(_) => NodeType::InheritanceSpecifier,
            ASTNode::InlineAssembly(_) => NodeType::InlineAssembly,
            ASTNode::Literal(_) => NodeType::Literal,
            ASTNode::MemberAccess(_) => NodeType::MemberAccess,
            ASTNode::NewExpression(_) => NodeType::NewExpression,
            ASTNode::Mapping(_) => NodeType::Mapping,
            ASTNode::ModifierDefinition(_) => NodeType::ModifierDefinition,
            ASTNode::ModifierInvocation(_) => NodeType::ModifierInvocation,
            ASTNode::OverrideSpecifier(_) => NodeType::OverrideSpecifier,
            ASTNode::ParameterList(_) => NodeType::ParameterList,
            ASTNode::PragmaDirective(_) => NodeType::PragmaDirective,
            ASTNode::Return(_) => NodeType::Return,
            ASTNode::RevertStatement(_) => NodeType::RevertStatement,
            ASTNode::SourceUnit(_) => NodeType::SourceUnit,
            ASTNode::StructDefinition(_) => NodeType::StructDefinition,
            ASTNode::StructuredDocumentation(_) => NodeType::StructuredDocumentation,
            ASTNode::TryStatement(_) => NodeType::TryStatement,
            ASTNode::TryCatchClause(_) => NodeType::TryCatchClause,
            ASTNode::TupleExpression(_) => NodeType::TupleExpression,
            ASTNode::UnaryOperation(_) => NodeType::UnaryOperation,
            ASTNode::UserDefinedTypeName(_) => NodeType::UserDefinedTypeName,
            ASTNode::UserDefinedValueTypeDefinition(_) => NodeType::UserDefinedValueTypeDefinition,
            ASTNode::UsingForDirective(_) => NodeType::UsingForDirective,
            ASTNode::VariableDeclaration(_) => NodeType::VariableDeclaration,
            ASTNode::VariableDeclarationStatement(_) => NodeType::VariableDeclarationStatement,
            ASTNode::WhileStatement(_) => NodeType::WhileStatement,
        }
>>>>>>> 10c27a73
    }

    pub fn id(&self) -> Option<NodeID> {
        match self {
            ASTNode::ArrayTypeName(_) => None,
            ASTNode::Assignment(n) => Some(n.id),
            ASTNode::BinaryOperation(n) => Some(n.id),
            ASTNode::Block(n) => Some(n.id),
            ASTNode::Conditional(n) => Some(n.id),
            ASTNode::ContractDefinition(n) => Some(n.id),
            ASTNode::ElementaryTypeName(_) => None,
            ASTNode::ElementaryTypeNameExpression(n) => Some(n.id),
            ASTNode::EmitStatement(_) => None,
            ASTNode::EnumDefinition(n) => Some(n.id),
            ASTNode::EnumValue(n) => Some(n.id),
            ASTNode::EventDefinition(n) => Some(n.id),
            ASTNode::ErrorDefinition(n) => Some(n.id),
            ASTNode::ExpressionStatement(_) => None,
            ASTNode::FunctionCall(n) => Some(n.id),
            ASTNode::FunctionCallOptions(n) => Some(n.id),
            ASTNode::FunctionDefinition(n) => Some(n.id),
            ASTNode::FunctionTypeName(_) => None,
            ASTNode::ForStatement(n) => Some(n.id),
            ASTNode::Identifier(n) => Some(n.id),
            ASTNode::IdentifierPath(n) => Some(n.id),
            ASTNode::IfStatement(n) => Some(n.id),
            ASTNode::ImportDirective(n) => Some(n.id),
            ASTNode::IndexAccess(n) => Some(n.id),
            ASTNode::IndexRangeAccess(n) => Some(n.id),
            ASTNode::InheritanceSpecifier(n) => Some(n.id),
            ASTNode::InlineAssembly(n) => Some(n.id),
            ASTNode::Literal(n) => Some(n.id),
            ASTNode::MemberAccess(n) => Some(n.id),
            ASTNode::NewExpression(n) => Some(n.id),
            ASTNode::Mapping(_n) => None,
            ASTNode::ModifierDefinition(n) => Some(n.id),
            ASTNode::ModifierInvocation(n) => Some(n.id),
            ASTNode::OverrideSpecifier(n) => Some(n.id),
            ASTNode::ParameterList(n) => Some(n.id),
            ASTNode::PragmaDirective(n) => Some(n.id),
            ASTNode::Return(n) => Some(n.id),
            ASTNode::RevertStatement(_) => None,
            ASTNode::SourceUnit(n) => Some(n.id),
            ASTNode::StructDefinition(n) => Some(n.id),
            ASTNode::StructuredDocumentation(n) => Some(n.id),
            ASTNode::TryStatement(_) => None,
            ASTNode::TryCatchClause(_) => None,
            ASTNode::TupleExpression(n) => Some(n.id),
            ASTNode::UnaryOperation(n) => Some(n.id),
            ASTNode::UserDefinedTypeName(_) => None,
            ASTNode::UserDefinedValueTypeDefinition(n) => Some(n.id),
            ASTNode::UsingForDirective(n) => Some(n.id),
            ASTNode::VariableDeclaration(n) => Some(n.id),
            ASTNode::VariableDeclarationStatement(n) => Some(n.id),
            ASTNode::WhileStatement(n) => Some(n.id),
        }
    }
}

impl From<ArrayTypeName> for ASTNode {
    fn from(value: ArrayTypeName) -> Self {
        ASTNode::ArrayTypeName(value)
    }
}

impl From<Assignment> for ASTNode {
    fn from(value: Assignment) -> Self {
        ASTNode::Assignment(value)
    }
}

impl From<BinaryOperation> for ASTNode {
    fn from(value: BinaryOperation) -> Self {
        ASTNode::BinaryOperation(value)
    }
}

impl From<Block> for ASTNode {
    fn from(value: Block) -> Self {
        ASTNode::Block(value)
    }
}

impl From<Conditional> for ASTNode {
    fn from(value: Conditional) -> Self {
        ASTNode::Conditional(value)
    }
}

impl From<ContractDefinition> for ASTNode {
    fn from(value: ContractDefinition) -> Self {
        ASTNode::ContractDefinition(value)
    }
}

impl From<ElementaryTypeName> for ASTNode {
    fn from(value: ElementaryTypeName) -> Self {
        ASTNode::ElementaryTypeName(value)
    }
}

impl From<ElementaryTypeNameExpression> for ASTNode {
    fn from(value: ElementaryTypeNameExpression) -> Self {
        ASTNode::ElementaryTypeNameExpression(value)
    }
}

impl From<EmitStatement> for ASTNode {
    fn from(value: EmitStatement) -> Self {
        ASTNode::EmitStatement(value)
    }
}

impl From<EnumDefinition> for ASTNode {
    fn from(value: EnumDefinition) -> Self {
        ASTNode::EnumDefinition(value)
    }
}

impl From<EnumValue> for ASTNode {
    fn from(value: EnumValue) -> Self {
        ASTNode::EnumValue(value)
    }
}

impl From<EventDefinition> for ASTNode {
    fn from(value: EventDefinition) -> Self {
        ASTNode::EventDefinition(value)
    }
}

impl From<ErrorDefinition> for ASTNode {
    fn from(value: ErrorDefinition) -> Self {
        ASTNode::ErrorDefinition(value)
    }
}

impl From<ExpressionStatement> for ASTNode {
    fn from(value: ExpressionStatement) -> Self {
        ASTNode::ExpressionStatement(value)
    }
}

impl From<FunctionCall> for ASTNode {
    fn from(value: FunctionCall) -> Self {
        ASTNode::FunctionCall(value)
    }
}

impl From<FunctionCallOptions> for ASTNode {
    fn from(value: FunctionCallOptions) -> Self {
        ASTNode::FunctionCallOptions(value)
    }
}

impl From<FunctionDefinition> for ASTNode {
    fn from(value: FunctionDefinition) -> Self {
        ASTNode::FunctionDefinition(value)
    }
}

impl From<FunctionTypeName> for ASTNode {
    fn from(value: FunctionTypeName) -> Self {
        ASTNode::FunctionTypeName(value)
    }
}

impl From<ForStatement> for ASTNode {
    fn from(value: ForStatement) -> Self {
        ASTNode::ForStatement(value)
    }
}

impl From<Identifier> for ASTNode {
    fn from(value: Identifier) -> Self {
        ASTNode::Identifier(value)
    }
}

impl From<IdentifierPath> for ASTNode {
    fn from(value: IdentifierPath) -> Self {
        ASTNode::IdentifierPath(value)
    }
}

impl From<IfStatement> for ASTNode {
    fn from(value: IfStatement) -> Self {
        ASTNode::IfStatement(value)
    }
}

impl From<ImportDirective> for ASTNode {
    fn from(value: ImportDirective) -> Self {
        ASTNode::ImportDirective(value)
    }
}

impl From<IndexAccess> for ASTNode {
    fn from(value: IndexAccess) -> Self {
        ASTNode::IndexAccess(value)
    }
}

impl From<IndexRangeAccess> for ASTNode {
    fn from(value: IndexRangeAccess) -> Self {
        ASTNode::IndexRangeAccess(value)
    }
}

impl From<InheritanceSpecifier> for ASTNode {
    fn from(value: InheritanceSpecifier) -> Self {
        ASTNode::InheritanceSpecifier(value)
    }
}

impl From<InlineAssembly> for ASTNode {
    fn from(value: InlineAssembly) -> Self {
        ASTNode::InlineAssembly(value)
    }
}

impl From<Literal> for ASTNode {
    fn from(value: Literal) -> Self {
        ASTNode::Literal(value)
    }
}

impl From<MemberAccess> for ASTNode {
    fn from(value: MemberAccess) -> Self {
        ASTNode::MemberAccess(value)
    }
}

impl From<NewExpression> for ASTNode {
    fn from(value: NewExpression) -> Self {
        ASTNode::NewExpression(value)
    }
}

impl From<Mapping> for ASTNode {
    fn from(value: Mapping) -> Self {
        ASTNode::Mapping(value)
    }
}

impl From<ModifierDefinition> for ASTNode {
    fn from(value: ModifierDefinition) -> Self {
        ASTNode::ModifierDefinition(value)
    }
}

impl From<ModifierInvocation> for ASTNode {
    fn from(value: ModifierInvocation) -> Self {
        ASTNode::ModifierInvocation(value)
    }
}

impl From<OverrideSpecifier> for ASTNode {
    fn from(value: OverrideSpecifier) -> Self {
        ASTNode::OverrideSpecifier(value)
    }
}

impl From<ParameterList> for ASTNode {
    fn from(value: ParameterList) -> Self {
        ASTNode::ParameterList(value)
    }
}

impl From<PragmaDirective> for ASTNode {
    fn from(value: PragmaDirective) -> Self {
        ASTNode::PragmaDirective(value)
    }
}

impl From<Return> for ASTNode {
    fn from(value: Return) -> Self {
        ASTNode::Return(value)
    }
}

impl From<RevertStatement> for ASTNode {
    fn from(value: RevertStatement) -> Self {
        ASTNode::RevertStatement(value)
    }
}

impl From<SourceUnit> for ASTNode {
    fn from(value: SourceUnit) -> Self {
        ASTNode::SourceUnit(value)
    }
}

impl From<StructDefinition> for ASTNode {
    fn from(value: StructDefinition) -> Self {
        ASTNode::StructDefinition(value)
    }
}

impl From<StructuredDocumentation> for ASTNode {
    fn from(value: StructuredDocumentation) -> Self {
        ASTNode::StructuredDocumentation(value)
    }
}

impl From<TryStatement> for ASTNode {
    fn from(value: TryStatement) -> Self {
        ASTNode::TryStatement(value)
    }
}

impl From<TryCatchClause> for ASTNode {
    fn from(value: TryCatchClause) -> Self {
        ASTNode::TryCatchClause(value)
    }
}

impl From<TupleExpression> for ASTNode {
    fn from(value: TupleExpression) -> Self {
        ASTNode::TupleExpression(value)
    }
}

impl From<UnaryOperation> for ASTNode {
    fn from(value: UnaryOperation) -> Self {
        ASTNode::UnaryOperation(value)
    }
}

impl From<UserDefinedTypeName> for ASTNode {
    fn from(value: UserDefinedTypeName) -> Self {
        ASTNode::UserDefinedTypeName(value)
    }
}

impl From<UserDefinedValueTypeDefinition> for ASTNode {
    fn from(value: UserDefinedValueTypeDefinition) -> Self {
        ASTNode::UserDefinedValueTypeDefinition(value)
    }
}

impl From<UsingForDirective> for ASTNode {
    fn from(value: UsingForDirective) -> Self {
        ASTNode::UsingForDirective(value)
    }
}

impl From<VariableDeclaration> for ASTNode {
    fn from(value: VariableDeclaration) -> Self {
        ASTNode::VariableDeclaration(value)
    }
}

impl From<VariableDeclarationStatement> for ASTNode {
    fn from(value: VariableDeclarationStatement) -> Self {
        ASTNode::VariableDeclarationStatement(value)
    }
}

impl From<WhileStatement> for ASTNode {
    fn from(value: WhileStatement) -> Self {
        ASTNode::WhileStatement(value)
    }
}

impl From<&ArrayTypeName> for ASTNode {
    fn from(value: &ArrayTypeName) -> Self {
        ASTNode::ArrayTypeName(value.clone())
    }
}

impl From<&Assignment> for ASTNode {
    fn from(value: &Assignment) -> Self {
        ASTNode::Assignment(value.clone())
    }
}

impl From<&BinaryOperation> for ASTNode {
    fn from(value: &BinaryOperation) -> Self {
        ASTNode::BinaryOperation(value.clone())
    }
}

impl From<&Block> for ASTNode {
    fn from(value: &Block) -> Self {
        ASTNode::Block(value.clone())
    }
}

impl From<&Conditional> for ASTNode {
    fn from(value: &Conditional) -> Self {
        ASTNode::Conditional(value.clone())
    }
}

impl From<&ContractDefinition> for ASTNode {
    fn from(value: &ContractDefinition) -> Self {
        ASTNode::ContractDefinition(value.clone())
    }
}

impl From<&ElementaryTypeName> for ASTNode {
    fn from(value: &ElementaryTypeName) -> Self {
        ASTNode::ElementaryTypeName(value.clone())
    }
}

impl From<&ElementaryTypeNameExpression> for ASTNode {
    fn from(value: &ElementaryTypeNameExpression) -> Self {
        ASTNode::ElementaryTypeNameExpression(value.clone())
    }
}

impl From<&EmitStatement> for ASTNode {
    fn from(value: &EmitStatement) -> Self {
        ASTNode::EmitStatement(value.clone())
    }
}

impl From<&EnumDefinition> for ASTNode {
    fn from(value: &EnumDefinition) -> Self {
        ASTNode::EnumDefinition(value.clone())
    }
}

impl From<&EnumValue> for ASTNode {
    fn from(value: &EnumValue) -> Self {
        ASTNode::EnumValue(value.clone())
    }
}

impl From<&EventDefinition> for ASTNode {
    fn from(value: &EventDefinition) -> Self {
        ASTNode::EventDefinition(value.clone())
    }
}

impl From<&ErrorDefinition> for ASTNode {
    fn from(value: &ErrorDefinition) -> Self {
        ASTNode::ErrorDefinition(value.clone())
    }
}

impl From<&ExpressionStatement> for ASTNode {
    fn from(value: &ExpressionStatement) -> Self {
        ASTNode::ExpressionStatement(value.clone())
    }
}

impl From<&FunctionCall> for ASTNode {
    fn from(value: &FunctionCall) -> Self {
        ASTNode::FunctionCall(value.clone())
    }
}

impl From<&FunctionCallOptions> for ASTNode {
    fn from(value: &FunctionCallOptions) -> Self {
        ASTNode::FunctionCallOptions(value.clone())
    }
}

impl From<&FunctionDefinition> for ASTNode {
    fn from(value: &FunctionDefinition) -> Self {
        ASTNode::FunctionDefinition(value.clone())
    }
}

impl From<&FunctionTypeName> for ASTNode {
    fn from(value: &FunctionTypeName) -> Self {
        ASTNode::FunctionTypeName(value.clone())
    }
}

impl From<&ForStatement> for ASTNode {
    fn from(value: &ForStatement) -> Self {
        ASTNode::ForStatement(value.clone())
    }
}

impl From<&Identifier> for ASTNode {
    fn from(value: &Identifier) -> Self {
        ASTNode::Identifier(value.clone())
    }
}

impl From<&IdentifierPath> for ASTNode {
    fn from(value: &IdentifierPath) -> Self {
        ASTNode::IdentifierPath(value.clone())
    }
}

impl From<&IfStatement> for ASTNode {
    fn from(value: &IfStatement) -> Self {
        ASTNode::IfStatement(value.clone())
    }
}

impl From<&ImportDirective> for ASTNode {
    fn from(value: &ImportDirective) -> Self {
        ASTNode::ImportDirective(value.clone())
    }
}

impl From<&IndexAccess> for ASTNode {
    fn from(value: &IndexAccess) -> Self {
        ASTNode::IndexAccess(value.clone())
    }
}

impl From<&IndexRangeAccess> for ASTNode {
    fn from(value: &IndexRangeAccess) -> Self {
        ASTNode::IndexRangeAccess(value.clone())
    }
}

impl From<&InheritanceSpecifier> for ASTNode {
    fn from(value: &InheritanceSpecifier) -> Self {
        ASTNode::InheritanceSpecifier(value.clone())
    }
}

impl From<&InlineAssembly> for ASTNode {
    fn from(value: &InlineAssembly) -> Self {
        ASTNode::InlineAssembly(value.clone())
    }
}

impl From<&Literal> for ASTNode {
    fn from(value: &Literal) -> Self {
        ASTNode::Literal(value.clone())
    }
}

impl From<&MemberAccess> for ASTNode {
    fn from(value: &MemberAccess) -> Self {
        ASTNode::MemberAccess(value.clone())
    }
}

impl From<&NewExpression> for ASTNode {
    fn from(value: &NewExpression) -> Self {
        ASTNode::NewExpression(value.clone())
    }
}

impl From<&Mapping> for ASTNode {
    fn from(value: &Mapping) -> Self {
        ASTNode::Mapping(value.clone())
    }
}

impl From<&ModifierDefinition> for ASTNode {
    fn from(value: &ModifierDefinition) -> Self {
        ASTNode::ModifierDefinition(value.clone())
    }
}

impl From<&ModifierInvocation> for ASTNode {
    fn from(value: &ModifierInvocation) -> Self {
        ASTNode::ModifierInvocation(value.clone())
    }
}

impl From<&OverrideSpecifier> for ASTNode {
    fn from(value: &OverrideSpecifier) -> Self {
        ASTNode::OverrideSpecifier(value.clone())
    }
}

impl From<&ParameterList> for ASTNode {
    fn from(value: &ParameterList) -> Self {
        ASTNode::ParameterList(value.clone())
    }
}

impl From<&PragmaDirective> for ASTNode {
    fn from(value: &PragmaDirective) -> Self {
        ASTNode::PragmaDirective(value.clone())
    }
}

impl From<&Return> for ASTNode {
    fn from(value: &Return) -> Self {
        ASTNode::Return(value.clone())
    }
}

impl From<&RevertStatement> for ASTNode {
    fn from(value: &RevertStatement) -> Self {
        ASTNode::RevertStatement(value.clone())
    }
}

impl From<&SourceUnit> for ASTNode {
    fn from(value: &SourceUnit) -> Self {
        ASTNode::SourceUnit(value.clone())
    }
}

impl From<&StructDefinition> for ASTNode {
    fn from(value: &StructDefinition) -> Self {
        ASTNode::StructDefinition(value.clone())
    }
}

impl From<&StructuredDocumentation> for ASTNode {
    fn from(value: &StructuredDocumentation) -> Self {
        ASTNode::StructuredDocumentation(value.clone())
    }
}

impl From<&TryStatement> for ASTNode {
    fn from(value: &TryStatement) -> Self {
        ASTNode::TryStatement(value.clone())
    }
}

impl From<&TryCatchClause> for ASTNode {
    fn from(value: &TryCatchClause) -> Self {
        ASTNode::TryCatchClause(value.clone())
    }
}

impl From<&TupleExpression> for ASTNode {
    fn from(value: &TupleExpression) -> Self {
        ASTNode::TupleExpression(value.clone())
    }
}

impl From<&UnaryOperation> for ASTNode {
    fn from(value: &UnaryOperation) -> Self {
        ASTNode::UnaryOperation(value.clone())
    }
}

impl From<&UserDefinedTypeName> for ASTNode {
    fn from(value: &UserDefinedTypeName) -> Self {
        ASTNode::UserDefinedTypeName(value.clone())
    }
}

impl From<&UserDefinedValueTypeDefinition> for ASTNode {
    fn from(value: &UserDefinedValueTypeDefinition) -> Self {
        ASTNode::UserDefinedValueTypeDefinition(value.clone())
    }
}

impl From<&UsingForDirective> for ASTNode {
    fn from(value: &UsingForDirective) -> Self {
        ASTNode::UsingForDirective(value.clone())
    }
}

impl From<&VariableDeclaration> for ASTNode {
    fn from(value: &VariableDeclaration) -> Self {
        ASTNode::VariableDeclaration(value.clone())
    }
}

impl From<&VariableDeclarationStatement> for ASTNode {
    fn from(value: &VariableDeclarationStatement) -> Self {
        ASTNode::VariableDeclarationStatement(value.clone())
    }
}

impl From<&WhileStatement> for ASTNode {
    fn from(value: &WhileStatement) -> Self {
        ASTNode::WhileStatement(value.clone())
    }
}

impl ASTNode {
    pub fn src(&self) -> Option<&str> {
        match self {
            ASTNode::ArrayTypeName(_) => None,
            ASTNode::Assignment(node) => Some(&node.src),
            ASTNode::BinaryOperation(node) => Some(&node.src),
            ASTNode::Block(node) => Some(&node.src),
            ASTNode::Conditional(node) => Some(&node.src),
            ASTNode::ContractDefinition(node) => Some(&node.src),
            ASTNode::ElementaryTypeName(_) => None,
            ASTNode::ElementaryTypeNameExpression(node) => Some(&node.src),
            ASTNode::EmitStatement(_) => None,
            ASTNode::EnumDefinition(node) => Some(&node.src),
            ASTNode::EnumValue(node) => Some(&node.src),
            ASTNode::EventDefinition(node) => Some(&node.src),
            ASTNode::ErrorDefinition(node) => Some(&node.src),
            ASTNode::ExpressionStatement(_) => None,
            ASTNode::FunctionCall(node) => Some(&node.src),
            ASTNode::FunctionCallOptions(node) => Some(&node.src),
            ASTNode::FunctionDefinition(node) => Some(&node.src),
            ASTNode::FunctionTypeName(_) => None,
            ASTNode::ForStatement(node) => Some(&node.src),
            ASTNode::Identifier(node) => Some(&node.src),
            ASTNode::IdentifierPath(node) => Some(&node.src),
            ASTNode::IfStatement(node) => Some(&node.src),
            ASTNode::ImportDirective(node) => Some(&node.src),
            ASTNode::IndexAccess(node) => Some(&node.src),
            ASTNode::IndexRangeAccess(node) => Some(&node.src),
            ASTNode::InheritanceSpecifier(node) => Some(&node.src),
            ASTNode::InlineAssembly(node) => Some(&node.src),
            ASTNode::Literal(node) => Some(&node.src),
            ASTNode::MemberAccess(node) => Some(&node.src),
            ASTNode::NewExpression(node) => Some(&node.src),
            ASTNode::Mapping(_) => None,
            ASTNode::ModifierDefinition(node) => Some(&node.src),
            ASTNode::ModifierInvocation(node) => Some(&node.src),
            ASTNode::OverrideSpecifier(node) => Some(&node.src),
            ASTNode::ParameterList(node) => Some(&node.src),
            ASTNode::PragmaDirective(node) => Some(&node.src),
            ASTNode::Return(node) => Some(&node.src),
            ASTNode::RevertStatement(_) => None,
            ASTNode::SourceUnit(_) => None,
            ASTNode::StructDefinition(node) => Some(&node.src),
            ASTNode::StructuredDocumentation(node) => Some(&node.src),
            ASTNode::TryStatement(_) => None,
            ASTNode::TryCatchClause(_) => None,
            ASTNode::TupleExpression(node) => Some(&node.src),
            ASTNode::UnaryOperation(node) => Some(&node.src),
            ASTNode::UserDefinedTypeName(_) => None,
            ASTNode::UserDefinedValueTypeDefinition(node) => Some(&node.src),
            ASTNode::UsingForDirective(node) => Some(&node.src),
            ASTNode::VariableDeclaration(node) => Some(&node.src),
            ASTNode::VariableDeclarationStatement(node) => Some(&node.src),
            ASTNode::WhileStatement(node) => Some(&node.src),
        }
    }
}

#[derive(Default, Debug, Clone, PartialEq, Eq, Hash)]
pub struct NodeContext {
    pub source_unit_id: NodeID,
    pub contract_definition_id: Option<NodeID>,
    pub function_definition_id: Option<NodeID>,
    pub modifier_definition_id: Option<NodeID>,
}

#[derive(Default, Debug)]
pub struct WorkspaceContext {
    last_source_unit_id: NodeID,
    last_contract_definition_id: Option<NodeID>,
    last_function_definition_id: Option<NodeID>,
    last_modifier_definition_id: Option<NodeID>,
    pub parent_link: HashMap<NodeID, NodeID>,

    // relative source filepaths
    pub src_filepaths: Vec<String>,
    pub sloc_stats: HashMap<String, usize>,
    pub nodes: HashMap<NodeID, ASTNode>,

    // Hashmaps of all nodes => source_unit_id
    pub(crate) array_type_names_context: HashMap<ArrayTypeName, NodeContext>,
    pub(crate) assignments_context: HashMap<Assignment, NodeContext>,
    pub(crate) binary_operations_context: HashMap<BinaryOperation, NodeContext>,
    pub(crate) blocks_context: HashMap<Block, NodeContext>,
    pub(crate) conditionals_context: HashMap<Conditional, NodeContext>,
    pub(crate) contract_definitions_context: HashMap<ContractDefinition, NodeContext>,
    pub(crate) elementary_type_names_context: HashMap<ElementaryTypeName, NodeContext>,
    pub(crate) elementary_type_name_expressions_context:
        HashMap<ElementaryTypeNameExpression, NodeContext>,
    pub(crate) emit_statements_context: HashMap<EmitStatement, NodeContext>,
    pub(crate) enum_definitions_context: HashMap<EnumDefinition, NodeContext>,
    pub(crate) enum_values_context: HashMap<EnumValue, NodeContext>,
    pub(crate) event_definitions_context: HashMap<EventDefinition, NodeContext>,
    pub(crate) error_definitions_context: HashMap<ErrorDefinition, NodeContext>,
    pub(crate) expression_statements_context: HashMap<ExpressionStatement, NodeContext>,
    pub(crate) function_calls_context: HashMap<FunctionCall, NodeContext>,
    pub(crate) function_call_options_context: HashMap<FunctionCallOptions, NodeContext>,
    pub(crate) function_definitions_context: HashMap<FunctionDefinition, NodeContext>,
    pub(crate) function_type_names_context: HashMap<FunctionTypeName, NodeContext>,
    pub(crate) for_statements_context: HashMap<ForStatement, NodeContext>,
    pub(crate) identifiers_context: HashMap<Identifier, NodeContext>,
    pub(crate) identifier_paths_context: HashMap<IdentifierPath, NodeContext>,
    pub(crate) if_statements_context: HashMap<IfStatement, NodeContext>,
    pub(crate) import_directives_context: HashMap<ImportDirective, NodeContext>,
    pub(crate) index_accesses_context: HashMap<IndexAccess, NodeContext>,
    pub(crate) index_range_accesses_context: HashMap<IndexRangeAccess, NodeContext>,
    pub(crate) inheritance_specifiers_context: HashMap<InheritanceSpecifier, NodeContext>,
    pub(crate) inline_assemblies_context: HashMap<InlineAssembly, NodeContext>,
    pub(crate) literals_context: HashMap<Literal, NodeContext>,
    pub(crate) member_accesses_context: HashMap<MemberAccess, NodeContext>,
    pub(crate) new_expressions_context: HashMap<NewExpression, NodeContext>,
    pub(crate) mappings_context: HashMap<Mapping, NodeContext>,
    pub(crate) modifier_definitions_context: HashMap<ModifierDefinition, NodeContext>,
    pub(crate) modifier_invocations_context: HashMap<ModifierInvocation, NodeContext>,
    pub(crate) override_specifiers_context: HashMap<OverrideSpecifier, NodeContext>,
    pub(crate) parameter_lists_context: HashMap<ParameterList, NodeContext>,
    pub(crate) pragma_directives_context: HashMap<PragmaDirective, NodeContext>,
    pub(crate) returns_context: HashMap<Return, NodeContext>,
    pub(crate) revert_statements_context: HashMap<RevertStatement, NodeContext>,
    pub(crate) source_units_context: Vec<SourceUnit>,
    pub(crate) struct_definitions_context: HashMap<StructDefinition, NodeContext>,
    pub(crate) structured_documentations_context: HashMap<StructuredDocumentation, NodeContext>,
    pub(crate) try_statements_context: HashMap<TryStatement, NodeContext>,
    pub(crate) try_catch_clauses_context: HashMap<TryCatchClause, NodeContext>,
    pub(crate) tuple_expressions_context: HashMap<TupleExpression, NodeContext>,
    pub(crate) unary_operations_context: HashMap<UnaryOperation, NodeContext>,
    pub(crate) user_defined_type_names_context: HashMap<UserDefinedTypeName, NodeContext>,
    pub(crate) user_defined_value_type_definitions_context:
        HashMap<UserDefinedValueTypeDefinition, NodeContext>,
    pub(crate) using_for_directives_context: HashMap<UsingForDirective, NodeContext>,
    pub(crate) variable_declarations_context: HashMap<VariableDeclaration, NodeContext>,
    pub(crate) variable_declaration_statements_context:
        HashMap<VariableDeclarationStatement, NodeContext>,
    pub(crate) while_statements_context: HashMap<WhileStatement, NodeContext>,
}

impl WorkspaceContext {
    // Setters

    pub fn set_sloc_stats(&mut self, sloc_stats: HashMap<String, usize>) {
        self.sloc_stats = sloc_stats;
    }

    // Getters

    pub fn array_type_names(&self) -> Vec<&ArrayTypeName> {
        self.array_type_names_context.keys().collect()
    }
    pub fn assignments(&self) -> Vec<&Assignment> {
        self.assignments_context.keys().collect()
    }
    pub fn binary_operations(&self) -> Vec<&BinaryOperation> {
        self.binary_operations_context.keys().collect()
    }
    pub fn blocks(&self) -> Vec<&Block> {
        self.blocks_context.keys().collect()
    }
    pub fn conditionals(&self) -> Vec<&Conditional> {
        self.conditionals_context.keys().collect()
    }
    pub fn contract_definitions(&self) -> Vec<&ContractDefinition> {
        self.contract_definitions_context.keys().collect()
    }
    pub fn elementary_type_names(&self) -> Vec<&ElementaryTypeName> {
        self.elementary_type_names_context.keys().collect()
    }
    pub fn elementary_type_name_expressions(&self) -> Vec<&ElementaryTypeNameExpression> {
        self.elementary_type_name_expressions_context
            .keys()
            .collect()
    }
    pub fn emit_statements(&self) -> Vec<&EmitStatement> {
        self.emit_statements_context.keys().collect()
    }
    pub fn enum_definitions(&self) -> Vec<&EnumDefinition> {
        self.enum_definitions_context.keys().collect()
    }
    pub fn enum_values(&self) -> Vec<&EnumValue> {
        self.enum_values_context.keys().collect()
    }
    pub fn event_definitions(&self) -> Vec<&EventDefinition> {
        self.event_definitions_context.keys().collect()
    }
    pub fn error_definitions(&self) -> Vec<&ErrorDefinition> {
        self.error_definitions_context.keys().collect()
    }
    pub fn expression_statements(&self) -> Vec<&ExpressionStatement> {
        self.expression_statements_context.keys().collect()
    }
    pub fn function_calls(&self) -> Vec<&FunctionCall> {
        self.function_calls_context.keys().collect()
    }
    pub fn function_call_options(&self) -> Vec<&FunctionCallOptions> {
        self.function_call_options_context.keys().collect()
    }
    pub fn function_definitions(&self) -> Vec<&FunctionDefinition> {
        self.function_definitions_context.keys().collect()
    }
    pub fn function_type_names(&self) -> Vec<&FunctionTypeName> {
        self.function_type_names_context.keys().collect()
    }
    pub fn for_statements(&self) -> Vec<&ForStatement> {
        self.for_statements_context.keys().collect()
    }
    pub fn identifiers(&self) -> Vec<&Identifier> {
        self.identifiers_context.keys().collect()
    }
    pub fn identifier_paths(&self) -> Vec<&IdentifierPath> {
        self.identifier_paths_context.keys().collect()
    }
    pub fn if_statements(&self) -> Vec<&IfStatement> {
        self.if_statements_context.keys().collect()
    }
    pub fn import_directives(&self) -> Vec<&ImportDirective> {
        self.import_directives_context.keys().collect()
    }
    pub fn index_accesses(&self) -> Vec<&IndexAccess> {
        self.index_accesses_context.keys().collect()
    }
    pub fn index_range_accesses(&self) -> Vec<&IndexRangeAccess> {
        self.index_range_accesses_context.keys().collect()
    }
    pub fn inheritance_specifiers(&self) -> Vec<&InheritanceSpecifier> {
        self.inheritance_specifiers_context.keys().collect()
    }
    pub fn inline_assemblies(&self) -> Vec<&InlineAssembly> {
        self.inline_assemblies_context.keys().collect()
    }
    pub fn literals(&self) -> Vec<&Literal> {
        self.literals_context.keys().collect()
    }
    pub fn member_accesses(&self) -> Vec<&MemberAccess> {
        self.member_accesses_context.keys().collect()
    }
    pub fn new_expressions(&self) -> Vec<&NewExpression> {
        self.new_expressions_context.keys().collect()
    }
    pub fn mappings(&self) -> Vec<&Mapping> {
        self.mappings_context.keys().collect()
    }
    pub fn modifier_definitions(&self) -> Vec<&ModifierDefinition> {
        self.modifier_definitions_context.keys().collect()
    }
    pub fn modifier_invocations(&self) -> Vec<&ModifierInvocation> {
        self.modifier_invocations_context.keys().collect()
    }
    pub fn override_specifiers(&self) -> Vec<&OverrideSpecifier> {
        self.override_specifiers_context.keys().collect()
    }
    pub fn parameter_lists(&self) -> Vec<&ParameterList> {
        self.parameter_lists_context.keys().collect()
    }
    pub fn pragma_directives(&self) -> Vec<&PragmaDirective> {
        self.pragma_directives_context.keys().collect()
    }
    pub fn returns(&self) -> Vec<&Return> {
        self.returns_context.keys().collect()
    }
    pub fn revert_statements(&self) -> Vec<&RevertStatement> {
        self.revert_statements_context.keys().collect()
    }
    pub fn source_units(&self) -> Vec<&SourceUnit> {
        self.source_units_context.iter().collect()
    }
    pub fn struct_definitions(&self) -> Vec<&StructDefinition> {
        self.struct_definitions_context.keys().collect()
    }
    pub fn structured_documentations(&self) -> Vec<&StructuredDocumentation> {
        self.structured_documentations_context.keys().collect()
    }
    pub fn try_statements(&self) -> Vec<&TryStatement> {
        self.try_statements_context.keys().collect()
    }
    pub fn try_catch_clauses(&self) -> Vec<&TryCatchClause> {
        self.try_catch_clauses_context.keys().collect()
    }
    pub fn tuple_expressions(&self) -> Vec<&TupleExpression> {
        self.tuple_expressions_context.keys().collect()
    }
    pub fn unary_operations(&self) -> Vec<&UnaryOperation> {
        self.unary_operations_context.keys().collect()
    }
    pub fn user_defined_type_names(&self) -> Vec<&UserDefinedTypeName> {
        self.user_defined_type_names_context.keys().collect()
    }
    pub fn user_defined_value_type_definitions(&self) -> Vec<&UserDefinedValueTypeDefinition> {
        self.user_defined_value_type_definitions_context
            .keys()
            .collect()
    }
    pub fn using_for_directives(&self) -> Vec<&UsingForDirective> {
        self.using_for_directives_context.keys().collect()
    }
    pub fn variable_declarations(&self) -> Vec<&VariableDeclaration> {
        self.variable_declarations_context.keys().collect()
    }
    pub fn variable_declaration_statements(&self) -> Vec<&VariableDeclarationStatement> {
        self.variable_declaration_statements_context
            .keys()
            .collect()
    }
    pub fn while_statements(&self) -> Vec<&WhileStatement> {
        self.while_statements_context.keys().collect()
    }

    pub fn get_parent(&self, node_id: NodeID) -> Option<&ASTNode> {
        self.nodes.get(self.parent_link.get(&node_id)?)
    }

    pub fn get_parent_chain(&self, node_id: NodeID) -> Vec<&ASTNode> {
        let mut chain = vec![];
        let mut parent = self.nodes.get(&node_id);
        while let Some(next_parent) = parent {
            chain.push(next_parent);
            parent = next_parent.parent(self);
        }
        chain
    }

    pub fn get_source_unit_from_child_node(&self, node: &ASTNode) -> Option<&SourceUnit> {
        let source_unit_id = match node {
            ASTNode::ArrayTypeName(node) => self
                .array_type_names_context
                .get(node)
                .map(|context| context.source_unit_id),
            ASTNode::Assignment(node) => self
                .assignments_context
                .get(node)
                .map(|context| context.source_unit_id),
            ASTNode::BinaryOperation(node) => self
                .binary_operations_context
                .get(node)
                .map(|context| context.source_unit_id),
            ASTNode::Block(node) => self
                .blocks_context
                .get(node)
                .map(|context| context.source_unit_id),
            ASTNode::Conditional(node) => self
                .conditionals_context
                .get(node)
                .map(|context| context.source_unit_id),
            ASTNode::ContractDefinition(node) => self
                .contract_definitions_context
                .get(node)
                .map(|context| context.source_unit_id),
            ASTNode::ElementaryTypeName(node) => self
                .elementary_type_names_context
                .get(node)
                .map(|context| context.source_unit_id),
            ASTNode::ElementaryTypeNameExpression(node) => self
                .elementary_type_name_expressions_context
                .get(node)
                .map(|context| context.source_unit_id),
            ASTNode::EmitStatement(node) => self
                .emit_statements_context
                .get(node)
                .map(|context| context.source_unit_id),
            ASTNode::EnumDefinition(node) => self
                .enum_definitions_context
                .get(node)
                .map(|context| context.source_unit_id),
            ASTNode::EnumValue(node) => self
                .enum_values_context
                .get(node)
                .map(|context| context.source_unit_id),
            ASTNode::EventDefinition(node) => self
                .event_definitions_context
                .get(node)
                .map(|context| context.source_unit_id),
            ASTNode::ErrorDefinition(node) => self
                .error_definitions_context
                .get(node)
                .map(|context| context.source_unit_id),
            ASTNode::ExpressionStatement(node) => self
                .expression_statements_context
                .get(node)
                .map(|context| context.source_unit_id),
            ASTNode::FunctionCall(node) => self
                .function_calls_context
                .get(node)
                .map(|context| context.source_unit_id),
            ASTNode::FunctionCallOptions(node) => self
                .function_call_options_context
                .get(node)
                .map(|context| context.source_unit_id),
            ASTNode::FunctionDefinition(node) => self
                .function_definitions_context
                .get(node)
                .map(|context| context.source_unit_id),
            ASTNode::FunctionTypeName(node) => self
                .function_type_names_context
                .get(node)
                .map(|context| context.source_unit_id),
            ASTNode::ForStatement(node) => self
                .for_statements_context
                .get(node)
                .map(|context| context.source_unit_id),
            ASTNode::Identifier(node) => self
                .identifiers_context
                .get(node)
                .map(|context| context.source_unit_id),
            ASTNode::IdentifierPath(node) => self
                .identifier_paths_context
                .get(node)
                .map(|context| context.source_unit_id),
            ASTNode::IfStatement(node) => self
                .if_statements_context
                .get(node)
                .map(|context| context.source_unit_id),
            ASTNode::ImportDirective(node) => self
                .import_directives_context
                .get(node)
                .map(|context| context.source_unit_id),
            ASTNode::IndexAccess(node) => self
                .index_accesses_context
                .get(node)
                .map(|context| context.source_unit_id),
            ASTNode::IndexRangeAccess(node) => self
                .index_range_accesses_context
                .get(node)
                .map(|context| context.source_unit_id),
            ASTNode::InheritanceSpecifier(node) => self
                .inheritance_specifiers_context
                .get(node)
                .map(|context| context.source_unit_id),
            ASTNode::InlineAssembly(node) => self
                .inline_assemblies_context
                .get(node)
                .map(|context| context.source_unit_id),
            ASTNode::Literal(node) => self
                .literals_context
                .get(node)
                .map(|context| context.source_unit_id),
            ASTNode::MemberAccess(node) => self
                .member_accesses_context
                .get(node)
                .map(|context| context.source_unit_id),
            ASTNode::NewExpression(node) => self
                .new_expressions_context
                .get(node)
                .map(|context| context.source_unit_id),
            ASTNode::Mapping(node) => self
                .mappings_context
                .get(node)
                .map(|context| context.source_unit_id),
            ASTNode::ModifierDefinition(node) => self
                .modifier_definitions_context
                .get(node)
                .map(|context| context.source_unit_id),
            ASTNode::ModifierInvocation(node) => self
                .modifier_invocations_context
                .get(node)
                .map(|context| context.source_unit_id),
            ASTNode::OverrideSpecifier(node) => self
                .override_specifiers_context
                .get(node)
                .map(|context| context.source_unit_id),
            ASTNode::ParameterList(node) => self
                .parameter_lists_context
                .get(node)
                .map(|context| context.source_unit_id),
            ASTNode::PragmaDirective(node) => self
                .pragma_directives_context
                .get(node)
                .map(|context| context.source_unit_id),
            ASTNode::Return(node) => self
                .returns_context
                .get(node)
                .map(|context| context.source_unit_id),
            ASTNode::RevertStatement(node) => self
                .revert_statements_context
                .get(node)
                .map(|context| context.source_unit_id),
            ASTNode::SourceUnit(node) => Some(node.id),
            ASTNode::StructDefinition(node) => self
                .struct_definitions_context
                .get(node)
                .map(|context| context.source_unit_id),
            ASTNode::StructuredDocumentation(node) => self
                .structured_documentations_context
                .get(node)
                .map(|context| context.source_unit_id),
            ASTNode::TryStatement(node) => self
                .try_statements_context
                .get(node)
                .map(|context| context.source_unit_id),
            ASTNode::TryCatchClause(node) => self
                .try_catch_clauses_context
                .get(node)
                .map(|context| context.source_unit_id),
            ASTNode::TupleExpression(node) => self
                .tuple_expressions_context
                .get(node)
                .map(|context| context.source_unit_id),
            ASTNode::UnaryOperation(node) => self
                .unary_operations_context
                .get(node)
                .map(|context| context.source_unit_id),
            ASTNode::UserDefinedTypeName(node) => self
                .user_defined_type_names_context
                .get(node)
                .map(|context| context.source_unit_id),
            ASTNode::UserDefinedValueTypeDefinition(node) => self
                .user_defined_value_type_definitions_context
                .get(node)
                .map(|context| context.source_unit_id),
            ASTNode::UsingForDirective(node) => self
                .using_for_directives_context
                .get(node)
                .map(|context| context.source_unit_id),
            ASTNode::VariableDeclaration(node) => self
                .variable_declarations_context
                .get(node)
                .map(|context| context.source_unit_id),
            ASTNode::VariableDeclarationStatement(node) => self
                .variable_declaration_statements_context
                .get(node)
                .map(|context| context.source_unit_id),
            ASTNode::WhileStatement(node) => self
                .while_statements_context
                .get(node)
                .map(|context| context.source_unit_id),
        };

        // iterate through self.source_units until the source unit with the id matching `source_unit_id` is found, then return its `absolute_path`

        source_unit_id.and_then(|id| {
            self.source_units_context
                .iter()
                .find(|source_unit| source_unit.id == id)
        })
    }

    pub fn get_node_sort_key(&self, node: &ASTNode) -> (String, usize, String) {
        let source_unit = self.get_source_unit_from_child_node(node).unwrap();
        let absolute_path = source_unit.absolute_path.as_ref().unwrap().clone();
        let source_line = node
            .src()
            .map(|src| source_unit.source_line(src).unwrap_or(0)) // If `src` is `Some`, get the line number, else return 0
            .unwrap_or(0); // If `src` is `None`, default to 0
        let src_location = node.src().unwrap_or("");
        let chopped_location = match src_location.rfind(':') {
            Some(index) => &src_location[..index],
            None => src_location, // No colon found, return the original string
        }
        .to_string();

        (absolute_path, source_line, chopped_location)
    }
}

impl ASTConstVisitor for WorkspaceContext {
    fn visit_array_type_name(&mut self, node: &ArrayTypeName) -> Result<bool> {
        self.array_type_names_context.insert(
            node.clone(),
            NodeContext {
                source_unit_id: self.last_source_unit_id,
                contract_definition_id: self.last_contract_definition_id,
                function_definition_id: self.last_function_definition_id,
                modifier_definition_id: self.last_modifier_definition_id,
            },
        );
        Ok(true)
    }

    fn visit_assignment(&mut self, node: &Assignment) -> Result<bool> {
        self.nodes
            .insert(node.id, ASTNode::Assignment(node.clone()));
        self.assignments_context.insert(
            node.clone(),
            NodeContext {
                source_unit_id: self.last_source_unit_id,
                contract_definition_id: self.last_contract_definition_id,
                function_definition_id: self.last_function_definition_id,
                modifier_definition_id: self.last_modifier_definition_id,
            },
        );
        Ok(true)
    }

    fn visit_binary_operation(&mut self, node: &BinaryOperation) -> Result<bool> {
        self.nodes
            .insert(node.id, ASTNode::BinaryOperation(node.clone()));
        self.binary_operations_context.insert(
            node.clone(),
            NodeContext {
                source_unit_id: self.last_source_unit_id,
                contract_definition_id: self.last_contract_definition_id,
                function_definition_id: self.last_function_definition_id,
                modifier_definition_id: self.last_modifier_definition_id,
            },
        );
        Ok(true)
    }

    fn visit_block(&mut self, node: &Block) -> Result<bool> {
        self.nodes.insert(node.id, ASTNode::Block(node.clone()));
        self.blocks_context.insert(
            node.clone(),
            NodeContext {
                source_unit_id: self.last_source_unit_id,
                contract_definition_id: self.last_contract_definition_id,
                function_definition_id: self.last_function_definition_id,
                modifier_definition_id: self.last_modifier_definition_id,
            },
        );
        Ok(true)
    }

    fn visit_conditional(&mut self, node: &Conditional) -> Result<bool> {
        self.nodes
            .insert(node.id, ASTNode::Conditional(node.clone()));
        self.conditionals_context.insert(
            node.clone(),
            NodeContext {
                source_unit_id: self.last_source_unit_id,
                contract_definition_id: self.last_contract_definition_id,
                function_definition_id: self.last_function_definition_id,
                modifier_definition_id: self.last_modifier_definition_id,
            },
        );
        Ok(true)
    }

    fn visit_contract_definition(&mut self, node: &ContractDefinition) -> Result<bool> {
        self.nodes
            .insert(node.id, ASTNode::ContractDefinition(node.clone()));
        self.contract_definitions_context.insert(
            node.clone(),
            NodeContext {
                source_unit_id: self.last_source_unit_id,
                contract_definition_id: self.last_contract_definition_id,
                function_definition_id: self.last_function_definition_id,
                modifier_definition_id: self.last_modifier_definition_id,
            },
        );
        self.last_contract_definition_id = Some(node.id);
        Ok(true)
    }

    fn end_visit_contract_definition(&mut self, _: &ContractDefinition) -> Result<()> {
        self.last_contract_definition_id = None;
        Ok(())
    }

    fn visit_elementary_type_name(&mut self, node: &ElementaryTypeName) -> Result<bool> {
        self.elementary_type_names_context.insert(
            node.clone(),
            NodeContext {
                source_unit_id: self.last_source_unit_id,
                contract_definition_id: self.last_contract_definition_id,
                function_definition_id: self.last_function_definition_id,
                modifier_definition_id: self.last_modifier_definition_id,
            },
        );
        Ok(true)
    }

    fn visit_elementary_type_name_expression(
        &mut self,
        node: &ElementaryTypeNameExpression,
    ) -> Result<bool> {
        self.nodes
            .insert(node.id, ASTNode::ElementaryTypeNameExpression(node.clone()));
        self.elementary_type_name_expressions_context.insert(
            node.clone(),
            NodeContext {
                source_unit_id: self.last_source_unit_id,
                contract_definition_id: self.last_contract_definition_id,
                function_definition_id: self.last_function_definition_id,
                modifier_definition_id: self.last_modifier_definition_id,
            },
        );
        Ok(true)
    }

    fn visit_emit_statement(&mut self, node: &EmitStatement) -> Result<bool> {
        self.emit_statements_context.insert(
            node.clone(),
            NodeContext {
                source_unit_id: self.last_source_unit_id,
                contract_definition_id: self.last_contract_definition_id,
                function_definition_id: self.last_function_definition_id,
                modifier_definition_id: self.last_modifier_definition_id,
            },
        );
        Ok(true)
    }

    fn visit_enum_definition(&mut self, node: &EnumDefinition) -> Result<bool> {
        self.nodes
            .insert(node.id, ASTNode::EnumDefinition(node.clone()));
        self.enum_definitions_context.insert(
            node.clone(),
            NodeContext {
                source_unit_id: self.last_source_unit_id,
                contract_definition_id: self.last_contract_definition_id,
                function_definition_id: self.last_function_definition_id,
                modifier_definition_id: self.last_modifier_definition_id,
            },
        );
        Ok(true)
    }

    fn visit_enum_value(&mut self, node: &EnumValue) -> Result<bool> {
        self.nodes.insert(node.id, ASTNode::EnumValue(node.clone()));
        self.enum_values_context.insert(
            node.clone(),
            NodeContext {
                source_unit_id: self.last_source_unit_id,
                contract_definition_id: self.last_contract_definition_id,
                function_definition_id: self.last_function_definition_id,
                modifier_definition_id: self.last_modifier_definition_id,
            },
        );
        Ok(true)
    }

    fn visit_event_definition(&mut self, node: &EventDefinition) -> Result<bool> {
        self.nodes
            .insert(node.id, ASTNode::EventDefinition(node.clone()));
        self.event_definitions_context.insert(
            node.clone(),
            NodeContext {
                source_unit_id: self.last_source_unit_id,
                contract_definition_id: self.last_contract_definition_id,
                function_definition_id: self.last_function_definition_id,
                modifier_definition_id: self.last_modifier_definition_id,
            },
        );
        Ok(true)
    }

    fn visit_error_definition(&mut self, node: &ErrorDefinition) -> Result<bool> {
        self.nodes
            .insert(node.id, ASTNode::ErrorDefinition(node.clone()));
        self.error_definitions_context.insert(
            node.clone(),
            NodeContext {
                source_unit_id: self.last_source_unit_id,
                contract_definition_id: self.last_contract_definition_id,
                function_definition_id: self.last_function_definition_id,
                modifier_definition_id: self.last_modifier_definition_id,
            },
        );
        Ok(true)
    }

    fn visit_expression_statement(&mut self, node: &ExpressionStatement) -> Result<bool> {
        self.expression_statements_context.insert(
            node.clone(),
            NodeContext {
                source_unit_id: self.last_source_unit_id,
                contract_definition_id: self.last_contract_definition_id,
                function_definition_id: self.last_function_definition_id,
                modifier_definition_id: self.last_modifier_definition_id,
            },
        );
        Ok(true)
    }

    fn visit_function_call(&mut self, node: &FunctionCall) -> Result<bool> {
        self.nodes
            .insert(node.id, ASTNode::FunctionCall(node.clone()));
        self.function_calls_context.insert(
            node.clone(),
            NodeContext {
                source_unit_id: self.last_source_unit_id,
                contract_definition_id: self.last_contract_definition_id,
                function_definition_id: self.last_function_definition_id,
                modifier_definition_id: self.last_modifier_definition_id,
            },
        );
        Ok(true)
    }

    fn visit_function_call_options(&mut self, node: &FunctionCallOptions) -> Result<bool> {
        self.nodes
            .insert(node.id, ASTNode::FunctionCallOptions(node.clone()));
        self.function_call_options_context.insert(
            node.clone(),
            NodeContext {
                source_unit_id: self.last_source_unit_id,
                contract_definition_id: self.last_contract_definition_id,
                function_definition_id: self.last_function_definition_id,
                modifier_definition_id: self.last_modifier_definition_id,
            },
        );
        Ok(true)
    }

    fn visit_function_definition(&mut self, node: &FunctionDefinition) -> Result<bool> {
        self.nodes
            .insert(node.id, ASTNode::FunctionDefinition(node.clone()));
        self.function_definitions_context.insert(
            node.clone(),
            NodeContext {
                source_unit_id: self.last_source_unit_id,
                contract_definition_id: self.last_contract_definition_id,
                function_definition_id: self.last_function_definition_id,
                modifier_definition_id: self.last_modifier_definition_id,
            },
        );
        self.last_function_definition_id = Some(node.id);
        Ok(true)
    }

    fn end_visit_function_definition(&mut self, _: &FunctionDefinition) -> Result<()> {
        self.last_function_definition_id = None;
        Ok(())
    }

    fn visit_function_type_name(&mut self, node: &FunctionTypeName) -> Result<bool> {
        self.function_type_names_context.insert(
            node.clone(),
            NodeContext {
                source_unit_id: self.last_source_unit_id,
                contract_definition_id: self.last_contract_definition_id,
                function_definition_id: self.last_function_definition_id,
                modifier_definition_id: self.last_modifier_definition_id,
            },
        );
        Ok(true)
    }

    fn visit_for_statement(&mut self, node: &ForStatement) -> Result<bool> {
        self.nodes
            .insert(node.id, ASTNode::ForStatement(node.clone()));
        self.for_statements_context.insert(
            node.clone(),
            NodeContext {
                source_unit_id: self.last_source_unit_id,
                contract_definition_id: self.last_contract_definition_id,
                function_definition_id: self.last_function_definition_id,
                modifier_definition_id: self.last_modifier_definition_id,
            },
        );
        Ok(true)
    }

    fn visit_identifier(&mut self, node: &Identifier) -> Result<bool> {
        self.nodes
            .insert(node.id, ASTNode::Identifier(node.clone()));
        self.identifiers_context.insert(
            node.clone(),
            NodeContext {
                source_unit_id: self.last_source_unit_id,
                contract_definition_id: self.last_contract_definition_id,
                function_definition_id: self.last_function_definition_id,
                modifier_definition_id: self.last_modifier_definition_id,
            },
        );
        Ok(true)
    }

    fn visit_identifier_path(&mut self, node: &IdentifierPath) -> Result<bool> {
        self.nodes
            .insert(node.id, ASTNode::IdentifierPath(node.clone()));
        self.identifier_paths_context.insert(
            node.clone(),
            NodeContext {
                source_unit_id: self.last_source_unit_id,
                contract_definition_id: self.last_contract_definition_id,
                function_definition_id: self.last_function_definition_id,
                modifier_definition_id: self.last_modifier_definition_id,
            },
        );
        Ok(true)
    }

    fn visit_if_statement(&mut self, node: &IfStatement) -> Result<bool> {
        self.nodes
            .insert(node.id, ASTNode::IfStatement(node.clone()));
        self.if_statements_context.insert(
            node.clone(),
            NodeContext {
                source_unit_id: self.last_source_unit_id,
                contract_definition_id: self.last_contract_definition_id,
                function_definition_id: self.last_function_definition_id,
                modifier_definition_id: self.last_modifier_definition_id,
            },
        );
        Ok(true)
    }

    fn visit_import_directive(&mut self, node: &ImportDirective) -> Result<bool> {
        self.nodes
            .insert(node.id, ASTNode::ImportDirective(node.clone()));
        self.import_directives_context.insert(
            node.clone(),
            NodeContext {
                source_unit_id: self.last_source_unit_id,
                contract_definition_id: self.last_contract_definition_id,
                function_definition_id: self.last_function_definition_id,
                modifier_definition_id: self.last_modifier_definition_id,
            },
        );
        Ok(true)
    }

    fn visit_index_access(&mut self, node: &IndexAccess) -> Result<bool> {
        self.nodes
            .insert(node.id, ASTNode::IndexAccess(node.clone()));
        self.index_accesses_context.insert(
            node.clone(),
            NodeContext {
                source_unit_id: self.last_source_unit_id,
                contract_definition_id: self.last_contract_definition_id,
                function_definition_id: self.last_function_definition_id,
                modifier_definition_id: self.last_modifier_definition_id,
            },
        );
        Ok(true)
    }

    fn visit_index_range_access(&mut self, node: &IndexRangeAccess) -> Result<bool> {
        self.nodes
            .insert(node.id, ASTNode::IndexRangeAccess(node.clone()));
        self.index_range_accesses_context.insert(
            node.clone(),
            NodeContext {
                source_unit_id: self.last_source_unit_id,
                contract_definition_id: self.last_contract_definition_id,
                function_definition_id: self.last_function_definition_id,
                modifier_definition_id: self.last_modifier_definition_id,
            },
        );
        Ok(true)
    }

    fn visit_inheritance_specifier(&mut self, node: &InheritanceSpecifier) -> Result<bool> {
        self.nodes
            .insert(node.id, ASTNode::InheritanceSpecifier(node.clone()));
        self.inheritance_specifiers_context.insert(
            node.clone(),
            NodeContext {
                source_unit_id: self.last_source_unit_id,
                contract_definition_id: self.last_contract_definition_id,
                function_definition_id: self.last_function_definition_id,
                modifier_definition_id: self.last_modifier_definition_id,
            },
        );
        Ok(true)
    }

    fn visit_inline_assembly(&mut self, node: &InlineAssembly) -> Result<bool> {
        self.nodes
            .insert(node.id, ASTNode::InlineAssembly(node.clone()));
        self.inline_assemblies_context.insert(
            node.clone(),
            NodeContext {
                source_unit_id: self.last_source_unit_id,
                contract_definition_id: self.last_contract_definition_id,
                function_definition_id: self.last_function_definition_id,
                modifier_definition_id: self.last_modifier_definition_id,
            },
        );
        Ok(true)
    }

    fn visit_literal(&mut self, node: &Literal) -> Result<bool> {
        self.nodes.insert(node.id, ASTNode::Literal(node.clone()));
        self.literals_context.insert(
            node.clone(),
            NodeContext {
                source_unit_id: self.last_source_unit_id,
                contract_definition_id: self.last_contract_definition_id,
                function_definition_id: self.last_function_definition_id,
                modifier_definition_id: self.last_modifier_definition_id,
            },
        );
        Ok(true)
    }

    fn visit_member_access(&mut self, node: &MemberAccess) -> Result<bool> {
        self.nodes
            .insert(node.id, ASTNode::MemberAccess(node.clone()));
        self.member_accesses_context.insert(
            node.clone(),
            NodeContext {
                source_unit_id: self.last_source_unit_id,
                contract_definition_id: self.last_contract_definition_id,
                function_definition_id: self.last_function_definition_id,
                modifier_definition_id: self.last_modifier_definition_id,
            },
        );
        Ok(true)
    }

    fn visit_new_expression(&mut self, node: &NewExpression) -> Result<bool> {
        self.nodes
            .insert(node.id, ASTNode::NewExpression(node.clone()));
        self.new_expressions_context.insert(
            node.clone(),
            NodeContext {
                source_unit_id: self.last_source_unit_id,
                contract_definition_id: self.last_contract_definition_id,
                function_definition_id: self.last_function_definition_id,
                modifier_definition_id: self.last_modifier_definition_id,
            },
        );
        Ok(true)
    }

    fn visit_mapping(&mut self, node: &Mapping) -> Result<bool> {
        self.mappings_context.insert(
            node.clone(),
            NodeContext {
                source_unit_id: self.last_source_unit_id,
                contract_definition_id: self.last_contract_definition_id,
                function_definition_id: self.last_function_definition_id,
                modifier_definition_id: self.last_modifier_definition_id,
            },
        );
        Ok(true)
    }

    fn visit_modifier_definition(&mut self, node: &ModifierDefinition) -> Result<bool> {
        self.nodes
            .insert(node.id, ASTNode::ModifierDefinition(node.clone()));
        self.modifier_definitions_context.insert(
            node.clone(),
            NodeContext {
                source_unit_id: self.last_source_unit_id,
                contract_definition_id: self.last_contract_definition_id,
                function_definition_id: self.last_function_definition_id,
                modifier_definition_id: self.last_modifier_definition_id,
            },
        );
        self.last_modifier_definition_id = Some(node.id);
        Ok(true)
    }

    fn end_visit_modifier_definition(&mut self, _: &ModifierDefinition) -> Result<()> {
        self.last_modifier_definition_id = None;
        Ok(())
    }

    fn visit_modifier_invocation(&mut self, node: &ModifierInvocation) -> Result<bool> {
        self.nodes
            .insert(node.id, ASTNode::ModifierInvocation(node.clone()));
        self.modifier_invocations_context.insert(
            node.clone(),
            NodeContext {
                source_unit_id: self.last_source_unit_id,
                contract_definition_id: self.last_contract_definition_id,
                function_definition_id: self.last_function_definition_id,
                modifier_definition_id: self.last_modifier_definition_id,
            },
        );
        Ok(true)
    }

    fn visit_override_specifier(&mut self, node: &OverrideSpecifier) -> Result<bool> {
        self.nodes
            .insert(node.id, ASTNode::OverrideSpecifier(node.clone()));
        self.override_specifiers_context.insert(
            node.clone(),
            NodeContext {
                source_unit_id: self.last_source_unit_id,
                contract_definition_id: self.last_contract_definition_id,
                function_definition_id: self.last_function_definition_id,
                modifier_definition_id: self.last_modifier_definition_id,
            },
        );
        Ok(true)
    }

    fn visit_parameter_list(&mut self, node: &ParameterList) -> Result<bool> {
        self.nodes
            .insert(node.id, ASTNode::ParameterList(node.clone()));
        self.parameter_lists_context.insert(
            node.clone(),
            NodeContext {
                source_unit_id: self.last_source_unit_id,
                contract_definition_id: self.last_contract_definition_id,
                function_definition_id: self.last_function_definition_id,
                modifier_definition_id: self.last_modifier_definition_id,
            },
        );
        Ok(true)
    }

    fn visit_pragma_directive(&mut self, node: &PragmaDirective) -> Result<bool> {
        self.nodes
            .insert(node.id, ASTNode::PragmaDirective(node.clone()));
        self.pragma_directives_context.insert(
            node.clone(),
            NodeContext {
                source_unit_id: self.last_source_unit_id,
                contract_definition_id: self.last_contract_definition_id,
                function_definition_id: self.last_function_definition_id,
                modifier_definition_id: self.last_modifier_definition_id,
            },
        );
        Ok(true)
    }

    fn visit_return(&mut self, node: &Return) -> Result<bool> {
        self.nodes.insert(node.id, ASTNode::Return(node.clone()));
        self.returns_context.insert(
            node.clone(),
            NodeContext {
                source_unit_id: self.last_source_unit_id,
                contract_definition_id: self.last_contract_definition_id,
                function_definition_id: self.last_function_definition_id,
                modifier_definition_id: self.last_modifier_definition_id,
            },
        );
        Ok(true)
    }

    fn visit_revert_statement(&mut self, node: &RevertStatement) -> Result<bool> {
        self.revert_statements_context.insert(
            node.clone(),
            NodeContext {
                source_unit_id: self.last_source_unit_id,
                contract_definition_id: self.last_contract_definition_id,
                function_definition_id: self.last_function_definition_id,
                modifier_definition_id: self.last_modifier_definition_id,
            },
        );
        Ok(true)
    }

    fn visit_source_unit(&mut self, node: &SourceUnit) -> Result<bool> {
        self.nodes
            .insert(node.id, ASTNode::SourceUnit(node.clone()));
        self.source_units_context.push(node.clone());
        self.last_source_unit_id = node.id;
        Ok(true)
    }

    fn visit_struct_definition(&mut self, node: &StructDefinition) -> Result<bool> {
        self.nodes
            .insert(node.id, ASTNode::StructDefinition(node.clone()));
        self.struct_definitions_context.insert(
            node.clone(),
            NodeContext {
                source_unit_id: self.last_source_unit_id,
                contract_definition_id: self.last_contract_definition_id,
                function_definition_id: self.last_function_definition_id,
                modifier_definition_id: self.last_modifier_definition_id,
            },
        );
        Ok(true)
    }

    fn visit_structured_documentation(&mut self, node: &StructuredDocumentation) -> Result<bool> {
        self.nodes
            .insert(node.id, ASTNode::StructuredDocumentation(node.clone()));
        self.structured_documentations_context.insert(
            node.clone(),
            NodeContext {
                source_unit_id: self.last_source_unit_id,
                contract_definition_id: self.last_contract_definition_id,
                function_definition_id: self.last_function_definition_id,
                modifier_definition_id: self.last_modifier_definition_id,
            },
        );
        Ok(true)
    }

    fn visit_try_statement(&mut self, node: &TryStatement) -> Result<bool> {
        self.try_statements_context.insert(
            node.clone(),
            NodeContext {
                source_unit_id: self.last_source_unit_id,
                contract_definition_id: self.last_contract_definition_id,
                function_definition_id: self.last_function_definition_id,
                modifier_definition_id: self.last_modifier_definition_id,
            },
        );
        Ok(true)
    }

    fn visit_try_catch_clause(&mut self, node: &TryCatchClause) -> Result<bool> {
        self.try_catch_clauses_context.insert(
            node.clone(),
            NodeContext {
                source_unit_id: self.last_source_unit_id,
                contract_definition_id: self.last_contract_definition_id,
                function_definition_id: self.last_function_definition_id,
                modifier_definition_id: self.last_modifier_definition_id,
            },
        );
        Ok(true)
    }

    fn visit_tuple_expression(&mut self, node: &TupleExpression) -> Result<bool> {
        self.nodes
            .insert(node.id, ASTNode::TupleExpression(node.clone()));
        self.tuple_expressions_context.insert(
            node.clone(),
            NodeContext {
                source_unit_id: self.last_source_unit_id,
                contract_definition_id: self.last_contract_definition_id,
                function_definition_id: self.last_function_definition_id,
                modifier_definition_id: self.last_modifier_definition_id,
            },
        );
        Ok(true)
    }

    fn visit_unary_operation(&mut self, node: &UnaryOperation) -> Result<bool> {
        self.nodes
            .insert(node.id, ASTNode::UnaryOperation(node.clone()));
        self.unary_operations_context.insert(
            node.clone(),
            NodeContext {
                source_unit_id: self.last_source_unit_id,
                contract_definition_id: self.last_contract_definition_id,
                function_definition_id: self.last_function_definition_id,
                modifier_definition_id: self.last_modifier_definition_id,
            },
        );
        Ok(true)
    }

    fn visit_user_defined_type_name(&mut self, node: &UserDefinedTypeName) -> Result<bool> {
        self.user_defined_type_names_context.insert(
            node.clone(),
            NodeContext {
                source_unit_id: self.last_source_unit_id,
                contract_definition_id: self.last_contract_definition_id,
                function_definition_id: self.last_function_definition_id,
                modifier_definition_id: self.last_modifier_definition_id,
            },
        );
        Ok(true)
    }

    fn visit_user_defined_value_type_definition(
        &mut self,
        node: &UserDefinedValueTypeDefinition,
    ) -> Result<bool> {
        self.nodes.insert(
            node.id,
            ASTNode::UserDefinedValueTypeDefinition(node.clone()),
        );
        self.user_defined_value_type_definitions_context.insert(
            node.clone(),
            NodeContext {
                source_unit_id: self.last_source_unit_id,
                contract_definition_id: self.last_contract_definition_id,
                function_definition_id: self.last_function_definition_id,
                modifier_definition_id: self.last_modifier_definition_id,
            },
        );
        Ok(true)
    }

    fn visit_using_for_directive(&mut self, node: &UsingForDirective) -> Result<bool> {
        self.nodes
            .insert(node.id, ASTNode::UsingForDirective(node.clone()));
        self.using_for_directives_context.insert(
            node.clone(),
            NodeContext {
                source_unit_id: self.last_source_unit_id,
                contract_definition_id: self.last_contract_definition_id,
                function_definition_id: self.last_function_definition_id,
                modifier_definition_id: self.last_modifier_definition_id,
            },
        );
        Ok(true)
    }

    fn visit_variable_declaration(&mut self, node: &VariableDeclaration) -> Result<bool> {
        self.nodes
            .insert(node.id, ASTNode::VariableDeclaration(node.clone()));
        self.variable_declarations_context.insert(
            node.clone(),
            NodeContext {
                source_unit_id: self.last_source_unit_id,
                contract_definition_id: self.last_contract_definition_id,
                function_definition_id: self.last_function_definition_id,
                modifier_definition_id: self.last_modifier_definition_id,
            },
        );
        Ok(true)
    }

    fn visit_variable_declaration_statement(
        &mut self,
        node: &VariableDeclarationStatement,
    ) -> Result<bool> {
        self.nodes
            .insert(node.id, ASTNode::VariableDeclarationStatement(node.clone()));
        self.variable_declaration_statements_context.insert(
            node.clone(),
            NodeContext {
                source_unit_id: self.last_source_unit_id,
                contract_definition_id: self.last_contract_definition_id,
                function_definition_id: self.last_function_definition_id,
                modifier_definition_id: self.last_modifier_definition_id,
            },
        );
        Ok(true)
    }

    fn visit_while_statement(&mut self, node: &WhileStatement) -> Result<bool> {
        self.nodes
            .insert(node.id, ASTNode::WhileStatement(node.clone()));
        self.while_statements_context.insert(
            node.clone(),
            NodeContext {
                source_unit_id: self.last_source_unit_id,
                contract_definition_id: self.last_contract_definition_id,
                function_definition_id: self.last_function_definition_id,
                modifier_definition_id: self.last_modifier_definition_id,
            },
        );
        Ok(true)
    }

    fn visit_immediate_children(
        &mut self,
        node_id: NodeID,
        node_children_ids: Vec<NodeID>,
    ) -> Result<()> {
        for id in node_children_ids {
            self.parent_link.insert(id, node_id);
        }
        Ok(())
    }
}

#[cfg(test)]
mod context_tests {
    use crate::ast::*;
    use crate::context::workspace_context::WorkspaceContext;
    use crate::framework::foundry::FoundryOutput;
    use crate::visitor::ast_visitor::*;
    use eyre::Result;

    fn read_compiler_output(filepath: &str) -> Result<FoundryOutput> {
        Ok(serde_json::from_reader(std::io::BufReader::new(
            std::fs::File::open(filepath)?,
        ))?)
    }

    #[derive(Default, Debug)]
    pub struct DelegateCallInLoopDetector {
        pub found_delegate_call_in_loop: Vec<MemberAccess>,
    }

    impl ASTConstVisitor for DelegateCallInLoopDetector {
        fn visit_member_access(&mut self, node: &MemberAccess) -> Result<bool> {
            if node.member_name == "delegatecall" {
                self.found_delegate_call_in_loop.push(node.clone());
            }
            Ok(true)
        }
    }

    #[test]
    fn test_delegate_call_in_loops() -> Result<()> {
        let mut context = WorkspaceContext::default();
        let extended_inheritance = read_compiler_output(
            "../tests/contract-playground/out/ExtendedInheritance.sol/ExtendedInheritance.json",
        )?;
        let inheritance_base = read_compiler_output(
            "../tests/contract-playground/out/InheritanceBase.sol/InheritanceBase.0.8.21.json",
        )?;
        let i_contract_inheritance = read_compiler_output(
            "../tests/contract-playground/out/IContractInheritance.sol/IContractInheritance.0.8.21.json",
        )?;
        extended_inheritance.ast.accept(&mut context)?;
        inheritance_base.ast.accept(&mut context)?;
        i_contract_inheritance.ast.accept(&mut context)?;

        // Get all for statements, and check if there is a delegate call in the body of each for statement
        let mut delegate_call_in_loop_detector = DelegateCallInLoopDetector::default();
        let for_statements = context.for_statements_context.keys();
        for for_statement in for_statements {
            for_statement.accept(&mut delegate_call_in_loop_detector)?;
        }
        println!(
            "Found delegate call in loop: {:?}",
            delegate_call_in_loop_detector.found_delegate_call_in_loop
        );

        Ok(())
    }
}<|MERGE_RESOLUTION|>--- conflicted
+++ resolved
@@ -59,7 +59,6 @@
 }
 
 impl ASTNode {
-<<<<<<< HEAD
     pub fn parent<'a>(&self, context: &'a WorkspaceContext) -> Option<&'a ASTNode> {
         if let Some(id) = self.id() {
             return context.get_parent(id);
@@ -72,7 +71,8 @@
             return Some(context.get_parent_chain(id));
         }
         None
-=======
+    }
+
     pub fn node_type(&self) -> NodeType {
         match self {
             ASTNode::ArrayTypeName(_) => NodeType::ArrayTypeName,
@@ -127,7 +127,6 @@
             ASTNode::VariableDeclarationStatement(_) => NodeType::VariableDeclarationStatement,
             ASTNode::WhileStatement(_) => NodeType::WhileStatement,
         }
->>>>>>> 10c27a73
     }
 
     pub fn id(&self) -> Option<NodeID> {
