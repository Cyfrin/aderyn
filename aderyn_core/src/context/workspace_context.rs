--- conflicted
+++ resolved
@@ -1107,7 +1107,6 @@
         self.nodes.get(self.parent_link.get(&node_id)?)
     }
 
-<<<<<<< HEAD
     pub fn get_parent_chain(&self, node_id: NodeID) -> Vec<&ASTNode> {
         let mut chain = vec![];
         let mut parent = self.nodes.get(&node_id);
@@ -1116,7 +1115,7 @@
             parent = next_parent.parent(self);
         }
         chain
-=======
+    }
     pub fn get_closest_parent(&self, node_id: NodeID, node_type: NodeType) -> Option<&ASTNode> {
         let mut current_node_id = self.parent_link.get(&node_id)?;
         while let Some(current) = self.nodes.get(current_node_id) {
@@ -1126,7 +1125,6 @@
             current_node_id = self.parent_link.get(current_node_id)?;
         }
         None
->>>>>>> 06358ecf
     }
 
     pub fn get_source_unit_from_child_node(&self, node: &ASTNode) -> Option<&SourceUnit> {
