use crate::ast::*;
use std::cmp::Ordering;
use std::collections::HashMap;

use super::browser::GetImmediateParent;
use super::capturable::Capturable;
<<<<<<< HEAD
pub use crate::ast::ASTNode;
=======

#[derive(Debug, Clone, PartialEq)]
pub enum ASTNode {
    ArrayTypeName(ArrayTypeName),
    Assignment(Assignment),
    BinaryOperation(BinaryOperation),
    Block(Block),
    Conditional(Conditional),
    ContractDefinition(ContractDefinition),
    ElementaryTypeName(ElementaryTypeName),
    ElementaryTypeNameExpression(ElementaryTypeNameExpression),
    EmitStatement(EmitStatement),
    EnumDefinition(EnumDefinition),
    EnumValue(EnumValue),
    EventDefinition(EventDefinition),
    ErrorDefinition(ErrorDefinition),
    ExpressionStatement(ExpressionStatement),
    FunctionCall(FunctionCall),
    FunctionCallOptions(FunctionCallOptions),
    FunctionDefinition(FunctionDefinition),
    FunctionTypeName(FunctionTypeName),
    ForStatement(ForStatement),
    Identifier(Identifier),
    IdentifierPath(IdentifierPath),
    IfStatement(IfStatement),
    ImportDirective(ImportDirective),
    IndexAccess(IndexAccess),
    IndexRangeAccess(IndexRangeAccess),
    InheritanceSpecifier(InheritanceSpecifier),
    InlineAssembly(InlineAssembly),
    Literal(Literal),
    MemberAccess(MemberAccess),
    NewExpression(NewExpression),
    Mapping(Mapping),
    ModifierDefinition(ModifierDefinition),
    ModifierInvocation(ModifierInvocation),
    OverrideSpecifier(OverrideSpecifier),
    ParameterList(ParameterList),
    PragmaDirective(PragmaDirective),
    Return(Return),
    RevertStatement(RevertStatement),
    SourceUnit(SourceUnit),
    StructDefinition(StructDefinition),
    StructuredDocumentation(StructuredDocumentation),
    TryStatement(TryStatement),
    TryCatchClause(TryCatchClause),
    TupleExpression(TupleExpression),
    UnaryOperation(UnaryOperation),
    UserDefinedTypeName(UserDefinedTypeName),
    UserDefinedValueTypeDefinition(UserDefinedValueTypeDefinition),
    UsingForDirective(UsingForDirective),
    VariableDeclaration(VariableDeclaration),
    VariableDeclarationStatement(VariableDeclarationStatement),
    WhileStatement(WhileStatement),
    DoWhileStatement(DoWhileStatement),
    BreakStatement(Break),
    ContinueStatement(Continue),
    PlaceholderStatement(PlaceholderStatement),
    YulFunctionCall(YulFunctionCall),
    YulIdentifier(YulIdentifier),
    YulLiteral(YulLiteral),
}

impl ASTNode {
    pub fn node_type(&self) -> NodeType {
        match self {
            ASTNode::ArrayTypeName(_) => NodeType::ArrayTypeName,
            ASTNode::Assignment(_) => NodeType::Assignment,
            ASTNode::BinaryOperation(_) => NodeType::BinaryOperation,
            ASTNode::Block(_) => NodeType::Block,
            ASTNode::Conditional(_) => NodeType::Conditional,
            ASTNode::ContractDefinition(_) => NodeType::ContractDefinition,
            ASTNode::ElementaryTypeName(_) => NodeType::ElementaryTypeName,
            ASTNode::ElementaryTypeNameExpression(_) => NodeType::ElementaryTypeNameExpression,
            ASTNode::EmitStatement(_) => NodeType::EmitStatement,
            ASTNode::EnumDefinition(_) => NodeType::EnumDefinition,
            ASTNode::EnumValue(_) => NodeType::EnumValue,
            ASTNode::EventDefinition(_) => NodeType::EventDefinition,
            ASTNode::ErrorDefinition(_) => NodeType::ErrorDefinition,
            ASTNode::ExpressionStatement(_) => NodeType::ExpressionStatement,
            ASTNode::FunctionCall(_) => NodeType::FunctionCall,
            ASTNode::FunctionCallOptions(_) => NodeType::FunctionCallOptions,
            ASTNode::FunctionDefinition(_) => NodeType::FunctionDefinition,
            ASTNode::FunctionTypeName(_) => NodeType::FunctionTypeName,
            ASTNode::ForStatement(_) => NodeType::ForStatement,
            ASTNode::Identifier(_) => NodeType::Identifier,
            ASTNode::IdentifierPath(_) => NodeType::IdentifierPath,
            ASTNode::IfStatement(_) => NodeType::IfStatement,
            ASTNode::ImportDirective(_) => NodeType::ImportDirective,
            ASTNode::IndexAccess(_) => NodeType::IndexAccess,
            ASTNode::IndexRangeAccess(_) => NodeType::IndexRangeAccess,
            ASTNode::InheritanceSpecifier(_) => NodeType::InheritanceSpecifier,
            ASTNode::InlineAssembly(_) => NodeType::InlineAssembly,
            ASTNode::Literal(_) => NodeType::Literal,
            ASTNode::MemberAccess(_) => NodeType::MemberAccess,
            ASTNode::NewExpression(_) => NodeType::NewExpression,
            ASTNode::Mapping(_) => NodeType::Mapping,
            ASTNode::ModifierDefinition(_) => NodeType::ModifierDefinition,
            ASTNode::ModifierInvocation(_) => NodeType::ModifierInvocation,
            ASTNode::OverrideSpecifier(_) => NodeType::OverrideSpecifier,
            ASTNode::ParameterList(_) => NodeType::ParameterList,
            ASTNode::PragmaDirective(_) => NodeType::PragmaDirective,
            ASTNode::Return(_) => NodeType::Return,
            ASTNode::RevertStatement(_) => NodeType::RevertStatement,
            ASTNode::SourceUnit(_) => NodeType::SourceUnit,
            ASTNode::StructDefinition(_) => NodeType::StructDefinition,
            ASTNode::StructuredDocumentation(_) => NodeType::StructuredDocumentation,
            ASTNode::TryStatement(_) => NodeType::TryStatement,
            ASTNode::TryCatchClause(_) => NodeType::TryCatchClause,
            ASTNode::TupleExpression(_) => NodeType::TupleExpression,
            ASTNode::UnaryOperation(_) => NodeType::UnaryOperation,
            ASTNode::UserDefinedTypeName(_) => NodeType::UserDefinedTypeName,
            ASTNode::UserDefinedValueTypeDefinition(_) => NodeType::UserDefinedValueTypeDefinition,
            ASTNode::UsingForDirective(_) => NodeType::UsingForDirective,
            ASTNode::VariableDeclaration(_) => NodeType::VariableDeclaration,
            ASTNode::VariableDeclarationStatement(_) => NodeType::VariableDeclarationStatement,
            ASTNode::WhileStatement(_) => NodeType::WhileStatement,
            ASTNode::DoWhileStatement(_) => NodeType::DoWhileStatement,
            ASTNode::BreakStatement(_) => NodeType::Break,
            ASTNode::ContinueStatement(_) => NodeType::Continue,
            ASTNode::PlaceholderStatement(_) => NodeType::PlaceholderStatement,
            ASTNode::YulFunctionCall(_) => NodeType::YulFunctionCall,
            ASTNode::YulIdentifier(_) => NodeType::YulIdentifier,
            ASTNode::YulLiteral(_) => NodeType::YulLiteral,
        }
    }

    pub fn id(&self) -> Option<NodeID> {
        match self {
            ASTNode::ArrayTypeName(_) => None,
            ASTNode::Assignment(n) => Some(n.id),
            ASTNode::BinaryOperation(n) => Some(n.id),
            ASTNode::Block(n) => Some(n.id),
            ASTNode::Conditional(n) => Some(n.id),
            ASTNode::ContractDefinition(n) => Some(n.id),
            ASTNode::ElementaryTypeName(_) => None,
            ASTNode::ElementaryTypeNameExpression(n) => Some(n.id),
            ASTNode::EmitStatement(_) => None,
            ASTNode::EnumDefinition(n) => Some(n.id),
            ASTNode::EnumValue(n) => Some(n.id),
            ASTNode::EventDefinition(n) => Some(n.id),
            ASTNode::ErrorDefinition(n) => Some(n.id),
            ASTNode::ExpressionStatement(_) => None,
            ASTNode::FunctionCall(n) => Some(n.id),
            ASTNode::FunctionCallOptions(n) => Some(n.id),
            ASTNode::FunctionDefinition(n) => Some(n.id),
            ASTNode::FunctionTypeName(_) => None,
            ASTNode::ForStatement(n) => Some(n.id),
            ASTNode::Identifier(n) => Some(n.id),
            ASTNode::IdentifierPath(n) => Some(n.id),
            ASTNode::IfStatement(n) => Some(n.id),
            ASTNode::ImportDirective(n) => Some(n.id),
            ASTNode::IndexAccess(n) => Some(n.id),
            ASTNode::IndexRangeAccess(n) => Some(n.id),
            ASTNode::InheritanceSpecifier(n) => Some(n.id),
            ASTNode::InlineAssembly(n) => Some(n.id),
            ASTNode::Literal(n) => Some(n.id),
            ASTNode::MemberAccess(n) => Some(n.id),
            ASTNode::NewExpression(n) => Some(n.id),
            ASTNode::Mapping(_n) => None,
            ASTNode::ModifierDefinition(n) => Some(n.id),
            ASTNode::ModifierInvocation(n) => Some(n.id),
            ASTNode::OverrideSpecifier(n) => Some(n.id),
            ASTNode::ParameterList(n) => Some(n.id),
            ASTNode::PragmaDirective(n) => Some(n.id),
            ASTNode::Return(n) => Some(n.id),
            ASTNode::RevertStatement(_) => None,
            ASTNode::SourceUnit(n) => Some(n.id),
            ASTNode::StructDefinition(n) => Some(n.id),
            ASTNode::StructuredDocumentation(n) => Some(n.id),
            ASTNode::TryStatement(_) => None,
            ASTNode::TryCatchClause(_) => None,
            ASTNode::TupleExpression(n) => Some(n.id),
            ASTNode::UnaryOperation(n) => Some(n.id),
            ASTNode::UserDefinedTypeName(_) => None,
            ASTNode::UserDefinedValueTypeDefinition(n) => Some(n.id),
            ASTNode::UsingForDirective(n) => Some(n.id),
            ASTNode::VariableDeclaration(n) => Some(n.id),
            ASTNode::VariableDeclarationStatement(n) => Some(n.id),
            ASTNode::WhileStatement(n) => Some(n.id),
            ASTNode::DoWhileStatement(n) => Some(n.id),
            ASTNode::BreakStatement(n) => Some(n.id),
            ASTNode::ContinueStatement(n) => Some(n.id),
            ASTNode::PlaceholderStatement(n) => Some(n.id),
            ASTNode::YulFunctionCall(_) => None,
            ASTNode::YulIdentifier(_) => None,
            ASTNode::YulLiteral(_) => None,
        }
    }
}

impl Node for ASTNode {
    fn accept(&self, visitor: &mut impl ASTConstVisitor) -> eyre::Result<()> {
        match self {
            ASTNode::ArrayTypeName(n) => n.accept(visitor),
            ASTNode::Assignment(n) => n.accept(visitor),
            ASTNode::BinaryOperation(n) => n.accept(visitor),
            ASTNode::Block(n) => n.accept(visitor),
            ASTNode::Conditional(n) => n.accept(visitor),
            ASTNode::ContractDefinition(n) => n.accept(visitor),
            ASTNode::ElementaryTypeName(n) => n.accept(visitor),
            ASTNode::ElementaryTypeNameExpression(n) => n.accept(visitor),
            ASTNode::EmitStatement(n) => n.accept(visitor),
            ASTNode::EnumDefinition(n) => n.accept(visitor),
            ASTNode::EnumValue(n) => n.accept(visitor),
            ASTNode::EventDefinition(n) => n.accept(visitor),
            ASTNode::ErrorDefinition(n) => n.accept(visitor),
            ASTNode::ExpressionStatement(n) => n.accept(visitor),
            ASTNode::FunctionCall(n) => n.accept(visitor),
            ASTNode::FunctionCallOptions(n) => n.accept(visitor),
            ASTNode::FunctionDefinition(n) => n.accept(visitor),
            ASTNode::FunctionTypeName(n) => n.accept(visitor),
            ASTNode::ForStatement(n) => n.accept(visitor),
            ASTNode::Identifier(n) => n.accept(visitor),
            ASTNode::IdentifierPath(n) => n.accept(visitor),
            ASTNode::IfStatement(n) => n.accept(visitor),
            ASTNode::ImportDirective(n) => n.accept(visitor),
            ASTNode::IndexAccess(n) => n.accept(visitor),
            ASTNode::IndexRangeAccess(n) => n.accept(visitor),
            ASTNode::InheritanceSpecifier(n) => n.accept(visitor),
            ASTNode::InlineAssembly(n) => n.accept(visitor),
            ASTNode::Literal(n) => n.accept(visitor),
            ASTNode::MemberAccess(n) => n.accept(visitor),
            ASTNode::NewExpression(n) => n.accept(visitor),
            ASTNode::Mapping(n) => n.accept(visitor),
            ASTNode::ModifierDefinition(n) => n.accept(visitor),
            ASTNode::ModifierInvocation(n) => n.accept(visitor),
            ASTNode::OverrideSpecifier(n) => n.accept(visitor),
            ASTNode::ParameterList(n) => n.accept(visitor),
            ASTNode::PragmaDirective(n) => n.accept(visitor),
            ASTNode::Return(n) => n.accept(visitor),
            ASTNode::RevertStatement(n) => n.accept(visitor),
            ASTNode::SourceUnit(n) => n.accept(visitor),
            ASTNode::StructDefinition(n) => n.accept(visitor),
            ASTNode::StructuredDocumentation(n) => n.accept(visitor),
            ASTNode::TryStatement(n) => n.accept(visitor),
            ASTNode::TryCatchClause(n) => n.accept(visitor),
            ASTNode::TupleExpression(n) => n.accept(visitor),
            ASTNode::UnaryOperation(n) => n.accept(visitor),
            ASTNode::UserDefinedTypeName(n) => n.accept(visitor),
            ASTNode::UserDefinedValueTypeDefinition(n) => n.accept(visitor),
            ASTNode::UsingForDirective(n) => n.accept(visitor),
            ASTNode::VariableDeclaration(n) => n.accept(visitor),
            ASTNode::VariableDeclarationStatement(n) => n.accept(visitor),
            ASTNode::WhileStatement(n) => n.accept(visitor),
            ASTNode::DoWhileStatement(n) => n.accept(visitor),
            ASTNode::BreakStatement(n) => n.accept(visitor),
            ASTNode::ContinueStatement(n) => n.accept(visitor),
            ASTNode::PlaceholderStatement(n) => n.accept(visitor),
            ASTNode::YulFunctionCall(n) => n.accept(visitor),
            ASTNode::YulIdentifier(n) => n.accept(visitor),
            ASTNode::YulLiteral(n) => n.accept(visitor),
        }
    }

    fn accept_metadata(&self, visitor: &mut impl ASTConstVisitor) -> eyre::Result<()> {
        match self {
            ASTNode::ArrayTypeName(n) => n.accept_metadata(visitor),
            ASTNode::Assignment(n) => n.accept_metadata(visitor),
            ASTNode::BinaryOperation(n) => n.accept_metadata(visitor),
            ASTNode::Block(n) => n.accept_metadata(visitor),
            ASTNode::Conditional(n) => n.accept_metadata(visitor),
            ASTNode::ContractDefinition(n) => n.accept_metadata(visitor),
            ASTNode::ElementaryTypeName(n) => n.accept_metadata(visitor),
            ASTNode::ElementaryTypeNameExpression(n) => n.accept_metadata(visitor),
            ASTNode::EmitStatement(n) => n.accept_metadata(visitor),
            ASTNode::EnumDefinition(n) => n.accept_metadata(visitor),
            ASTNode::EnumValue(n) => n.accept_metadata(visitor),
            ASTNode::EventDefinition(n) => n.accept_metadata(visitor),
            ASTNode::ErrorDefinition(n) => n.accept_metadata(visitor),
            ASTNode::ExpressionStatement(n) => n.accept_metadata(visitor),
            ASTNode::FunctionCall(n) => n.accept_metadata(visitor),
            ASTNode::FunctionCallOptions(n) => n.accept_metadata(visitor),
            ASTNode::FunctionDefinition(n) => n.accept_metadata(visitor),
            ASTNode::FunctionTypeName(n) => n.accept_metadata(visitor),
            ASTNode::ForStatement(n) => n.accept_metadata(visitor),
            ASTNode::Identifier(n) => n.accept_metadata(visitor),
            ASTNode::IdentifierPath(n) => n.accept_metadata(visitor),
            ASTNode::IfStatement(n) => n.accept_metadata(visitor),
            ASTNode::ImportDirective(n) => n.accept_metadata(visitor),
            ASTNode::IndexAccess(n) => n.accept_metadata(visitor),
            ASTNode::IndexRangeAccess(n) => n.accept_metadata(visitor),
            ASTNode::InheritanceSpecifier(n) => n.accept_metadata(visitor),
            ASTNode::InlineAssembly(n) => n.accept_metadata(visitor),
            ASTNode::Literal(n) => n.accept_metadata(visitor),
            ASTNode::MemberAccess(n) => n.accept_metadata(visitor),
            ASTNode::NewExpression(n) => n.accept_metadata(visitor),
            ASTNode::Mapping(n) => n.accept_metadata(visitor),
            ASTNode::ModifierDefinition(n) => n.accept_metadata(visitor),
            ASTNode::ModifierInvocation(n) => n.accept_metadata(visitor),
            ASTNode::OverrideSpecifier(n) => n.accept_metadata(visitor),
            ASTNode::ParameterList(n) => n.accept_metadata(visitor),
            ASTNode::PragmaDirective(n) => n.accept_metadata(visitor),
            ASTNode::Return(n) => n.accept_metadata(visitor),
            ASTNode::RevertStatement(n) => n.accept_metadata(visitor),
            ASTNode::SourceUnit(n) => n.accept_metadata(visitor),
            ASTNode::StructDefinition(n) => n.accept_metadata(visitor),
            ASTNode::StructuredDocumentation(n) => n.accept_metadata(visitor),
            ASTNode::TryStatement(n) => n.accept_metadata(visitor),
            ASTNode::TryCatchClause(n) => n.accept_metadata(visitor),
            ASTNode::TupleExpression(n) => n.accept_metadata(visitor),
            ASTNode::UnaryOperation(n) => n.accept_metadata(visitor),
            ASTNode::UserDefinedTypeName(n) => n.accept_metadata(visitor),
            ASTNode::UserDefinedValueTypeDefinition(n) => n.accept_metadata(visitor),
            ASTNode::UsingForDirective(n) => n.accept_metadata(visitor),
            ASTNode::VariableDeclaration(n) => n.accept_metadata(visitor),
            ASTNode::VariableDeclarationStatement(n) => n.accept_metadata(visitor),
            ASTNode::WhileStatement(n) => n.accept_metadata(visitor),
            ASTNode::DoWhileStatement(n) => n.accept_metadata(visitor),
            ASTNode::BreakStatement(n) => n.accept_metadata(visitor),
            ASTNode::ContinueStatement(n) => n.accept_metadata(visitor),
            ASTNode::PlaceholderStatement(n) => n.accept_metadata(visitor),
            ASTNode::YulFunctionCall(n) => n.accept_metadata(visitor),
            ASTNode::YulIdentifier(n) => n.accept_metadata(visitor),
            ASTNode::YulLiteral(n) => n.accept_metadata(visitor),
        }
    }

    fn accept_id(&self, visitor: &mut impl ASTConstVisitor) -> Result<()> {
        visitor.visit_node_id(self.id())?;
        Ok(())
    }
}

impl From<ArrayTypeName> for ASTNode {
    fn from(value: ArrayTypeName) -> Self {
        ASTNode::ArrayTypeName(value)
    }
}

impl From<Assignment> for ASTNode {
    fn from(value: Assignment) -> Self {
        ASTNode::Assignment(value)
    }
}

impl From<BinaryOperation> for ASTNode {
    fn from(value: BinaryOperation) -> Self {
        ASTNode::BinaryOperation(value)
    }
}

impl From<Block> for ASTNode {
    fn from(value: Block) -> Self {
        ASTNode::Block(value)
    }
}

impl From<Conditional> for ASTNode {
    fn from(value: Conditional) -> Self {
        ASTNode::Conditional(value)
    }
}

impl From<ContractDefinition> for ASTNode {
    fn from(value: ContractDefinition) -> Self {
        ASTNode::ContractDefinition(value)
    }
}

impl From<ElementaryTypeName> for ASTNode {
    fn from(value: ElementaryTypeName) -> Self {
        ASTNode::ElementaryTypeName(value)
    }
}

impl From<ElementaryTypeNameExpression> for ASTNode {
    fn from(value: ElementaryTypeNameExpression) -> Self {
        ASTNode::ElementaryTypeNameExpression(value)
    }
}

impl From<EmitStatement> for ASTNode {
    fn from(value: EmitStatement) -> Self {
        ASTNode::EmitStatement(value)
    }
}

impl From<EnumDefinition> for ASTNode {
    fn from(value: EnumDefinition) -> Self {
        ASTNode::EnumDefinition(value)
    }
}

impl From<EnumValue> for ASTNode {
    fn from(value: EnumValue) -> Self {
        ASTNode::EnumValue(value)
    }
}

impl From<EventDefinition> for ASTNode {
    fn from(value: EventDefinition) -> Self {
        ASTNode::EventDefinition(value)
    }
}

impl From<ErrorDefinition> for ASTNode {
    fn from(value: ErrorDefinition) -> Self {
        ASTNode::ErrorDefinition(value)
    }
}

impl From<ExpressionStatement> for ASTNode {
    fn from(value: ExpressionStatement) -> Self {
        ASTNode::ExpressionStatement(value)
    }
}

impl From<FunctionCall> for ASTNode {
    fn from(value: FunctionCall) -> Self {
        ASTNode::FunctionCall(value)
    }
}

impl From<FunctionCallOptions> for ASTNode {
    fn from(value: FunctionCallOptions) -> Self {
        ASTNode::FunctionCallOptions(value)
    }
}

impl From<FunctionDefinition> for ASTNode {
    fn from(value: FunctionDefinition) -> Self {
        ASTNode::FunctionDefinition(value)
    }
}

impl From<FunctionTypeName> for ASTNode {
    fn from(value: FunctionTypeName) -> Self {
        ASTNode::FunctionTypeName(value)
    }
}

impl From<ForStatement> for ASTNode {
    fn from(value: ForStatement) -> Self {
        ASTNode::ForStatement(value)
    }
}

impl From<Identifier> for ASTNode {
    fn from(value: Identifier) -> Self {
        ASTNode::Identifier(value)
    }
}

impl From<IdentifierPath> for ASTNode {
    fn from(value: IdentifierPath) -> Self {
        ASTNode::IdentifierPath(value)
    }
}

impl From<IfStatement> for ASTNode {
    fn from(value: IfStatement) -> Self {
        ASTNode::IfStatement(value)
    }
}

impl From<ImportDirective> for ASTNode {
    fn from(value: ImportDirective) -> Self {
        ASTNode::ImportDirective(value)
    }
}

impl From<IndexAccess> for ASTNode {
    fn from(value: IndexAccess) -> Self {
        ASTNode::IndexAccess(value)
    }
}

impl From<IndexRangeAccess> for ASTNode {
    fn from(value: IndexRangeAccess) -> Self {
        ASTNode::IndexRangeAccess(value)
    }
}

impl From<InheritanceSpecifier> for ASTNode {
    fn from(value: InheritanceSpecifier) -> Self {
        ASTNode::InheritanceSpecifier(value)
    }
}

impl From<InlineAssembly> for ASTNode {
    fn from(value: InlineAssembly) -> Self {
        ASTNode::InlineAssembly(value)
    }
}

impl From<Literal> for ASTNode {
    fn from(value: Literal) -> Self {
        ASTNode::Literal(value)
    }
}

impl From<MemberAccess> for ASTNode {
    fn from(value: MemberAccess) -> Self {
        ASTNode::MemberAccess(value)
    }
}

impl From<NewExpression> for ASTNode {
    fn from(value: NewExpression) -> Self {
        ASTNode::NewExpression(value)
    }
}

impl From<Mapping> for ASTNode {
    fn from(value: Mapping) -> Self {
        ASTNode::Mapping(value)
    }
}

impl From<ModifierDefinition> for ASTNode {
    fn from(value: ModifierDefinition) -> Self {
        ASTNode::ModifierDefinition(value)
    }
}

impl From<ModifierInvocation> for ASTNode {
    fn from(value: ModifierInvocation) -> Self {
        ASTNode::ModifierInvocation(value)
    }
}

impl From<OverrideSpecifier> for ASTNode {
    fn from(value: OverrideSpecifier) -> Self {
        ASTNode::OverrideSpecifier(value)
    }
}

impl From<ParameterList> for ASTNode {
    fn from(value: ParameterList) -> Self {
        ASTNode::ParameterList(value)
    }
}

impl From<PragmaDirective> for ASTNode {
    fn from(value: PragmaDirective) -> Self {
        ASTNode::PragmaDirective(value)
    }
}

impl From<Return> for ASTNode {
    fn from(value: Return) -> Self {
        ASTNode::Return(value)
    }
}

impl From<RevertStatement> for ASTNode {
    fn from(value: RevertStatement) -> Self {
        ASTNode::RevertStatement(value)
    }
}

impl From<SourceUnit> for ASTNode {
    fn from(value: SourceUnit) -> Self {
        ASTNode::SourceUnit(value)
    }
}

impl From<StructDefinition> for ASTNode {
    fn from(value: StructDefinition) -> Self {
        ASTNode::StructDefinition(value)
    }
}

impl From<StructuredDocumentation> for ASTNode {
    fn from(value: StructuredDocumentation) -> Self {
        ASTNode::StructuredDocumentation(value)
    }
}

impl From<TryStatement> for ASTNode {
    fn from(value: TryStatement) -> Self {
        ASTNode::TryStatement(value)
    }
}

impl From<TryCatchClause> for ASTNode {
    fn from(value: TryCatchClause) -> Self {
        ASTNode::TryCatchClause(value)
    }
}

impl From<TupleExpression> for ASTNode {
    fn from(value: TupleExpression) -> Self {
        ASTNode::TupleExpression(value)
    }
}

impl From<UnaryOperation> for ASTNode {
    fn from(value: UnaryOperation) -> Self {
        ASTNode::UnaryOperation(value)
    }
}

impl From<UserDefinedTypeName> for ASTNode {
    fn from(value: UserDefinedTypeName) -> Self {
        ASTNode::UserDefinedTypeName(value)
    }
}

impl From<UserDefinedValueTypeDefinition> for ASTNode {
    fn from(value: UserDefinedValueTypeDefinition) -> Self {
        ASTNode::UserDefinedValueTypeDefinition(value)
    }
}

impl From<UsingForDirective> for ASTNode {
    fn from(value: UsingForDirective) -> Self {
        ASTNode::UsingForDirective(value)
    }
}

impl From<VariableDeclaration> for ASTNode {
    fn from(value: VariableDeclaration) -> Self {
        ASTNode::VariableDeclaration(value)
    }
}

impl From<VariableDeclarationStatement> for ASTNode {
    fn from(value: VariableDeclarationStatement) -> Self {
        ASTNode::VariableDeclarationStatement(value)
    }
}

impl From<WhileStatement> for ASTNode {
    fn from(value: WhileStatement) -> Self {
        ASTNode::WhileStatement(value)
    }
}

impl From<DoWhileStatement> for ASTNode {
    fn from(value: DoWhileStatement) -> Self {
        ASTNode::DoWhileStatement(value)
    }
}

impl From<Break> for ASTNode {
    fn from(value: Break) -> Self {
        ASTNode::BreakStatement(value)
    }
}

impl From<Continue> for ASTNode {
    fn from(value: Continue) -> Self {
        ASTNode::ContinueStatement(value)
    }
}

impl From<PlaceholderStatement> for ASTNode {
    fn from(value: PlaceholderStatement) -> Self {
        ASTNode::PlaceholderStatement(value)
    }
}

impl From<&ArrayTypeName> for ASTNode {
    fn from(value: &ArrayTypeName) -> Self {
        ASTNode::ArrayTypeName(value.clone())
    }
}

impl From<&Assignment> for ASTNode {
    fn from(value: &Assignment) -> Self {
        ASTNode::Assignment(value.clone())
    }
}

impl From<&BinaryOperation> for ASTNode {
    fn from(value: &BinaryOperation) -> Self {
        ASTNode::BinaryOperation(value.clone())
    }
}

impl From<&Block> for ASTNode {
    fn from(value: &Block) -> Self {
        ASTNode::Block(value.clone())
    }
}

impl From<&Conditional> for ASTNode {
    fn from(value: &Conditional) -> Self {
        ASTNode::Conditional(value.clone())
    }
}

impl From<&ContractDefinition> for ASTNode {
    fn from(value: &ContractDefinition) -> Self {
        ASTNode::ContractDefinition(value.clone())
    }
}

impl From<&ElementaryTypeName> for ASTNode {
    fn from(value: &ElementaryTypeName) -> Self {
        ASTNode::ElementaryTypeName(value.clone())
    }
}

impl From<&ElementaryTypeNameExpression> for ASTNode {
    fn from(value: &ElementaryTypeNameExpression) -> Self {
        ASTNode::ElementaryTypeNameExpression(value.clone())
    }
}

impl From<&EmitStatement> for ASTNode {
    fn from(value: &EmitStatement) -> Self {
        ASTNode::EmitStatement(value.clone())
    }
}

impl From<&EnumDefinition> for ASTNode {
    fn from(value: &EnumDefinition) -> Self {
        ASTNode::EnumDefinition(value.clone())
    }
}

impl From<&EnumValue> for ASTNode {
    fn from(value: &EnumValue) -> Self {
        ASTNode::EnumValue(value.clone())
    }
}

impl From<&EventDefinition> for ASTNode {
    fn from(value: &EventDefinition) -> Self {
        ASTNode::EventDefinition(value.clone())
    }
}

impl From<&ErrorDefinition> for ASTNode {
    fn from(value: &ErrorDefinition) -> Self {
        ASTNode::ErrorDefinition(value.clone())
    }
}

impl From<&ExpressionStatement> for ASTNode {
    fn from(value: &ExpressionStatement) -> Self {
        ASTNode::ExpressionStatement(value.clone())
    }
}

impl From<&FunctionCall> for ASTNode {
    fn from(value: &FunctionCall) -> Self {
        ASTNode::FunctionCall(value.clone())
    }
}

impl From<&FunctionCallOptions> for ASTNode {
    fn from(value: &FunctionCallOptions) -> Self {
        ASTNode::FunctionCallOptions(value.clone())
    }
}

impl From<&FunctionDefinition> for ASTNode {
    fn from(value: &FunctionDefinition) -> Self {
        ASTNode::FunctionDefinition(value.clone())
    }
}

impl From<&FunctionTypeName> for ASTNode {
    fn from(value: &FunctionTypeName) -> Self {
        ASTNode::FunctionTypeName(value.clone())
    }
}

impl From<&ForStatement> for ASTNode {
    fn from(value: &ForStatement) -> Self {
        ASTNode::ForStatement(value.clone())
    }
}

impl From<&Identifier> for ASTNode {
    fn from(value: &Identifier) -> Self {
        ASTNode::Identifier(value.clone())
    }
}

impl From<&IdentifierPath> for ASTNode {
    fn from(value: &IdentifierPath) -> Self {
        ASTNode::IdentifierPath(value.clone())
    }
}

impl From<&IfStatement> for ASTNode {
    fn from(value: &IfStatement) -> Self {
        ASTNode::IfStatement(value.clone())
    }
}

impl From<&ImportDirective> for ASTNode {
    fn from(value: &ImportDirective) -> Self {
        ASTNode::ImportDirective(value.clone())
    }
}

impl From<&IndexAccess> for ASTNode {
    fn from(value: &IndexAccess) -> Self {
        ASTNode::IndexAccess(value.clone())
    }
}

impl From<&IndexRangeAccess> for ASTNode {
    fn from(value: &IndexRangeAccess) -> Self {
        ASTNode::IndexRangeAccess(value.clone())
    }
}

impl From<&InheritanceSpecifier> for ASTNode {
    fn from(value: &InheritanceSpecifier) -> Self {
        ASTNode::InheritanceSpecifier(value.clone())
    }
}

impl From<&InlineAssembly> for ASTNode {
    fn from(value: &InlineAssembly) -> Self {
        ASTNode::InlineAssembly(value.clone())
    }
}

impl From<&Literal> for ASTNode {
    fn from(value: &Literal) -> Self {
        ASTNode::Literal(value.clone())
    }
}

impl From<&MemberAccess> for ASTNode {
    fn from(value: &MemberAccess) -> Self {
        ASTNode::MemberAccess(value.clone())
    }
}

impl From<&NewExpression> for ASTNode {
    fn from(value: &NewExpression) -> Self {
        ASTNode::NewExpression(value.clone())
    }
}

impl From<&Mapping> for ASTNode {
    fn from(value: &Mapping) -> Self {
        ASTNode::Mapping(value.clone())
    }
}

impl From<&ModifierDefinition> for ASTNode {
    fn from(value: &ModifierDefinition) -> Self {
        ASTNode::ModifierDefinition(value.clone())
    }
}

impl From<&ModifierInvocation> for ASTNode {
    fn from(value: &ModifierInvocation) -> Self {
        ASTNode::ModifierInvocation(value.clone())
    }
}

impl From<&OverrideSpecifier> for ASTNode {
    fn from(value: &OverrideSpecifier) -> Self {
        ASTNode::OverrideSpecifier(value.clone())
    }
}

impl From<&ParameterList> for ASTNode {
    fn from(value: &ParameterList) -> Self {
        ASTNode::ParameterList(value.clone())
    }
}

impl From<&PragmaDirective> for ASTNode {
    fn from(value: &PragmaDirective) -> Self {
        ASTNode::PragmaDirective(value.clone())
    }
}

impl From<&Return> for ASTNode {
    fn from(value: &Return) -> Self {
        ASTNode::Return(value.clone())
    }
}

impl From<&RevertStatement> for ASTNode {
    fn from(value: &RevertStatement) -> Self {
        ASTNode::RevertStatement(value.clone())
    }
}

impl From<&SourceUnit> for ASTNode {
    fn from(value: &SourceUnit) -> Self {
        ASTNode::SourceUnit(value.clone())
    }
}

impl From<&StructDefinition> for ASTNode {
    fn from(value: &StructDefinition) -> Self {
        ASTNode::StructDefinition(value.clone())
    }
}

impl From<&StructuredDocumentation> for ASTNode {
    fn from(value: &StructuredDocumentation) -> Self {
        ASTNode::StructuredDocumentation(value.clone())
    }
}

impl From<&TryStatement> for ASTNode {
    fn from(value: &TryStatement) -> Self {
        ASTNode::TryStatement(value.clone())
    }
}

impl From<&TryCatchClause> for ASTNode {
    fn from(value: &TryCatchClause) -> Self {
        ASTNode::TryCatchClause(value.clone())
    }
}

impl From<&TupleExpression> for ASTNode {
    fn from(value: &TupleExpression) -> Self {
        ASTNode::TupleExpression(value.clone())
    }
}

impl From<&UnaryOperation> for ASTNode {
    fn from(value: &UnaryOperation) -> Self {
        ASTNode::UnaryOperation(value.clone())
    }
}

impl From<&UserDefinedTypeName> for ASTNode {
    fn from(value: &UserDefinedTypeName) -> Self {
        ASTNode::UserDefinedTypeName(value.clone())
    }
}

impl From<&UserDefinedValueTypeDefinition> for ASTNode {
    fn from(value: &UserDefinedValueTypeDefinition) -> Self {
        ASTNode::UserDefinedValueTypeDefinition(value.clone())
    }
}

impl From<&UsingForDirective> for ASTNode {
    fn from(value: &UsingForDirective) -> Self {
        ASTNode::UsingForDirective(value.clone())
    }
}

impl From<&VariableDeclaration> for ASTNode {
    fn from(value: &VariableDeclaration) -> Self {
        ASTNode::VariableDeclaration(value.clone())
    }
}

impl From<&VariableDeclarationStatement> for ASTNode {
    fn from(value: &VariableDeclarationStatement) -> Self {
        ASTNode::VariableDeclarationStatement(value.clone())
    }
}

impl From<&WhileStatement> for ASTNode {
    fn from(value: &WhileStatement) -> Self {
        ASTNode::WhileStatement(value.clone())
    }
}

impl From<&DoWhileStatement> for ASTNode {
    fn from(value: &DoWhileStatement) -> Self {
        ASTNode::DoWhileStatement(value.clone())
    }
}

impl From<&Break> for ASTNode {
    fn from(value: &Break) -> Self {
        ASTNode::BreakStatement(value.clone())
    }
}

impl From<&Continue> for ASTNode {
    fn from(value: &Continue) -> Self {
        ASTNode::ContinueStatement(value.clone())
    }
}

impl From<&PlaceholderStatement> for ASTNode {
    fn from(value: &PlaceholderStatement) -> Self {
        ASTNode::PlaceholderStatement(value.clone())
    }
}

impl From<&YulFunctionCall> for ASTNode {
    fn from(value: &YulFunctionCall) -> Self {
        ASTNode::YulFunctionCall(value.clone())
    }
}

impl From<&YulIdentifier> for ASTNode {
    fn from(value: &YulIdentifier) -> Self {
        ASTNode::YulIdentifier(value.clone())
    }
}

impl From<&YulLiteral> for ASTNode {
    fn from(value: &YulLiteral) -> Self {
        ASTNode::YulLiteral(value.clone())
    }
}

impl ASTNode {
    pub fn src(&self) -> Option<&str> {
        match self {
            ASTNode::ArrayTypeName(_) => None,
            ASTNode::Assignment(node) => Some(&node.src),
            ASTNode::BinaryOperation(node) => Some(&node.src),
            ASTNode::Block(node) => Some(&node.src),
            ASTNode::Conditional(node) => Some(&node.src),
            ASTNode::ContractDefinition(node) => Some(&node.src),
            ASTNode::ElementaryTypeName(_) => None,
            ASTNode::ElementaryTypeNameExpression(node) => Some(&node.src),
            ASTNode::EmitStatement(_) => None,
            ASTNode::EnumDefinition(node) => Some(&node.src),
            ASTNode::EnumValue(node) => Some(&node.src),
            ASTNode::EventDefinition(node) => Some(&node.src),
            ASTNode::ErrorDefinition(node) => Some(&node.src),
            ASTNode::ExpressionStatement(_) => None,
            ASTNode::FunctionCall(node) => Some(&node.src),
            ASTNode::FunctionCallOptions(node) => Some(&node.src),
            ASTNode::FunctionDefinition(node) => Some(&node.src),
            ASTNode::FunctionTypeName(_) => None,
            ASTNode::ForStatement(node) => Some(&node.src),
            ASTNode::Identifier(node) => Some(&node.src),
            ASTNode::IdentifierPath(node) => Some(&node.src),
            ASTNode::IfStatement(node) => Some(&node.src),
            ASTNode::ImportDirective(node) => Some(&node.src),
            ASTNode::IndexAccess(node) => Some(&node.src),
            ASTNode::IndexRangeAccess(node) => Some(&node.src),
            ASTNode::InheritanceSpecifier(node) => Some(&node.src),
            ASTNode::InlineAssembly(node) => Some(&node.src),
            ASTNode::Literal(node) => Some(&node.src),
            ASTNode::MemberAccess(node) => Some(&node.src),
            ASTNode::NewExpression(node) => Some(&node.src),
            ASTNode::Mapping(_) => None,
            ASTNode::ModifierDefinition(node) => Some(&node.src),
            ASTNode::ModifierInvocation(node) => Some(&node.src),
            ASTNode::OverrideSpecifier(node) => Some(&node.src),
            ASTNode::ParameterList(node) => Some(&node.src),
            ASTNode::PragmaDirective(node) => Some(&node.src),
            ASTNode::Return(node) => Some(&node.src),
            ASTNode::RevertStatement(_) => None,
            ASTNode::SourceUnit(_) => None,
            ASTNode::StructDefinition(node) => Some(&node.src),
            ASTNode::StructuredDocumentation(node) => Some(&node.src),
            ASTNode::TryStatement(_) => None,
            ASTNode::TryCatchClause(_) => None,
            ASTNode::TupleExpression(node) => Some(&node.src),
            ASTNode::UnaryOperation(node) => Some(&node.src),
            ASTNode::UserDefinedTypeName(_) => None,
            ASTNode::UserDefinedValueTypeDefinition(node) => Some(&node.src),
            ASTNode::UsingForDirective(node) => Some(&node.src),
            ASTNode::VariableDeclaration(node) => Some(&node.src),
            ASTNode::VariableDeclarationStatement(node) => Some(&node.src),
            ASTNode::WhileStatement(node) => Some(&node.src),
            ASTNode::DoWhileStatement(node) => Some(&node.src),
            ASTNode::BreakStatement(node) => Some(&node.src),
            ASTNode::ContinueStatement(node) => Some(&node.src),
            ASTNode::PlaceholderStatement(node) => Some(&node.src),
            ASTNode::YulFunctionCall(node) => Some(&node.src),
            ASTNode::YulIdentifier(node) => Some(&node.src),
            ASTNode::YulLiteral(node) => Some(&node.src),
        }
    }
}
>>>>>>> 17625326

#[derive(Default, Debug, Clone, PartialEq, Eq, Hash)]
pub struct NodeContext {
    pub source_unit_id: NodeID,
    pub contract_definition_id: Option<NodeID>,
    pub function_definition_id: Option<NodeID>,
    pub modifier_definition_id: Option<NodeID>,
}

#[derive(Default, Debug)]
pub struct WorkspaceContext {
    pub last_source_unit_id: NodeID,
    pub last_contract_definition_id: Option<NodeID>,
    pub last_function_definition_id: Option<NodeID>,
    pub last_modifier_definition_id: Option<NodeID>,

    pub parent_link: HashMap<NodeID, NodeID>,

    // relative source filepaths
    pub src_filepaths: Vec<String>,
    pub sloc_stats: HashMap<String, usize>,
    pub nodes: HashMap<NodeID, ASTNode>,

    // Hashmaps of all nodes => source_unit_id
    pub(crate) array_type_names_context: HashMap<ArrayTypeName, NodeContext>,
    pub(crate) assignments_context: HashMap<Assignment, NodeContext>,
    pub(crate) binary_operations_context: HashMap<BinaryOperation, NodeContext>,
    pub(crate) blocks_context: HashMap<Block, NodeContext>,
    pub(crate) conditionals_context: HashMap<Conditional, NodeContext>,
    pub(crate) contract_definitions_context: HashMap<ContractDefinition, NodeContext>,
    pub(crate) elementary_type_names_context: HashMap<ElementaryTypeName, NodeContext>,
    pub(crate) elementary_type_name_expressions_context:
        HashMap<ElementaryTypeNameExpression, NodeContext>,
    pub(crate) emit_statements_context: HashMap<EmitStatement, NodeContext>,
    pub(crate) enum_definitions_context: HashMap<EnumDefinition, NodeContext>,
    pub(crate) enum_values_context: HashMap<EnumValue, NodeContext>,
    pub(crate) event_definitions_context: HashMap<EventDefinition, NodeContext>,
    pub(crate) error_definitions_context: HashMap<ErrorDefinition, NodeContext>,
    pub(crate) expression_statements_context: HashMap<ExpressionStatement, NodeContext>,
    pub(crate) function_calls_context: HashMap<FunctionCall, NodeContext>,
    pub(crate) function_call_options_context: HashMap<FunctionCallOptions, NodeContext>,
    pub(crate) function_definitions_context: HashMap<FunctionDefinition, NodeContext>,
    pub(crate) function_type_names_context: HashMap<FunctionTypeName, NodeContext>,
    pub(crate) for_statements_context: HashMap<ForStatement, NodeContext>,
    pub(crate) identifiers_context: HashMap<Identifier, NodeContext>,
    pub(crate) identifier_paths_context: HashMap<IdentifierPath, NodeContext>,
    pub(crate) if_statements_context: HashMap<IfStatement, NodeContext>,
    pub(crate) import_directives_context: HashMap<ImportDirective, NodeContext>,
    pub(crate) index_accesses_context: HashMap<IndexAccess, NodeContext>,
    pub(crate) index_range_accesses_context: HashMap<IndexRangeAccess, NodeContext>,
    pub(crate) inheritance_specifiers_context: HashMap<InheritanceSpecifier, NodeContext>,
    pub(crate) inline_assemblies_context: HashMap<InlineAssembly, NodeContext>,
    pub(crate) literals_context: HashMap<Literal, NodeContext>,
    pub(crate) member_accesses_context: HashMap<MemberAccess, NodeContext>,
    pub(crate) new_expressions_context: HashMap<NewExpression, NodeContext>,
    pub(crate) mappings_context: HashMap<Mapping, NodeContext>,
    pub(crate) modifier_definitions_context: HashMap<ModifierDefinition, NodeContext>,
    pub(crate) modifier_invocations_context: HashMap<ModifierInvocation, NodeContext>,
    pub(crate) override_specifiers_context: HashMap<OverrideSpecifier, NodeContext>,
    pub(crate) parameter_lists_context: HashMap<ParameterList, NodeContext>,
    pub(crate) pragma_directives_context: HashMap<PragmaDirective, NodeContext>,
    pub(crate) returns_context: HashMap<Return, NodeContext>,
    pub(crate) revert_statements_context: HashMap<RevertStatement, NodeContext>,
    pub(crate) source_units_context: Vec<SourceUnit>,
    pub(crate) struct_definitions_context: HashMap<StructDefinition, NodeContext>,
    pub(crate) structured_documentations_context: HashMap<StructuredDocumentation, NodeContext>,
    pub(crate) try_statements_context: HashMap<TryStatement, NodeContext>,
    pub(crate) try_catch_clauses_context: HashMap<TryCatchClause, NodeContext>,
    pub(crate) tuple_expressions_context: HashMap<TupleExpression, NodeContext>,
    pub(crate) unary_operations_context: HashMap<UnaryOperation, NodeContext>,
    pub(crate) user_defined_type_names_context: HashMap<UserDefinedTypeName, NodeContext>,
    pub(crate) user_defined_value_type_definitions_context:
        HashMap<UserDefinedValueTypeDefinition, NodeContext>,
    pub(crate) using_for_directives_context: HashMap<UsingForDirective, NodeContext>,
    pub(crate) variable_declarations_context: HashMap<VariableDeclaration, NodeContext>,
    pub(crate) variable_declaration_statements_context:
        HashMap<VariableDeclarationStatement, NodeContext>,
    pub(crate) while_statements_context: HashMap<WhileStatement, NodeContext>,
    pub(crate) do_while_statements_context: HashMap<DoWhileStatement, NodeContext>,
    pub(crate) break_statements_context: HashMap<Break, NodeContext>,
    pub(crate) continue_statements_context: HashMap<Continue, NodeContext>,
    pub(crate) placeholder_statements_context: HashMap<PlaceholderStatement, NodeContext>,
    pub(crate) yul_function_calls_context: HashMap<YulFunctionCall, NodeContext>,
    pub(crate) yul_identifiers_context: HashMap<YulIdentifier, NodeContext>,
    pub(crate) yul_literal_context: HashMap<YulLiteral, NodeContext>,
}

impl WorkspaceContext {
    // Setters

    pub fn set_sloc_stats(&mut self, sloc_stats: HashMap<String, usize>) {
        self.sloc_stats = sloc_stats;
    }

    // Getters

<<<<<<< HEAD
=======
    pub fn array_type_names(&self) -> Vec<&ArrayTypeName> {
        self.array_type_names_context.keys().collect()
    }
    pub fn assignments(&self) -> Vec<&Assignment> {
        self.assignments_context.keys().collect()
    }
    pub fn binary_operations(&self) -> Vec<&BinaryOperation> {
        self.binary_operations_context.keys().collect()
    }
    pub fn blocks(&self) -> Vec<&Block> {
        self.blocks_context.keys().collect()
    }
    pub fn conditionals(&self) -> Vec<&Conditional> {
        self.conditionals_context.keys().collect()
    }
    pub fn contract_definitions(&self) -> Vec<&ContractDefinition> {
        self.contract_definitions_context.keys().collect()
    }
    pub fn elementary_type_names(&self) -> Vec<&ElementaryTypeName> {
        self.elementary_type_names_context.keys().collect()
    }
    pub fn elementary_type_name_expressions(&self) -> Vec<&ElementaryTypeNameExpression> {
        self.elementary_type_name_expressions_context
            .keys()
            .collect()
    }
    pub fn emit_statements(&self) -> Vec<&EmitStatement> {
        self.emit_statements_context.keys().collect()
    }
    pub fn enum_definitions(&self) -> Vec<&EnumDefinition> {
        self.enum_definitions_context.keys().collect()
    }
    pub fn enum_values(&self) -> Vec<&EnumValue> {
        self.enum_values_context.keys().collect()
    }
    pub fn event_definitions(&self) -> Vec<&EventDefinition> {
        self.event_definitions_context.keys().collect()
    }
    pub fn error_definitions(&self) -> Vec<&ErrorDefinition> {
        self.error_definitions_context.keys().collect()
    }
    pub fn expression_statements(&self) -> Vec<&ExpressionStatement> {
        self.expression_statements_context.keys().collect()
    }
    pub fn function_calls(&self) -> Vec<&FunctionCall> {
        self.function_calls_context.keys().collect()
    }
    pub fn function_call_options(&self) -> Vec<&FunctionCallOptions> {
        self.function_call_options_context.keys().collect()
    }
    pub fn function_definitions(&self) -> Vec<&FunctionDefinition> {
        self.function_definitions_context.keys().collect()
    }
    pub fn function_type_names(&self) -> Vec<&FunctionTypeName> {
        self.function_type_names_context.keys().collect()
    }
    pub fn for_statements(&self) -> Vec<&ForStatement> {
        self.for_statements_context.keys().collect()
    }
    pub fn identifiers(&self) -> Vec<&Identifier> {
        self.identifiers_context.keys().collect()
    }
    pub fn identifier_paths(&self) -> Vec<&IdentifierPath> {
        self.identifier_paths_context.keys().collect()
    }
    pub fn if_statements(&self) -> Vec<&IfStatement> {
        self.if_statements_context.keys().collect()
    }
    pub fn import_directives(&self) -> Vec<&ImportDirective> {
        self.import_directives_context.keys().collect()
    }
    pub fn index_accesses(&self) -> Vec<&IndexAccess> {
        self.index_accesses_context.keys().collect()
    }
    pub fn index_range_accesses(&self) -> Vec<&IndexRangeAccess> {
        self.index_range_accesses_context.keys().collect()
    }
    pub fn inheritance_specifiers(&self) -> Vec<&InheritanceSpecifier> {
        self.inheritance_specifiers_context.keys().collect()
    }
    pub fn inline_assemblies(&self) -> Vec<&InlineAssembly> {
        self.inline_assemblies_context.keys().collect()
    }
    pub fn literals(&self) -> Vec<&Literal> {
        self.literals_context.keys().collect()
    }
    pub fn member_accesses(&self) -> Vec<&MemberAccess> {
        self.member_accesses_context.keys().collect()
    }
    pub fn new_expressions(&self) -> Vec<&NewExpression> {
        self.new_expressions_context.keys().collect()
    }
    pub fn mappings(&self) -> Vec<&Mapping> {
        self.mappings_context.keys().collect()
    }
    pub fn modifier_definitions(&self) -> Vec<&ModifierDefinition> {
        self.modifier_definitions_context.keys().collect()
    }
    pub fn modifier_invocations(&self) -> Vec<&ModifierInvocation> {
        self.modifier_invocations_context.keys().collect()
    }
    pub fn override_specifiers(&self) -> Vec<&OverrideSpecifier> {
        self.override_specifiers_context.keys().collect()
    }
    pub fn parameter_lists(&self) -> Vec<&ParameterList> {
        self.parameter_lists_context.keys().collect()
    }
    pub fn pragma_directives(&self) -> Vec<&PragmaDirective> {
        self.pragma_directives_context.keys().collect()
    }
    pub fn returns(&self) -> Vec<&Return> {
        self.returns_context.keys().collect()
    }
    pub fn revert_statements(&self) -> Vec<&RevertStatement> {
        self.revert_statements_context.keys().collect()
    }
    pub fn source_units(&self) -> Vec<&SourceUnit> {
        self.source_units_context.iter().collect()
    }
    pub fn struct_definitions(&self) -> Vec<&StructDefinition> {
        self.struct_definitions_context.keys().collect()
    }
    pub fn structured_documentations(&self) -> Vec<&StructuredDocumentation> {
        self.structured_documentations_context.keys().collect()
    }
    pub fn try_statements(&self) -> Vec<&TryStatement> {
        self.try_statements_context.keys().collect()
    }
    pub fn try_catch_clauses(&self) -> Vec<&TryCatchClause> {
        self.try_catch_clauses_context.keys().collect()
    }
    pub fn tuple_expressions(&self) -> Vec<&TupleExpression> {
        self.tuple_expressions_context.keys().collect()
    }
    pub fn unary_operations(&self) -> Vec<&UnaryOperation> {
        self.unary_operations_context.keys().collect()
    }
    pub fn user_defined_type_names(&self) -> Vec<&UserDefinedTypeName> {
        self.user_defined_type_names_context.keys().collect()
    }
    pub fn user_defined_value_type_definitions(&self) -> Vec<&UserDefinedValueTypeDefinition> {
        self.user_defined_value_type_definitions_context
            .keys()
            .collect()
    }
    pub fn using_for_directives(&self) -> Vec<&UsingForDirective> {
        self.using_for_directives_context.keys().collect()
    }
    pub fn variable_declarations(&self) -> Vec<&VariableDeclaration> {
        self.variable_declarations_context.keys().collect()
    }
    pub fn variable_declaration_statements(&self) -> Vec<&VariableDeclarationStatement> {
        self.variable_declaration_statements_context
            .keys()
            .collect()
    }
    pub fn while_statements(&self) -> Vec<&WhileStatement> {
        self.while_statements_context.keys().collect()
    }

    pub fn do_while_statements(&self) -> Vec<&DoWhileStatement> {
        self.do_while_statements_context.keys().collect()
    }

    pub fn break_statements(&self) -> Vec<&Break> {
        self.break_statements_context.keys().collect()
    }

    pub fn continue_statements(&self) -> Vec<&Continue> {
        self.continue_statements_context.keys().collect()
    }

    pub fn placeholder_statements(&self) -> Vec<&PlaceholderStatement> {
        self.placeholder_statements_context.keys().collect()
    }

    pub fn yul_function_calls(&self) -> Vec<&YulFunctionCall> {
        self.yul_function_calls_context.keys().collect()
    }

    pub fn yul_identifiers(&self) -> Vec<&YulIdentifier> {
        self.yul_identifiers_context.keys().collect()
    }

    pub fn yul_literals(&self) -> Vec<&YulLiteral> {
        self.yul_literal_context.keys().collect()
    }

>>>>>>> 17625326
    pub fn get_parent(&self, node_id: NodeID) -> Option<&ASTNode> {
        self.nodes.get(self.parent_link.get(&node_id)?)
    }

    pub fn get_ancestral_line(&self, node_id: NodeID) -> Vec<&ASTNode> {
        let mut chain = vec![];
        let mut parent = self.nodes.get(&node_id);
        while let Some(next_parent) = parent {
            chain.push(next_parent);
            parent = next_parent.parent(self);
        }
        chain
    }
    pub fn get_closest_ancestor(&self, node_id: NodeID, node_type: NodeType) -> Option<&ASTNode> {
        let mut current_node_id = self.parent_link.get(&node_id)?;
        while let Some(current) = self.nodes.get(current_node_id) {
            if current.node_type() == node_type {
                return Some(current);
            }
            current_node_id = self.parent_link.get(current_node_id)?;
        }
        None
    }

    pub fn get_source_code_of_node(&self, node_id: NodeID) -> Option<String> {
        let node = self.nodes.get(&node_id)?;
        let source_unit = self.get_source_unit_from_child_node(node).unwrap();
        let src_location = node.src().unwrap_or("");

        let chopped_location = match src_location.rfind(':') {
            Some(index) => &src_location[..index],
            None => src_location, // No colon found, return the original string
        }
        .to_string();

        if let Some((offset, len)) = chopped_location.split_once(':') {
            let offset: usize = offset.parse().ok()?;
            let len: usize = len.parse().ok()?;
            if let Some(content) = source_unit.source.as_ref() {
                if offset + len < content.len() {
                    let requried_content = &content[offset..offset + len];
                    return Some(requried_content.to_string());
                }
            }
        }
        None
    }

    pub fn get_offset_and_length_of_node(&self, node_id: NodeID) -> Option<(usize, usize)> {
        let node = self.nodes.get(&node_id)?;
        let src_location = node.src().unwrap_or("");

        let chopped_location = match src_location.rfind(':') {
            Some(index) => &src_location[..index],
            None => src_location, // No colon found, return the original string
        }
        .to_string();

        if let Some((offset, len)) = chopped_location.split_once(':') {
            let offset: usize = offset.parse().ok()?;
            let len: usize = len.parse().ok()?;
            return Some((offset, len));
        }
        None
    }

<<<<<<< HEAD
=======
    pub fn get_source_unit_from_child_node(&self, node: &ASTNode) -> Option<&SourceUnit> {
        let source_unit_id = match node {
            ASTNode::ArrayTypeName(node) => self
                .array_type_names_context
                .get(node)
                .map(|context| context.source_unit_id),
            ASTNode::Assignment(node) => self
                .assignments_context
                .get(node)
                .map(|context| context.source_unit_id),
            ASTNode::BinaryOperation(node) => self
                .binary_operations_context
                .get(node)
                .map(|context| context.source_unit_id),
            ASTNode::Block(node) => self
                .blocks_context
                .get(node)
                .map(|context| context.source_unit_id),
            ASTNode::Conditional(node) => self
                .conditionals_context
                .get(node)
                .map(|context| context.source_unit_id),
            ASTNode::ContractDefinition(node) => self
                .contract_definitions_context
                .get(node)
                .map(|context| context.source_unit_id),
            ASTNode::ElementaryTypeName(node) => self
                .elementary_type_names_context
                .get(node)
                .map(|context| context.source_unit_id),
            ASTNode::ElementaryTypeNameExpression(node) => self
                .elementary_type_name_expressions_context
                .get(node)
                .map(|context| context.source_unit_id),
            ASTNode::EmitStatement(node) => self
                .emit_statements_context
                .get(node)
                .map(|context| context.source_unit_id),
            ASTNode::EnumDefinition(node) => self
                .enum_definitions_context
                .get(node)
                .map(|context| context.source_unit_id),
            ASTNode::EnumValue(node) => self
                .enum_values_context
                .get(node)
                .map(|context| context.source_unit_id),
            ASTNode::EventDefinition(node) => self
                .event_definitions_context
                .get(node)
                .map(|context| context.source_unit_id),
            ASTNode::ErrorDefinition(node) => self
                .error_definitions_context
                .get(node)
                .map(|context| context.source_unit_id),
            ASTNode::ExpressionStatement(node) => self
                .expression_statements_context
                .get(node)
                .map(|context| context.source_unit_id),
            ASTNode::FunctionCall(node) => self
                .function_calls_context
                .get(node)
                .map(|context| context.source_unit_id),
            ASTNode::FunctionCallOptions(node) => self
                .function_call_options_context
                .get(node)
                .map(|context| context.source_unit_id),
            ASTNode::FunctionDefinition(node) => self
                .function_definitions_context
                .get(node)
                .map(|context| context.source_unit_id),
            ASTNode::FunctionTypeName(node) => self
                .function_type_names_context
                .get(node)
                .map(|context| context.source_unit_id),
            ASTNode::ForStatement(node) => self
                .for_statements_context
                .get(node)
                .map(|context| context.source_unit_id),
            ASTNode::Identifier(node) => self
                .identifiers_context
                .get(node)
                .map(|context| context.source_unit_id),
            ASTNode::IdentifierPath(node) => self
                .identifier_paths_context
                .get(node)
                .map(|context| context.source_unit_id),
            ASTNode::IfStatement(node) => self
                .if_statements_context
                .get(node)
                .map(|context| context.source_unit_id),
            ASTNode::ImportDirective(node) => self
                .import_directives_context
                .get(node)
                .map(|context| context.source_unit_id),
            ASTNode::IndexAccess(node) => self
                .index_accesses_context
                .get(node)
                .map(|context| context.source_unit_id),
            ASTNode::IndexRangeAccess(node) => self
                .index_range_accesses_context
                .get(node)
                .map(|context| context.source_unit_id),
            ASTNode::InheritanceSpecifier(node) => self
                .inheritance_specifiers_context
                .get(node)
                .map(|context| context.source_unit_id),
            ASTNode::InlineAssembly(node) => self
                .inline_assemblies_context
                .get(node)
                .map(|context| context.source_unit_id),
            ASTNode::Literal(node) => self
                .literals_context
                .get(node)
                .map(|context| context.source_unit_id),
            ASTNode::MemberAccess(node) => self
                .member_accesses_context
                .get(node)
                .map(|context| context.source_unit_id),
            ASTNode::NewExpression(node) => self
                .new_expressions_context
                .get(node)
                .map(|context| context.source_unit_id),
            ASTNode::Mapping(node) => self
                .mappings_context
                .get(node)
                .map(|context| context.source_unit_id),
            ASTNode::ModifierDefinition(node) => self
                .modifier_definitions_context
                .get(node)
                .map(|context| context.source_unit_id),
            ASTNode::ModifierInvocation(node) => self
                .modifier_invocations_context
                .get(node)
                .map(|context| context.source_unit_id),
            ASTNode::OverrideSpecifier(node) => self
                .override_specifiers_context
                .get(node)
                .map(|context| context.source_unit_id),
            ASTNode::ParameterList(node) => self
                .parameter_lists_context
                .get(node)
                .map(|context| context.source_unit_id),
            ASTNode::PragmaDirective(node) => self
                .pragma_directives_context
                .get(node)
                .map(|context| context.source_unit_id),
            ASTNode::Return(node) => self
                .returns_context
                .get(node)
                .map(|context| context.source_unit_id),
            ASTNode::RevertStatement(node) => self
                .revert_statements_context
                .get(node)
                .map(|context| context.source_unit_id),
            ASTNode::SourceUnit(node) => Some(node.id),
            ASTNode::StructDefinition(node) => self
                .struct_definitions_context
                .get(node)
                .map(|context| context.source_unit_id),
            ASTNode::StructuredDocumentation(node) => self
                .structured_documentations_context
                .get(node)
                .map(|context| context.source_unit_id),
            ASTNode::TryStatement(node) => self
                .try_statements_context
                .get(node)
                .map(|context| context.source_unit_id),
            ASTNode::TryCatchClause(node) => self
                .try_catch_clauses_context
                .get(node)
                .map(|context| context.source_unit_id),
            ASTNode::TupleExpression(node) => self
                .tuple_expressions_context
                .get(node)
                .map(|context| context.source_unit_id),
            ASTNode::UnaryOperation(node) => self
                .unary_operations_context
                .get(node)
                .map(|context| context.source_unit_id),
            ASTNode::UserDefinedTypeName(node) => self
                .user_defined_type_names_context
                .get(node)
                .map(|context| context.source_unit_id),
            ASTNode::UserDefinedValueTypeDefinition(node) => self
                .user_defined_value_type_definitions_context
                .get(node)
                .map(|context| context.source_unit_id),
            ASTNode::UsingForDirective(node) => self
                .using_for_directives_context
                .get(node)
                .map(|context| context.source_unit_id),
            ASTNode::VariableDeclaration(node) => self
                .variable_declarations_context
                .get(node)
                .map(|context| context.source_unit_id),
            ASTNode::VariableDeclarationStatement(node) => self
                .variable_declaration_statements_context
                .get(node)
                .map(|context| context.source_unit_id),
            ASTNode::WhileStatement(node) => self
                .while_statements_context
                .get(node)
                .map(|context| context.source_unit_id),
            ASTNode::DoWhileStatement(node) => self
                .do_while_statements_context
                .get(node)
                .map(|context| context.source_unit_id),
            ASTNode::BreakStatement(node) => self
                .break_statements_context
                .get(node)
                .map(|context| context.source_unit_id),
            ASTNode::ContinueStatement(node) => self
                .continue_statements_context
                .get(node)
                .map(|context| context.source_unit_id),
            ASTNode::PlaceholderStatement(node) => self
                .placeholder_statements_context
                .get(node)
                .map(|context| context.source_unit_id),
            ASTNode::YulFunctionCall(node) => self
                .yul_function_calls_context
                .get(node)
                .map(|context| context.source_unit_id),
            ASTNode::YulIdentifier(node) => self
                .yul_identifiers_context
                .get(node)
                .map(|context| context.source_unit_id),
            ASTNode::YulLiteral(node) => self
                .yul_literal_context
                .get(node)
                .map(|context| context.source_unit_id),
        };

        // iterate through self.source_units until the source unit with the id matching `source_unit_id` is found, then return its `absolute_path`

        source_unit_id.and_then(|id| {
            self.source_units_context
                .iter()
                .find(|source_unit| source_unit.id == id)
        })
    }

>>>>>>> 17625326
    pub fn get_node_sort_key_from_capturable(
        &self,
        capturable: &Capturable,
    ) -> (String, usize, String) {
        capturable.make_key(self)
    }

    pub fn get_node_id_of_capturable(&self, capturable: &Capturable) -> Option<NodeID> {
        capturable.id()
    }

    /// Returns the relative location of nodes in the source code (if they are in same file)
    pub fn get_relative_location_of_nodes(
        &self,
        first: NodeID,
        second: NodeID,
    ) -> Option<Ordering> {
        let f = self.get_node_sort_key_pure(self.nodes.get(&first)?);
        let s = self.get_node_sort_key_pure(self.nodes.get(&second)?);

        // If the nodes aren't in the same file location comparison doesn't make sense
        if f.0 != s.0 {
            return None;
        }

        match f.1.cmp(&s.1) {
            Ordering::Less => Some(Ordering::Less),
            Ordering::Equal => {
                // If the nodes are on the same line, we must compare offset in the chopped_location
                let first_character_offset = f.2.split_once(':').unwrap();
                let second_character_offset = s.2.split_once(':').unwrap();
                Some(first_character_offset.0.cmp(second_character_offset.0))
            }
            Ordering::Greater => Some(Ordering::Greater),
        }
    }

    pub fn get_node_sort_key_pure(&self, node: &ASTNode) -> (String, usize, String) {
        let source_unit = self.get_source_unit_from_child_node(node).unwrap();
        let absolute_path = source_unit.absolute_path.as_ref().unwrap().clone();
        let source_line = node
            .src()
            .map(|src| source_unit.source_line(src).unwrap_or(0)) // If `src` is `Some`, get the line number, else return 0
            .unwrap_or(0); // If `src` is `None`, default to 0

        let src_location = node.src().unwrap_or("");

        let chopped_location = match src_location.rfind(':') {
            Some(index) => &src_location[..index],
            None => src_location, // No colon found, return the original string
        }
        .to_string();

        (absolute_path, source_line, chopped_location)
    }

    pub fn get_node_sort_key(&self, node: &ASTNode) -> (String, usize, String) {
        let source_unit = self.get_source_unit_from_child_node(node).unwrap();
        let absolute_path = source_unit.absolute_path.as_ref().unwrap().clone();
        let source_line = node
            .src()
            .map(|src| source_unit.source_line(src).unwrap_or(0))
            .unwrap_or(0);

        let src_location = match node {
            ASTNode::ContractDefinition(contract_node) => contract_node
                .name_location
                .as_ref()
                .filter(|loc| !loc.contains("-1"))
                .map_or_else(|| contract_node.src.clone(), |loc| loc.clone()),
            ASTNode::FunctionDefinition(function_node) => function_node
                .name_location
                .as_ref()
                .filter(|loc| !loc.contains("-1"))
                .map_or_else(|| function_node.src.clone(), |loc| loc.clone()),
            ASTNode::ModifierDefinition(modifier_node) => modifier_node
                .name_location
                .as_ref()
                .filter(|loc| !loc.contains("-1"))
                .map_or_else(|| modifier_node.src.clone(), |loc| loc.clone()),
            ASTNode::VariableDeclaration(variable_node) => variable_node
                .name_location
                .as_ref()
                .filter(|loc| !loc.contains("-1"))
                .map_or_else(|| variable_node.src.clone(), |loc| loc.clone()),
            _ => node.src().unwrap_or("").to_string(),
        };

        let chopped_location = src_location
            .rfind(':')
            .map(|index| src_location[..index].to_string())
            .unwrap_or(src_location);

        (absolute_path, source_line, chopped_location)
    }
<<<<<<< HEAD
=======
}

impl ASTConstVisitor for WorkspaceContext {
    fn visit_array_type_name(&mut self, node: &ArrayTypeName) -> Result<bool> {
        self.array_type_names_context.insert(
            node.clone(),
            NodeContext {
                source_unit_id: self.last_source_unit_id,
                contract_definition_id: self.last_contract_definition_id,
                function_definition_id: self.last_function_definition_id,
                modifier_definition_id: self.last_modifier_definition_id,
            },
        );
        Ok(true)
    }

    fn visit_assignment(&mut self, node: &Assignment) -> Result<bool> {
        self.nodes
            .insert(node.id, ASTNode::Assignment(node.clone()));
        self.assignments_context.insert(
            node.clone(),
            NodeContext {
                source_unit_id: self.last_source_unit_id,
                contract_definition_id: self.last_contract_definition_id,
                function_definition_id: self.last_function_definition_id,
                modifier_definition_id: self.last_modifier_definition_id,
            },
        );
        Ok(true)
    }

    fn visit_binary_operation(&mut self, node: &BinaryOperation) -> Result<bool> {
        self.nodes
            .insert(node.id, ASTNode::BinaryOperation(node.clone()));
        self.binary_operations_context.insert(
            node.clone(),
            NodeContext {
                source_unit_id: self.last_source_unit_id,
                contract_definition_id: self.last_contract_definition_id,
                function_definition_id: self.last_function_definition_id,
                modifier_definition_id: self.last_modifier_definition_id,
            },
        );
        Ok(true)
    }

    fn visit_block(&mut self, node: &Block) -> Result<bool> {
        self.nodes.insert(node.id, ASTNode::Block(node.clone()));
        self.blocks_context.insert(
            node.clone(),
            NodeContext {
                source_unit_id: self.last_source_unit_id,
                contract_definition_id: self.last_contract_definition_id,
                function_definition_id: self.last_function_definition_id,
                modifier_definition_id: self.last_modifier_definition_id,
            },
        );
        Ok(true)
    }

    fn visit_conditional(&mut self, node: &Conditional) -> Result<bool> {
        self.nodes
            .insert(node.id, ASTNode::Conditional(node.clone()));
        self.conditionals_context.insert(
            node.clone(),
            NodeContext {
                source_unit_id: self.last_source_unit_id,
                contract_definition_id: self.last_contract_definition_id,
                function_definition_id: self.last_function_definition_id,
                modifier_definition_id: self.last_modifier_definition_id,
            },
        );
        Ok(true)
    }

    fn visit_contract_definition(&mut self, node: &ContractDefinition) -> Result<bool> {
        self.nodes
            .insert(node.id, ASTNode::ContractDefinition(node.clone()));
        self.contract_definitions_context.insert(
            node.clone(),
            NodeContext {
                source_unit_id: self.last_source_unit_id,
                contract_definition_id: self.last_contract_definition_id,
                function_definition_id: self.last_function_definition_id,
                modifier_definition_id: self.last_modifier_definition_id,
            },
        );
        self.last_contract_definition_id = Some(node.id);
        Ok(true)
    }

    fn end_visit_contract_definition(&mut self, _: &ContractDefinition) -> Result<()> {
        self.last_contract_definition_id = None;
        Ok(())
    }

    fn visit_elementary_type_name(&mut self, node: &ElementaryTypeName) -> Result<bool> {
        self.elementary_type_names_context.insert(
            node.clone(),
            NodeContext {
                source_unit_id: self.last_source_unit_id,
                contract_definition_id: self.last_contract_definition_id,
                function_definition_id: self.last_function_definition_id,
                modifier_definition_id: self.last_modifier_definition_id,
            },
        );
        Ok(true)
    }

    fn visit_elementary_type_name_expression(
        &mut self,
        node: &ElementaryTypeNameExpression,
    ) -> Result<bool> {
        self.nodes
            .insert(node.id, ASTNode::ElementaryTypeNameExpression(node.clone()));
        self.elementary_type_name_expressions_context.insert(
            node.clone(),
            NodeContext {
                source_unit_id: self.last_source_unit_id,
                contract_definition_id: self.last_contract_definition_id,
                function_definition_id: self.last_function_definition_id,
                modifier_definition_id: self.last_modifier_definition_id,
            },
        );
        Ok(true)
    }

    fn visit_emit_statement(&mut self, node: &EmitStatement) -> Result<bool> {
        self.emit_statements_context.insert(
            node.clone(),
            NodeContext {
                source_unit_id: self.last_source_unit_id,
                contract_definition_id: self.last_contract_definition_id,
                function_definition_id: self.last_function_definition_id,
                modifier_definition_id: self.last_modifier_definition_id,
            },
        );
        Ok(true)
    }

    fn visit_enum_definition(&mut self, node: &EnumDefinition) -> Result<bool> {
        self.nodes
            .insert(node.id, ASTNode::EnumDefinition(node.clone()));
        self.enum_definitions_context.insert(
            node.clone(),
            NodeContext {
                source_unit_id: self.last_source_unit_id,
                contract_definition_id: self.last_contract_definition_id,
                function_definition_id: self.last_function_definition_id,
                modifier_definition_id: self.last_modifier_definition_id,
            },
        );
        Ok(true)
    }

    fn visit_enum_value(&mut self, node: &EnumValue) -> Result<bool> {
        self.nodes.insert(node.id, ASTNode::EnumValue(node.clone()));
        self.enum_values_context.insert(
            node.clone(),
            NodeContext {
                source_unit_id: self.last_source_unit_id,
                contract_definition_id: self.last_contract_definition_id,
                function_definition_id: self.last_function_definition_id,
                modifier_definition_id: self.last_modifier_definition_id,
            },
        );
        Ok(true)
    }

    fn visit_event_definition(&mut self, node: &EventDefinition) -> Result<bool> {
        self.nodes
            .insert(node.id, ASTNode::EventDefinition(node.clone()));
        self.event_definitions_context.insert(
            node.clone(),
            NodeContext {
                source_unit_id: self.last_source_unit_id,
                contract_definition_id: self.last_contract_definition_id,
                function_definition_id: self.last_function_definition_id,
                modifier_definition_id: self.last_modifier_definition_id,
            },
        );
        Ok(true)
    }

    fn visit_error_definition(&mut self, node: &ErrorDefinition) -> Result<bool> {
        self.nodes
            .insert(node.id, ASTNode::ErrorDefinition(node.clone()));
        self.error_definitions_context.insert(
            node.clone(),
            NodeContext {
                source_unit_id: self.last_source_unit_id,
                contract_definition_id: self.last_contract_definition_id,
                function_definition_id: self.last_function_definition_id,
                modifier_definition_id: self.last_modifier_definition_id,
            },
        );
        Ok(true)
    }

    fn visit_expression_statement(&mut self, node: &ExpressionStatement) -> Result<bool> {
        self.expression_statements_context.insert(
            node.clone(),
            NodeContext {
                source_unit_id: self.last_source_unit_id,
                contract_definition_id: self.last_contract_definition_id,
                function_definition_id: self.last_function_definition_id,
                modifier_definition_id: self.last_modifier_definition_id,
            },
        );
        Ok(true)
    }

    fn visit_function_call(&mut self, node: &FunctionCall) -> Result<bool> {
        self.nodes
            .insert(node.id, ASTNode::FunctionCall(node.clone()));
        self.function_calls_context.insert(
            node.clone(),
            NodeContext {
                source_unit_id: self.last_source_unit_id,
                contract_definition_id: self.last_contract_definition_id,
                function_definition_id: self.last_function_definition_id,
                modifier_definition_id: self.last_modifier_definition_id,
            },
        );
        Ok(true)
    }

    fn visit_function_call_options(&mut self, node: &FunctionCallOptions) -> Result<bool> {
        self.nodes
            .insert(node.id, ASTNode::FunctionCallOptions(node.clone()));
        self.function_call_options_context.insert(
            node.clone(),
            NodeContext {
                source_unit_id: self.last_source_unit_id,
                contract_definition_id: self.last_contract_definition_id,
                function_definition_id: self.last_function_definition_id,
                modifier_definition_id: self.last_modifier_definition_id,
            },
        );
        Ok(true)
    }

    fn visit_function_definition(&mut self, node: &FunctionDefinition) -> Result<bool> {
        self.nodes
            .insert(node.id, ASTNode::FunctionDefinition(node.clone()));
        self.function_definitions_context.insert(
            node.clone(),
            NodeContext {
                source_unit_id: self.last_source_unit_id,
                contract_definition_id: self.last_contract_definition_id,
                function_definition_id: self.last_function_definition_id,
                modifier_definition_id: self.last_modifier_definition_id,
            },
        );
        self.last_function_definition_id = Some(node.id);
        Ok(true)
    }

    fn end_visit_function_definition(&mut self, _: &FunctionDefinition) -> Result<()> {
        self.last_function_definition_id = None;
        Ok(())
    }

    fn visit_function_type_name(&mut self, node: &FunctionTypeName) -> Result<bool> {
        self.function_type_names_context.insert(
            node.clone(),
            NodeContext {
                source_unit_id: self.last_source_unit_id,
                contract_definition_id: self.last_contract_definition_id,
                function_definition_id: self.last_function_definition_id,
                modifier_definition_id: self.last_modifier_definition_id,
            },
        );
        Ok(true)
    }

    fn visit_for_statement(&mut self, node: &ForStatement) -> Result<bool> {
        self.nodes
            .insert(node.id, ASTNode::ForStatement(node.clone()));
        self.for_statements_context.insert(
            node.clone(),
            NodeContext {
                source_unit_id: self.last_source_unit_id,
                contract_definition_id: self.last_contract_definition_id,
                function_definition_id: self.last_function_definition_id,
                modifier_definition_id: self.last_modifier_definition_id,
            },
        );
        Ok(true)
    }

    fn visit_identifier(&mut self, node: &Identifier) -> Result<bool> {
        self.nodes
            .insert(node.id, ASTNode::Identifier(node.clone()));
        self.identifiers_context.insert(
            node.clone(),
            NodeContext {
                source_unit_id: self.last_source_unit_id,
                contract_definition_id: self.last_contract_definition_id,
                function_definition_id: self.last_function_definition_id,
                modifier_definition_id: self.last_modifier_definition_id,
            },
        );
        Ok(true)
    }

    fn visit_identifier_path(&mut self, node: &IdentifierPath) -> Result<bool> {
        self.nodes
            .insert(node.id, ASTNode::IdentifierPath(node.clone()));
        self.identifier_paths_context.insert(
            node.clone(),
            NodeContext {
                source_unit_id: self.last_source_unit_id,
                contract_definition_id: self.last_contract_definition_id,
                function_definition_id: self.last_function_definition_id,
                modifier_definition_id: self.last_modifier_definition_id,
            },
        );
        Ok(true)
    }

    fn visit_if_statement(&mut self, node: &IfStatement) -> Result<bool> {
        self.nodes
            .insert(node.id, ASTNode::IfStatement(node.clone()));
        self.if_statements_context.insert(
            node.clone(),
            NodeContext {
                source_unit_id: self.last_source_unit_id,
                contract_definition_id: self.last_contract_definition_id,
                function_definition_id: self.last_function_definition_id,
                modifier_definition_id: self.last_modifier_definition_id,
            },
        );
        Ok(true)
    }

    fn visit_import_directive(&mut self, node: &ImportDirective) -> Result<bool> {
        self.nodes
            .insert(node.id, ASTNode::ImportDirective(node.clone()));
        self.import_directives_context.insert(
            node.clone(),
            NodeContext {
                source_unit_id: self.last_source_unit_id,
                contract_definition_id: self.last_contract_definition_id,
                function_definition_id: self.last_function_definition_id,
                modifier_definition_id: self.last_modifier_definition_id,
            },
        );
        Ok(true)
    }

    fn visit_index_access(&mut self, node: &IndexAccess) -> Result<bool> {
        self.nodes
            .insert(node.id, ASTNode::IndexAccess(node.clone()));
        self.index_accesses_context.insert(
            node.clone(),
            NodeContext {
                source_unit_id: self.last_source_unit_id,
                contract_definition_id: self.last_contract_definition_id,
                function_definition_id: self.last_function_definition_id,
                modifier_definition_id: self.last_modifier_definition_id,
            },
        );
        Ok(true)
    }

    fn visit_index_range_access(&mut self, node: &IndexRangeAccess) -> Result<bool> {
        self.nodes
            .insert(node.id, ASTNode::IndexRangeAccess(node.clone()));
        self.index_range_accesses_context.insert(
            node.clone(),
            NodeContext {
                source_unit_id: self.last_source_unit_id,
                contract_definition_id: self.last_contract_definition_id,
                function_definition_id: self.last_function_definition_id,
                modifier_definition_id: self.last_modifier_definition_id,
            },
        );
        Ok(true)
    }

    fn visit_inheritance_specifier(&mut self, node: &InheritanceSpecifier) -> Result<bool> {
        self.nodes
            .insert(node.id, ASTNode::InheritanceSpecifier(node.clone()));
        self.inheritance_specifiers_context.insert(
            node.clone(),
            NodeContext {
                source_unit_id: self.last_source_unit_id,
                contract_definition_id: self.last_contract_definition_id,
                function_definition_id: self.last_function_definition_id,
                modifier_definition_id: self.last_modifier_definition_id,
            },
        );
        Ok(true)
    }

    fn visit_inline_assembly(&mut self, node: &InlineAssembly) -> Result<bool> {
        self.nodes
            .insert(node.id, ASTNode::InlineAssembly(node.clone()));
        self.inline_assemblies_context.insert(
            node.clone(),
            NodeContext {
                source_unit_id: self.last_source_unit_id,
                contract_definition_id: self.last_contract_definition_id,
                function_definition_id: self.last_function_definition_id,
                modifier_definition_id: self.last_modifier_definition_id,
            },
        );
        Ok(true)
    }

    fn visit_literal(&mut self, node: &Literal) -> Result<bool> {
        self.nodes.insert(node.id, ASTNode::Literal(node.clone()));
        self.literals_context.insert(
            node.clone(),
            NodeContext {
                source_unit_id: self.last_source_unit_id,
                contract_definition_id: self.last_contract_definition_id,
                function_definition_id: self.last_function_definition_id,
                modifier_definition_id: self.last_modifier_definition_id,
            },
        );
        Ok(true)
    }

    fn visit_member_access(&mut self, node: &MemberAccess) -> Result<bool> {
        self.nodes
            .insert(node.id, ASTNode::MemberAccess(node.clone()));
        self.member_accesses_context.insert(
            node.clone(),
            NodeContext {
                source_unit_id: self.last_source_unit_id,
                contract_definition_id: self.last_contract_definition_id,
                function_definition_id: self.last_function_definition_id,
                modifier_definition_id: self.last_modifier_definition_id,
            },
        );
        Ok(true)
    }

    fn visit_new_expression(&mut self, node: &NewExpression) -> Result<bool> {
        self.nodes
            .insert(node.id, ASTNode::NewExpression(node.clone()));
        self.new_expressions_context.insert(
            node.clone(),
            NodeContext {
                source_unit_id: self.last_source_unit_id,
                contract_definition_id: self.last_contract_definition_id,
                function_definition_id: self.last_function_definition_id,
                modifier_definition_id: self.last_modifier_definition_id,
            },
        );
        Ok(true)
    }

    fn visit_mapping(&mut self, node: &Mapping) -> Result<bool> {
        self.mappings_context.insert(
            node.clone(),
            NodeContext {
                source_unit_id: self.last_source_unit_id,
                contract_definition_id: self.last_contract_definition_id,
                function_definition_id: self.last_function_definition_id,
                modifier_definition_id: self.last_modifier_definition_id,
            },
        );
        Ok(true)
    }

    fn visit_modifier_definition(&mut self, node: &ModifierDefinition) -> Result<bool> {
        self.nodes
            .insert(node.id, ASTNode::ModifierDefinition(node.clone()));
        self.modifier_definitions_context.insert(
            node.clone(),
            NodeContext {
                source_unit_id: self.last_source_unit_id,
                contract_definition_id: self.last_contract_definition_id,
                function_definition_id: self.last_function_definition_id,
                modifier_definition_id: self.last_modifier_definition_id,
            },
        );
        self.last_modifier_definition_id = Some(node.id);
        Ok(true)
    }

    fn end_visit_modifier_definition(&mut self, _: &ModifierDefinition) -> Result<()> {
        self.last_modifier_definition_id = None;
        Ok(())
    }

    fn visit_modifier_invocation(&mut self, node: &ModifierInvocation) -> Result<bool> {
        self.nodes
            .insert(node.id, ASTNode::ModifierInvocation(node.clone()));
        self.modifier_invocations_context.insert(
            node.clone(),
            NodeContext {
                source_unit_id: self.last_source_unit_id,
                contract_definition_id: self.last_contract_definition_id,
                function_definition_id: self.last_function_definition_id,
                modifier_definition_id: self.last_modifier_definition_id,
            },
        );
        Ok(true)
    }

    fn visit_override_specifier(&mut self, node: &OverrideSpecifier) -> Result<bool> {
        self.nodes
            .insert(node.id, ASTNode::OverrideSpecifier(node.clone()));
        self.override_specifiers_context.insert(
            node.clone(),
            NodeContext {
                source_unit_id: self.last_source_unit_id,
                contract_definition_id: self.last_contract_definition_id,
                function_definition_id: self.last_function_definition_id,
                modifier_definition_id: self.last_modifier_definition_id,
            },
        );
        Ok(true)
    }

    fn visit_parameter_list(&mut self, node: &ParameterList) -> Result<bool> {
        self.nodes
            .insert(node.id, ASTNode::ParameterList(node.clone()));
        self.parameter_lists_context.insert(
            node.clone(),
            NodeContext {
                source_unit_id: self.last_source_unit_id,
                contract_definition_id: self.last_contract_definition_id,
                function_definition_id: self.last_function_definition_id,
                modifier_definition_id: self.last_modifier_definition_id,
            },
        );
        Ok(true)
    }

    fn visit_pragma_directive(&mut self, node: &PragmaDirective) -> Result<bool> {
        self.nodes
            .insert(node.id, ASTNode::PragmaDirective(node.clone()));
        self.pragma_directives_context.insert(
            node.clone(),
            NodeContext {
                source_unit_id: self.last_source_unit_id,
                contract_definition_id: self.last_contract_definition_id,
                function_definition_id: self.last_function_definition_id,
                modifier_definition_id: self.last_modifier_definition_id,
            },
        );
        Ok(true)
    }

    fn visit_return(&mut self, node: &Return) -> Result<bool> {
        self.nodes.insert(node.id, ASTNode::Return(node.clone()));
        self.returns_context.insert(
            node.clone(),
            NodeContext {
                source_unit_id: self.last_source_unit_id,
                contract_definition_id: self.last_contract_definition_id,
                function_definition_id: self.last_function_definition_id,
                modifier_definition_id: self.last_modifier_definition_id,
            },
        );
        Ok(true)
    }

    fn visit_revert_statement(&mut self, node: &RevertStatement) -> Result<bool> {
        self.revert_statements_context.insert(
            node.clone(),
            NodeContext {
                source_unit_id: self.last_source_unit_id,
                contract_definition_id: self.last_contract_definition_id,
                function_definition_id: self.last_function_definition_id,
                modifier_definition_id: self.last_modifier_definition_id,
            },
        );
        Ok(true)
    }

    fn visit_source_unit(&mut self, node: &SourceUnit) -> Result<bool> {
        self.nodes
            .insert(node.id, ASTNode::SourceUnit(node.clone()));
        self.source_units_context.push(node.clone());
        self.last_source_unit_id = node.id;
        Ok(true)
    }

    fn visit_struct_definition(&mut self, node: &StructDefinition) -> Result<bool> {
        self.nodes
            .insert(node.id, ASTNode::StructDefinition(node.clone()));
        self.struct_definitions_context.insert(
            node.clone(),
            NodeContext {
                source_unit_id: self.last_source_unit_id,
                contract_definition_id: self.last_contract_definition_id,
                function_definition_id: self.last_function_definition_id,
                modifier_definition_id: self.last_modifier_definition_id,
            },
        );
        Ok(true)
    }

    fn visit_structured_documentation(&mut self, node: &StructuredDocumentation) -> Result<bool> {
        self.nodes
            .insert(node.id, ASTNode::StructuredDocumentation(node.clone()));
        self.structured_documentations_context.insert(
            node.clone(),
            NodeContext {
                source_unit_id: self.last_source_unit_id,
                contract_definition_id: self.last_contract_definition_id,
                function_definition_id: self.last_function_definition_id,
                modifier_definition_id: self.last_modifier_definition_id,
            },
        );
        Ok(true)
    }

    fn visit_try_statement(&mut self, node: &TryStatement) -> Result<bool> {
        self.try_statements_context.insert(
            node.clone(),
            NodeContext {
                source_unit_id: self.last_source_unit_id,
                contract_definition_id: self.last_contract_definition_id,
                function_definition_id: self.last_function_definition_id,
                modifier_definition_id: self.last_modifier_definition_id,
            },
        );
        Ok(true)
    }

    fn visit_try_catch_clause(&mut self, node: &TryCatchClause) -> Result<bool> {
        self.try_catch_clauses_context.insert(
            node.clone(),
            NodeContext {
                source_unit_id: self.last_source_unit_id,
                contract_definition_id: self.last_contract_definition_id,
                function_definition_id: self.last_function_definition_id,
                modifier_definition_id: self.last_modifier_definition_id,
            },
        );
        Ok(true)
    }

    fn visit_tuple_expression(&mut self, node: &TupleExpression) -> Result<bool> {
        self.nodes
            .insert(node.id, ASTNode::TupleExpression(node.clone()));
        self.tuple_expressions_context.insert(
            node.clone(),
            NodeContext {
                source_unit_id: self.last_source_unit_id,
                contract_definition_id: self.last_contract_definition_id,
                function_definition_id: self.last_function_definition_id,
                modifier_definition_id: self.last_modifier_definition_id,
            },
        );
        Ok(true)
    }

    fn visit_unary_operation(&mut self, node: &UnaryOperation) -> Result<bool> {
        self.nodes
            .insert(node.id, ASTNode::UnaryOperation(node.clone()));
        self.unary_operations_context.insert(
            node.clone(),
            NodeContext {
                source_unit_id: self.last_source_unit_id,
                contract_definition_id: self.last_contract_definition_id,
                function_definition_id: self.last_function_definition_id,
                modifier_definition_id: self.last_modifier_definition_id,
            },
        );
        Ok(true)
    }

    fn visit_user_defined_type_name(&mut self, node: &UserDefinedTypeName) -> Result<bool> {
        self.user_defined_type_names_context.insert(
            node.clone(),
            NodeContext {
                source_unit_id: self.last_source_unit_id,
                contract_definition_id: self.last_contract_definition_id,
                function_definition_id: self.last_function_definition_id,
                modifier_definition_id: self.last_modifier_definition_id,
            },
        );
        Ok(true)
    }

    fn visit_user_defined_value_type_definition(
        &mut self,
        node: &UserDefinedValueTypeDefinition,
    ) -> Result<bool> {
        self.nodes.insert(
            node.id,
            ASTNode::UserDefinedValueTypeDefinition(node.clone()),
        );
        self.user_defined_value_type_definitions_context.insert(
            node.clone(),
            NodeContext {
                source_unit_id: self.last_source_unit_id,
                contract_definition_id: self.last_contract_definition_id,
                function_definition_id: self.last_function_definition_id,
                modifier_definition_id: self.last_modifier_definition_id,
            },
        );
        Ok(true)
    }

    fn visit_using_for_directive(&mut self, node: &UsingForDirective) -> Result<bool> {
        self.nodes
            .insert(node.id, ASTNode::UsingForDirective(node.clone()));
        self.using_for_directives_context.insert(
            node.clone(),
            NodeContext {
                source_unit_id: self.last_source_unit_id,
                contract_definition_id: self.last_contract_definition_id,
                function_definition_id: self.last_function_definition_id,
                modifier_definition_id: self.last_modifier_definition_id,
            },
        );
        Ok(true)
    }

    fn visit_variable_declaration(&mut self, node: &VariableDeclaration) -> Result<bool> {
        self.nodes
            .insert(node.id, ASTNode::VariableDeclaration(node.clone()));
        self.variable_declarations_context.insert(
            node.clone(),
            NodeContext {
                source_unit_id: self.last_source_unit_id,
                contract_definition_id: self.last_contract_definition_id,
                function_definition_id: self.last_function_definition_id,
                modifier_definition_id: self.last_modifier_definition_id,
            },
        );
        Ok(true)
    }

    fn visit_variable_declaration_statement(
        &mut self,
        node: &VariableDeclarationStatement,
    ) -> Result<bool> {
        self.nodes
            .insert(node.id, ASTNode::VariableDeclarationStatement(node.clone()));
        self.variable_declaration_statements_context.insert(
            node.clone(),
            NodeContext {
                source_unit_id: self.last_source_unit_id,
                contract_definition_id: self.last_contract_definition_id,
                function_definition_id: self.last_function_definition_id,
                modifier_definition_id: self.last_modifier_definition_id,
            },
        );
        Ok(true)
    }

    fn visit_while_statement(&mut self, node: &WhileStatement) -> Result<bool> {
        self.nodes
            .insert(node.id, ASTNode::WhileStatement(node.clone()));
        self.while_statements_context.insert(
            node.clone(),
            NodeContext {
                source_unit_id: self.last_source_unit_id,
                contract_definition_id: self.last_contract_definition_id,
                function_definition_id: self.last_function_definition_id,
                modifier_definition_id: self.last_modifier_definition_id,
            },
        );
        Ok(true)
    }

    fn visit_do_while_statement(&mut self, node: &DoWhileStatement) -> Result<bool> {
        self.nodes
            .insert(node.id, ASTNode::DoWhileStatement(node.clone()));
        self.do_while_statements_context.insert(
            node.clone(),
            NodeContext {
                source_unit_id: self.last_source_unit_id,
                contract_definition_id: self.last_contract_definition_id,
                function_definition_id: self.last_function_definition_id,
                modifier_definition_id: self.last_modifier_definition_id,
            },
        );
        Ok(true)
    }

    fn visit_break_statement(&mut self, node: &Break) -> Result<bool> {
        self.nodes
            .insert(node.id, ASTNode::BreakStatement(node.clone()));
        self.break_statements_context.insert(
            node.clone(),
            NodeContext {
                source_unit_id: self.last_source_unit_id,
                contract_definition_id: self.last_contract_definition_id,
                function_definition_id: self.last_function_definition_id,
                modifier_definition_id: self.last_modifier_definition_id,
            },
        );
        Ok(true)
    }

    fn visit_continue_statement(&mut self, node: &Continue) -> Result<bool> {
        self.nodes
            .insert(node.id, ASTNode::ContinueStatement(node.clone()));
        self.continue_statements_context.insert(
            node.clone(),
            NodeContext {
                source_unit_id: self.last_source_unit_id,
                contract_definition_id: self.last_contract_definition_id,
                function_definition_id: self.last_function_definition_id,
                modifier_definition_id: self.last_modifier_definition_id,
            },
        );
        Ok(true)
    }

    fn visit_placeholder_statement(&mut self, node: &PlaceholderStatement) -> Result<bool> {
        self.nodes
            .insert(node.id, ASTNode::PlaceholderStatement(node.clone()));
        self.placeholder_statements_context.insert(
            node.clone(),
            NodeContext {
                source_unit_id: self.last_source_unit_id,
                contract_definition_id: self.last_contract_definition_id,
                function_definition_id: self.last_function_definition_id,
                modifier_definition_id: self.last_modifier_definition_id,
            },
        );
        Ok(true)
    }

    fn visit_yul_function_call(&mut self, node: &YulFunctionCall) -> Result<bool> {
        self.yul_function_calls_context.insert(
            node.clone(),
            NodeContext {
                source_unit_id: self.last_source_unit_id,
                contract_definition_id: self.last_contract_definition_id,
                function_definition_id: self.last_function_definition_id,
                modifier_definition_id: self.last_modifier_definition_id,
            },
        );
        Ok(true)
    }

    fn visit_yul_identifier(&mut self, node: &YulIdentifier) -> Result<bool> {
        // No node ID in Yul
        self.yul_identifiers_context.insert(
            node.clone(),
            NodeContext {
                source_unit_id: self.last_source_unit_id,
                contract_definition_id: self.last_contract_definition_id,
                function_definition_id: self.last_function_definition_id,
                modifier_definition_id: self.last_modifier_definition_id,
            },
        );
        Ok(true)
    }

    fn visit_immediate_children(
        &mut self,
        node_id: NodeID,
        node_children_ids: Vec<NodeID>,
    ) -> Result<()> {
        for id in node_children_ids {
            self.parent_link.insert(id, node_id);
        }
        Ok(())
    }
>>>>>>> 17625326
}<|MERGE_RESOLUTION|>--- conflicted
+++ resolved
@@ -4,1076 +4,7 @@
 
 use super::browser::GetImmediateParent;
 use super::capturable::Capturable;
-<<<<<<< HEAD
 pub use crate::ast::ASTNode;
-=======
-
-#[derive(Debug, Clone, PartialEq)]
-pub enum ASTNode {
-    ArrayTypeName(ArrayTypeName),
-    Assignment(Assignment),
-    BinaryOperation(BinaryOperation),
-    Block(Block),
-    Conditional(Conditional),
-    ContractDefinition(ContractDefinition),
-    ElementaryTypeName(ElementaryTypeName),
-    ElementaryTypeNameExpression(ElementaryTypeNameExpression),
-    EmitStatement(EmitStatement),
-    EnumDefinition(EnumDefinition),
-    EnumValue(EnumValue),
-    EventDefinition(EventDefinition),
-    ErrorDefinition(ErrorDefinition),
-    ExpressionStatement(ExpressionStatement),
-    FunctionCall(FunctionCall),
-    FunctionCallOptions(FunctionCallOptions),
-    FunctionDefinition(FunctionDefinition),
-    FunctionTypeName(FunctionTypeName),
-    ForStatement(ForStatement),
-    Identifier(Identifier),
-    IdentifierPath(IdentifierPath),
-    IfStatement(IfStatement),
-    ImportDirective(ImportDirective),
-    IndexAccess(IndexAccess),
-    IndexRangeAccess(IndexRangeAccess),
-    InheritanceSpecifier(InheritanceSpecifier),
-    InlineAssembly(InlineAssembly),
-    Literal(Literal),
-    MemberAccess(MemberAccess),
-    NewExpression(NewExpression),
-    Mapping(Mapping),
-    ModifierDefinition(ModifierDefinition),
-    ModifierInvocation(ModifierInvocation),
-    OverrideSpecifier(OverrideSpecifier),
-    ParameterList(ParameterList),
-    PragmaDirective(PragmaDirective),
-    Return(Return),
-    RevertStatement(RevertStatement),
-    SourceUnit(SourceUnit),
-    StructDefinition(StructDefinition),
-    StructuredDocumentation(StructuredDocumentation),
-    TryStatement(TryStatement),
-    TryCatchClause(TryCatchClause),
-    TupleExpression(TupleExpression),
-    UnaryOperation(UnaryOperation),
-    UserDefinedTypeName(UserDefinedTypeName),
-    UserDefinedValueTypeDefinition(UserDefinedValueTypeDefinition),
-    UsingForDirective(UsingForDirective),
-    VariableDeclaration(VariableDeclaration),
-    VariableDeclarationStatement(VariableDeclarationStatement),
-    WhileStatement(WhileStatement),
-    DoWhileStatement(DoWhileStatement),
-    BreakStatement(Break),
-    ContinueStatement(Continue),
-    PlaceholderStatement(PlaceholderStatement),
-    YulFunctionCall(YulFunctionCall),
-    YulIdentifier(YulIdentifier),
-    YulLiteral(YulLiteral),
-}
-
-impl ASTNode {
-    pub fn node_type(&self) -> NodeType {
-        match self {
-            ASTNode::ArrayTypeName(_) => NodeType::ArrayTypeName,
-            ASTNode::Assignment(_) => NodeType::Assignment,
-            ASTNode::BinaryOperation(_) => NodeType::BinaryOperation,
-            ASTNode::Block(_) => NodeType::Block,
-            ASTNode::Conditional(_) => NodeType::Conditional,
-            ASTNode::ContractDefinition(_) => NodeType::ContractDefinition,
-            ASTNode::ElementaryTypeName(_) => NodeType::ElementaryTypeName,
-            ASTNode::ElementaryTypeNameExpression(_) => NodeType::ElementaryTypeNameExpression,
-            ASTNode::EmitStatement(_) => NodeType::EmitStatement,
-            ASTNode::EnumDefinition(_) => NodeType::EnumDefinition,
-            ASTNode::EnumValue(_) => NodeType::EnumValue,
-            ASTNode::EventDefinition(_) => NodeType::EventDefinition,
-            ASTNode::ErrorDefinition(_) => NodeType::ErrorDefinition,
-            ASTNode::ExpressionStatement(_) => NodeType::ExpressionStatement,
-            ASTNode::FunctionCall(_) => NodeType::FunctionCall,
-            ASTNode::FunctionCallOptions(_) => NodeType::FunctionCallOptions,
-            ASTNode::FunctionDefinition(_) => NodeType::FunctionDefinition,
-            ASTNode::FunctionTypeName(_) => NodeType::FunctionTypeName,
-            ASTNode::ForStatement(_) => NodeType::ForStatement,
-            ASTNode::Identifier(_) => NodeType::Identifier,
-            ASTNode::IdentifierPath(_) => NodeType::IdentifierPath,
-            ASTNode::IfStatement(_) => NodeType::IfStatement,
-            ASTNode::ImportDirective(_) => NodeType::ImportDirective,
-            ASTNode::IndexAccess(_) => NodeType::IndexAccess,
-            ASTNode::IndexRangeAccess(_) => NodeType::IndexRangeAccess,
-            ASTNode::InheritanceSpecifier(_) => NodeType::InheritanceSpecifier,
-            ASTNode::InlineAssembly(_) => NodeType::InlineAssembly,
-            ASTNode::Literal(_) => NodeType::Literal,
-            ASTNode::MemberAccess(_) => NodeType::MemberAccess,
-            ASTNode::NewExpression(_) => NodeType::NewExpression,
-            ASTNode::Mapping(_) => NodeType::Mapping,
-            ASTNode::ModifierDefinition(_) => NodeType::ModifierDefinition,
-            ASTNode::ModifierInvocation(_) => NodeType::ModifierInvocation,
-            ASTNode::OverrideSpecifier(_) => NodeType::OverrideSpecifier,
-            ASTNode::ParameterList(_) => NodeType::ParameterList,
-            ASTNode::PragmaDirective(_) => NodeType::PragmaDirective,
-            ASTNode::Return(_) => NodeType::Return,
-            ASTNode::RevertStatement(_) => NodeType::RevertStatement,
-            ASTNode::SourceUnit(_) => NodeType::SourceUnit,
-            ASTNode::StructDefinition(_) => NodeType::StructDefinition,
-            ASTNode::StructuredDocumentation(_) => NodeType::StructuredDocumentation,
-            ASTNode::TryStatement(_) => NodeType::TryStatement,
-            ASTNode::TryCatchClause(_) => NodeType::TryCatchClause,
-            ASTNode::TupleExpression(_) => NodeType::TupleExpression,
-            ASTNode::UnaryOperation(_) => NodeType::UnaryOperation,
-            ASTNode::UserDefinedTypeName(_) => NodeType::UserDefinedTypeName,
-            ASTNode::UserDefinedValueTypeDefinition(_) => NodeType::UserDefinedValueTypeDefinition,
-            ASTNode::UsingForDirective(_) => NodeType::UsingForDirective,
-            ASTNode::VariableDeclaration(_) => NodeType::VariableDeclaration,
-            ASTNode::VariableDeclarationStatement(_) => NodeType::VariableDeclarationStatement,
-            ASTNode::WhileStatement(_) => NodeType::WhileStatement,
-            ASTNode::DoWhileStatement(_) => NodeType::DoWhileStatement,
-            ASTNode::BreakStatement(_) => NodeType::Break,
-            ASTNode::ContinueStatement(_) => NodeType::Continue,
-            ASTNode::PlaceholderStatement(_) => NodeType::PlaceholderStatement,
-            ASTNode::YulFunctionCall(_) => NodeType::YulFunctionCall,
-            ASTNode::YulIdentifier(_) => NodeType::YulIdentifier,
-            ASTNode::YulLiteral(_) => NodeType::YulLiteral,
-        }
-    }
-
-    pub fn id(&self) -> Option<NodeID> {
-        match self {
-            ASTNode::ArrayTypeName(_) => None,
-            ASTNode::Assignment(n) => Some(n.id),
-            ASTNode::BinaryOperation(n) => Some(n.id),
-            ASTNode::Block(n) => Some(n.id),
-            ASTNode::Conditional(n) => Some(n.id),
-            ASTNode::ContractDefinition(n) => Some(n.id),
-            ASTNode::ElementaryTypeName(_) => None,
-            ASTNode::ElementaryTypeNameExpression(n) => Some(n.id),
-            ASTNode::EmitStatement(_) => None,
-            ASTNode::EnumDefinition(n) => Some(n.id),
-            ASTNode::EnumValue(n) => Some(n.id),
-            ASTNode::EventDefinition(n) => Some(n.id),
-            ASTNode::ErrorDefinition(n) => Some(n.id),
-            ASTNode::ExpressionStatement(_) => None,
-            ASTNode::FunctionCall(n) => Some(n.id),
-            ASTNode::FunctionCallOptions(n) => Some(n.id),
-            ASTNode::FunctionDefinition(n) => Some(n.id),
-            ASTNode::FunctionTypeName(_) => None,
-            ASTNode::ForStatement(n) => Some(n.id),
-            ASTNode::Identifier(n) => Some(n.id),
-            ASTNode::IdentifierPath(n) => Some(n.id),
-            ASTNode::IfStatement(n) => Some(n.id),
-            ASTNode::ImportDirective(n) => Some(n.id),
-            ASTNode::IndexAccess(n) => Some(n.id),
-            ASTNode::IndexRangeAccess(n) => Some(n.id),
-            ASTNode::InheritanceSpecifier(n) => Some(n.id),
-            ASTNode::InlineAssembly(n) => Some(n.id),
-            ASTNode::Literal(n) => Some(n.id),
-            ASTNode::MemberAccess(n) => Some(n.id),
-            ASTNode::NewExpression(n) => Some(n.id),
-            ASTNode::Mapping(_n) => None,
-            ASTNode::ModifierDefinition(n) => Some(n.id),
-            ASTNode::ModifierInvocation(n) => Some(n.id),
-            ASTNode::OverrideSpecifier(n) => Some(n.id),
-            ASTNode::ParameterList(n) => Some(n.id),
-            ASTNode::PragmaDirective(n) => Some(n.id),
-            ASTNode::Return(n) => Some(n.id),
-            ASTNode::RevertStatement(_) => None,
-            ASTNode::SourceUnit(n) => Some(n.id),
-            ASTNode::StructDefinition(n) => Some(n.id),
-            ASTNode::StructuredDocumentation(n) => Some(n.id),
-            ASTNode::TryStatement(_) => None,
-            ASTNode::TryCatchClause(_) => None,
-            ASTNode::TupleExpression(n) => Some(n.id),
-            ASTNode::UnaryOperation(n) => Some(n.id),
-            ASTNode::UserDefinedTypeName(_) => None,
-            ASTNode::UserDefinedValueTypeDefinition(n) => Some(n.id),
-            ASTNode::UsingForDirective(n) => Some(n.id),
-            ASTNode::VariableDeclaration(n) => Some(n.id),
-            ASTNode::VariableDeclarationStatement(n) => Some(n.id),
-            ASTNode::WhileStatement(n) => Some(n.id),
-            ASTNode::DoWhileStatement(n) => Some(n.id),
-            ASTNode::BreakStatement(n) => Some(n.id),
-            ASTNode::ContinueStatement(n) => Some(n.id),
-            ASTNode::PlaceholderStatement(n) => Some(n.id),
-            ASTNode::YulFunctionCall(_) => None,
-            ASTNode::YulIdentifier(_) => None,
-            ASTNode::YulLiteral(_) => None,
-        }
-    }
-}
-
-impl Node for ASTNode {
-    fn accept(&self, visitor: &mut impl ASTConstVisitor) -> eyre::Result<()> {
-        match self {
-            ASTNode::ArrayTypeName(n) => n.accept(visitor),
-            ASTNode::Assignment(n) => n.accept(visitor),
-            ASTNode::BinaryOperation(n) => n.accept(visitor),
-            ASTNode::Block(n) => n.accept(visitor),
-            ASTNode::Conditional(n) => n.accept(visitor),
-            ASTNode::ContractDefinition(n) => n.accept(visitor),
-            ASTNode::ElementaryTypeName(n) => n.accept(visitor),
-            ASTNode::ElementaryTypeNameExpression(n) => n.accept(visitor),
-            ASTNode::EmitStatement(n) => n.accept(visitor),
-            ASTNode::EnumDefinition(n) => n.accept(visitor),
-            ASTNode::EnumValue(n) => n.accept(visitor),
-            ASTNode::EventDefinition(n) => n.accept(visitor),
-            ASTNode::ErrorDefinition(n) => n.accept(visitor),
-            ASTNode::ExpressionStatement(n) => n.accept(visitor),
-            ASTNode::FunctionCall(n) => n.accept(visitor),
-            ASTNode::FunctionCallOptions(n) => n.accept(visitor),
-            ASTNode::FunctionDefinition(n) => n.accept(visitor),
-            ASTNode::FunctionTypeName(n) => n.accept(visitor),
-            ASTNode::ForStatement(n) => n.accept(visitor),
-            ASTNode::Identifier(n) => n.accept(visitor),
-            ASTNode::IdentifierPath(n) => n.accept(visitor),
-            ASTNode::IfStatement(n) => n.accept(visitor),
-            ASTNode::ImportDirective(n) => n.accept(visitor),
-            ASTNode::IndexAccess(n) => n.accept(visitor),
-            ASTNode::IndexRangeAccess(n) => n.accept(visitor),
-            ASTNode::InheritanceSpecifier(n) => n.accept(visitor),
-            ASTNode::InlineAssembly(n) => n.accept(visitor),
-            ASTNode::Literal(n) => n.accept(visitor),
-            ASTNode::MemberAccess(n) => n.accept(visitor),
-            ASTNode::NewExpression(n) => n.accept(visitor),
-            ASTNode::Mapping(n) => n.accept(visitor),
-            ASTNode::ModifierDefinition(n) => n.accept(visitor),
-            ASTNode::ModifierInvocation(n) => n.accept(visitor),
-            ASTNode::OverrideSpecifier(n) => n.accept(visitor),
-            ASTNode::ParameterList(n) => n.accept(visitor),
-            ASTNode::PragmaDirective(n) => n.accept(visitor),
-            ASTNode::Return(n) => n.accept(visitor),
-            ASTNode::RevertStatement(n) => n.accept(visitor),
-            ASTNode::SourceUnit(n) => n.accept(visitor),
-            ASTNode::StructDefinition(n) => n.accept(visitor),
-            ASTNode::StructuredDocumentation(n) => n.accept(visitor),
-            ASTNode::TryStatement(n) => n.accept(visitor),
-            ASTNode::TryCatchClause(n) => n.accept(visitor),
-            ASTNode::TupleExpression(n) => n.accept(visitor),
-            ASTNode::UnaryOperation(n) => n.accept(visitor),
-            ASTNode::UserDefinedTypeName(n) => n.accept(visitor),
-            ASTNode::UserDefinedValueTypeDefinition(n) => n.accept(visitor),
-            ASTNode::UsingForDirective(n) => n.accept(visitor),
-            ASTNode::VariableDeclaration(n) => n.accept(visitor),
-            ASTNode::VariableDeclarationStatement(n) => n.accept(visitor),
-            ASTNode::WhileStatement(n) => n.accept(visitor),
-            ASTNode::DoWhileStatement(n) => n.accept(visitor),
-            ASTNode::BreakStatement(n) => n.accept(visitor),
-            ASTNode::ContinueStatement(n) => n.accept(visitor),
-            ASTNode::PlaceholderStatement(n) => n.accept(visitor),
-            ASTNode::YulFunctionCall(n) => n.accept(visitor),
-            ASTNode::YulIdentifier(n) => n.accept(visitor),
-            ASTNode::YulLiteral(n) => n.accept(visitor),
-        }
-    }
-
-    fn accept_metadata(&self, visitor: &mut impl ASTConstVisitor) -> eyre::Result<()> {
-        match self {
-            ASTNode::ArrayTypeName(n) => n.accept_metadata(visitor),
-            ASTNode::Assignment(n) => n.accept_metadata(visitor),
-            ASTNode::BinaryOperation(n) => n.accept_metadata(visitor),
-            ASTNode::Block(n) => n.accept_metadata(visitor),
-            ASTNode::Conditional(n) => n.accept_metadata(visitor),
-            ASTNode::ContractDefinition(n) => n.accept_metadata(visitor),
-            ASTNode::ElementaryTypeName(n) => n.accept_metadata(visitor),
-            ASTNode::ElementaryTypeNameExpression(n) => n.accept_metadata(visitor),
-            ASTNode::EmitStatement(n) => n.accept_metadata(visitor),
-            ASTNode::EnumDefinition(n) => n.accept_metadata(visitor),
-            ASTNode::EnumValue(n) => n.accept_metadata(visitor),
-            ASTNode::EventDefinition(n) => n.accept_metadata(visitor),
-            ASTNode::ErrorDefinition(n) => n.accept_metadata(visitor),
-            ASTNode::ExpressionStatement(n) => n.accept_metadata(visitor),
-            ASTNode::FunctionCall(n) => n.accept_metadata(visitor),
-            ASTNode::FunctionCallOptions(n) => n.accept_metadata(visitor),
-            ASTNode::FunctionDefinition(n) => n.accept_metadata(visitor),
-            ASTNode::FunctionTypeName(n) => n.accept_metadata(visitor),
-            ASTNode::ForStatement(n) => n.accept_metadata(visitor),
-            ASTNode::Identifier(n) => n.accept_metadata(visitor),
-            ASTNode::IdentifierPath(n) => n.accept_metadata(visitor),
-            ASTNode::IfStatement(n) => n.accept_metadata(visitor),
-            ASTNode::ImportDirective(n) => n.accept_metadata(visitor),
-            ASTNode::IndexAccess(n) => n.accept_metadata(visitor),
-            ASTNode::IndexRangeAccess(n) => n.accept_metadata(visitor),
-            ASTNode::InheritanceSpecifier(n) => n.accept_metadata(visitor),
-            ASTNode::InlineAssembly(n) => n.accept_metadata(visitor),
-            ASTNode::Literal(n) => n.accept_metadata(visitor),
-            ASTNode::MemberAccess(n) => n.accept_metadata(visitor),
-            ASTNode::NewExpression(n) => n.accept_metadata(visitor),
-            ASTNode::Mapping(n) => n.accept_metadata(visitor),
-            ASTNode::ModifierDefinition(n) => n.accept_metadata(visitor),
-            ASTNode::ModifierInvocation(n) => n.accept_metadata(visitor),
-            ASTNode::OverrideSpecifier(n) => n.accept_metadata(visitor),
-            ASTNode::ParameterList(n) => n.accept_metadata(visitor),
-            ASTNode::PragmaDirective(n) => n.accept_metadata(visitor),
-            ASTNode::Return(n) => n.accept_metadata(visitor),
-            ASTNode::RevertStatement(n) => n.accept_metadata(visitor),
-            ASTNode::SourceUnit(n) => n.accept_metadata(visitor),
-            ASTNode::StructDefinition(n) => n.accept_metadata(visitor),
-            ASTNode::StructuredDocumentation(n) => n.accept_metadata(visitor),
-            ASTNode::TryStatement(n) => n.accept_metadata(visitor),
-            ASTNode::TryCatchClause(n) => n.accept_metadata(visitor),
-            ASTNode::TupleExpression(n) => n.accept_metadata(visitor),
-            ASTNode::UnaryOperation(n) => n.accept_metadata(visitor),
-            ASTNode::UserDefinedTypeName(n) => n.accept_metadata(visitor),
-            ASTNode::UserDefinedValueTypeDefinition(n) => n.accept_metadata(visitor),
-            ASTNode::UsingForDirective(n) => n.accept_metadata(visitor),
-            ASTNode::VariableDeclaration(n) => n.accept_metadata(visitor),
-            ASTNode::VariableDeclarationStatement(n) => n.accept_metadata(visitor),
-            ASTNode::WhileStatement(n) => n.accept_metadata(visitor),
-            ASTNode::DoWhileStatement(n) => n.accept_metadata(visitor),
-            ASTNode::BreakStatement(n) => n.accept_metadata(visitor),
-            ASTNode::ContinueStatement(n) => n.accept_metadata(visitor),
-            ASTNode::PlaceholderStatement(n) => n.accept_metadata(visitor),
-            ASTNode::YulFunctionCall(n) => n.accept_metadata(visitor),
-            ASTNode::YulIdentifier(n) => n.accept_metadata(visitor),
-            ASTNode::YulLiteral(n) => n.accept_metadata(visitor),
-        }
-    }
-
-    fn accept_id(&self, visitor: &mut impl ASTConstVisitor) -> Result<()> {
-        visitor.visit_node_id(self.id())?;
-        Ok(())
-    }
-}
-
-impl From<ArrayTypeName> for ASTNode {
-    fn from(value: ArrayTypeName) -> Self {
-        ASTNode::ArrayTypeName(value)
-    }
-}
-
-impl From<Assignment> for ASTNode {
-    fn from(value: Assignment) -> Self {
-        ASTNode::Assignment(value)
-    }
-}
-
-impl From<BinaryOperation> for ASTNode {
-    fn from(value: BinaryOperation) -> Self {
-        ASTNode::BinaryOperation(value)
-    }
-}
-
-impl From<Block> for ASTNode {
-    fn from(value: Block) -> Self {
-        ASTNode::Block(value)
-    }
-}
-
-impl From<Conditional> for ASTNode {
-    fn from(value: Conditional) -> Self {
-        ASTNode::Conditional(value)
-    }
-}
-
-impl From<ContractDefinition> for ASTNode {
-    fn from(value: ContractDefinition) -> Self {
-        ASTNode::ContractDefinition(value)
-    }
-}
-
-impl From<ElementaryTypeName> for ASTNode {
-    fn from(value: ElementaryTypeName) -> Self {
-        ASTNode::ElementaryTypeName(value)
-    }
-}
-
-impl From<ElementaryTypeNameExpression> for ASTNode {
-    fn from(value: ElementaryTypeNameExpression) -> Self {
-        ASTNode::ElementaryTypeNameExpression(value)
-    }
-}
-
-impl From<EmitStatement> for ASTNode {
-    fn from(value: EmitStatement) -> Self {
-        ASTNode::EmitStatement(value)
-    }
-}
-
-impl From<EnumDefinition> for ASTNode {
-    fn from(value: EnumDefinition) -> Self {
-        ASTNode::EnumDefinition(value)
-    }
-}
-
-impl From<EnumValue> for ASTNode {
-    fn from(value: EnumValue) -> Self {
-        ASTNode::EnumValue(value)
-    }
-}
-
-impl From<EventDefinition> for ASTNode {
-    fn from(value: EventDefinition) -> Self {
-        ASTNode::EventDefinition(value)
-    }
-}
-
-impl From<ErrorDefinition> for ASTNode {
-    fn from(value: ErrorDefinition) -> Self {
-        ASTNode::ErrorDefinition(value)
-    }
-}
-
-impl From<ExpressionStatement> for ASTNode {
-    fn from(value: ExpressionStatement) -> Self {
-        ASTNode::ExpressionStatement(value)
-    }
-}
-
-impl From<FunctionCall> for ASTNode {
-    fn from(value: FunctionCall) -> Self {
-        ASTNode::FunctionCall(value)
-    }
-}
-
-impl From<FunctionCallOptions> for ASTNode {
-    fn from(value: FunctionCallOptions) -> Self {
-        ASTNode::FunctionCallOptions(value)
-    }
-}
-
-impl From<FunctionDefinition> for ASTNode {
-    fn from(value: FunctionDefinition) -> Self {
-        ASTNode::FunctionDefinition(value)
-    }
-}
-
-impl From<FunctionTypeName> for ASTNode {
-    fn from(value: FunctionTypeName) -> Self {
-        ASTNode::FunctionTypeName(value)
-    }
-}
-
-impl From<ForStatement> for ASTNode {
-    fn from(value: ForStatement) -> Self {
-        ASTNode::ForStatement(value)
-    }
-}
-
-impl From<Identifier> for ASTNode {
-    fn from(value: Identifier) -> Self {
-        ASTNode::Identifier(value)
-    }
-}
-
-impl From<IdentifierPath> for ASTNode {
-    fn from(value: IdentifierPath) -> Self {
-        ASTNode::IdentifierPath(value)
-    }
-}
-
-impl From<IfStatement> for ASTNode {
-    fn from(value: IfStatement) -> Self {
-        ASTNode::IfStatement(value)
-    }
-}
-
-impl From<ImportDirective> for ASTNode {
-    fn from(value: ImportDirective) -> Self {
-        ASTNode::ImportDirective(value)
-    }
-}
-
-impl From<IndexAccess> for ASTNode {
-    fn from(value: IndexAccess) -> Self {
-        ASTNode::IndexAccess(value)
-    }
-}
-
-impl From<IndexRangeAccess> for ASTNode {
-    fn from(value: IndexRangeAccess) -> Self {
-        ASTNode::IndexRangeAccess(value)
-    }
-}
-
-impl From<InheritanceSpecifier> for ASTNode {
-    fn from(value: InheritanceSpecifier) -> Self {
-        ASTNode::InheritanceSpecifier(value)
-    }
-}
-
-impl From<InlineAssembly> for ASTNode {
-    fn from(value: InlineAssembly) -> Self {
-        ASTNode::InlineAssembly(value)
-    }
-}
-
-impl From<Literal> for ASTNode {
-    fn from(value: Literal) -> Self {
-        ASTNode::Literal(value)
-    }
-}
-
-impl From<MemberAccess> for ASTNode {
-    fn from(value: MemberAccess) -> Self {
-        ASTNode::MemberAccess(value)
-    }
-}
-
-impl From<NewExpression> for ASTNode {
-    fn from(value: NewExpression) -> Self {
-        ASTNode::NewExpression(value)
-    }
-}
-
-impl From<Mapping> for ASTNode {
-    fn from(value: Mapping) -> Self {
-        ASTNode::Mapping(value)
-    }
-}
-
-impl From<ModifierDefinition> for ASTNode {
-    fn from(value: ModifierDefinition) -> Self {
-        ASTNode::ModifierDefinition(value)
-    }
-}
-
-impl From<ModifierInvocation> for ASTNode {
-    fn from(value: ModifierInvocation) -> Self {
-        ASTNode::ModifierInvocation(value)
-    }
-}
-
-impl From<OverrideSpecifier> for ASTNode {
-    fn from(value: OverrideSpecifier) -> Self {
-        ASTNode::OverrideSpecifier(value)
-    }
-}
-
-impl From<ParameterList> for ASTNode {
-    fn from(value: ParameterList) -> Self {
-        ASTNode::ParameterList(value)
-    }
-}
-
-impl From<PragmaDirective> for ASTNode {
-    fn from(value: PragmaDirective) -> Self {
-        ASTNode::PragmaDirective(value)
-    }
-}
-
-impl From<Return> for ASTNode {
-    fn from(value: Return) -> Self {
-        ASTNode::Return(value)
-    }
-}
-
-impl From<RevertStatement> for ASTNode {
-    fn from(value: RevertStatement) -> Self {
-        ASTNode::RevertStatement(value)
-    }
-}
-
-impl From<SourceUnit> for ASTNode {
-    fn from(value: SourceUnit) -> Self {
-        ASTNode::SourceUnit(value)
-    }
-}
-
-impl From<StructDefinition> for ASTNode {
-    fn from(value: StructDefinition) -> Self {
-        ASTNode::StructDefinition(value)
-    }
-}
-
-impl From<StructuredDocumentation> for ASTNode {
-    fn from(value: StructuredDocumentation) -> Self {
-        ASTNode::StructuredDocumentation(value)
-    }
-}
-
-impl From<TryStatement> for ASTNode {
-    fn from(value: TryStatement) -> Self {
-        ASTNode::TryStatement(value)
-    }
-}
-
-impl From<TryCatchClause> for ASTNode {
-    fn from(value: TryCatchClause) -> Self {
-        ASTNode::TryCatchClause(value)
-    }
-}
-
-impl From<TupleExpression> for ASTNode {
-    fn from(value: TupleExpression) -> Self {
-        ASTNode::TupleExpression(value)
-    }
-}
-
-impl From<UnaryOperation> for ASTNode {
-    fn from(value: UnaryOperation) -> Self {
-        ASTNode::UnaryOperation(value)
-    }
-}
-
-impl From<UserDefinedTypeName> for ASTNode {
-    fn from(value: UserDefinedTypeName) -> Self {
-        ASTNode::UserDefinedTypeName(value)
-    }
-}
-
-impl From<UserDefinedValueTypeDefinition> for ASTNode {
-    fn from(value: UserDefinedValueTypeDefinition) -> Self {
-        ASTNode::UserDefinedValueTypeDefinition(value)
-    }
-}
-
-impl From<UsingForDirective> for ASTNode {
-    fn from(value: UsingForDirective) -> Self {
-        ASTNode::UsingForDirective(value)
-    }
-}
-
-impl From<VariableDeclaration> for ASTNode {
-    fn from(value: VariableDeclaration) -> Self {
-        ASTNode::VariableDeclaration(value)
-    }
-}
-
-impl From<VariableDeclarationStatement> for ASTNode {
-    fn from(value: VariableDeclarationStatement) -> Self {
-        ASTNode::VariableDeclarationStatement(value)
-    }
-}
-
-impl From<WhileStatement> for ASTNode {
-    fn from(value: WhileStatement) -> Self {
-        ASTNode::WhileStatement(value)
-    }
-}
-
-impl From<DoWhileStatement> for ASTNode {
-    fn from(value: DoWhileStatement) -> Self {
-        ASTNode::DoWhileStatement(value)
-    }
-}
-
-impl From<Break> for ASTNode {
-    fn from(value: Break) -> Self {
-        ASTNode::BreakStatement(value)
-    }
-}
-
-impl From<Continue> for ASTNode {
-    fn from(value: Continue) -> Self {
-        ASTNode::ContinueStatement(value)
-    }
-}
-
-impl From<PlaceholderStatement> for ASTNode {
-    fn from(value: PlaceholderStatement) -> Self {
-        ASTNode::PlaceholderStatement(value)
-    }
-}
-
-impl From<&ArrayTypeName> for ASTNode {
-    fn from(value: &ArrayTypeName) -> Self {
-        ASTNode::ArrayTypeName(value.clone())
-    }
-}
-
-impl From<&Assignment> for ASTNode {
-    fn from(value: &Assignment) -> Self {
-        ASTNode::Assignment(value.clone())
-    }
-}
-
-impl From<&BinaryOperation> for ASTNode {
-    fn from(value: &BinaryOperation) -> Self {
-        ASTNode::BinaryOperation(value.clone())
-    }
-}
-
-impl From<&Block> for ASTNode {
-    fn from(value: &Block) -> Self {
-        ASTNode::Block(value.clone())
-    }
-}
-
-impl From<&Conditional> for ASTNode {
-    fn from(value: &Conditional) -> Self {
-        ASTNode::Conditional(value.clone())
-    }
-}
-
-impl From<&ContractDefinition> for ASTNode {
-    fn from(value: &ContractDefinition) -> Self {
-        ASTNode::ContractDefinition(value.clone())
-    }
-}
-
-impl From<&ElementaryTypeName> for ASTNode {
-    fn from(value: &ElementaryTypeName) -> Self {
-        ASTNode::ElementaryTypeName(value.clone())
-    }
-}
-
-impl From<&ElementaryTypeNameExpression> for ASTNode {
-    fn from(value: &ElementaryTypeNameExpression) -> Self {
-        ASTNode::ElementaryTypeNameExpression(value.clone())
-    }
-}
-
-impl From<&EmitStatement> for ASTNode {
-    fn from(value: &EmitStatement) -> Self {
-        ASTNode::EmitStatement(value.clone())
-    }
-}
-
-impl From<&EnumDefinition> for ASTNode {
-    fn from(value: &EnumDefinition) -> Self {
-        ASTNode::EnumDefinition(value.clone())
-    }
-}
-
-impl From<&EnumValue> for ASTNode {
-    fn from(value: &EnumValue) -> Self {
-        ASTNode::EnumValue(value.clone())
-    }
-}
-
-impl From<&EventDefinition> for ASTNode {
-    fn from(value: &EventDefinition) -> Self {
-        ASTNode::EventDefinition(value.clone())
-    }
-}
-
-impl From<&ErrorDefinition> for ASTNode {
-    fn from(value: &ErrorDefinition) -> Self {
-        ASTNode::ErrorDefinition(value.clone())
-    }
-}
-
-impl From<&ExpressionStatement> for ASTNode {
-    fn from(value: &ExpressionStatement) -> Self {
-        ASTNode::ExpressionStatement(value.clone())
-    }
-}
-
-impl From<&FunctionCall> for ASTNode {
-    fn from(value: &FunctionCall) -> Self {
-        ASTNode::FunctionCall(value.clone())
-    }
-}
-
-impl From<&FunctionCallOptions> for ASTNode {
-    fn from(value: &FunctionCallOptions) -> Self {
-        ASTNode::FunctionCallOptions(value.clone())
-    }
-}
-
-impl From<&FunctionDefinition> for ASTNode {
-    fn from(value: &FunctionDefinition) -> Self {
-        ASTNode::FunctionDefinition(value.clone())
-    }
-}
-
-impl From<&FunctionTypeName> for ASTNode {
-    fn from(value: &FunctionTypeName) -> Self {
-        ASTNode::FunctionTypeName(value.clone())
-    }
-}
-
-impl From<&ForStatement> for ASTNode {
-    fn from(value: &ForStatement) -> Self {
-        ASTNode::ForStatement(value.clone())
-    }
-}
-
-impl From<&Identifier> for ASTNode {
-    fn from(value: &Identifier) -> Self {
-        ASTNode::Identifier(value.clone())
-    }
-}
-
-impl From<&IdentifierPath> for ASTNode {
-    fn from(value: &IdentifierPath) -> Self {
-        ASTNode::IdentifierPath(value.clone())
-    }
-}
-
-impl From<&IfStatement> for ASTNode {
-    fn from(value: &IfStatement) -> Self {
-        ASTNode::IfStatement(value.clone())
-    }
-}
-
-impl From<&ImportDirective> for ASTNode {
-    fn from(value: &ImportDirective) -> Self {
-        ASTNode::ImportDirective(value.clone())
-    }
-}
-
-impl From<&IndexAccess> for ASTNode {
-    fn from(value: &IndexAccess) -> Self {
-        ASTNode::IndexAccess(value.clone())
-    }
-}
-
-impl From<&IndexRangeAccess> for ASTNode {
-    fn from(value: &IndexRangeAccess) -> Self {
-        ASTNode::IndexRangeAccess(value.clone())
-    }
-}
-
-impl From<&InheritanceSpecifier> for ASTNode {
-    fn from(value: &InheritanceSpecifier) -> Self {
-        ASTNode::InheritanceSpecifier(value.clone())
-    }
-}
-
-impl From<&InlineAssembly> for ASTNode {
-    fn from(value: &InlineAssembly) -> Self {
-        ASTNode::InlineAssembly(value.clone())
-    }
-}
-
-impl From<&Literal> for ASTNode {
-    fn from(value: &Literal) -> Self {
-        ASTNode::Literal(value.clone())
-    }
-}
-
-impl From<&MemberAccess> for ASTNode {
-    fn from(value: &MemberAccess) -> Self {
-        ASTNode::MemberAccess(value.clone())
-    }
-}
-
-impl From<&NewExpression> for ASTNode {
-    fn from(value: &NewExpression) -> Self {
-        ASTNode::NewExpression(value.clone())
-    }
-}
-
-impl From<&Mapping> for ASTNode {
-    fn from(value: &Mapping) -> Self {
-        ASTNode::Mapping(value.clone())
-    }
-}
-
-impl From<&ModifierDefinition> for ASTNode {
-    fn from(value: &ModifierDefinition) -> Self {
-        ASTNode::ModifierDefinition(value.clone())
-    }
-}
-
-impl From<&ModifierInvocation> for ASTNode {
-    fn from(value: &ModifierInvocation) -> Self {
-        ASTNode::ModifierInvocation(value.clone())
-    }
-}
-
-impl From<&OverrideSpecifier> for ASTNode {
-    fn from(value: &OverrideSpecifier) -> Self {
-        ASTNode::OverrideSpecifier(value.clone())
-    }
-}
-
-impl From<&ParameterList> for ASTNode {
-    fn from(value: &ParameterList) -> Self {
-        ASTNode::ParameterList(value.clone())
-    }
-}
-
-impl From<&PragmaDirective> for ASTNode {
-    fn from(value: &PragmaDirective) -> Self {
-        ASTNode::PragmaDirective(value.clone())
-    }
-}
-
-impl From<&Return> for ASTNode {
-    fn from(value: &Return) -> Self {
-        ASTNode::Return(value.clone())
-    }
-}
-
-impl From<&RevertStatement> for ASTNode {
-    fn from(value: &RevertStatement) -> Self {
-        ASTNode::RevertStatement(value.clone())
-    }
-}
-
-impl From<&SourceUnit> for ASTNode {
-    fn from(value: &SourceUnit) -> Self {
-        ASTNode::SourceUnit(value.clone())
-    }
-}
-
-impl From<&StructDefinition> for ASTNode {
-    fn from(value: &StructDefinition) -> Self {
-        ASTNode::StructDefinition(value.clone())
-    }
-}
-
-impl From<&StructuredDocumentation> for ASTNode {
-    fn from(value: &StructuredDocumentation) -> Self {
-        ASTNode::StructuredDocumentation(value.clone())
-    }
-}
-
-impl From<&TryStatement> for ASTNode {
-    fn from(value: &TryStatement) -> Self {
-        ASTNode::TryStatement(value.clone())
-    }
-}
-
-impl From<&TryCatchClause> for ASTNode {
-    fn from(value: &TryCatchClause) -> Self {
-        ASTNode::TryCatchClause(value.clone())
-    }
-}
-
-impl From<&TupleExpression> for ASTNode {
-    fn from(value: &TupleExpression) -> Self {
-        ASTNode::TupleExpression(value.clone())
-    }
-}
-
-impl From<&UnaryOperation> for ASTNode {
-    fn from(value: &UnaryOperation) -> Self {
-        ASTNode::UnaryOperation(value.clone())
-    }
-}
-
-impl From<&UserDefinedTypeName> for ASTNode {
-    fn from(value: &UserDefinedTypeName) -> Self {
-        ASTNode::UserDefinedTypeName(value.clone())
-    }
-}
-
-impl From<&UserDefinedValueTypeDefinition> for ASTNode {
-    fn from(value: &UserDefinedValueTypeDefinition) -> Self {
-        ASTNode::UserDefinedValueTypeDefinition(value.clone())
-    }
-}
-
-impl From<&UsingForDirective> for ASTNode {
-    fn from(value: &UsingForDirective) -> Self {
-        ASTNode::UsingForDirective(value.clone())
-    }
-}
-
-impl From<&VariableDeclaration> for ASTNode {
-    fn from(value: &VariableDeclaration) -> Self {
-        ASTNode::VariableDeclaration(value.clone())
-    }
-}
-
-impl From<&VariableDeclarationStatement> for ASTNode {
-    fn from(value: &VariableDeclarationStatement) -> Self {
-        ASTNode::VariableDeclarationStatement(value.clone())
-    }
-}
-
-impl From<&WhileStatement> for ASTNode {
-    fn from(value: &WhileStatement) -> Self {
-        ASTNode::WhileStatement(value.clone())
-    }
-}
-
-impl From<&DoWhileStatement> for ASTNode {
-    fn from(value: &DoWhileStatement) -> Self {
-        ASTNode::DoWhileStatement(value.clone())
-    }
-}
-
-impl From<&Break> for ASTNode {
-    fn from(value: &Break) -> Self {
-        ASTNode::BreakStatement(value.clone())
-    }
-}
-
-impl From<&Continue> for ASTNode {
-    fn from(value: &Continue) -> Self {
-        ASTNode::ContinueStatement(value.clone())
-    }
-}
-
-impl From<&PlaceholderStatement> for ASTNode {
-    fn from(value: &PlaceholderStatement) -> Self {
-        ASTNode::PlaceholderStatement(value.clone())
-    }
-}
-
-impl From<&YulFunctionCall> for ASTNode {
-    fn from(value: &YulFunctionCall) -> Self {
-        ASTNode::YulFunctionCall(value.clone())
-    }
-}
-
-impl From<&YulIdentifier> for ASTNode {
-    fn from(value: &YulIdentifier) -> Self {
-        ASTNode::YulIdentifier(value.clone())
-    }
-}
-
-impl From<&YulLiteral> for ASTNode {
-    fn from(value: &YulLiteral) -> Self {
-        ASTNode::YulLiteral(value.clone())
-    }
-}
-
-impl ASTNode {
-    pub fn src(&self) -> Option<&str> {
-        match self {
-            ASTNode::ArrayTypeName(_) => None,
-            ASTNode::Assignment(node) => Some(&node.src),
-            ASTNode::BinaryOperation(node) => Some(&node.src),
-            ASTNode::Block(node) => Some(&node.src),
-            ASTNode::Conditional(node) => Some(&node.src),
-            ASTNode::ContractDefinition(node) => Some(&node.src),
-            ASTNode::ElementaryTypeName(_) => None,
-            ASTNode::ElementaryTypeNameExpression(node) => Some(&node.src),
-            ASTNode::EmitStatement(_) => None,
-            ASTNode::EnumDefinition(node) => Some(&node.src),
-            ASTNode::EnumValue(node) => Some(&node.src),
-            ASTNode::EventDefinition(node) => Some(&node.src),
-            ASTNode::ErrorDefinition(node) => Some(&node.src),
-            ASTNode::ExpressionStatement(_) => None,
-            ASTNode::FunctionCall(node) => Some(&node.src),
-            ASTNode::FunctionCallOptions(node) => Some(&node.src),
-            ASTNode::FunctionDefinition(node) => Some(&node.src),
-            ASTNode::FunctionTypeName(_) => None,
-            ASTNode::ForStatement(node) => Some(&node.src),
-            ASTNode::Identifier(node) => Some(&node.src),
-            ASTNode::IdentifierPath(node) => Some(&node.src),
-            ASTNode::IfStatement(node) => Some(&node.src),
-            ASTNode::ImportDirective(node) => Some(&node.src),
-            ASTNode::IndexAccess(node) => Some(&node.src),
-            ASTNode::IndexRangeAccess(node) => Some(&node.src),
-            ASTNode::InheritanceSpecifier(node) => Some(&node.src),
-            ASTNode::InlineAssembly(node) => Some(&node.src),
-            ASTNode::Literal(node) => Some(&node.src),
-            ASTNode::MemberAccess(node) => Some(&node.src),
-            ASTNode::NewExpression(node) => Some(&node.src),
-            ASTNode::Mapping(_) => None,
-            ASTNode::ModifierDefinition(node) => Some(&node.src),
-            ASTNode::ModifierInvocation(node) => Some(&node.src),
-            ASTNode::OverrideSpecifier(node) => Some(&node.src),
-            ASTNode::ParameterList(node) => Some(&node.src),
-            ASTNode::PragmaDirective(node) => Some(&node.src),
-            ASTNode::Return(node) => Some(&node.src),
-            ASTNode::RevertStatement(_) => None,
-            ASTNode::SourceUnit(_) => None,
-            ASTNode::StructDefinition(node) => Some(&node.src),
-            ASTNode::StructuredDocumentation(node) => Some(&node.src),
-            ASTNode::TryStatement(_) => None,
-            ASTNode::TryCatchClause(_) => None,
-            ASTNode::TupleExpression(node) => Some(&node.src),
-            ASTNode::UnaryOperation(node) => Some(&node.src),
-            ASTNode::UserDefinedTypeName(_) => None,
-            ASTNode::UserDefinedValueTypeDefinition(node) => Some(&node.src),
-            ASTNode::UsingForDirective(node) => Some(&node.src),
-            ASTNode::VariableDeclaration(node) => Some(&node.src),
-            ASTNode::VariableDeclarationStatement(node) => Some(&node.src),
-            ASTNode::WhileStatement(node) => Some(&node.src),
-            ASTNode::DoWhileStatement(node) => Some(&node.src),
-            ASTNode::BreakStatement(node) => Some(&node.src),
-            ASTNode::ContinueStatement(node) => Some(&node.src),
-            ASTNode::PlaceholderStatement(node) => Some(&node.src),
-            ASTNode::YulFunctionCall(node) => Some(&node.src),
-            ASTNode::YulIdentifier(node) => Some(&node.src),
-            ASTNode::YulLiteral(node) => Some(&node.src),
-        }
-    }
-}
->>>>>>> 17625326
 
 #[derive(Default, Debug, Clone, PartialEq, Eq, Hash)]
 pub struct NodeContext {
@@ -1170,197 +101,6 @@
 
     // Getters
 
-<<<<<<< HEAD
-=======
-    pub fn array_type_names(&self) -> Vec<&ArrayTypeName> {
-        self.array_type_names_context.keys().collect()
-    }
-    pub fn assignments(&self) -> Vec<&Assignment> {
-        self.assignments_context.keys().collect()
-    }
-    pub fn binary_operations(&self) -> Vec<&BinaryOperation> {
-        self.binary_operations_context.keys().collect()
-    }
-    pub fn blocks(&self) -> Vec<&Block> {
-        self.blocks_context.keys().collect()
-    }
-    pub fn conditionals(&self) -> Vec<&Conditional> {
-        self.conditionals_context.keys().collect()
-    }
-    pub fn contract_definitions(&self) -> Vec<&ContractDefinition> {
-        self.contract_definitions_context.keys().collect()
-    }
-    pub fn elementary_type_names(&self) -> Vec<&ElementaryTypeName> {
-        self.elementary_type_names_context.keys().collect()
-    }
-    pub fn elementary_type_name_expressions(&self) -> Vec<&ElementaryTypeNameExpression> {
-        self.elementary_type_name_expressions_context
-            .keys()
-            .collect()
-    }
-    pub fn emit_statements(&self) -> Vec<&EmitStatement> {
-        self.emit_statements_context.keys().collect()
-    }
-    pub fn enum_definitions(&self) -> Vec<&EnumDefinition> {
-        self.enum_definitions_context.keys().collect()
-    }
-    pub fn enum_values(&self) -> Vec<&EnumValue> {
-        self.enum_values_context.keys().collect()
-    }
-    pub fn event_definitions(&self) -> Vec<&EventDefinition> {
-        self.event_definitions_context.keys().collect()
-    }
-    pub fn error_definitions(&self) -> Vec<&ErrorDefinition> {
-        self.error_definitions_context.keys().collect()
-    }
-    pub fn expression_statements(&self) -> Vec<&ExpressionStatement> {
-        self.expression_statements_context.keys().collect()
-    }
-    pub fn function_calls(&self) -> Vec<&FunctionCall> {
-        self.function_calls_context.keys().collect()
-    }
-    pub fn function_call_options(&self) -> Vec<&FunctionCallOptions> {
-        self.function_call_options_context.keys().collect()
-    }
-    pub fn function_definitions(&self) -> Vec<&FunctionDefinition> {
-        self.function_definitions_context.keys().collect()
-    }
-    pub fn function_type_names(&self) -> Vec<&FunctionTypeName> {
-        self.function_type_names_context.keys().collect()
-    }
-    pub fn for_statements(&self) -> Vec<&ForStatement> {
-        self.for_statements_context.keys().collect()
-    }
-    pub fn identifiers(&self) -> Vec<&Identifier> {
-        self.identifiers_context.keys().collect()
-    }
-    pub fn identifier_paths(&self) -> Vec<&IdentifierPath> {
-        self.identifier_paths_context.keys().collect()
-    }
-    pub fn if_statements(&self) -> Vec<&IfStatement> {
-        self.if_statements_context.keys().collect()
-    }
-    pub fn import_directives(&self) -> Vec<&ImportDirective> {
-        self.import_directives_context.keys().collect()
-    }
-    pub fn index_accesses(&self) -> Vec<&IndexAccess> {
-        self.index_accesses_context.keys().collect()
-    }
-    pub fn index_range_accesses(&self) -> Vec<&IndexRangeAccess> {
-        self.index_range_accesses_context.keys().collect()
-    }
-    pub fn inheritance_specifiers(&self) -> Vec<&InheritanceSpecifier> {
-        self.inheritance_specifiers_context.keys().collect()
-    }
-    pub fn inline_assemblies(&self) -> Vec<&InlineAssembly> {
-        self.inline_assemblies_context.keys().collect()
-    }
-    pub fn literals(&self) -> Vec<&Literal> {
-        self.literals_context.keys().collect()
-    }
-    pub fn member_accesses(&self) -> Vec<&MemberAccess> {
-        self.member_accesses_context.keys().collect()
-    }
-    pub fn new_expressions(&self) -> Vec<&NewExpression> {
-        self.new_expressions_context.keys().collect()
-    }
-    pub fn mappings(&self) -> Vec<&Mapping> {
-        self.mappings_context.keys().collect()
-    }
-    pub fn modifier_definitions(&self) -> Vec<&ModifierDefinition> {
-        self.modifier_definitions_context.keys().collect()
-    }
-    pub fn modifier_invocations(&self) -> Vec<&ModifierInvocation> {
-        self.modifier_invocations_context.keys().collect()
-    }
-    pub fn override_specifiers(&self) -> Vec<&OverrideSpecifier> {
-        self.override_specifiers_context.keys().collect()
-    }
-    pub fn parameter_lists(&self) -> Vec<&ParameterList> {
-        self.parameter_lists_context.keys().collect()
-    }
-    pub fn pragma_directives(&self) -> Vec<&PragmaDirective> {
-        self.pragma_directives_context.keys().collect()
-    }
-    pub fn returns(&self) -> Vec<&Return> {
-        self.returns_context.keys().collect()
-    }
-    pub fn revert_statements(&self) -> Vec<&RevertStatement> {
-        self.revert_statements_context.keys().collect()
-    }
-    pub fn source_units(&self) -> Vec<&SourceUnit> {
-        self.source_units_context.iter().collect()
-    }
-    pub fn struct_definitions(&self) -> Vec<&StructDefinition> {
-        self.struct_definitions_context.keys().collect()
-    }
-    pub fn structured_documentations(&self) -> Vec<&StructuredDocumentation> {
-        self.structured_documentations_context.keys().collect()
-    }
-    pub fn try_statements(&self) -> Vec<&TryStatement> {
-        self.try_statements_context.keys().collect()
-    }
-    pub fn try_catch_clauses(&self) -> Vec<&TryCatchClause> {
-        self.try_catch_clauses_context.keys().collect()
-    }
-    pub fn tuple_expressions(&self) -> Vec<&TupleExpression> {
-        self.tuple_expressions_context.keys().collect()
-    }
-    pub fn unary_operations(&self) -> Vec<&UnaryOperation> {
-        self.unary_operations_context.keys().collect()
-    }
-    pub fn user_defined_type_names(&self) -> Vec<&UserDefinedTypeName> {
-        self.user_defined_type_names_context.keys().collect()
-    }
-    pub fn user_defined_value_type_definitions(&self) -> Vec<&UserDefinedValueTypeDefinition> {
-        self.user_defined_value_type_definitions_context
-            .keys()
-            .collect()
-    }
-    pub fn using_for_directives(&self) -> Vec<&UsingForDirective> {
-        self.using_for_directives_context.keys().collect()
-    }
-    pub fn variable_declarations(&self) -> Vec<&VariableDeclaration> {
-        self.variable_declarations_context.keys().collect()
-    }
-    pub fn variable_declaration_statements(&self) -> Vec<&VariableDeclarationStatement> {
-        self.variable_declaration_statements_context
-            .keys()
-            .collect()
-    }
-    pub fn while_statements(&self) -> Vec<&WhileStatement> {
-        self.while_statements_context.keys().collect()
-    }
-
-    pub fn do_while_statements(&self) -> Vec<&DoWhileStatement> {
-        self.do_while_statements_context.keys().collect()
-    }
-
-    pub fn break_statements(&self) -> Vec<&Break> {
-        self.break_statements_context.keys().collect()
-    }
-
-    pub fn continue_statements(&self) -> Vec<&Continue> {
-        self.continue_statements_context.keys().collect()
-    }
-
-    pub fn placeholder_statements(&self) -> Vec<&PlaceholderStatement> {
-        self.placeholder_statements_context.keys().collect()
-    }
-
-    pub fn yul_function_calls(&self) -> Vec<&YulFunctionCall> {
-        self.yul_function_calls_context.keys().collect()
-    }
-
-    pub fn yul_identifiers(&self) -> Vec<&YulIdentifier> {
-        self.yul_identifiers_context.keys().collect()
-    }
-
-    pub fn yul_literals(&self) -> Vec<&YulLiteral> {
-        self.yul_literal_context.keys().collect()
-    }
-
->>>>>>> 17625326
     pub fn get_parent(&self, node_id: NodeID) -> Option<&ASTNode> {
         self.nodes.get(self.parent_link.get(&node_id)?)
     }
@@ -1427,251 +167,6 @@
         None
     }
 
-<<<<<<< HEAD
-=======
-    pub fn get_source_unit_from_child_node(&self, node: &ASTNode) -> Option<&SourceUnit> {
-        let source_unit_id = match node {
-            ASTNode::ArrayTypeName(node) => self
-                .array_type_names_context
-                .get(node)
-                .map(|context| context.source_unit_id),
-            ASTNode::Assignment(node) => self
-                .assignments_context
-                .get(node)
-                .map(|context| context.source_unit_id),
-            ASTNode::BinaryOperation(node) => self
-                .binary_operations_context
-                .get(node)
-                .map(|context| context.source_unit_id),
-            ASTNode::Block(node) => self
-                .blocks_context
-                .get(node)
-                .map(|context| context.source_unit_id),
-            ASTNode::Conditional(node) => self
-                .conditionals_context
-                .get(node)
-                .map(|context| context.source_unit_id),
-            ASTNode::ContractDefinition(node) => self
-                .contract_definitions_context
-                .get(node)
-                .map(|context| context.source_unit_id),
-            ASTNode::ElementaryTypeName(node) => self
-                .elementary_type_names_context
-                .get(node)
-                .map(|context| context.source_unit_id),
-            ASTNode::ElementaryTypeNameExpression(node) => self
-                .elementary_type_name_expressions_context
-                .get(node)
-                .map(|context| context.source_unit_id),
-            ASTNode::EmitStatement(node) => self
-                .emit_statements_context
-                .get(node)
-                .map(|context| context.source_unit_id),
-            ASTNode::EnumDefinition(node) => self
-                .enum_definitions_context
-                .get(node)
-                .map(|context| context.source_unit_id),
-            ASTNode::EnumValue(node) => self
-                .enum_values_context
-                .get(node)
-                .map(|context| context.source_unit_id),
-            ASTNode::EventDefinition(node) => self
-                .event_definitions_context
-                .get(node)
-                .map(|context| context.source_unit_id),
-            ASTNode::ErrorDefinition(node) => self
-                .error_definitions_context
-                .get(node)
-                .map(|context| context.source_unit_id),
-            ASTNode::ExpressionStatement(node) => self
-                .expression_statements_context
-                .get(node)
-                .map(|context| context.source_unit_id),
-            ASTNode::FunctionCall(node) => self
-                .function_calls_context
-                .get(node)
-                .map(|context| context.source_unit_id),
-            ASTNode::FunctionCallOptions(node) => self
-                .function_call_options_context
-                .get(node)
-                .map(|context| context.source_unit_id),
-            ASTNode::FunctionDefinition(node) => self
-                .function_definitions_context
-                .get(node)
-                .map(|context| context.source_unit_id),
-            ASTNode::FunctionTypeName(node) => self
-                .function_type_names_context
-                .get(node)
-                .map(|context| context.source_unit_id),
-            ASTNode::ForStatement(node) => self
-                .for_statements_context
-                .get(node)
-                .map(|context| context.source_unit_id),
-            ASTNode::Identifier(node) => self
-                .identifiers_context
-                .get(node)
-                .map(|context| context.source_unit_id),
-            ASTNode::IdentifierPath(node) => self
-                .identifier_paths_context
-                .get(node)
-                .map(|context| context.source_unit_id),
-            ASTNode::IfStatement(node) => self
-                .if_statements_context
-                .get(node)
-                .map(|context| context.source_unit_id),
-            ASTNode::ImportDirective(node) => self
-                .import_directives_context
-                .get(node)
-                .map(|context| context.source_unit_id),
-            ASTNode::IndexAccess(node) => self
-                .index_accesses_context
-                .get(node)
-                .map(|context| context.source_unit_id),
-            ASTNode::IndexRangeAccess(node) => self
-                .index_range_accesses_context
-                .get(node)
-                .map(|context| context.source_unit_id),
-            ASTNode::InheritanceSpecifier(node) => self
-                .inheritance_specifiers_context
-                .get(node)
-                .map(|context| context.source_unit_id),
-            ASTNode::InlineAssembly(node) => self
-                .inline_assemblies_context
-                .get(node)
-                .map(|context| context.source_unit_id),
-            ASTNode::Literal(node) => self
-                .literals_context
-                .get(node)
-                .map(|context| context.source_unit_id),
-            ASTNode::MemberAccess(node) => self
-                .member_accesses_context
-                .get(node)
-                .map(|context| context.source_unit_id),
-            ASTNode::NewExpression(node) => self
-                .new_expressions_context
-                .get(node)
-                .map(|context| context.source_unit_id),
-            ASTNode::Mapping(node) => self
-                .mappings_context
-                .get(node)
-                .map(|context| context.source_unit_id),
-            ASTNode::ModifierDefinition(node) => self
-                .modifier_definitions_context
-                .get(node)
-                .map(|context| context.source_unit_id),
-            ASTNode::ModifierInvocation(node) => self
-                .modifier_invocations_context
-                .get(node)
-                .map(|context| context.source_unit_id),
-            ASTNode::OverrideSpecifier(node) => self
-                .override_specifiers_context
-                .get(node)
-                .map(|context| context.source_unit_id),
-            ASTNode::ParameterList(node) => self
-                .parameter_lists_context
-                .get(node)
-                .map(|context| context.source_unit_id),
-            ASTNode::PragmaDirective(node) => self
-                .pragma_directives_context
-                .get(node)
-                .map(|context| context.source_unit_id),
-            ASTNode::Return(node) => self
-                .returns_context
-                .get(node)
-                .map(|context| context.source_unit_id),
-            ASTNode::RevertStatement(node) => self
-                .revert_statements_context
-                .get(node)
-                .map(|context| context.source_unit_id),
-            ASTNode::SourceUnit(node) => Some(node.id),
-            ASTNode::StructDefinition(node) => self
-                .struct_definitions_context
-                .get(node)
-                .map(|context| context.source_unit_id),
-            ASTNode::StructuredDocumentation(node) => self
-                .structured_documentations_context
-                .get(node)
-                .map(|context| context.source_unit_id),
-            ASTNode::TryStatement(node) => self
-                .try_statements_context
-                .get(node)
-                .map(|context| context.source_unit_id),
-            ASTNode::TryCatchClause(node) => self
-                .try_catch_clauses_context
-                .get(node)
-                .map(|context| context.source_unit_id),
-            ASTNode::TupleExpression(node) => self
-                .tuple_expressions_context
-                .get(node)
-                .map(|context| context.source_unit_id),
-            ASTNode::UnaryOperation(node) => self
-                .unary_operations_context
-                .get(node)
-                .map(|context| context.source_unit_id),
-            ASTNode::UserDefinedTypeName(node) => self
-                .user_defined_type_names_context
-                .get(node)
-                .map(|context| context.source_unit_id),
-            ASTNode::UserDefinedValueTypeDefinition(node) => self
-                .user_defined_value_type_definitions_context
-                .get(node)
-                .map(|context| context.source_unit_id),
-            ASTNode::UsingForDirective(node) => self
-                .using_for_directives_context
-                .get(node)
-                .map(|context| context.source_unit_id),
-            ASTNode::VariableDeclaration(node) => self
-                .variable_declarations_context
-                .get(node)
-                .map(|context| context.source_unit_id),
-            ASTNode::VariableDeclarationStatement(node) => self
-                .variable_declaration_statements_context
-                .get(node)
-                .map(|context| context.source_unit_id),
-            ASTNode::WhileStatement(node) => self
-                .while_statements_context
-                .get(node)
-                .map(|context| context.source_unit_id),
-            ASTNode::DoWhileStatement(node) => self
-                .do_while_statements_context
-                .get(node)
-                .map(|context| context.source_unit_id),
-            ASTNode::BreakStatement(node) => self
-                .break_statements_context
-                .get(node)
-                .map(|context| context.source_unit_id),
-            ASTNode::ContinueStatement(node) => self
-                .continue_statements_context
-                .get(node)
-                .map(|context| context.source_unit_id),
-            ASTNode::PlaceholderStatement(node) => self
-                .placeholder_statements_context
-                .get(node)
-                .map(|context| context.source_unit_id),
-            ASTNode::YulFunctionCall(node) => self
-                .yul_function_calls_context
-                .get(node)
-                .map(|context| context.source_unit_id),
-            ASTNode::YulIdentifier(node) => self
-                .yul_identifiers_context
-                .get(node)
-                .map(|context| context.source_unit_id),
-            ASTNode::YulLiteral(node) => self
-                .yul_literal_context
-                .get(node)
-                .map(|context| context.source_unit_id),
-        };
-
-        // iterate through self.source_units until the source unit with the id matching `source_unit_id` is found, then return its `absolute_path`
-
-        source_unit_id.and_then(|id| {
-            self.source_units_context
-                .iter()
-                .find(|source_unit| source_unit.id == id)
-        })
-    }
-
->>>>>>> 17625326
     pub fn get_node_sort_key_from_capturable(
         &self,
         capturable: &Capturable,
@@ -1767,870 +262,4 @@
 
         (absolute_path, source_line, chopped_location)
     }
-<<<<<<< HEAD
-=======
-}
-
-impl ASTConstVisitor for WorkspaceContext {
-    fn visit_array_type_name(&mut self, node: &ArrayTypeName) -> Result<bool> {
-        self.array_type_names_context.insert(
-            node.clone(),
-            NodeContext {
-                source_unit_id: self.last_source_unit_id,
-                contract_definition_id: self.last_contract_definition_id,
-                function_definition_id: self.last_function_definition_id,
-                modifier_definition_id: self.last_modifier_definition_id,
-            },
-        );
-        Ok(true)
-    }
-
-    fn visit_assignment(&mut self, node: &Assignment) -> Result<bool> {
-        self.nodes
-            .insert(node.id, ASTNode::Assignment(node.clone()));
-        self.assignments_context.insert(
-            node.clone(),
-            NodeContext {
-                source_unit_id: self.last_source_unit_id,
-                contract_definition_id: self.last_contract_definition_id,
-                function_definition_id: self.last_function_definition_id,
-                modifier_definition_id: self.last_modifier_definition_id,
-            },
-        );
-        Ok(true)
-    }
-
-    fn visit_binary_operation(&mut self, node: &BinaryOperation) -> Result<bool> {
-        self.nodes
-            .insert(node.id, ASTNode::BinaryOperation(node.clone()));
-        self.binary_operations_context.insert(
-            node.clone(),
-            NodeContext {
-                source_unit_id: self.last_source_unit_id,
-                contract_definition_id: self.last_contract_definition_id,
-                function_definition_id: self.last_function_definition_id,
-                modifier_definition_id: self.last_modifier_definition_id,
-            },
-        );
-        Ok(true)
-    }
-
-    fn visit_block(&mut self, node: &Block) -> Result<bool> {
-        self.nodes.insert(node.id, ASTNode::Block(node.clone()));
-        self.blocks_context.insert(
-            node.clone(),
-            NodeContext {
-                source_unit_id: self.last_source_unit_id,
-                contract_definition_id: self.last_contract_definition_id,
-                function_definition_id: self.last_function_definition_id,
-                modifier_definition_id: self.last_modifier_definition_id,
-            },
-        );
-        Ok(true)
-    }
-
-    fn visit_conditional(&mut self, node: &Conditional) -> Result<bool> {
-        self.nodes
-            .insert(node.id, ASTNode::Conditional(node.clone()));
-        self.conditionals_context.insert(
-            node.clone(),
-            NodeContext {
-                source_unit_id: self.last_source_unit_id,
-                contract_definition_id: self.last_contract_definition_id,
-                function_definition_id: self.last_function_definition_id,
-                modifier_definition_id: self.last_modifier_definition_id,
-            },
-        );
-        Ok(true)
-    }
-
-    fn visit_contract_definition(&mut self, node: &ContractDefinition) -> Result<bool> {
-        self.nodes
-            .insert(node.id, ASTNode::ContractDefinition(node.clone()));
-        self.contract_definitions_context.insert(
-            node.clone(),
-            NodeContext {
-                source_unit_id: self.last_source_unit_id,
-                contract_definition_id: self.last_contract_definition_id,
-                function_definition_id: self.last_function_definition_id,
-                modifier_definition_id: self.last_modifier_definition_id,
-            },
-        );
-        self.last_contract_definition_id = Some(node.id);
-        Ok(true)
-    }
-
-    fn end_visit_contract_definition(&mut self, _: &ContractDefinition) -> Result<()> {
-        self.last_contract_definition_id = None;
-        Ok(())
-    }
-
-    fn visit_elementary_type_name(&mut self, node: &ElementaryTypeName) -> Result<bool> {
-        self.elementary_type_names_context.insert(
-            node.clone(),
-            NodeContext {
-                source_unit_id: self.last_source_unit_id,
-                contract_definition_id: self.last_contract_definition_id,
-                function_definition_id: self.last_function_definition_id,
-                modifier_definition_id: self.last_modifier_definition_id,
-            },
-        );
-        Ok(true)
-    }
-
-    fn visit_elementary_type_name_expression(
-        &mut self,
-        node: &ElementaryTypeNameExpression,
-    ) -> Result<bool> {
-        self.nodes
-            .insert(node.id, ASTNode::ElementaryTypeNameExpression(node.clone()));
-        self.elementary_type_name_expressions_context.insert(
-            node.clone(),
-            NodeContext {
-                source_unit_id: self.last_source_unit_id,
-                contract_definition_id: self.last_contract_definition_id,
-                function_definition_id: self.last_function_definition_id,
-                modifier_definition_id: self.last_modifier_definition_id,
-            },
-        );
-        Ok(true)
-    }
-
-    fn visit_emit_statement(&mut self, node: &EmitStatement) -> Result<bool> {
-        self.emit_statements_context.insert(
-            node.clone(),
-            NodeContext {
-                source_unit_id: self.last_source_unit_id,
-                contract_definition_id: self.last_contract_definition_id,
-                function_definition_id: self.last_function_definition_id,
-                modifier_definition_id: self.last_modifier_definition_id,
-            },
-        );
-        Ok(true)
-    }
-
-    fn visit_enum_definition(&mut self, node: &EnumDefinition) -> Result<bool> {
-        self.nodes
-            .insert(node.id, ASTNode::EnumDefinition(node.clone()));
-        self.enum_definitions_context.insert(
-            node.clone(),
-            NodeContext {
-                source_unit_id: self.last_source_unit_id,
-                contract_definition_id: self.last_contract_definition_id,
-                function_definition_id: self.last_function_definition_id,
-                modifier_definition_id: self.last_modifier_definition_id,
-            },
-        );
-        Ok(true)
-    }
-
-    fn visit_enum_value(&mut self, node: &EnumValue) -> Result<bool> {
-        self.nodes.insert(node.id, ASTNode::EnumValue(node.clone()));
-        self.enum_values_context.insert(
-            node.clone(),
-            NodeContext {
-                source_unit_id: self.last_source_unit_id,
-                contract_definition_id: self.last_contract_definition_id,
-                function_definition_id: self.last_function_definition_id,
-                modifier_definition_id: self.last_modifier_definition_id,
-            },
-        );
-        Ok(true)
-    }
-
-    fn visit_event_definition(&mut self, node: &EventDefinition) -> Result<bool> {
-        self.nodes
-            .insert(node.id, ASTNode::EventDefinition(node.clone()));
-        self.event_definitions_context.insert(
-            node.clone(),
-            NodeContext {
-                source_unit_id: self.last_source_unit_id,
-                contract_definition_id: self.last_contract_definition_id,
-                function_definition_id: self.last_function_definition_id,
-                modifier_definition_id: self.last_modifier_definition_id,
-            },
-        );
-        Ok(true)
-    }
-
-    fn visit_error_definition(&mut self, node: &ErrorDefinition) -> Result<bool> {
-        self.nodes
-            .insert(node.id, ASTNode::ErrorDefinition(node.clone()));
-        self.error_definitions_context.insert(
-            node.clone(),
-            NodeContext {
-                source_unit_id: self.last_source_unit_id,
-                contract_definition_id: self.last_contract_definition_id,
-                function_definition_id: self.last_function_definition_id,
-                modifier_definition_id: self.last_modifier_definition_id,
-            },
-        );
-        Ok(true)
-    }
-
-    fn visit_expression_statement(&mut self, node: &ExpressionStatement) -> Result<bool> {
-        self.expression_statements_context.insert(
-            node.clone(),
-            NodeContext {
-                source_unit_id: self.last_source_unit_id,
-                contract_definition_id: self.last_contract_definition_id,
-                function_definition_id: self.last_function_definition_id,
-                modifier_definition_id: self.last_modifier_definition_id,
-            },
-        );
-        Ok(true)
-    }
-
-    fn visit_function_call(&mut self, node: &FunctionCall) -> Result<bool> {
-        self.nodes
-            .insert(node.id, ASTNode::FunctionCall(node.clone()));
-        self.function_calls_context.insert(
-            node.clone(),
-            NodeContext {
-                source_unit_id: self.last_source_unit_id,
-                contract_definition_id: self.last_contract_definition_id,
-                function_definition_id: self.last_function_definition_id,
-                modifier_definition_id: self.last_modifier_definition_id,
-            },
-        );
-        Ok(true)
-    }
-
-    fn visit_function_call_options(&mut self, node: &FunctionCallOptions) -> Result<bool> {
-        self.nodes
-            .insert(node.id, ASTNode::FunctionCallOptions(node.clone()));
-        self.function_call_options_context.insert(
-            node.clone(),
-            NodeContext {
-                source_unit_id: self.last_source_unit_id,
-                contract_definition_id: self.last_contract_definition_id,
-                function_definition_id: self.last_function_definition_id,
-                modifier_definition_id: self.last_modifier_definition_id,
-            },
-        );
-        Ok(true)
-    }
-
-    fn visit_function_definition(&mut self, node: &FunctionDefinition) -> Result<bool> {
-        self.nodes
-            .insert(node.id, ASTNode::FunctionDefinition(node.clone()));
-        self.function_definitions_context.insert(
-            node.clone(),
-            NodeContext {
-                source_unit_id: self.last_source_unit_id,
-                contract_definition_id: self.last_contract_definition_id,
-                function_definition_id: self.last_function_definition_id,
-                modifier_definition_id: self.last_modifier_definition_id,
-            },
-        );
-        self.last_function_definition_id = Some(node.id);
-        Ok(true)
-    }
-
-    fn end_visit_function_definition(&mut self, _: &FunctionDefinition) -> Result<()> {
-        self.last_function_definition_id = None;
-        Ok(())
-    }
-
-    fn visit_function_type_name(&mut self, node: &FunctionTypeName) -> Result<bool> {
-        self.function_type_names_context.insert(
-            node.clone(),
-            NodeContext {
-                source_unit_id: self.last_source_unit_id,
-                contract_definition_id: self.last_contract_definition_id,
-                function_definition_id: self.last_function_definition_id,
-                modifier_definition_id: self.last_modifier_definition_id,
-            },
-        );
-        Ok(true)
-    }
-
-    fn visit_for_statement(&mut self, node: &ForStatement) -> Result<bool> {
-        self.nodes
-            .insert(node.id, ASTNode::ForStatement(node.clone()));
-        self.for_statements_context.insert(
-            node.clone(),
-            NodeContext {
-                source_unit_id: self.last_source_unit_id,
-                contract_definition_id: self.last_contract_definition_id,
-                function_definition_id: self.last_function_definition_id,
-                modifier_definition_id: self.last_modifier_definition_id,
-            },
-        );
-        Ok(true)
-    }
-
-    fn visit_identifier(&mut self, node: &Identifier) -> Result<bool> {
-        self.nodes
-            .insert(node.id, ASTNode::Identifier(node.clone()));
-        self.identifiers_context.insert(
-            node.clone(),
-            NodeContext {
-                source_unit_id: self.last_source_unit_id,
-                contract_definition_id: self.last_contract_definition_id,
-                function_definition_id: self.last_function_definition_id,
-                modifier_definition_id: self.last_modifier_definition_id,
-            },
-        );
-        Ok(true)
-    }
-
-    fn visit_identifier_path(&mut self, node: &IdentifierPath) -> Result<bool> {
-        self.nodes
-            .insert(node.id, ASTNode::IdentifierPath(node.clone()));
-        self.identifier_paths_context.insert(
-            node.clone(),
-            NodeContext {
-                source_unit_id: self.last_source_unit_id,
-                contract_definition_id: self.last_contract_definition_id,
-                function_definition_id: self.last_function_definition_id,
-                modifier_definition_id: self.last_modifier_definition_id,
-            },
-        );
-        Ok(true)
-    }
-
-    fn visit_if_statement(&mut self, node: &IfStatement) -> Result<bool> {
-        self.nodes
-            .insert(node.id, ASTNode::IfStatement(node.clone()));
-        self.if_statements_context.insert(
-            node.clone(),
-            NodeContext {
-                source_unit_id: self.last_source_unit_id,
-                contract_definition_id: self.last_contract_definition_id,
-                function_definition_id: self.last_function_definition_id,
-                modifier_definition_id: self.last_modifier_definition_id,
-            },
-        );
-        Ok(true)
-    }
-
-    fn visit_import_directive(&mut self, node: &ImportDirective) -> Result<bool> {
-        self.nodes
-            .insert(node.id, ASTNode::ImportDirective(node.clone()));
-        self.import_directives_context.insert(
-            node.clone(),
-            NodeContext {
-                source_unit_id: self.last_source_unit_id,
-                contract_definition_id: self.last_contract_definition_id,
-                function_definition_id: self.last_function_definition_id,
-                modifier_definition_id: self.last_modifier_definition_id,
-            },
-        );
-        Ok(true)
-    }
-
-    fn visit_index_access(&mut self, node: &IndexAccess) -> Result<bool> {
-        self.nodes
-            .insert(node.id, ASTNode::IndexAccess(node.clone()));
-        self.index_accesses_context.insert(
-            node.clone(),
-            NodeContext {
-                source_unit_id: self.last_source_unit_id,
-                contract_definition_id: self.last_contract_definition_id,
-                function_definition_id: self.last_function_definition_id,
-                modifier_definition_id: self.last_modifier_definition_id,
-            },
-        );
-        Ok(true)
-    }
-
-    fn visit_index_range_access(&mut self, node: &IndexRangeAccess) -> Result<bool> {
-        self.nodes
-            .insert(node.id, ASTNode::IndexRangeAccess(node.clone()));
-        self.index_range_accesses_context.insert(
-            node.clone(),
-            NodeContext {
-                source_unit_id: self.last_source_unit_id,
-                contract_definition_id: self.last_contract_definition_id,
-                function_definition_id: self.last_function_definition_id,
-                modifier_definition_id: self.last_modifier_definition_id,
-            },
-        );
-        Ok(true)
-    }
-
-    fn visit_inheritance_specifier(&mut self, node: &InheritanceSpecifier) -> Result<bool> {
-        self.nodes
-            .insert(node.id, ASTNode::InheritanceSpecifier(node.clone()));
-        self.inheritance_specifiers_context.insert(
-            node.clone(),
-            NodeContext {
-                source_unit_id: self.last_source_unit_id,
-                contract_definition_id: self.last_contract_definition_id,
-                function_definition_id: self.last_function_definition_id,
-                modifier_definition_id: self.last_modifier_definition_id,
-            },
-        );
-        Ok(true)
-    }
-
-    fn visit_inline_assembly(&mut self, node: &InlineAssembly) -> Result<bool> {
-        self.nodes
-            .insert(node.id, ASTNode::InlineAssembly(node.clone()));
-        self.inline_assemblies_context.insert(
-            node.clone(),
-            NodeContext {
-                source_unit_id: self.last_source_unit_id,
-                contract_definition_id: self.last_contract_definition_id,
-                function_definition_id: self.last_function_definition_id,
-                modifier_definition_id: self.last_modifier_definition_id,
-            },
-        );
-        Ok(true)
-    }
-
-    fn visit_literal(&mut self, node: &Literal) -> Result<bool> {
-        self.nodes.insert(node.id, ASTNode::Literal(node.clone()));
-        self.literals_context.insert(
-            node.clone(),
-            NodeContext {
-                source_unit_id: self.last_source_unit_id,
-                contract_definition_id: self.last_contract_definition_id,
-                function_definition_id: self.last_function_definition_id,
-                modifier_definition_id: self.last_modifier_definition_id,
-            },
-        );
-        Ok(true)
-    }
-
-    fn visit_member_access(&mut self, node: &MemberAccess) -> Result<bool> {
-        self.nodes
-            .insert(node.id, ASTNode::MemberAccess(node.clone()));
-        self.member_accesses_context.insert(
-            node.clone(),
-            NodeContext {
-                source_unit_id: self.last_source_unit_id,
-                contract_definition_id: self.last_contract_definition_id,
-                function_definition_id: self.last_function_definition_id,
-                modifier_definition_id: self.last_modifier_definition_id,
-            },
-        );
-        Ok(true)
-    }
-
-    fn visit_new_expression(&mut self, node: &NewExpression) -> Result<bool> {
-        self.nodes
-            .insert(node.id, ASTNode::NewExpression(node.clone()));
-        self.new_expressions_context.insert(
-            node.clone(),
-            NodeContext {
-                source_unit_id: self.last_source_unit_id,
-                contract_definition_id: self.last_contract_definition_id,
-                function_definition_id: self.last_function_definition_id,
-                modifier_definition_id: self.last_modifier_definition_id,
-            },
-        );
-        Ok(true)
-    }
-
-    fn visit_mapping(&mut self, node: &Mapping) -> Result<bool> {
-        self.mappings_context.insert(
-            node.clone(),
-            NodeContext {
-                source_unit_id: self.last_source_unit_id,
-                contract_definition_id: self.last_contract_definition_id,
-                function_definition_id: self.last_function_definition_id,
-                modifier_definition_id: self.last_modifier_definition_id,
-            },
-        );
-        Ok(true)
-    }
-
-    fn visit_modifier_definition(&mut self, node: &ModifierDefinition) -> Result<bool> {
-        self.nodes
-            .insert(node.id, ASTNode::ModifierDefinition(node.clone()));
-        self.modifier_definitions_context.insert(
-            node.clone(),
-            NodeContext {
-                source_unit_id: self.last_source_unit_id,
-                contract_definition_id: self.last_contract_definition_id,
-                function_definition_id: self.last_function_definition_id,
-                modifier_definition_id: self.last_modifier_definition_id,
-            },
-        );
-        self.last_modifier_definition_id = Some(node.id);
-        Ok(true)
-    }
-
-    fn end_visit_modifier_definition(&mut self, _: &ModifierDefinition) -> Result<()> {
-        self.last_modifier_definition_id = None;
-        Ok(())
-    }
-
-    fn visit_modifier_invocation(&mut self, node: &ModifierInvocation) -> Result<bool> {
-        self.nodes
-            .insert(node.id, ASTNode::ModifierInvocation(node.clone()));
-        self.modifier_invocations_context.insert(
-            node.clone(),
-            NodeContext {
-                source_unit_id: self.last_source_unit_id,
-                contract_definition_id: self.last_contract_definition_id,
-                function_definition_id: self.last_function_definition_id,
-                modifier_definition_id: self.last_modifier_definition_id,
-            },
-        );
-        Ok(true)
-    }
-
-    fn visit_override_specifier(&mut self, node: &OverrideSpecifier) -> Result<bool> {
-        self.nodes
-            .insert(node.id, ASTNode::OverrideSpecifier(node.clone()));
-        self.override_specifiers_context.insert(
-            node.clone(),
-            NodeContext {
-                source_unit_id: self.last_source_unit_id,
-                contract_definition_id: self.last_contract_definition_id,
-                function_definition_id: self.last_function_definition_id,
-                modifier_definition_id: self.last_modifier_definition_id,
-            },
-        );
-        Ok(true)
-    }
-
-    fn visit_parameter_list(&mut self, node: &ParameterList) -> Result<bool> {
-        self.nodes
-            .insert(node.id, ASTNode::ParameterList(node.clone()));
-        self.parameter_lists_context.insert(
-            node.clone(),
-            NodeContext {
-                source_unit_id: self.last_source_unit_id,
-                contract_definition_id: self.last_contract_definition_id,
-                function_definition_id: self.last_function_definition_id,
-                modifier_definition_id: self.last_modifier_definition_id,
-            },
-        );
-        Ok(true)
-    }
-
-    fn visit_pragma_directive(&mut self, node: &PragmaDirective) -> Result<bool> {
-        self.nodes
-            .insert(node.id, ASTNode::PragmaDirective(node.clone()));
-        self.pragma_directives_context.insert(
-            node.clone(),
-            NodeContext {
-                source_unit_id: self.last_source_unit_id,
-                contract_definition_id: self.last_contract_definition_id,
-                function_definition_id: self.last_function_definition_id,
-                modifier_definition_id: self.last_modifier_definition_id,
-            },
-        );
-        Ok(true)
-    }
-
-    fn visit_return(&mut self, node: &Return) -> Result<bool> {
-        self.nodes.insert(node.id, ASTNode::Return(node.clone()));
-        self.returns_context.insert(
-            node.clone(),
-            NodeContext {
-                source_unit_id: self.last_source_unit_id,
-                contract_definition_id: self.last_contract_definition_id,
-                function_definition_id: self.last_function_definition_id,
-                modifier_definition_id: self.last_modifier_definition_id,
-            },
-        );
-        Ok(true)
-    }
-
-    fn visit_revert_statement(&mut self, node: &RevertStatement) -> Result<bool> {
-        self.revert_statements_context.insert(
-            node.clone(),
-            NodeContext {
-                source_unit_id: self.last_source_unit_id,
-                contract_definition_id: self.last_contract_definition_id,
-                function_definition_id: self.last_function_definition_id,
-                modifier_definition_id: self.last_modifier_definition_id,
-            },
-        );
-        Ok(true)
-    }
-
-    fn visit_source_unit(&mut self, node: &SourceUnit) -> Result<bool> {
-        self.nodes
-            .insert(node.id, ASTNode::SourceUnit(node.clone()));
-        self.source_units_context.push(node.clone());
-        self.last_source_unit_id = node.id;
-        Ok(true)
-    }
-
-    fn visit_struct_definition(&mut self, node: &StructDefinition) -> Result<bool> {
-        self.nodes
-            .insert(node.id, ASTNode::StructDefinition(node.clone()));
-        self.struct_definitions_context.insert(
-            node.clone(),
-            NodeContext {
-                source_unit_id: self.last_source_unit_id,
-                contract_definition_id: self.last_contract_definition_id,
-                function_definition_id: self.last_function_definition_id,
-                modifier_definition_id: self.last_modifier_definition_id,
-            },
-        );
-        Ok(true)
-    }
-
-    fn visit_structured_documentation(&mut self, node: &StructuredDocumentation) -> Result<bool> {
-        self.nodes
-            .insert(node.id, ASTNode::StructuredDocumentation(node.clone()));
-        self.structured_documentations_context.insert(
-            node.clone(),
-            NodeContext {
-                source_unit_id: self.last_source_unit_id,
-                contract_definition_id: self.last_contract_definition_id,
-                function_definition_id: self.last_function_definition_id,
-                modifier_definition_id: self.last_modifier_definition_id,
-            },
-        );
-        Ok(true)
-    }
-
-    fn visit_try_statement(&mut self, node: &TryStatement) -> Result<bool> {
-        self.try_statements_context.insert(
-            node.clone(),
-            NodeContext {
-                source_unit_id: self.last_source_unit_id,
-                contract_definition_id: self.last_contract_definition_id,
-                function_definition_id: self.last_function_definition_id,
-                modifier_definition_id: self.last_modifier_definition_id,
-            },
-        );
-        Ok(true)
-    }
-
-    fn visit_try_catch_clause(&mut self, node: &TryCatchClause) -> Result<bool> {
-        self.try_catch_clauses_context.insert(
-            node.clone(),
-            NodeContext {
-                source_unit_id: self.last_source_unit_id,
-                contract_definition_id: self.last_contract_definition_id,
-                function_definition_id: self.last_function_definition_id,
-                modifier_definition_id: self.last_modifier_definition_id,
-            },
-        );
-        Ok(true)
-    }
-
-    fn visit_tuple_expression(&mut self, node: &TupleExpression) -> Result<bool> {
-        self.nodes
-            .insert(node.id, ASTNode::TupleExpression(node.clone()));
-        self.tuple_expressions_context.insert(
-            node.clone(),
-            NodeContext {
-                source_unit_id: self.last_source_unit_id,
-                contract_definition_id: self.last_contract_definition_id,
-                function_definition_id: self.last_function_definition_id,
-                modifier_definition_id: self.last_modifier_definition_id,
-            },
-        );
-        Ok(true)
-    }
-
-    fn visit_unary_operation(&mut self, node: &UnaryOperation) -> Result<bool> {
-        self.nodes
-            .insert(node.id, ASTNode::UnaryOperation(node.clone()));
-        self.unary_operations_context.insert(
-            node.clone(),
-            NodeContext {
-                source_unit_id: self.last_source_unit_id,
-                contract_definition_id: self.last_contract_definition_id,
-                function_definition_id: self.last_function_definition_id,
-                modifier_definition_id: self.last_modifier_definition_id,
-            },
-        );
-        Ok(true)
-    }
-
-    fn visit_user_defined_type_name(&mut self, node: &UserDefinedTypeName) -> Result<bool> {
-        self.user_defined_type_names_context.insert(
-            node.clone(),
-            NodeContext {
-                source_unit_id: self.last_source_unit_id,
-                contract_definition_id: self.last_contract_definition_id,
-                function_definition_id: self.last_function_definition_id,
-                modifier_definition_id: self.last_modifier_definition_id,
-            },
-        );
-        Ok(true)
-    }
-
-    fn visit_user_defined_value_type_definition(
-        &mut self,
-        node: &UserDefinedValueTypeDefinition,
-    ) -> Result<bool> {
-        self.nodes.insert(
-            node.id,
-            ASTNode::UserDefinedValueTypeDefinition(node.clone()),
-        );
-        self.user_defined_value_type_definitions_context.insert(
-            node.clone(),
-            NodeContext {
-                source_unit_id: self.last_source_unit_id,
-                contract_definition_id: self.last_contract_definition_id,
-                function_definition_id: self.last_function_definition_id,
-                modifier_definition_id: self.last_modifier_definition_id,
-            },
-        );
-        Ok(true)
-    }
-
-    fn visit_using_for_directive(&mut self, node: &UsingForDirective) -> Result<bool> {
-        self.nodes
-            .insert(node.id, ASTNode::UsingForDirective(node.clone()));
-        self.using_for_directives_context.insert(
-            node.clone(),
-            NodeContext {
-                source_unit_id: self.last_source_unit_id,
-                contract_definition_id: self.last_contract_definition_id,
-                function_definition_id: self.last_function_definition_id,
-                modifier_definition_id: self.last_modifier_definition_id,
-            },
-        );
-        Ok(true)
-    }
-
-    fn visit_variable_declaration(&mut self, node: &VariableDeclaration) -> Result<bool> {
-        self.nodes
-            .insert(node.id, ASTNode::VariableDeclaration(node.clone()));
-        self.variable_declarations_context.insert(
-            node.clone(),
-            NodeContext {
-                source_unit_id: self.last_source_unit_id,
-                contract_definition_id: self.last_contract_definition_id,
-                function_definition_id: self.last_function_definition_id,
-                modifier_definition_id: self.last_modifier_definition_id,
-            },
-        );
-        Ok(true)
-    }
-
-    fn visit_variable_declaration_statement(
-        &mut self,
-        node: &VariableDeclarationStatement,
-    ) -> Result<bool> {
-        self.nodes
-            .insert(node.id, ASTNode::VariableDeclarationStatement(node.clone()));
-        self.variable_declaration_statements_context.insert(
-            node.clone(),
-            NodeContext {
-                source_unit_id: self.last_source_unit_id,
-                contract_definition_id: self.last_contract_definition_id,
-                function_definition_id: self.last_function_definition_id,
-                modifier_definition_id: self.last_modifier_definition_id,
-            },
-        );
-        Ok(true)
-    }
-
-    fn visit_while_statement(&mut self, node: &WhileStatement) -> Result<bool> {
-        self.nodes
-            .insert(node.id, ASTNode::WhileStatement(node.clone()));
-        self.while_statements_context.insert(
-            node.clone(),
-            NodeContext {
-                source_unit_id: self.last_source_unit_id,
-                contract_definition_id: self.last_contract_definition_id,
-                function_definition_id: self.last_function_definition_id,
-                modifier_definition_id: self.last_modifier_definition_id,
-            },
-        );
-        Ok(true)
-    }
-
-    fn visit_do_while_statement(&mut self, node: &DoWhileStatement) -> Result<bool> {
-        self.nodes
-            .insert(node.id, ASTNode::DoWhileStatement(node.clone()));
-        self.do_while_statements_context.insert(
-            node.clone(),
-            NodeContext {
-                source_unit_id: self.last_source_unit_id,
-                contract_definition_id: self.last_contract_definition_id,
-                function_definition_id: self.last_function_definition_id,
-                modifier_definition_id: self.last_modifier_definition_id,
-            },
-        );
-        Ok(true)
-    }
-
-    fn visit_break_statement(&mut self, node: &Break) -> Result<bool> {
-        self.nodes
-            .insert(node.id, ASTNode::BreakStatement(node.clone()));
-        self.break_statements_context.insert(
-            node.clone(),
-            NodeContext {
-                source_unit_id: self.last_source_unit_id,
-                contract_definition_id: self.last_contract_definition_id,
-                function_definition_id: self.last_function_definition_id,
-                modifier_definition_id: self.last_modifier_definition_id,
-            },
-        );
-        Ok(true)
-    }
-
-    fn visit_continue_statement(&mut self, node: &Continue) -> Result<bool> {
-        self.nodes
-            .insert(node.id, ASTNode::ContinueStatement(node.clone()));
-        self.continue_statements_context.insert(
-            node.clone(),
-            NodeContext {
-                source_unit_id: self.last_source_unit_id,
-                contract_definition_id: self.last_contract_definition_id,
-                function_definition_id: self.last_function_definition_id,
-                modifier_definition_id: self.last_modifier_definition_id,
-            },
-        );
-        Ok(true)
-    }
-
-    fn visit_placeholder_statement(&mut self, node: &PlaceholderStatement) -> Result<bool> {
-        self.nodes
-            .insert(node.id, ASTNode::PlaceholderStatement(node.clone()));
-        self.placeholder_statements_context.insert(
-            node.clone(),
-            NodeContext {
-                source_unit_id: self.last_source_unit_id,
-                contract_definition_id: self.last_contract_definition_id,
-                function_definition_id: self.last_function_definition_id,
-                modifier_definition_id: self.last_modifier_definition_id,
-            },
-        );
-        Ok(true)
-    }
-
-    fn visit_yul_function_call(&mut self, node: &YulFunctionCall) -> Result<bool> {
-        self.yul_function_calls_context.insert(
-            node.clone(),
-            NodeContext {
-                source_unit_id: self.last_source_unit_id,
-                contract_definition_id: self.last_contract_definition_id,
-                function_definition_id: self.last_function_definition_id,
-                modifier_definition_id: self.last_modifier_definition_id,
-            },
-        );
-        Ok(true)
-    }
-
-    fn visit_yul_identifier(&mut self, node: &YulIdentifier) -> Result<bool> {
-        // No node ID in Yul
-        self.yul_identifiers_context.insert(
-            node.clone(),
-            NodeContext {
-                source_unit_id: self.last_source_unit_id,
-                contract_definition_id: self.last_contract_definition_id,
-                function_definition_id: self.last_function_definition_id,
-                modifier_definition_id: self.last_modifier_definition_id,
-            },
-        );
-        Ok(true)
-    }
-
-    fn visit_immediate_children(
-        &mut self,
-        node_id: NodeID,
-        node_children_ids: Vec<NodeID>,
-    ) -> Result<()> {
-        for id in node_children_ids {
-            self.parent_link.insert(id, node_id);
-        }
-        Ok(())
-    }
->>>>>>> 17625326
 }