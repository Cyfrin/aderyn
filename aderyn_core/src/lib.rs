--- conflicted
+++ resolved
@@ -52,22 +52,7 @@
     run_auditor_mode(contexts)
 }
 
-<<<<<<< HEAD
 fn run_auditor_mode(contexts: &[WorkspaceContext]) -> Result<(), Box<dyn Error>> {
-    let auditors_with_instances = get_auditor_detectors()
-        .par_iter_mut()
-        .flat_map(|detector| {
-            let mut instances: Vec<AuditorInstance> = vec![];
-
-            for context in contexts {
-                let mut d = detector.skeletal_clone();
-                if let Ok(found) = d.detect(context) {
-                    if found {
-                        instances.extend(d.instances());
-                    }
-                }
-=======
-fn run_auditor_mode(context: &WorkspaceContext) -> Result<(), Box<dyn Error>> {
     let audit_detectors_with_output = get_auditor_detectors()
         .par_iter_mut()
         .flat_map(|detector| {
@@ -78,9 +63,19 @@
                     detector.table_titles(),
                     detector.table_rows(),
                 ));
->>>>>>> cd3bfcdd
-            }
-
+            }
+
+            /**
+             * let mut instances: Vec<AuditorInstance> = vec![];
+
+            for context in contexts {
+                let mut d = detector.skeletal_clone();
+                if let Ok(found) = d.detect(context) {
+                    if found {
+                        instances.extend(d.instances());
+                    }
+                }
+             */
             instances.dedup_by(|a, b| {
                 a.contract_name == b.contract_name
                     && a.function_name == b.function_name
@@ -92,14 +87,8 @@
         })
         .collect::<Vec<_>>();
 
-<<<<<<< HEAD
-    for (detector_name, instances) in auditors_with_instances {
-        println!("Findings by {}", detector_name);
-        BasicAuditorPrinter::print(&instances, &detector_name);
-=======
     for (title, table_titles, table_rows) in audit_detectors_with_output {
         BasicAuditorPrinter::print(&title, table_titles, table_rows);
->>>>>>> cd3bfcdd
     }
     Ok(())
 }
