--- conflicted
+++ resolved
@@ -191,13 +191,11 @@
                 })
                 .collect();
 
-<<<<<<< HEAD
+            issue.hints = detector_hints;
+
             if issue.instances.is_empty() {
                 return None;
             }
-=======
-            issue.hints = detector_hints;
->>>>>>> 488aa501
 
             Some((issue, detector.severity()))
         })
