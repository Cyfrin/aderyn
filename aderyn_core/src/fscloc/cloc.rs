use super::{insight::TokenInsight, token::TokenDescriptor};
use crate::fscloc::token::{tokenize, TokenType};
use lazy_regex::*;

#[derive(Debug)]
pub struct Stats {
    pub code: usize,
    pub ignore_lines: Vec<IgnoreLine>,
}

#[derive(Debug, PartialEq)]
pub enum HighLevelType {
    Code,
    NotCode,
}

impl From<TokenType> for HighLevelType {
    fn from(value: TokenType) -> Self {
        match value {
            TokenType::CodeDoubleQuotes
            | TokenType::CodeOutsideQuotes
            | TokenType::CodeSingleQuotes => Self::Code,
            TokenType::MultilineComment | TokenType::SinglelineComment => Self::NotCode,
        }
    }
}

#[derive(Debug)]
pub struct TokenInsightGroup {
    pub token_insights: Vec<TokenInsight>,
    pub start_line: usize,
    pub end_line: usize,
    pub token_type: HighLevelType,
}

impl TokenInsightGroup {
    fn last_token_insight_has_code_in_its_last_line(&self) -> bool {
        self.token_insights.last().is_some_and(|insight| insight.code_lines.last_line_has_code)
    }
}

pub fn get_stats(r_content: &str, skip_cloc: bool) -> Stats {
    if r_content.is_empty() {
        return Stats { code: 0, ignore_lines: vec![] };
    }

    let token_descriptors = tokenize(r_content);
    let mut code_lines = 0;

    if !skip_cloc {
        let mut content = String::new();

        let insights = token_descriptors
            .iter()
            .inspect(|x| {
<<<<<<< HEAD
                content.push_str(&x.content); // will be used to verify if original content is preserved
=======
                content.push_str(&x.content); // will be used to verify if original content is
                                              // preserved
>>>>>>> 3e62ca21
            })
            .map(|tok_dsc| tok_dsc.into())
            .collect::<Vec<TokenInsight>>();

        let mut token_insight_groups = vec![];

        for insight in &insights {
            if token_insight_groups.is_empty() {
                let new_token_insight_group = TokenInsightGroup {
                    token_insights: vec![insight.clone()],
                    start_line: insight.start_line,
                    end_line: insight.end_line,
                    token_type: insight.token_type.clone().into(),
                };
                token_insight_groups.push(new_token_insight_group);
                continue;
            }
            let prev_group = token_insight_groups.last_mut().unwrap();

            if insight.start_line == prev_group.end_line
                && insight.code_lines.actual_first_line == 0
                && prev_group.last_token_insight_has_code_in_its_last_line()
                && prev_group.token_type == insight.token_type.clone().into()
            {
                prev_group.token_insights.push(insight.clone());
                prev_group.end_line = insight.end_line;
            } else {
                let new_token_insight_group = TokenInsightGroup {
                    token_insights: vec![insight.clone()],
                    start_line: insight.start_line,
                    end_line: insight.end_line,
                    token_type: insight.token_type.clone().into(),
                };
                token_insight_groups.push(new_token_insight_group);
            }
        }

        // raw content after tokenizing and joining should give us back the exact same text
        assert!(content == r_content);

        // debug
        // for group in &token_insight_groups {
        //     if group.token_type == HighLevelType::Code {
        //         println!(
        //             "{}-{} Size:{} Contrib:{}",
        //             group.start_line,
        //             group.end_line,
        //             group.token_insights.len(),
        //             group.total_contribution(),
        //         );
        //         if group.total_contribution() == 37 {
        //             for i in &group.token_insights {
        //                 println!(
        //                     "{:?} - {:?} - {} - {} - {}",
        //                     i.token_type,
        //                     i.code_lines.info_lines,
        //                     i.starts_with_newline,
        //                     i.start_line,
        //                     i.end_line
        //                 );
        //             }
        //         }
        //     }
        // }

        let groups = token_insight_groups
            .iter()
            .filter(|g| g.token_type == HighLevelType::Code)
            .collect::<Vec<_>>();

        let len = groups.len();

        if len == 0 {
            return Stats { code: 0, ignore_lines: vec![] };
        }

        let mut prev = &groups[0];
        code_lines += prev.total_contribution();

        // println!("LEN {}", len);

        #[allow(clippy::needless_range_loop)]
        for i in 1..len {
            let curr = &groups[i];
            let grp_contrib = curr.total_contribution();
            code_lines += grp_contrib;

            // what line does the first contributing token start ?
            if curr.start_line == prev.end_line
                && (curr.token_insights[0].code_lines.actual_first_line == 0)
                && grp_contrib >= 1
                && prev.last_token_insight_has_code_in_its_last_line()
            {
                // println!("deducting {} {}", curr.start_line, prev.end_line);
                code_lines -= 1;
            }
            prev = curr;
        }
    }

    let ignore_lines = get_lines_to_ignore(&token_descriptors);

    Stats { code: code_lines, ignore_lines }
}

fn get_lines_to_ignore(token_descriptors: &Vec<TokenDescriptor>) -> Vec<IgnoreLine> {
    let mut ignore_lines = vec![];
    for token in token_descriptors {
        if matches!(
            token.token_type,
            TokenType::CodeSingleQuotes
                | TokenType::CodeDoubleQuotes
                | TokenType::CodeOutsideQuotes
        ) {
            continue;
        }

        let should_ignore_next_line = |content: &str| -> bool {
            content.contains("aderyn-ignore-next-line") || content.contains("aderyn-fp-next-line")
        };

        let should_ignore_line = |content: &str| -> bool {
            content.contains("aderyn-ignore") || content.contains("aderyn-fp")
        };

        let mut found = false;

        // Check if we have a specific set of detectors only, for which we want to ignore.
        for capture in ADERYN_IGNORE_REGEX.captures_iter(&token.content) {
            let line_number = {
                if capture.get(1).is_none() {
                    token.end_line
                } else {
                    token.end_line + 1
                }
            };
            let detector_names = capture
                .get(2)
                .map(|m| m.as_str())
                .map(|names| {
                    names
                        .split(',')
                        .map(|name| name.trim().to_string())
                        .filter(|name| !name.is_empty())
                        .collect::<Vec<_>>()
                })
                .unwrap_or_default();
            ignore_lines.push(IgnoreLine {
                when: When::ForDetectorsWithNames(detector_names.clone()),
                which: line_number,
            });
            found = true;
        }
        if !found {
            if should_ignore_next_line(&token.content) {
                ignore_lines.push(IgnoreLine { when: When::Always, which: token.end_line + 1 });
            } else if should_ignore_line(&token.content) {
                ignore_lines.push(IgnoreLine { when: When::Always, which: token.end_line });
            }
        }
    }

    ignore_lines
}

static ADERYN_IGNORE_REGEX: Lazy<Regex> =
    lazy_regex!(r"aderyn-(?:ignore|fp)(\-next\-line)?\s*\((\s*[a-zA-Z\-\s,]*)\)");

#[derive(Debug, Clone)]
pub enum When {
    Always,
    ForDetectorsWithNames(Vec<String>),
}

#[derive(Debug, Clone)]
pub struct IgnoreLine {
    /// When to consider this ignore
    pub when: When,

    /// Which line number to ignore
    pub which: usize,
}

#[cfg(test)]
mod parse_comments_to_rightfully_ignore_lines {

    use super::*;

    #[test]
    fn test_aderyn_ignore_specific_detectors() {
        let negative_examples = [
            r#"""
                // aderyn-ignore solhint-disable
            """#,
            r#"""
                // solhint-disable aderyn-ignore
            """#,
            r#""" aderyn-ignore solhint-disable
            """#,
            r#""" solhint-disable aderyn-ignore
            """#,
            "aderyn-ignore",
            "aderyn-ignore ",
        ];

        let positive_examples = [
            r#"""
                aderyn-ignore ( name-a, name-b,name-c) solhint-disable 
            """#,
            r#"""
                aderyn-ignore ( name-a, name-b,name-c ) 
            """#,
            r#"""
                aderyn-ignore(name-c)
            """#,
            r#"""
                aderyn-ignore()
            """#,
            r#"""
                aderyn-ignore(  )
            """#,
            r#"""
                aderyn-ignore ( name-a, name-b,
                name-c ) 
            """#,
            r#"""
                aderyn-ignore-next-line ( name-a, name-b,
                name-c ) 
            """#,
        ];

        let positive_example_1 = ADERYN_IGNORE_REGEX.captures(positive_examples[0]).unwrap();
        assert!(positive_example_1.get(1).is_none());
        assert!(positive_example_1.get(2).unwrap().as_str() == " name-a, name-b,name-c");

        let positive_example_2 = ADERYN_IGNORE_REGEX.captures(positive_examples[1]).unwrap();
        assert!(positive_example_2.get(1).is_none());
        assert!(positive_example_2.get(2).unwrap().as_str() == " name-a, name-b,name-c ");

        let positive_example_3 = ADERYN_IGNORE_REGEX.captures(positive_examples[2]).unwrap();
        assert!(positive_example_3.get(1).is_none());
        assert!(positive_example_3.get(2).unwrap().as_str() == "name-c");

        let positive_example_4 = ADERYN_IGNORE_REGEX.captures(positive_examples[3]).unwrap();
        assert!(positive_example_4.get(1).is_none());
        assert!(positive_example_4.get(2).unwrap().as_str() == "");

        let positive_example_5 = ADERYN_IGNORE_REGEX.captures(positive_examples[4]).unwrap();
        assert!(positive_example_5.get(1).is_none());
        assert!(positive_example_5.get(2).unwrap().as_str() == "  ");

        let positive_example_6 = ADERYN_IGNORE_REGEX.captures(positive_examples[5]).unwrap();
        assert!(positive_example_6.get(1).is_none());
        assert!(
            positive_example_6.get(2).unwrap().as_str()
                == " name-a, name-b,
                name-c "
        );

        let positive_example_7 = ADERYN_IGNORE_REGEX.captures(positive_examples[6]).unwrap();
        assert!(positive_example_7.get(1).is_some());
        assert!(
            positive_example_6.get(2).unwrap().as_str()
                == " name-a, name-b,
                name-c "
        );

        let false_positive_examples = [
            r#"""
                aderyn-fp ( name-a, name-b,name-c) solhint-disable 
            """#,
            r#"""
                aderyn-fp ( name-a, name-b,name-c ) 
            """#,
            r#"""
                aderyn-fp(name-c)
            """#,
            r#"""
                aderyn-fp()
            """#,
            r#"""
                aderyn-fp(  )
            """#,
            r#"""
                aderyn-fp ( name-a, name-b,
                name-c ) 
            """#,
            r#"""
                aderyn-fp-next-line ( name-a, name-b,
                name-c ) 
            """#,
        ];

        let positive_example_1 = ADERYN_IGNORE_REGEX.captures(false_positive_examples[0]).unwrap();
        assert!(positive_example_1.get(1).is_none());
        assert!(positive_example_1.get(2).unwrap().as_str() == " name-a, name-b,name-c");

        let positive_example_2 = ADERYN_IGNORE_REGEX.captures(false_positive_examples[1]).unwrap();
        assert!(positive_example_2.get(1).is_none());
        assert!(positive_example_2.get(2).unwrap().as_str() == " name-a, name-b,name-c ");

        let positive_example_3 = ADERYN_IGNORE_REGEX.captures(false_positive_examples[2]).unwrap();
        assert!(positive_example_3.get(1).is_none());
        assert!(positive_example_3.get(2).unwrap().as_str() == "name-c");

        let positive_example_4 = ADERYN_IGNORE_REGEX.captures(false_positive_examples[3]).unwrap();
        assert!(positive_example_4.get(1).is_none());
        assert!(positive_example_4.get(2).unwrap().as_str() == "");

        let positive_example_5 = ADERYN_IGNORE_REGEX.captures(false_positive_examples[4]).unwrap();
        assert!(positive_example_5.get(1).is_none());
        assert!(positive_example_5.get(2).unwrap().as_str() == "  ");

        let positive_example_6 = ADERYN_IGNORE_REGEX.captures(false_positive_examples[5]).unwrap();
        assert!(positive_example_6.get(1).is_none());
        assert!(
            positive_example_6.get(2).unwrap().as_str()
                == " name-a, name-b,
                name-c "
        );

        let positive_example_7 = ADERYN_IGNORE_REGEX.captures(false_positive_examples[6]).unwrap();
        assert!(positive_example_7.get(1).is_some());
        assert!(
            positive_example_6.get(2).unwrap().as_str()
                == " name-a, name-b,
                name-c "
        );

        for e in negative_examples {
            assert!(ADERYN_IGNORE_REGEX.captures(e).is_none());
        }
    }
}<|MERGE_RESOLUTION|>--- conflicted
+++ resolved
@@ -53,12 +53,8 @@
         let insights = token_descriptors
             .iter()
             .inspect(|x| {
-<<<<<<< HEAD
-                content.push_str(&x.content); // will be used to verify if original content is preserved
-=======
                 content.push_str(&x.content); // will be used to verify if original content is
                                               // preserved
->>>>>>> 3e62ca21
             })
             .map(|tok_dsc| tok_dsc.into())
             .collect::<Vec<TokenInsight>>();
