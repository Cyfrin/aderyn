--- conflicted
+++ resolved
@@ -19,11 +19,7 @@
 serde_json = "1.0.96"
 serde_repr = "0.1.12"
 strum = { version = "0.26", features = ["derive"] }
-<<<<<<< HEAD
 toml = "0.8.2"
 
 [dev-dependencies]
-serial_test = "3.0.0"
-=======
-toml = "0.8.2"
->>>>>>> 5d89509f
+serial_test = "3.0.0"