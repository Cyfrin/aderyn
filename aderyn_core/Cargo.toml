[package]
name = "aderyn_core"
version = "0.5.1"
edition = "2021"
authors = ["Cyfrin <aderyn@cyfrin.io>"]
description = "Rust based Solidity AST analyzer backend"
license = "MIT"

# See more keys and their definitions at https://doc.rust-lang.org/cargo/reference/manifest.html

[dependencies]
crossbeam-channel = { workspace = true }
eyre = { workspace = true }
ignore = { workspace = true }
phf = { workspace = true, features = ["macros"] }
prettytable = { workspace = true }
rayon = { workspace = true }
semver = { workspace = true }
serde = { workspace = true, features = ["derive"] }
serde_json = { workspace = true, features = ["preserve_order"] }
serde-sarif = { workspace = true }
serde_repr = { workspace = true }
strum = { workspace = true, features = ["derive"] }
toml = { workspace = true }
num-bigint = { workspace = true }
num-traits = { workspace = true }
lazy-regex = { workspace = true }
derive_more = { workspace = true }
dunce = { workspace = true }
foundry_compilers_aletheia = { workspace = true }

[dev-dependencies]
<<<<<<< HEAD
=======
petgraph = { workspace = true }
cyfrin-foundry-compilers = { workspace = true, features = ["svm-solc"] }
>>>>>>> e9121178
serial_test = { workspace = true }
once_cell = { workspace = true }

[lib]
doctest = false<|MERGE_RESOLUTION|>--- conflicted
+++ resolved
@@ -30,11 +30,8 @@
 foundry_compilers_aletheia = { workspace = true }
 
 [dev-dependencies]
-<<<<<<< HEAD
-=======
 petgraph = { workspace = true }
 cyfrin-foundry-compilers = { workspace = true, features = ["svm-solc"] }
->>>>>>> e9121178
 serial_test = { workspace = true }
 once_cell = { workspace = true }
 
