# Aderyn Analysis Report

This report was generated by [Aderyn](https://github.com/Cyfrin/aderyn), a static analysis tool built by [Cyfrin](https://cyfrin.io), a blockchain security company. This report is not a substitute for manual audit or security review. It should not be relied upon for any purpose other than to assist in the identification of potential security vulnerabilities.
# Table of Contents

- [Summary](#summary)
  - [Files Summary](#files-summary)
  - [Files Details](#files-details)
  - [Issue Summary](#issue-summary)
- [High Issues](#high-issues)
  - [H-1: Using `delegatecall` in loop](#h-1-using-delegatecall-in-loop)
  - [H-2: Arbitrary `from` passed to `transferFrom` (or `safeTransferFrom`)](#h-2-arbitrary-from-passed-to-transferfrom-or-safetransferfrom)
- [Medium Issues](#medium-issues)
  - [M-1: Centralization Risk for trusted owners](#m-1-centralization-risk-for-trusted-owners)
  - [M-2: Solmate's SafeTransferLib does not check for token contract's existence](#m-2-solmates-safetransferlib-does-not-check-for-token-contracts-existence)
  - [M-3: Using `block.timestamp` for swap deadline offers no protection](#m-3-using-blocktimestamp-for-swap-deadline-offers-no-protection)
  - [M-4: Using `ERC721::_mint()` can be dangerous](#m-4-using-erc721mint-can-be-dangerous)
- [Low Issues](#low-issues)
  - [L-1: `abi.encodePacked()` should not be used with dynamic types when passing the result to a hash function such as `keccak256()`](#l-1-abiencodepacked-should-not-be-used-with-dynamic-types-when-passing-the-result-to-a-hash-function-such-as-keccak256)
  - [L-2: `ecrecover` is susceptible to signature malleability](#l-2-ecrecover-is-susceptible-to-signature-malleability)
  - [L-3: Deprecated OpenZeppelin functions should not be used](#l-3-deprecated-openzeppelin-functions-should-not-be-used)
  - [L-4: Unsafe ERC20 Operations should not be used](#l-4-unsafe-erc20-operations-should-not-be-used)
  - [L-5: Solidity pragma should be specific, not wide](#l-5-solidity-pragma-should-be-specific-not-wide)
  - [L-6: PUSH0 is not supported by all chains](#l-6-push0-is-not-supported-by-all-chains)
- [NC Issues](#nc-issues)
  - [NC-1: Missing checks for `address(0)` when assigning values to address state variables](#nc-1-missing-checks-for-address0-when-assigning-values-to-address-state-variables)
  - [NC-2: `public` functions not used internally could be marked `external`](#nc-2-public-functions-not-used-internally-could-be-marked-external)
  - [NC-3: Constants should be defined and used instead of literals](#nc-3-constants-should-be-defined-and-used-instead-of-literals)
  - [NC-4: Event is missing `indexed` fields](#nc-4-event-is-missing-indexed-fields)
  - [NC-5: Empty `require()` / `revert()` statements](#nc-5-empty-require--revert-statements)
  - [NC-6: The `nonReentrant` `modifier` should occur before all other modifiers](#nc-6-the-nonreentrant-modifier-should-occur-before-all-other-modifiers)
<<<<<<< HEAD
  - [NC-7: Empty Block - No statements found!](#nc-7-empty-block---no-statements-found)
=======
  - [NC-7: Large literal values multiples of 10000 can be replaced with scientific notation](#nc-7-large-literal-values-multiples-of-10000-can-be-replaced-with-scientific-notation)
  - [NC-8: Internal functions called only once can be inlined](#nc-8-internal-functions-called-only-once-can-be-inlined)
>>>>>>> 73f9f479


# Summary

## Files Summary

| Key | Value |
| --- | --- |
| .sol Files | 26 |
| Total nSLOC | 765 |


## Files Details

| Filepath | nSLOC |
| --- | --- |
| src/AdminContract.sol | 11 |
| src/ArbitraryTransferFrom.sol | 37 |
| src/AssemblyExample.sol | 9 |
| src/ConstantsLiterals.sol | 28 |
| src/Counter.sol | 20 |
| src/CrazyPragma.sol | 4 |
| src/DeprecatedOZFunctions.sol | 32 |
| src/HugeConstants.sol | 26 |
| src/InternalFunctions.sol | 18 |
| src/KeccakContract.sol | 21 |
| src/StateVariables.sol | 58 |
| src/StorageConditionals.sol | 59 |
| src/T11sTranferer.sol | 8 |
| src/UnsafeERC721Mint.sol | 11 |
| src/cloc/AnotherHeavilyCommentedContract.sol | 32 |
| src/cloc/EmptyContractFile.sol | 0 |
| src/cloc/HeavilyCommentedContract.sol | 21 |
| src/eth2/DepositContract.sol | 95 |
| src/inheritance/ExtendedInheritance.sol | 17 |
| src/inheritance/IContractInheritance.sol | 4 |
| src/inheritance/InheritanceBase.sol | 8 |
| src/nested/1/Nested.sol | 10 |
| src/nested/2/Nested.sol | 7 |
| src/parent_chain/ParentChainContract.sol | 29 |
| src/uniswap/UniswapV2Swapper.sol | 50 |
| src/uniswap/UniswapV3Swapper.sol | 150 |
| **Total** | **765** |


## Issue Summary

| Category | No. of Issues |
| --- | --- |
| Critical | 0 |
| High | 2 |
| Medium | 4 |
| Low | 6 |
<<<<<<< HEAD
| NC | 7 |
=======
| NC | 8 |
>>>>>>> 73f9f479


# High Issues

## H-1: Using `delegatecall` in loop

When calling `delegatecall` the same `msg.value` amount will be accredited multiple times.

- Found in src/inheritance/ExtendedInheritance.sol [Line: 16](../tests/contract-playground/src/inheritance/ExtendedInheritance.sol#L16)

	```solidity
	            target.delegatecall(abi.encodeWithSignature("doSomething(uint256)", i));
	```



## H-2: Arbitrary `from` passed to `transferFrom` (or `safeTransferFrom`)

Passing an arbitrary `from` address to `transferFrom` (or `safeTransferFrom`) can lead to loss of funds, because anyone can transfer tokens from the `from` address if an approval is made.  

- Found in src/ArbitraryTransferFrom.sol [Line: 16](../tests/contract-playground/src/ArbitraryTransferFrom.sol#L16)

	```solidity
	        s_token.transferFrom(from, to, amount);
	```

- Found in src/ArbitraryTransferFrom.sol [Line: 20](../tests/contract-playground/src/ArbitraryTransferFrom.sol#L20)

	```solidity
	        s_token.safeTransferFrom(from, to, amount);
	```

- Found in src/ArbitraryTransferFrom.sol [Line: 24](../tests/contract-playground/src/ArbitraryTransferFrom.sol#L24)

	```solidity
	        SafeERC20.safeTransferFrom(s_token, from, to, amount);
	```

- Found in src/ArbitraryTransferFrom.sol [Line: 30](../tests/contract-playground/src/ArbitraryTransferFrom.sol#L30)

	```solidity
	        s_token.transferFrom(from_msgsender, to, am);
	```

- Found in src/DeprecatedOZFunctions.sol [Line: 17](../tests/contract-playground/src/DeprecatedOZFunctions.sol#L17)

	```solidity
	        token.safeTransferFrom(from, to, value);
	```

- Found in src/DeprecatedOZFunctions.sol [Line: 47](../tests/contract-playground/src/DeprecatedOZFunctions.sol#L47)

	```solidity
	        token.transferFrom(from, to, value);
	```



# Medium Issues

## M-1: Centralization Risk for trusted owners

Contracts have owners with privileged rights to perform admin tasks and need to be trusted to not perform malicious updates or drain funds.

- Found in src/AdminContract.sol [Line: 7](../tests/contract-playground/src/AdminContract.sol#L7)

	```solidity
	contract AdminContract is Ownable, ReentrancyGuard {
	```

- Found in src/AdminContract.sol [Line: 10](../tests/contract-playground/src/AdminContract.sol#L10)

	```solidity
	    function setOwner(address _owner) external onlyOwner nonReentrant {
	```

- Found in src/AdminContract.sol [Line: 14](../tests/contract-playground/src/AdminContract.sol#L14)

	```solidity
	    function someOtherImportantThing() external nonReentrant onlyOwner {
	```

- Found in src/DeprecatedOZFunctions.sol [Line: 7](../tests/contract-playground/src/DeprecatedOZFunctions.sol#L7)

	```solidity
	contract DeprecatedOZFunctions is AccessControl {
	```

- Found in src/InternalFunctions.sol [Line: 12](../tests/contract-playground/src/InternalFunctions.sol#L12)

	```solidity
	    function setValue(uint256 _newValue) external onlyOwner {
	```

- Found in src/parent_chain/ParentChainContract.sol [Line: 7](../tests/contract-playground/src/parent_chain/ParentChainContract.sol#L7)

	```solidity
	contract ParentChainContract is Ownable, ReentrancyGuard {
	```

- Found in src/parent_chain/ParentChainContract.sol [Line: 28](../tests/contract-playground/src/parent_chain/ParentChainContract.sol#L28)

	```solidity
	    function setOwner(address _owner) external onlyOwner nonReentrant {
	```

- Found in src/parent_chain/ParentChainContract.sol [Line: 32](../tests/contract-playground/src/parent_chain/ParentChainContract.sol#L32)

	```solidity
	    function someOtherImportantThing() external nonReentrant onlyOwner {
	```



## M-2: Solmate's SafeTransferLib does not check for token contract's existence

There is a subtle difference between the implementation of solmate's SafeTransferLib and OZ's SafeERC20: OZ's SafeERC20 checks if the token is a contract or not, solmate's SafeTransferLib does not.
https://github.com/transmissions11/solmate/blob/main/src/utils/SafeTransferLib.sol#L9 
`@dev Note that none of the functions in this library check that a token has code at all! That responsibility is delegated to the caller`


- Found in src/T11sTranferer.sol [Line: 4](../tests/contract-playground/src/T11sTranferer.sol#L4)

	```solidity
	import {ERC20, SafeTransferLib} from "../lib/solmate/src/utils/SafeTransferLib.sol";
	```



## M-3: Using `block.timestamp` for swap deadline offers no protection

In the PoS model, proposers know well in advance if they will propose one or consecutive blocks ahead of time. In such a scenario, a malicious validator can hold back the transaction and execute it at a more favourable block number.Consider allowing function caller to specify swap deadline input parameter.

- Found in src/uniswap/UniswapV2Swapper.sol [Line: 23](../tests/contract-playground/src/uniswap/UniswapV2Swapper.sol#L23)

	```solidity
	        router1.swapExactTokensForTokens(amountIn, amountOutMin, path, to, block.timestamp);
	```

- Found in src/uniswap/UniswapV2Swapper.sol [Line: 24](../tests/contract-playground/src/uniswap/UniswapV2Swapper.sol#L24)

	```solidity
	        router1.swapTokensForExactTokens(amountOut, amountInMax, path, to, block.timestamp);
	```

- Found in src/uniswap/UniswapV2Swapper.sol [Line: 25](../tests/contract-playground/src/uniswap/UniswapV2Swapper.sol#L25)

	```solidity
	        router1.swapExactETHForTokens(amountOutMin, path, to, block.timestamp);
	```

- Found in src/uniswap/UniswapV2Swapper.sol [Line: 26](../tests/contract-playground/src/uniswap/UniswapV2Swapper.sol#L26)

	```solidity
	        router1.swapTokensForExactETH(amountOut, amountInMax, path, to, block.timestamp);
	```

- Found in src/uniswap/UniswapV2Swapper.sol [Line: 27](../tests/contract-playground/src/uniswap/UniswapV2Swapper.sol#L27)

	```solidity
	        router1.swapExactTokensForETH(amountIn, amountOutMin, path, to, block.timestamp);
	```

- Found in src/uniswap/UniswapV2Swapper.sol [Line: 28](../tests/contract-playground/src/uniswap/UniswapV2Swapper.sol#L28)

	```solidity
	        router1.swapETHForExactTokens(amountOut, path, to, block.timestamp);
	```

- Found in src/uniswap/UniswapV2Swapper.sol [Line: 31](../tests/contract-playground/src/uniswap/UniswapV2Swapper.sol#L31)

	```solidity
	        router2.swapExactTokensForTokensSupportingFeeOnTransferTokens(amountIn, amountOutMin, path, to, block.timestamp);
	```

- Found in src/uniswap/UniswapV2Swapper.sol [Line: 32](../tests/contract-playground/src/uniswap/UniswapV2Swapper.sol#L32)

	```solidity
	        router2.swapExactETHForTokensSupportingFeeOnTransferTokens(amountOutMin, path, to, block.timestamp);
	```

- Found in src/uniswap/UniswapV2Swapper.sol [Line: 33](../tests/contract-playground/src/uniswap/UniswapV2Swapper.sol#L33)

	```solidity
	        router2.swapExactTokensForETHSupportingFeeOnTransferTokens(amountIn, amountOutMin, path, to, block.timestamp);
	```

- Found in src/uniswap/UniswapV3Swapper.sol [Line: 52](../tests/contract-playground/src/uniswap/UniswapV3Swapper.sol#L52)

	```solidity
	        ExactInputSingleParams memory exactInputSingleParams = ExactInputSingleParams(
	```

- Found in src/uniswap/UniswapV3Swapper.sol [Line: 55](../tests/contract-playground/src/uniswap/UniswapV3Swapper.sol#L55)

	```solidity
	        exactInputSingleParams = ExactInputSingleParams({
	```

- Found in src/uniswap/UniswapV3Swapper.sol [Line: 66](../tests/contract-playground/src/uniswap/UniswapV3Swapper.sol#L66)

	```solidity
	        ExactInputParams memory exactInputParams = ExactInputParams(
	```

- Found in src/uniswap/UniswapV3Swapper.sol [Line: 69](../tests/contract-playground/src/uniswap/UniswapV3Swapper.sol#L69)

	```solidity
	        exactInputParams = ExactInputParams({
	```

- Found in src/uniswap/UniswapV3Swapper.sol [Line: 77](../tests/contract-playground/src/uniswap/UniswapV3Swapper.sol#L77)

	```solidity
	        ExactOutputSingleParams memory exactOutputSingleParams = ExactOutputSingleParams(
	```

- Found in src/uniswap/UniswapV3Swapper.sol [Line: 80](../tests/contract-playground/src/uniswap/UniswapV3Swapper.sol#L80)

	```solidity
	        exactOutputSingleParams = ExactOutputSingleParams({
	```

- Found in src/uniswap/UniswapV3Swapper.sol [Line: 91](../tests/contract-playground/src/uniswap/UniswapV3Swapper.sol#L91)

	```solidity
	        ExactOutputParams memory exactOutputParams = ExactOutputParams(
	```

- Found in src/uniswap/UniswapV3Swapper.sol [Line: 94](../tests/contract-playground/src/uniswap/UniswapV3Swapper.sol#L94)

	```solidity
	        exactOutputParams = ExactOutputParams({
	```



## M-4: Using `ERC721::_mint()` can be dangerous

Using `ERC721::_mint()` can mint ERC721 tokens to addresses which don't support ERC721 tokens. Use `_safeMint()` instead of `_mint()` for ERC721.

- Found in src/UnsafeERC721Mint.sol [Line: 10](../tests/contract-playground/src/UnsafeERC721Mint.sol#L10)

	```solidity
	        _mint(to, tokenId);
	```



# Low Issues

## L-1: `abi.encodePacked()` should not be used with dynamic types when passing the result to a hash function such as `keccak256()`

Use `abi.encode()` instead which will pad items to 32 bytes, which will [prevent hash collisions](https://docs.soliditylang.org/en/v0.8.13/abi-spec.html#non-standard-packed-mode) (e.g. `abi.encodePacked(0x123,0x456)` => `0x123456` => `abi.encodePacked(0x1,0x23456)`, but `abi.encode(0x123,0x456)` => `0x0...1230...456`). Unless there is a compelling reason, `abi.encode` should be preferred. If there is only one argument to `abi.encodePacked()` it can often be cast to `bytes()` or `bytes32()` [instead](https://ethereum.stackexchange.com/questions/30912/how-to-compare-strings-in-solidity#answer-82739).
If all arguments are strings and or bytes, `bytes.concat()` should be used instead.

- Found in src/KeccakContract.sol [Line: 18](../tests/contract-playground/src/KeccakContract.sol#L18)

	```solidity
	        return keccak256(abi.encodePacked(a, b));
	```

- Found in src/KeccakContract.sol [Line: 22](../tests/contract-playground/src/KeccakContract.sol#L22)

	```solidity
	        return keccak256(abi.encodePacked(a, b));
	```

- Found in src/KeccakContract.sol [Line: 26](../tests/contract-playground/src/KeccakContract.sol#L26)

	```solidity
	        return keccak256(abi.encodePacked(a, b));
	```



## L-2: `ecrecover` is susceptible to signature malleability

The `ecrecover` function is susceptible to signature malleability. This means that the same message can be signed in multiple ways, allowing an attacker to change the message signature without invalidating it. This can lead to unexpected behavior in smart contracts, such as the loss of funds or the ability to bypass access control. Consider using OpenZeppelin's ECDSA library instead of the built-in function.

- Found in src/inheritance/ExtendedInheritance.sol [Line: 21](../tests/contract-playground/src/inheritance/ExtendedInheritance.sol#L21)

	```solidity
	        return ecrecover(theHash, v, r, s);
	```



## L-3: Deprecated OpenZeppelin functions should not be used

Openzeppelin has deprecated several functions and replaced with newer versions. Please consult https://docs.openzeppelin.com/

- Found in src/DeprecatedOZFunctions.sol [Line: 22](../tests/contract-playground/src/DeprecatedOZFunctions.sol#L22)

	```solidity
	        _setupRole(role, account);
	```

- Found in src/DeprecatedOZFunctions.sol [Line: 27](../tests/contract-playground/src/DeprecatedOZFunctions.sol#L27)

	```solidity
	        token.safeApprove(spender, value);
	```



## L-4: Unsafe ERC20 Operations should not be used

ERC20 functions may not behave as expected. For example: return values are not always meaningful. It is recommended to use OpenZeppelin's SafeERC20 library.

- Found in src/ArbitraryTransferFrom.sol [Line: 16](../tests/contract-playground/src/ArbitraryTransferFrom.sol#L16)

	```solidity
	        s_token.transferFrom(from, to, amount);
	```

- Found in src/ArbitraryTransferFrom.sol [Line: 30](../tests/contract-playground/src/ArbitraryTransferFrom.sol#L30)

	```solidity
	        s_token.transferFrom(from_msgsender, to, am);
	```

- Found in src/ArbitraryTransferFrom.sol [Line: 50](../tests/contract-playground/src/ArbitraryTransferFrom.sol#L50)

	```solidity
	        s_token.transferFrom(msg.sender, to, amount);
	```

- Found in src/DeprecatedOZFunctions.sol [Line: 32](../tests/contract-playground/src/DeprecatedOZFunctions.sol#L32)

	```solidity
	        token.approve(spender, value);
	```

- Found in src/DeprecatedOZFunctions.sol [Line: 37](../tests/contract-playground/src/DeprecatedOZFunctions.sol#L37)

	```solidity
	        require(token.approve(spender, value));
	```

- Found in src/DeprecatedOZFunctions.sol [Line: 38](../tests/contract-playground/src/DeprecatedOZFunctions.sol#L38)

	```solidity
	        success = token.approve(spender, value);
	```

- Found in src/DeprecatedOZFunctions.sol [Line: 42](../tests/contract-playground/src/DeprecatedOZFunctions.sol#L42)

	```solidity
	        return token.approve(spender, value);
	```

- Found in src/DeprecatedOZFunctions.sol [Line: 47](../tests/contract-playground/src/DeprecatedOZFunctions.sol#L47)

	```solidity
	        token.transferFrom(from, to, value);
	```



## L-5: Solidity pragma should be specific, not wide

Consider using a specific version of Solidity in your contracts instead of a wide version. For example, instead of `pragma solidity ^0.8.0;`, use `pragma solidity 0.8.0;`

- Found in src/Counter.sol [Line: 2](../tests/contract-playground/src/Counter.sol#L2)

	```solidity
	pragma solidity ^0.8.13;
	```

- Found in src/CrazyPragma.sol [Line: 2](../tests/contract-playground/src/CrazyPragma.sol#L2)

	```solidity
	pragma solidity >=0.8.19 <0.9.1;
	```

- Found in src/cloc/AnotherHeavilyCommentedContract.sol [Line: 6](../tests/contract-playground/src/cloc/AnotherHeavilyCommentedContract.sol#L6)

	```solidity
	pragma solidity ^0.8.18;
	```

- Found in src/cloc/HeavilyCommentedContract.sol [Line: 6](../tests/contract-playground/src/cloc/HeavilyCommentedContract.sol#L6)

	```solidity
	pragma solidity >=0.4.22 <0.6.0; 
	```

- Found in src/inheritance/IContractInheritance.sol [Line: 2](../tests/contract-playground/src/inheritance/IContractInheritance.sol#L2)

	```solidity
	pragma solidity >=0.8.0;
	```

- Found in src/inheritance/InheritanceBase.sol [Line: 2](../tests/contract-playground/src/inheritance/InheritanceBase.sol#L2)

	```solidity
	pragma solidity ^0.8.0;
	```



## L-6: PUSH0 is not supported by all chains

Solc compiler version 0.8.20 switches the default target EVM version to Shanghai, which means that the generated bytecode will include PUSH0 opcodes. Be sure to select the appropriate EVM version in case you intend to deploy on a chain other than mainnet like L2 chains that may not support PUSH0, otherwise deployment of your contracts will fail.

- Found in src/AdminContract.sol [Line: 2](../tests/contract-playground/src/AdminContract.sol#L2)

	```solidity
	pragma solidity 0.8.20;
	```

- Found in src/Counter.sol [Line: 2](../tests/contract-playground/src/Counter.sol#L2)

	```solidity
	pragma solidity ^0.8.13;
	```

- Found in src/CrazyPragma.sol [Line: 2](../tests/contract-playground/src/CrazyPragma.sol#L2)

	```solidity
	pragma solidity >=0.8.19 <0.9.1;
	```

- Found in src/DeprecatedOZFunctions.sol [Line: 2](../tests/contract-playground/src/DeprecatedOZFunctions.sol#L2)

	```solidity
	pragma solidity 0.8.20;
	```

- Found in src/KeccakContract.sol [Line: 2](../tests/contract-playground/src/KeccakContract.sol#L2)

	```solidity
	pragma solidity 0.8.20;
	```

- Found in src/StateVariables.sol [Line: 2](../tests/contract-playground/src/StateVariables.sol#L2)

	```solidity
	pragma solidity 0.8.20;
	```

- Found in src/StorageConditionals.sol [Line: 2](../tests/contract-playground/src/StorageConditionals.sol#L2)

	```solidity
	pragma solidity 0.8.20;
	```

- Found in src/T11sTranferer.sol [Line: 2](../tests/contract-playground/src/T11sTranferer.sol#L2)

	```solidity
	pragma solidity 0.8.20;
	```

- Found in src/UnsafeERC721Mint.sol [Line: 2](../tests/contract-playground/src/UnsafeERC721Mint.sol#L2)

	```solidity
	pragma solidity 0.8.20;
	```

- Found in src/cloc/AnotherHeavilyCommentedContract.sol [Line: 6](../tests/contract-playground/src/cloc/AnotherHeavilyCommentedContract.sol#L6)

	```solidity
	pragma solidity ^0.8.18;
	```

- Found in src/inheritance/ExtendedInheritance.sol [Line: 2](../tests/contract-playground/src/inheritance/ExtendedInheritance.sol#L2)

	```solidity
	pragma solidity 0.8.20;
	```

- Found in src/inheritance/IContractInheritance.sol [Line: 2](../tests/contract-playground/src/inheritance/IContractInheritance.sol#L2)

	```solidity
	pragma solidity >=0.8.0;
	```

- Found in src/inheritance/InheritanceBase.sol [Line: 2](../tests/contract-playground/src/inheritance/InheritanceBase.sol#L2)

	```solidity
	pragma solidity ^0.8.0;
	```

- Found in src/nested/1/Nested.sol [Line: 5](../tests/contract-playground/src/nested/1/Nested.sol#L5)

	```solidity
	pragma solidity 0.8.20;
	```

- Found in src/nested/2/Nested.sol [Line: 5](../tests/contract-playground/src/nested/2/Nested.sol#L5)

	```solidity
	pragma solidity 0.8.20;
	```

- Found in src/parent_chain/ParentChainContract.sol [Line: 2](../tests/contract-playground/src/parent_chain/ParentChainContract.sol#L2)

	```solidity
	pragma solidity 0.8.20;
	```

- Found in src/uniswap/UniswapV2Swapper.sol [Line: 2](../tests/contract-playground/src/uniswap/UniswapV2Swapper.sol#L2)

	```solidity
	pragma solidity 0.8.20;
	```

- Found in src/uniswap/UniswapV3Swapper.sol [Line: 2](../tests/contract-playground/src/uniswap/UniswapV3Swapper.sol#L2)

	```solidity
	pragma solidity 0.8.20;
	```



# NC Issues

## NC-1: Missing checks for `address(0)` when assigning values to address state variables

Check for `address(0)` when assigning values to address state variables.

- Found in src/ArbitraryTransferFrom.sol [Line: 12](../tests/contract-playground/src/ArbitraryTransferFrom.sol#L12)

	```solidity
	        s_token = token;
	```

- Found in src/StateVariables.sol [Line: 58](../tests/contract-playground/src/StateVariables.sol#L58)

	```solidity
	        addr = newAddr;
	```

- Found in src/uniswap/UniswapV2Swapper.sol [Line: 11](../tests/contract-playground/src/uniswap/UniswapV2Swapper.sol#L11)

	```solidity
	        s_router = router;
	```



## NC-2: `public` functions not used internally could be marked `external`

Instead of marking a function as `public`, consider marking it as `external` if it is not used internally.

- Found in src/ArbitraryTransferFrom.sol [Line: 28](../tests/contract-playground/src/ArbitraryTransferFrom.sol#L28)

	```solidity
	    function good1(address to, uint256 am) public {
	```

- Found in src/AssemblyExample.sol [Line: 6](../tests/contract-playground/src/AssemblyExample.sol#L6)

	```solidity
	    function f(uint x) public view returns (uint r) {
	```

- Found in src/Counter.sol [Line: 7](../tests/contract-playground/src/Counter.sol#L7)

	```solidity
	    function setNumber(uint256 newNumber) public {
	```

- Found in src/StateVariables.sol [Line: 47](../tests/contract-playground/src/StateVariables.sol#L47)

	```solidity
	    function setAddrNoZeroError(address newAddr) public {
	```

- Found in src/StateVariables.sol [Line: 52](../tests/contract-playground/src/StateVariables.sol#L52)

	```solidity
	    function setAddrNoZeroRequire(address newAddr) public {
	```

- Found in src/StateVariables.sol [Line: 57](../tests/contract-playground/src/StateVariables.sol#L57)

	```solidity
	    function setAddrNoCheck(address newAddr) public {
	```

- Found in src/StateVariables.sol [Line: 61](../tests/contract-playground/src/StateVariables.sol#L61)

	```solidity
	    function setEmptyAlteredNumbers(
	```

- Found in src/StateVariables.sol [Line: 71](../tests/contract-playground/src/StateVariables.sol#L71)

	```solidity
	    function setNonEmptyAlteredNumbers(
	```

- Found in src/cloc/AnotherHeavilyCommentedContract.sol [Line: 31](../tests/contract-playground/src/cloc/AnotherHeavilyCommentedContract.sol#L31)

	```solidity
	    function foo(address bar) public pure {
	```

- Found in src/cloc/AnotherHeavilyCommentedContract.sol [Line: 38](../tests/contract-playground/src/cloc/AnotherHeavilyCommentedContract.sol#L38)

	```solidity
	    function emoji() public pure {
	```

- Found in src/cloc/AnotherHeavilyCommentedContract.sol [Line: 42](../tests/contract-playground/src/cloc/AnotherHeavilyCommentedContract.sol#L42)

	```solidity
	    function foo2(address bar) public pure {
	```

- Found in src/cloc/HeavilyCommentedContract.sol [Line: 31](../tests/contract-playground/src/cloc/HeavilyCommentedContract.sol#L31)

	```solidity
	    function foo(address bar) public pure {
	```

- Found in src/cloc/HeavilyCommentedContract.sol [Line: 38](../tests/contract-playground/src/cloc/HeavilyCommentedContract.sol#L38)

	```solidity
	    function foo2(address bar) public pure {
	```

- Found in src/parent_chain/ParentChainContract.sol [Line: 11](../tests/contract-playground/src/parent_chain/ParentChainContract.sol#L11)

	```solidity
	    function setNumber(uint256 newNumber) public {
	```

- Found in src/parent_chain/ParentChainContract.sol [Line: 15](../tests/contract-playground/src/parent_chain/ParentChainContract.sol#L15)

	```solidity
	    function increment(uint256 newNumber) public {
	```



## NC-3: Constants should be defined and used instead of literals

Create a constant state variable and reference it throughout the contract.

- Found in src/ConstantsLiterals.sol [Line: 25](../tests/contract-playground/src/ConstantsLiterals.sol#L25)

	```solidity
	        uint multipleUseOfValue = 987;
	```

- Found in src/ConstantsLiterals.sol [Line: 26](../tests/contract-playground/src/ConstantsLiterals.sol#L26)

	```solidity
	        multipleUseOfValue = 987;
	```

- Found in src/ConstantsLiterals.sol [Line: 27](../tests/contract-playground/src/ConstantsLiterals.sol#L27)

	```solidity
	        uint multipleUseOfValue2 = 9876;
	```

- Found in src/ConstantsLiterals.sol [Line: 28](../tests/contract-playground/src/ConstantsLiterals.sol#L28)

	```solidity
	        multipleUseOfValue2 = 9876 + 1;
	```

- Found in src/ConstantsLiterals.sol [Line: 29](../tests/contract-playground/src/ConstantsLiterals.sol#L29)

	```solidity
	        address multipleUseOfAddress = 0x95222290DD7278Aa3Ddd389Cc1E1d165CC4BAfe5;
	```

- Found in src/ConstantsLiterals.sol [Line: 30](../tests/contract-playground/src/ConstantsLiterals.sol#L30)

	```solidity
	        multipleUseOfAddress = 0x95222290DD7278Aa3Ddd389Cc1E1d165CC4BAfe5;
	```

- Found in src/ConstantsLiterals.sol [Line: 31](../tests/contract-playground/src/ConstantsLiterals.sol#L31)

	```solidity
	        bytes32 multipleUseOfBytes32 = 0x8a1b3dbe6301650442bfa765d4de23775fc9a4ec4329ebb5995ec7f1e3777dc4;
	```

- Found in src/ConstantsLiterals.sol [Line: 32](../tests/contract-playground/src/ConstantsLiterals.sol#L32)

	```solidity
	        multipleUseOfBytes32 = 0x8a1b3dbe6301650442bfa765d4de23775fc9a4ec4329ebb5995ec7f1e3777dc4;
	```

- Found in src/eth2/DepositContract.sol [Line: 113](../tests/contract-playground/src/eth2/DepositContract.sol#L113)

	```solidity
	            abi.encodePacked(sha256(abi.encodePacked(signature[:64])), sha256(abi.encodePacked(signature[64:], bytes32(0))))
	```



## NC-4: Event is missing `indexed` fields

Index event fields make the field more quickly accessible to off-chain tools that parse events. However, note that each index field costs extra gas during emission, so it's not necessarily best to index the maximum allowed per event (three fields). Each event should use three indexed fields if there are three or more fields, and gas usage is not particularly of concern for the events in question. If there are fewer than three fields, all of the fields should be indexed.

- Found in src/eth2/DepositContract.sol [Line: 19](../tests/contract-playground/src/eth2/DepositContract.sol#L19)

	```solidity
	    event DepositEvent(bytes pubkey, bytes withdrawal_credentials, bytes amount, bytes signature, bytes index);
	```

- Found in src/inheritance/ExtendedInheritance.sol [Line: 7](../tests/contract-playground/src/inheritance/ExtendedInheritance.sol#L7)

	```solidity
	    event DoSomethingElse(uint256 somethingElse);
	```

- Found in src/inheritance/InheritanceBase.sol [Line: 7](../tests/contract-playground/src/inheritance/InheritanceBase.sol#L7)

	```solidity
	    event Do(uint256 something);
	```



## NC-5: Empty `require()` / `revert()` statements

Use descriptive reason strings or custom errors for revert paths.

- Found in src/DeprecatedOZFunctions.sol [Line: 37](../tests/contract-playground/src/DeprecatedOZFunctions.sol#L37)

	```solidity
	        require(token.approve(spender, value));
	```

- Found in src/DeprecatedOZFunctions.sol [Line: 40](../tests/contract-playground/src/DeprecatedOZFunctions.sol#L40)

	```solidity
	            revert();
	```

- Found in src/cloc/AnotherHeavilyCommentedContract.sol [Line: 35](../tests/contract-playground/src/cloc/AnotherHeavilyCommentedContract.sol#L35)

	```solidity
	        require(bar != address(0));
	```

- Found in src/cloc/AnotherHeavilyCommentedContract.sol [Line: 56](../tests/contract-playground/src/cloc/AnotherHeavilyCommentedContract.sol#L56)

	```solidity
	        require(bar != address(0));
	```

- Found in src/cloc/HeavilyCommentedContract.sol [Line: 35](../tests/contract-playground/src/cloc/HeavilyCommentedContract.sol#L35)

	```solidity
	        require(bar != address(0));
	```

- Found in src/cloc/HeavilyCommentedContract.sol [Line: 53](../tests/contract-playground/src/cloc/HeavilyCommentedContract.sol#L53)

	```solidity
	        require(bar != address(0));
	```



## NC-6: The `nonReentrant` `modifier` should occur before all other modifiers

This is a best-practice to protect against reentrancy in other modifiers.

- Found in src/AdminContract.sol [Line: 10](../tests/contract-playground/src/AdminContract.sol#L10)

	```solidity
	    function setOwner(address _owner) external onlyOwner nonReentrant {
	```

- Found in src/parent_chain/ParentChainContract.sol [Line: 28](../tests/contract-playground/src/parent_chain/ParentChainContract.sol#L28)

	```solidity
	    function setOwner(address _owner) external onlyOwner nonReentrant {
	```



<<<<<<< HEAD
## NC-7: Empty Block - No statements found!



- Found in src/AdminContract.sol [Line: 14](../tests/contract-playground/src/AdminContract.sol#L14)

	```solidity
	    function someOtherImportantThing() external nonReentrant onlyOwner {
	```

- Found in src/parent_chain/ParentChainContract.sol [Line: 11](../tests/contract-playground/src/parent_chain/ParentChainContract.sol#L11)

	```solidity
	    function setNumber(uint256 newNumber) public {
	```

- Found in src/parent_chain/ParentChainContract.sol [Line: 32](../tests/contract-playground/src/parent_chain/ParentChainContract.sol#L32)

	```solidity
	    function someOtherImportantThing() external nonReentrant onlyOwner {
	```

- Found in src/parent_chain/ParentChainContract.sol [Line: 40](../tests/contract-playground/src/parent_chain/ParentChainContract.sol#L40)

	```solidity
	    function setOwner(address _owner) external {
	```

- Found in src/parent_chain/ParentChainContract.sol [Line: 44](../tests/contract-playground/src/parent_chain/ParentChainContract.sol#L44)

	```solidity
	    function someOtherImportantThing() external {
=======
## NC-7: Large literal values multiples of 10000 can be replaced with scientific notation

Use `e` notation, for example: `1e18`, instead of its full numeric value.

- Found in src/HugeConstants.sol [Line: 6](../tests/contract-playground/src/HugeConstants.sol#L6)

	```solidity
	    uint256 constant public HUGE_NUMBER_1 = 100000000000000000000000;
	```

- Found in src/HugeConstants.sol [Line: 7](../tests/contract-playground/src/HugeConstants.sol#L7)

	```solidity
	    uint256 constant public HUGE_NUMBER_2 = 10000000000000000000000;
	```

- Found in src/HugeConstants.sol [Line: 8](../tests/contract-playground/src/HugeConstants.sol#L8)

	```solidity
	    uint256 constant public HUGE_NUMBER_3 = 1000000000000000000000;
	```

- Found in src/HugeConstants.sol [Line: 9](../tests/contract-playground/src/HugeConstants.sol#L9)

	```solidity
	    uint256 constant public HUGE_NUMBER_4 = 100000000000000000000;
	```

- Found in src/HugeConstants.sol [Line: 10](../tests/contract-playground/src/HugeConstants.sol#L10)

	```solidity
	    uint256 constant public HUGE_NUMBER_5 = 10000000000000000000;
	```

- Found in src/HugeConstants.sol [Line: 11](../tests/contract-playground/src/HugeConstants.sol#L11)

	```solidity
	    uint256 constant public HUGE_NUMBER_6 = 1000000000000000000;
	```

- Found in src/HugeConstants.sol [Line: 12](../tests/contract-playground/src/HugeConstants.sol#L12)

	```solidity
	    uint256 constant public HUGE_NUMBER_7 = 100000000000000000;
	```

- Found in src/HugeConstants.sol [Line: 13](../tests/contract-playground/src/HugeConstants.sol#L13)

	```solidity
	    uint256 constant public HUGE_NUMBER_8 = 10000000000000000;
	```

- Found in src/HugeConstants.sol [Line: 14](../tests/contract-playground/src/HugeConstants.sol#L14)

	```solidity
	    uint256 constant public HUGE_NUMBER_9 = 1000000000000000;
	```

- Found in src/HugeConstants.sol [Line: 15](../tests/contract-playground/src/HugeConstants.sol#L15)

	```solidity
	    uint256 constant public HUGE_NUMBER_10 = 100000000000000;
	```

- Found in src/HugeConstants.sol [Line: 16](../tests/contract-playground/src/HugeConstants.sol#L16)

	```solidity
	    uint256 constant public HUGE_NUMBER_11 = 10000000000000;
	```

- Found in src/HugeConstants.sol [Line: 17](../tests/contract-playground/src/HugeConstants.sol#L17)

	```solidity
	    uint256 constant public HUGE_NUMBER_12 = 1000000000000;
	```

- Found in src/HugeConstants.sol [Line: 18](../tests/contract-playground/src/HugeConstants.sol#L18)

	```solidity
	    uint256 constant public HUGE_NUMBER_13 = 100000000000;
	```

- Found in src/HugeConstants.sol [Line: 19](../tests/contract-playground/src/HugeConstants.sol#L19)

	```solidity
	    uint256 constant public HUGE_NUMBER_14 = 10000000000;
	```

- Found in src/HugeConstants.sol [Line: 20](../tests/contract-playground/src/HugeConstants.sol#L20)

	```solidity
	    uint256 constant public HUGE_NUMBER_15 = 1000000000;
	```

- Found in src/HugeConstants.sol [Line: 21](../tests/contract-playground/src/HugeConstants.sol#L21)

	```solidity
	    uint256 constant public HUGE_NUMBER_16 = 100000000;
	```

- Found in src/HugeConstants.sol [Line: 22](../tests/contract-playground/src/HugeConstants.sol#L22)

	```solidity
	    uint256 constant public HUGE_NUMBER_17 = 10000000;
	```

- Found in src/HugeConstants.sol [Line: 23](../tests/contract-playground/src/HugeConstants.sol#L23)

	```solidity
	    uint256 constant public HUGE_NUMBER_18 = 1000000;
	```

- Found in src/HugeConstants.sol [Line: 24](../tests/contract-playground/src/HugeConstants.sol#L24)

	```solidity
	    uint256 constant public HUGE_NUMBER_19 = 100000;
	```

- Found in src/HugeConstants.sol [Line: 25](../tests/contract-playground/src/HugeConstants.sol#L25)

	```solidity
	    uint256 constant public HUGE_NUMBER_20 = 10000;
	```



## NC-8: Internal functions called only once can be inlined

Instead of separating the logic into a separate function, consider inlining the logic into the calling function. This can reduce the number of function calls and improve readability.

- Found in src/InternalFunctions.sol [Line: 22](../tests/contract-playground/src/InternalFunctions.sol#L22)

	```solidity
	    function _internalSet(uint256 _newValue) internal {
>>>>>>> 73f9f479
	```


<|MERGE_RESOLUTION|>--- conflicted
+++ resolved
@@ -29,12 +29,9 @@
   - [NC-4: Event is missing `indexed` fields](#nc-4-event-is-missing-indexed-fields)
   - [NC-5: Empty `require()` / `revert()` statements](#nc-5-empty-require--revert-statements)
   - [NC-6: The `nonReentrant` `modifier` should occur before all other modifiers](#nc-6-the-nonreentrant-modifier-should-occur-before-all-other-modifiers)
-<<<<<<< HEAD
   - [NC-7: Empty Block - No statements found!](#nc-7-empty-block---no-statements-found)
-=======
-  - [NC-7: Large literal values multiples of 10000 can be replaced with scientific notation](#nc-7-large-literal-values-multiples-of-10000-can-be-replaced-with-scientific-notation)
-  - [NC-8: Internal functions called only once can be inlined](#nc-8-internal-functions-called-only-once-can-be-inlined)
->>>>>>> 73f9f479
+  - [NC-8: Large literal values multiples of 10000 can be replaced with scientific notation](#nc-8-large-literal-values-multiples-of-10000-can-be-replaced-with-scientific-notation)
+  - [NC-9: Internal functions called only once can be inlined](#nc-9-internal-functions-called-only-once-can-be-inlined)
 
 
 # Summary
@@ -88,11 +85,7 @@
 | High | 2 |
 | Medium | 4 |
 | Low | 6 |
-<<<<<<< HEAD
-| NC | 7 |
-=======
-| NC | 8 |
->>>>>>> 73f9f479
+| NC | 9 |
 
 
 # High Issues
@@ -875,7 +868,6 @@
 
 
 
-<<<<<<< HEAD
 ## NC-7: Empty Block - No statements found!
 
 
@@ -908,8 +900,11 @@
 
 	```solidity
 	    function someOtherImportantThing() external {
-=======
-## NC-7: Large literal values multiples of 10000 can be replaced with scientific notation
+	```
+
+
+
+## NC-8: Large literal values multiples of 10000 can be replaced with scientific notation
 
 Use `e` notation, for example: `1e18`, instead of its full numeric value.
 
@@ -1035,7 +1030,7 @@
 
 
 
-## NC-8: Internal functions called only once can be inlined
+## NC-9: Internal functions called only once can be inlined
 
 Instead of separating the logic into a separate function, consider inlining the logic into the calling function. This can reduce the number of function calls and improve readability.
 
@@ -1043,7 +1038,6 @@
 
 	```solidity
 	    function _internalSet(uint256 _newValue) internal {
->>>>>>> 73f9f479
-	```
-
-
+	```
+
+
