# Aderyn Analysis Report

This report was generated by [Aderyn](https://github.com/Cyfrin/aderyn), a static analysis tool built by [Cyfrin](https://cyfrin.io), a blockchain security company. This report is not a substitute for manual audit or security review. It should not be relied upon for any purpose other than to assist in the identification of potential security vulnerabilities.
# Table of Contents

- [Summary](#summary)
  - [Files Summary](#files-summary)
  - [Files Details](#files-details)
  - [Issue Summary](#issue-summary)
- [High Issues](#high-issues)
  - [H-1: Using `delegatecall` in loop](#h-1-using-delegatecall-in-loop)
  - [H-2: Arbitrary `from` passed to `transferFrom` (or `safeTransferFrom`)](#h-2-arbitrary-from-passed-to-transferfrom-or-safetransferfrom)
- [Medium Issues](#medium-issues)
  - [M-1: Centralization Risk for trusted owners](#m-1-centralization-risk-for-trusted-owners)
  - [M-2: Solmate's SafeTransferLib does not check for token contract's existence](#m-2-solmates-safetransferlib-does-not-check-for-token-contracts-existence)
  - [M-3: Using `block.timestamp` for swap deadline offers no protection](#m-3-using-blocktimestamp-for-swap-deadline-offers-no-protection)
  - [M-4: Using `ERC721::_mint()` can be dangerous](#m-4-using-erc721mint-can-be-dangerous)
- [Low Issues](#low-issues)
  - [L-1: `abi.encodePacked()` should not be used with dynamic types when passing the result to a hash function such as `keccak256()`](#l-1-abiencodepacked-should-not-be-used-with-dynamic-types-when-passing-the-result-to-a-hash-function-such-as-keccak256)
  - [L-2: `ecrecover` is susceptible to signature malleability](#l-2-ecrecover-is-susceptible-to-signature-malleability)
  - [L-3: Deprecated OpenZeppelin functions should not be used](#l-3-deprecated-openzeppelin-functions-should-not-be-used)
  - [L-4: Unsafe ERC20 Operations should not be used](#l-4-unsafe-erc20-operations-should-not-be-used)
  - [L-5: Solidity pragma should be specific, not wide](#l-5-solidity-pragma-should-be-specific-not-wide)
  - [L-6: PUSH0 is not supported by all chains](#l-6-push0-is-not-supported-by-all-chains)
- [NC Issues](#nc-issues)
  - [NC-1: Missing checks for `address(0)` when assigning values to address state variables](#nc-1-missing-checks-for-address0-when-assigning-values-to-address-state-variables)
  - [NC-2: `public` functions not used internally could be marked `external`](#nc-2-public-functions-not-used-internally-could-be-marked-external)
  - [NC-3: Define and use `constant` variables instead of using literals](#nc-3-define-and-use-constant-variables-instead-of-using-literals)
  - [NC-4: Event is missing `indexed` fields](#nc-4-event-is-missing-indexed-fields)
  - [NC-5: Empty `require()` / `revert()` statements](#nc-5-empty-require--revert-statements)
  - [NC-6: The `nonReentrant` `modifier` should occur before all other modifiers](#nc-6-the-nonreentrant-modifier-should-occur-before-all-other-modifiers)
<<<<<<< HEAD
  - [NC-7: Empty Block](#nc-7-empty-block)
=======
  - [NC-7: Modifiers invoked only once can be shoe-horned into the function](#nc-7-modifiers-invoked-only-once-can-be-shoe-horned-into-the-function)
>>>>>>> 47c7e5ab
  - [NC-8: Large literal values multiples of 10000 can be replaced with scientific notation](#nc-8-large-literal-values-multiples-of-10000-can-be-replaced-with-scientific-notation)
  - [NC-9: Internal functions called only once can be inlined](#nc-9-internal-functions-called-only-once-can-be-inlined)


# Summary

## Files Summary

| Key | Value |
| --- | --- |
<<<<<<< HEAD
| .sol Files | 27 |
| Total nSLOC | 801 |
=======
| .sol Files | 28 |
| Total nSLOC | 814 |
>>>>>>> 47c7e5ab


## Files Details

| Filepath | nSLOC |
| --- | --- |
| src/AdminContract.sol | 11 |
| src/ArbitraryTransferFrom.sol | 37 |
| src/AssemblyExample.sol | 9 |
| src/ConstantsLiterals.sol | 28 |
| src/Counter.sol | 20 |
| src/CrazyPragma.sol | 4 |
| src/DeprecatedOZFunctions.sol | 32 |
| src/EmptyBlocks.sol | 36 |
| src/HugeConstants.sol | 26 |
| src/InternalFunctions.sol | 18 |
| src/KeccakContract.sol | 21 |
| src/OnceModifierExample.sol | 8 |
| src/StateVariables.sol | 58 |
| src/StorageConditionals.sol | 59 |
| src/T11sTranferer.sol | 8 |
| src/UnsafeERC721Mint.sol | 11 |
| src/ZeroAddressCheck.sol | 41 |
| src/cloc/AnotherHeavilyCommentedContract.sol | 32 |
| src/cloc/EmptyContractFile.sol | 0 |
| src/cloc/HeavilyCommentedContract.sol | 21 |
| src/eth2/DepositContract.sol | 95 |
| src/inheritance/ExtendedInheritance.sol | 17 |
| src/inheritance/IContractInheritance.sol | 4 |
| src/inheritance/InheritanceBase.sol | 8 |
| src/nested/1/Nested.sol | 10 |
| src/nested/2/Nested.sol | 7 |
| src/parent_chain/ParentChainContract.sol | 29 |
| src/uniswap/UniswapV2Swapper.sol | 50 |
| src/uniswap/UniswapV3Swapper.sol | 150 |
<<<<<<< HEAD
| **Total** | **801** |
=======
| **Total** | **814** |
>>>>>>> 47c7e5ab


## Issue Summary

| Category | No. of Issues |
| --- | --- |
| Critical | 0 |
| High | 2 |
| Medium | 4 |
| Low | 6 |
| NC | 9 |


# High Issues

## H-1: Using `delegatecall` in loop

When calling `delegatecall` the same `msg.value` amount will be accredited multiple times.

- Found in src/inheritance/ExtendedInheritance.sol [Line: 16](../tests/contract-playground/src/inheritance/ExtendedInheritance.sol#L16)

	```solidity
	            target.delegatecall(abi.encodeWithSignature("doSomething(uint256)", i));
	```



## H-2: Arbitrary `from` passed to `transferFrom` (or `safeTransferFrom`)

Passing an arbitrary `from` address to `transferFrom` (or `safeTransferFrom`) can lead to loss of funds, because anyone can transfer tokens from the `from` address if an approval is made.  

- Found in src/ArbitraryTransferFrom.sol [Line: 16](../tests/contract-playground/src/ArbitraryTransferFrom.sol#L16)

	```solidity
	        s_token.transferFrom(from, to, amount);
	```

- Found in src/ArbitraryTransferFrom.sol [Line: 20](../tests/contract-playground/src/ArbitraryTransferFrom.sol#L20)

	```solidity
	        s_token.safeTransferFrom(from, to, amount);
	```

- Found in src/ArbitraryTransferFrom.sol [Line: 24](../tests/contract-playground/src/ArbitraryTransferFrom.sol#L24)

	```solidity
	        SafeERC20.safeTransferFrom(s_token, from, to, amount);
	```

- Found in src/ArbitraryTransferFrom.sol [Line: 30](../tests/contract-playground/src/ArbitraryTransferFrom.sol#L30)

	```solidity
	        s_token.transferFrom(from_msgsender, to, am);
	```

- Found in src/DeprecatedOZFunctions.sol [Line: 17](../tests/contract-playground/src/DeprecatedOZFunctions.sol#L17)

	```solidity
	        token.safeTransferFrom(from, to, value);
	```

- Found in src/DeprecatedOZFunctions.sol [Line: 47](../tests/contract-playground/src/DeprecatedOZFunctions.sol#L47)

	```solidity
	        token.transferFrom(from, to, value);
	```



# Medium Issues

## M-1: Centralization Risk for trusted owners

Contracts have owners with privileged rights to perform admin tasks and need to be trusted to not perform malicious updates or drain funds.

- Found in src/AdminContract.sol [Line: 7](../tests/contract-playground/src/AdminContract.sol#L7)

	```solidity
	contract AdminContract is Ownable, ReentrancyGuard {
	```

- Found in src/AdminContract.sol [Line: 10](../tests/contract-playground/src/AdminContract.sol#L10)

	```solidity
	    function setOwner(address _owner) external onlyOwner nonReentrant {
	```

- Found in src/AdminContract.sol [Line: 14](../tests/contract-playground/src/AdminContract.sol#L14)

	```solidity
	    function someOtherImportantThing() external nonReentrant onlyOwner {
	```

- Found in src/DeprecatedOZFunctions.sol [Line: 7](../tests/contract-playground/src/DeprecatedOZFunctions.sol#L7)

	```solidity
	contract DeprecatedOZFunctions is AccessControl {
	```

- Found in src/EmptyBlocks.sol [Line: 6](../tests/contract-playground/src/EmptyBlocks.sol#L6)

	```solidity
	contract EmptyBlocksWithOwnableConstructor is Ownable {
	```

- Found in src/InternalFunctions.sol [Line: 12](../tests/contract-playground/src/InternalFunctions.sol#L12)

	```solidity
	    function setValue(uint256 _newValue) external onlyOwner {
	```

- Found in src/parent_chain/ParentChainContract.sol [Line: 7](../tests/contract-playground/src/parent_chain/ParentChainContract.sol#L7)

	```solidity
	contract ParentChainContract is Ownable, ReentrancyGuard {
	```

- Found in src/parent_chain/ParentChainContract.sol [Line: 28](../tests/contract-playground/src/parent_chain/ParentChainContract.sol#L28)

	```solidity
	    function setOwner(address _owner) external onlyOwner nonReentrant {
	```

- Found in src/parent_chain/ParentChainContract.sol [Line: 32](../tests/contract-playground/src/parent_chain/ParentChainContract.sol#L32)

	```solidity
	    function someOtherImportantThing() external nonReentrant onlyOwner {
	```



## M-2: Solmate's SafeTransferLib does not check for token contract's existence

There is a subtle difference between the implementation of solmate's SafeTransferLib and OZ's SafeERC20: OZ's SafeERC20 checks if the token is a contract or not, solmate's SafeTransferLib does not.
https://github.com/transmissions11/solmate/blob/main/src/utils/SafeTransferLib.sol#L9 
`@dev Note that none of the functions in this library check that a token has code at all! That responsibility is delegated to the caller`


- Found in src/T11sTranferer.sol [Line: 4](../tests/contract-playground/src/T11sTranferer.sol#L4)

	```solidity
	import {ERC20, SafeTransferLib} from "../lib/solmate/src/utils/SafeTransferLib.sol";
	```



## M-3: Using `block.timestamp` for swap deadline offers no protection

In the PoS model, proposers know well in advance if they will propose one or consecutive blocks ahead of time. In such a scenario, a malicious validator can hold back the transaction and execute it at a more favourable block number.Consider allowing function caller to specify swap deadline input parameter.

- Found in src/uniswap/UniswapV2Swapper.sol [Line: 23](../tests/contract-playground/src/uniswap/UniswapV2Swapper.sol#L23)

	```solidity
	        router1.swapExactTokensForTokens(amountIn, amountOutMin, path, to, block.timestamp);
	```

- Found in src/uniswap/UniswapV2Swapper.sol [Line: 24](../tests/contract-playground/src/uniswap/UniswapV2Swapper.sol#L24)

	```solidity
	        router1.swapTokensForExactTokens(amountOut, amountInMax, path, to, block.timestamp);
	```

- Found in src/uniswap/UniswapV2Swapper.sol [Line: 25](../tests/contract-playground/src/uniswap/UniswapV2Swapper.sol#L25)

	```solidity
	        router1.swapExactETHForTokens(amountOutMin, path, to, block.timestamp);
	```

- Found in src/uniswap/UniswapV2Swapper.sol [Line: 26](../tests/contract-playground/src/uniswap/UniswapV2Swapper.sol#L26)

	```solidity
	        router1.swapTokensForExactETH(amountOut, amountInMax, path, to, block.timestamp);
	```

- Found in src/uniswap/UniswapV2Swapper.sol [Line: 27](../tests/contract-playground/src/uniswap/UniswapV2Swapper.sol#L27)

	```solidity
	        router1.swapExactTokensForETH(amountIn, amountOutMin, path, to, block.timestamp);
	```

- Found in src/uniswap/UniswapV2Swapper.sol [Line: 28](../tests/contract-playground/src/uniswap/UniswapV2Swapper.sol#L28)

	```solidity
	        router1.swapETHForExactTokens(amountOut, path, to, block.timestamp);
	```

- Found in src/uniswap/UniswapV2Swapper.sol [Line: 31](../tests/contract-playground/src/uniswap/UniswapV2Swapper.sol#L31)

	```solidity
	        router2.swapExactTokensForTokensSupportingFeeOnTransferTokens(amountIn, amountOutMin, path, to, block.timestamp);
	```

- Found in src/uniswap/UniswapV2Swapper.sol [Line: 32](../tests/contract-playground/src/uniswap/UniswapV2Swapper.sol#L32)

	```solidity
	        router2.swapExactETHForTokensSupportingFeeOnTransferTokens(amountOutMin, path, to, block.timestamp);
	```

- Found in src/uniswap/UniswapV2Swapper.sol [Line: 33](../tests/contract-playground/src/uniswap/UniswapV2Swapper.sol#L33)

	```solidity
	        router2.swapExactTokensForETHSupportingFeeOnTransferTokens(amountIn, amountOutMin, path, to, block.timestamp);
	```

- Found in src/uniswap/UniswapV3Swapper.sol [Line: 52](../tests/contract-playground/src/uniswap/UniswapV3Swapper.sol#L52)

	```solidity
	        ExactInputSingleParams memory exactInputSingleParams = ExactInputSingleParams(
	```

- Found in src/uniswap/UniswapV3Swapper.sol [Line: 55](../tests/contract-playground/src/uniswap/UniswapV3Swapper.sol#L55)

	```solidity
	        exactInputSingleParams = ExactInputSingleParams({
	```

- Found in src/uniswap/UniswapV3Swapper.sol [Line: 66](../tests/contract-playground/src/uniswap/UniswapV3Swapper.sol#L66)

	```solidity
	        ExactInputParams memory exactInputParams = ExactInputParams(
	```

- Found in src/uniswap/UniswapV3Swapper.sol [Line: 69](../tests/contract-playground/src/uniswap/UniswapV3Swapper.sol#L69)

	```solidity
	        exactInputParams = ExactInputParams({
	```

- Found in src/uniswap/UniswapV3Swapper.sol [Line: 77](../tests/contract-playground/src/uniswap/UniswapV3Swapper.sol#L77)

	```solidity
	        ExactOutputSingleParams memory exactOutputSingleParams = ExactOutputSingleParams(
	```

- Found in src/uniswap/UniswapV3Swapper.sol [Line: 80](../tests/contract-playground/src/uniswap/UniswapV3Swapper.sol#L80)

	```solidity
	        exactOutputSingleParams = ExactOutputSingleParams({
	```

- Found in src/uniswap/UniswapV3Swapper.sol [Line: 91](../tests/contract-playground/src/uniswap/UniswapV3Swapper.sol#L91)

	```solidity
	        ExactOutputParams memory exactOutputParams = ExactOutputParams(
	```

- Found in src/uniswap/UniswapV3Swapper.sol [Line: 94](../tests/contract-playground/src/uniswap/UniswapV3Swapper.sol#L94)

	```solidity
	        exactOutputParams = ExactOutputParams({
	```



## M-4: Using `ERC721::_mint()` can be dangerous

Using `ERC721::_mint()` can mint ERC721 tokens to addresses which don't support ERC721 tokens. Use `_safeMint()` instead of `_mint()` for ERC721.

- Found in src/UnsafeERC721Mint.sol [Line: 10](../tests/contract-playground/src/UnsafeERC721Mint.sol#L10)

	```solidity
	        _mint(to, tokenId);
	```



# Low Issues

## L-1: `abi.encodePacked()` should not be used with dynamic types when passing the result to a hash function such as `keccak256()`

Use `abi.encode()` instead which will pad items to 32 bytes, which will [prevent hash collisions](https://docs.soliditylang.org/en/v0.8.13/abi-spec.html#non-standard-packed-mode) (e.g. `abi.encodePacked(0x123,0x456)` => `0x123456` => `abi.encodePacked(0x1,0x23456)`, but `abi.encode(0x123,0x456)` => `0x0...1230...456`). Unless there is a compelling reason, `abi.encode` should be preferred. If there is only one argument to `abi.encodePacked()` it can often be cast to `bytes()` or `bytes32()` [instead](https://ethereum.stackexchange.com/questions/30912/how-to-compare-strings-in-solidity#answer-82739).
If all arguments are strings and or bytes, `bytes.concat()` should be used instead.

- Found in src/KeccakContract.sol [Line: 18](../tests/contract-playground/src/KeccakContract.sol#L18)

	```solidity
	        return keccak256(abi.encodePacked(a, b));
	```

- Found in src/KeccakContract.sol [Line: 22](../tests/contract-playground/src/KeccakContract.sol#L22)

	```solidity
	        return keccak256(abi.encodePacked(a, b));
	```

- Found in src/KeccakContract.sol [Line: 26](../tests/contract-playground/src/KeccakContract.sol#L26)

	```solidity
	        return keccak256(abi.encodePacked(a, b));
	```



## L-2: `ecrecover` is susceptible to signature malleability

The `ecrecover` function is susceptible to signature malleability. This means that the same message can be signed in multiple ways, allowing an attacker to change the message signature without invalidating it. This can lead to unexpected behavior in smart contracts, such as the loss of funds or the ability to bypass access control. Consider using OpenZeppelin's ECDSA library instead of the built-in function.

- Found in src/inheritance/ExtendedInheritance.sol [Line: 21](../tests/contract-playground/src/inheritance/ExtendedInheritance.sol#L21)

	```solidity
	        return ecrecover(theHash, v, r, s);
	```



## L-3: Deprecated OpenZeppelin functions should not be used

Openzeppelin has deprecated several functions and replaced with newer versions. Please consult https://docs.openzeppelin.com/

- Found in src/DeprecatedOZFunctions.sol [Line: 22](../tests/contract-playground/src/DeprecatedOZFunctions.sol#L22)

	```solidity
	        _setupRole(role, account);
	```

- Found in src/DeprecatedOZFunctions.sol [Line: 27](../tests/contract-playground/src/DeprecatedOZFunctions.sol#L27)

	```solidity
	        token.safeApprove(spender, value);
	```



## L-4: Unsafe ERC20 Operations should not be used

ERC20 functions may not behave as expected. For example: return values are not always meaningful. It is recommended to use OpenZeppelin's SafeERC20 library.

- Found in src/ArbitraryTransferFrom.sol [Line: 16](../tests/contract-playground/src/ArbitraryTransferFrom.sol#L16)

	```solidity
	        s_token.transferFrom(from, to, amount);
	```

- Found in src/ArbitraryTransferFrom.sol [Line: 30](../tests/contract-playground/src/ArbitraryTransferFrom.sol#L30)

	```solidity
	        s_token.transferFrom(from_msgsender, to, am);
	```

- Found in src/ArbitraryTransferFrom.sol [Line: 50](../tests/contract-playground/src/ArbitraryTransferFrom.sol#L50)

	```solidity
	        s_token.transferFrom(msg.sender, to, amount);
	```

- Found in src/DeprecatedOZFunctions.sol [Line: 32](../tests/contract-playground/src/DeprecatedOZFunctions.sol#L32)

	```solidity
	        token.approve(spender, value);
	```

- Found in src/DeprecatedOZFunctions.sol [Line: 37](../tests/contract-playground/src/DeprecatedOZFunctions.sol#L37)

	```solidity
	        require(token.approve(spender, value));
	```

- Found in src/DeprecatedOZFunctions.sol [Line: 38](../tests/contract-playground/src/DeprecatedOZFunctions.sol#L38)

	```solidity
	        success = token.approve(spender, value);
	```

- Found in src/DeprecatedOZFunctions.sol [Line: 42](../tests/contract-playground/src/DeprecatedOZFunctions.sol#L42)

	```solidity
	        return token.approve(spender, value);
	```

- Found in src/DeprecatedOZFunctions.sol [Line: 47](../tests/contract-playground/src/DeprecatedOZFunctions.sol#L47)

	```solidity
	        token.transferFrom(from, to, value);
	```



## L-5: Solidity pragma should be specific, not wide

Consider using a specific version of Solidity in your contracts instead of a wide version. For example, instead of `pragma solidity ^0.8.0;`, use `pragma solidity 0.8.0;`

- Found in src/Counter.sol [Line: 2](../tests/contract-playground/src/Counter.sol#L2)

	```solidity
	pragma solidity ^0.8.13;
	```

- Found in src/CrazyPragma.sol [Line: 2](../tests/contract-playground/src/CrazyPragma.sol#L2)

	```solidity
	pragma solidity >=0.8.19 <0.9.1;
	```

- Found in src/cloc/AnotherHeavilyCommentedContract.sol [Line: 6](../tests/contract-playground/src/cloc/AnotherHeavilyCommentedContract.sol#L6)

	```solidity
	pragma solidity ^0.8.18;
	```

- Found in src/cloc/HeavilyCommentedContract.sol [Line: 6](../tests/contract-playground/src/cloc/HeavilyCommentedContract.sol#L6)

	```solidity
	pragma solidity >=0.8.0 <0.8.25; 
	```

- Found in src/inheritance/IContractInheritance.sol [Line: 2](../tests/contract-playground/src/inheritance/IContractInheritance.sol#L2)

	```solidity
	pragma solidity >=0.8.0;
	```

- Found in src/inheritance/InheritanceBase.sol [Line: 2](../tests/contract-playground/src/inheritance/InheritanceBase.sol#L2)

	```solidity
	pragma solidity ^0.8.0;
	```



## L-6: PUSH0 is not supported by all chains

Solc compiler version 0.8.20 switches the default target EVM version to Shanghai, which means that the generated bytecode will include PUSH0 opcodes. Be sure to select the appropriate EVM version in case you intend to deploy on a chain other than mainnet like L2 chains that may not support PUSH0, otherwise deployment of your contracts will fail.

- Found in src/AdminContract.sol [Line: 2](../tests/contract-playground/src/AdminContract.sol#L2)

	```solidity
	pragma solidity 0.8.20;
	```

- Found in src/Counter.sol [Line: 2](../tests/contract-playground/src/Counter.sol#L2)

	```solidity
	pragma solidity ^0.8.13;
	```

- Found in src/CrazyPragma.sol [Line: 2](../tests/contract-playground/src/CrazyPragma.sol#L2)

	```solidity
	pragma solidity >=0.8.19 <0.9.1;
	```

- Found in src/DeprecatedOZFunctions.sol [Line: 2](../tests/contract-playground/src/DeprecatedOZFunctions.sol#L2)

	```solidity
	pragma solidity 0.8.20;
	```

- Found in src/KeccakContract.sol [Line: 2](../tests/contract-playground/src/KeccakContract.sol#L2)

	```solidity
	pragma solidity 0.8.20;
	```

- Found in src/StateVariables.sol [Line: 2](../tests/contract-playground/src/StateVariables.sol#L2)

	```solidity
	pragma solidity 0.8.20;
	```

- Found in src/StorageConditionals.sol [Line: 2](../tests/contract-playground/src/StorageConditionals.sol#L2)

	```solidity
	pragma solidity 0.8.20;
	```

- Found in src/T11sTranferer.sol [Line: 2](../tests/contract-playground/src/T11sTranferer.sol#L2)

	```solidity
	pragma solidity 0.8.20;
	```

- Found in src/UnsafeERC721Mint.sol [Line: 2](../tests/contract-playground/src/UnsafeERC721Mint.sol#L2)

	```solidity
	pragma solidity 0.8.20;
	```

- Found in src/cloc/AnotherHeavilyCommentedContract.sol [Line: 6](../tests/contract-playground/src/cloc/AnotherHeavilyCommentedContract.sol#L6)

	```solidity
	pragma solidity ^0.8.18;
	```

- Found in src/cloc/HeavilyCommentedContract.sol [Line: 6](../tests/contract-playground/src/cloc/HeavilyCommentedContract.sol#L6)

	```solidity
	pragma solidity >=0.8.0 <0.8.25; 
	```

- Found in src/eth2/DepositContract.sol [Line: 12](../tests/contract-playground/src/eth2/DepositContract.sol#L12)

	```solidity
	pragma solidity 0.8.20;
	```

- Found in src/inheritance/ExtendedInheritance.sol [Line: 2](../tests/contract-playground/src/inheritance/ExtendedInheritance.sol#L2)

	```solidity
	pragma solidity 0.8.20;
	```

- Found in src/inheritance/IContractInheritance.sol [Line: 2](../tests/contract-playground/src/inheritance/IContractInheritance.sol#L2)

	```solidity
	pragma solidity >=0.8.0;
	```

- Found in src/inheritance/InheritanceBase.sol [Line: 2](../tests/contract-playground/src/inheritance/InheritanceBase.sol#L2)

	```solidity
	pragma solidity ^0.8.0;
	```

- Found in src/nested/1/Nested.sol [Line: 5](../tests/contract-playground/src/nested/1/Nested.sol#L5)

	```solidity
	pragma solidity 0.8.20;
	```

- Found in src/nested/2/Nested.sol [Line: 5](../tests/contract-playground/src/nested/2/Nested.sol#L5)

	```solidity
	pragma solidity 0.8.20;
	```

- Found in src/parent_chain/ParentChainContract.sol [Line: 2](../tests/contract-playground/src/parent_chain/ParentChainContract.sol#L2)

	```solidity
	pragma solidity 0.8.20;
	```

- Found in src/uniswap/UniswapV2Swapper.sol [Line: 2](../tests/contract-playground/src/uniswap/UniswapV2Swapper.sol#L2)

	```solidity
	pragma solidity 0.8.20;
	```

- Found in src/uniswap/UniswapV3Swapper.sol [Line: 2](../tests/contract-playground/src/uniswap/UniswapV3Swapper.sol#L2)

	```solidity
	pragma solidity 0.8.20;
	```



# NC Issues

## NC-1: Missing checks for `address(0)` when assigning values to address state variables

Check for `address(0)` when assigning values to address state variables.

- Found in src/ArbitraryTransferFrom.sol [Line: 12](../tests/contract-playground/src/ArbitraryTransferFrom.sol#L12)

	```solidity
	        s_token = token;
	```

- Found in src/StateVariables.sol [Line: 58](../tests/contract-playground/src/StateVariables.sol#L58)

	```solidity
	        addr = newAddr;
	```

- Found in src/ZeroAddressCheck.sol [Line: 43](../tests/contract-playground/src/ZeroAddressCheck.sol#L43)

	```solidity
	        addr = newAddr;
	```

- Found in src/ZeroAddressCheck.sol [Line: 47](../tests/contract-playground/src/ZeroAddressCheck.sol#L47)

	```solidity
	        token = newToken;
	```

- Found in src/ZeroAddressCheck.sol [Line: 51](../tests/contract-playground/src/ZeroAddressCheck.sol#L51)

	```solidity
	        token = IERC20(newAddr);
	```

- Found in src/uniswap/UniswapV2Swapper.sol [Line: 11](../tests/contract-playground/src/uniswap/UniswapV2Swapper.sol#L11)

	```solidity
	        s_router = router;
	```



## NC-2: `public` functions not used internally could be marked `external`

Instead of marking a function as `public`, consider marking it as `external` if it is not used internally.

- Found in src/ArbitraryTransferFrom.sol [Line: 28](../tests/contract-playground/src/ArbitraryTransferFrom.sol#L28)

	```solidity
	    function good1(address to, uint256 am) public {
	```

- Found in src/AssemblyExample.sol [Line: 6](../tests/contract-playground/src/AssemblyExample.sol#L6)

	```solidity
	    function f(uint x) public view returns (uint r) {
	```

- Found in src/Counter.sol [Line: 7](../tests/contract-playground/src/Counter.sol#L7)

	```solidity
	    function setNumber(uint256 newNumber) public {
	```

- Found in src/StateVariables.sol [Line: 47](../tests/contract-playground/src/StateVariables.sol#L47)

	```solidity
	    function setAddrNoZeroError(address newAddr) public {
	```

- Found in src/StateVariables.sol [Line: 52](../tests/contract-playground/src/StateVariables.sol#L52)

	```solidity
	    function setAddrNoZeroRequire(address newAddr) public {
	```

- Found in src/StateVariables.sol [Line: 57](../tests/contract-playground/src/StateVariables.sol#L57)

	```solidity
	    function setAddrNoCheck(address newAddr) public {
	```

- Found in src/StateVariables.sol [Line: 61](../tests/contract-playground/src/StateVariables.sol#L61)

	```solidity
	    function setEmptyAlteredNumbers(
	```

- Found in src/StateVariables.sol [Line: 71](../tests/contract-playground/src/StateVariables.sol#L71)

	```solidity
	    function setNonEmptyAlteredNumbers(
	```

- Found in src/cloc/AnotherHeavilyCommentedContract.sol [Line: 31](../tests/contract-playground/src/cloc/AnotherHeavilyCommentedContract.sol#L31)

	```solidity
	    function foo(address bar) public pure {
	```

- Found in src/cloc/AnotherHeavilyCommentedContract.sol [Line: 38](../tests/contract-playground/src/cloc/AnotherHeavilyCommentedContract.sol#L38)

	```solidity
	    function emoji() public pure {
	```

- Found in src/cloc/AnotherHeavilyCommentedContract.sol [Line: 42](../tests/contract-playground/src/cloc/AnotherHeavilyCommentedContract.sol#L42)

	```solidity
	    function foo2(address bar) public pure {
	```

- Found in src/cloc/HeavilyCommentedContract.sol [Line: 31](../tests/contract-playground/src/cloc/HeavilyCommentedContract.sol#L31)

	```solidity
	    function foo(address bar) public pure {
	```

- Found in src/cloc/HeavilyCommentedContract.sol [Line: 38](../tests/contract-playground/src/cloc/HeavilyCommentedContract.sol#L38)

	```solidity
	    function foo2(address bar) public pure {
	```

- Found in src/parent_chain/ParentChainContract.sol [Line: 11](../tests/contract-playground/src/parent_chain/ParentChainContract.sol#L11)

	```solidity
	    function setNumber(uint256 newNumber) public {
	```

- Found in src/parent_chain/ParentChainContract.sol [Line: 15](../tests/contract-playground/src/parent_chain/ParentChainContract.sol#L15)

	```solidity
	    function increment(uint256 newNumber) public {
	```



## NC-3: Define and use `constant` variables instead of using literals

If the same constant literal value is used multiple times, create a constant state variable and reference it throughout the contract.

- Found in src/ConstantsLiterals.sol [Line: 25](../tests/contract-playground/src/ConstantsLiterals.sol#L25)

	```solidity
	        uint multipleUseOfValue = 987;
	```

- Found in src/ConstantsLiterals.sol [Line: 26](../tests/contract-playground/src/ConstantsLiterals.sol#L26)

	```solidity
	        multipleUseOfValue = 987;
	```

- Found in src/ConstantsLiterals.sol [Line: 27](../tests/contract-playground/src/ConstantsLiterals.sol#L27)

	```solidity
	        uint multipleUseOfValue2 = 9876;
	```

- Found in src/ConstantsLiterals.sol [Line: 28](../tests/contract-playground/src/ConstantsLiterals.sol#L28)

	```solidity
	        multipleUseOfValue2 = 9876 + 1;
	```

- Found in src/ConstantsLiterals.sol [Line: 29](../tests/contract-playground/src/ConstantsLiterals.sol#L29)

	```solidity
	        address multipleUseOfAddress = 0x95222290DD7278Aa3Ddd389Cc1E1d165CC4BAfe5;
	```

- Found in src/ConstantsLiterals.sol [Line: 30](../tests/contract-playground/src/ConstantsLiterals.sol#L30)

	```solidity
	        multipleUseOfAddress = 0x95222290DD7278Aa3Ddd389Cc1E1d165CC4BAfe5;
	```

- Found in src/ConstantsLiterals.sol [Line: 31](../tests/contract-playground/src/ConstantsLiterals.sol#L31)

	```solidity
	        bytes32 multipleUseOfBytes32 = 0x8a1b3dbe6301650442bfa765d4de23775fc9a4ec4329ebb5995ec7f1e3777dc4;
	```

- Found in src/ConstantsLiterals.sol [Line: 32](../tests/contract-playground/src/ConstantsLiterals.sol#L32)

	```solidity
	        multipleUseOfBytes32 = 0x8a1b3dbe6301650442bfa765d4de23775fc9a4ec4329ebb5995ec7f1e3777dc4;
	```

- Found in src/eth2/DepositContract.sol [Line: 113](../tests/contract-playground/src/eth2/DepositContract.sol#L113)

	```solidity
	            abi.encodePacked(sha256(abi.encodePacked(signature[:64])), sha256(abi.encodePacked(signature[64:], bytes32(0))))
	```



## NC-4: Event is missing `indexed` fields

Index event fields make the field more quickly accessible to off-chain tools that parse events. However, note that each index field costs extra gas during emission, so it's not necessarily best to index the maximum allowed per event (three fields). Each event should use three indexed fields if there are three or more fields, and gas usage is not particularly of concern for the events in question. If there are fewer than three fields, all of the fields should be indexed.

- Found in src/eth2/DepositContract.sol [Line: 19](../tests/contract-playground/src/eth2/DepositContract.sol#L19)

	```solidity
	    event DepositEvent(bytes pubkey, bytes withdrawal_credentials, bytes amount, bytes signature, bytes index);
	```

- Found in src/inheritance/ExtendedInheritance.sol [Line: 7](../tests/contract-playground/src/inheritance/ExtendedInheritance.sol#L7)

	```solidity
	    event DoSomethingElse(uint256 somethingElse);
	```

- Found in src/inheritance/InheritanceBase.sol [Line: 7](../tests/contract-playground/src/inheritance/InheritanceBase.sol#L7)

	```solidity
	    event Do(uint256 something);
	```



## NC-5: Empty `require()` / `revert()` statements

Use descriptive reason strings or custom errors for revert paths.

- Found in src/DeprecatedOZFunctions.sol [Line: 37](../tests/contract-playground/src/DeprecatedOZFunctions.sol#L37)

	```solidity
	        require(token.approve(spender, value));
	```

- Found in src/DeprecatedOZFunctions.sol [Line: 40](../tests/contract-playground/src/DeprecatedOZFunctions.sol#L40)

	```solidity
	            revert();
	```

- Found in src/ZeroAddressCheck.sol [Line: 13](../tests/contract-playground/src/ZeroAddressCheck.sol#L13)

	```solidity
	        if (newAddr == address(0)) revert();
	```

- Found in src/ZeroAddressCheck.sol [Line: 23](../tests/contract-playground/src/ZeroAddressCheck.sol#L23)

	```solidity
	        if (newAddr == address(0)) revert();
	```

- Found in src/ZeroAddressCheck.sol [Line: 38](../tests/contract-playground/src/ZeroAddressCheck.sol#L38)

	```solidity
	        if (address(newToken) == address(0)) revert();
	```

- Found in src/cloc/AnotherHeavilyCommentedContract.sol [Line: 35](../tests/contract-playground/src/cloc/AnotherHeavilyCommentedContract.sol#L35)

	```solidity
	        require(bar != address(0));
	```

- Found in src/cloc/AnotherHeavilyCommentedContract.sol [Line: 56](../tests/contract-playground/src/cloc/AnotherHeavilyCommentedContract.sol#L56)

	```solidity
	        require(bar != address(0));
	```

- Found in src/cloc/HeavilyCommentedContract.sol [Line: 35](../tests/contract-playground/src/cloc/HeavilyCommentedContract.sol#L35)

	```solidity
	        require(bar != address(0));
	```

- Found in src/cloc/HeavilyCommentedContract.sol [Line: 53](../tests/contract-playground/src/cloc/HeavilyCommentedContract.sol#L53)

	```solidity
	        require(bar != address(0));
	```



## NC-6: The `nonReentrant` `modifier` should occur before all other modifiers

This is a best-practice to protect against reentrancy in other modifiers.

- Found in src/AdminContract.sol [Line: 10](../tests/contract-playground/src/AdminContract.sol#L10)

	```solidity
	    function setOwner(address _owner) external onlyOwner nonReentrant {
	```

- Found in src/parent_chain/ParentChainContract.sol [Line: 28](../tests/contract-playground/src/parent_chain/ParentChainContract.sol#L28)

	```solidity
	    function setOwner(address _owner) external onlyOwner nonReentrant {
	```



<<<<<<< HEAD
## NC-7: Empty Block

Consider removing empty blocks.

- Found in src/AdminContract.sol [Line: 14](../tests/contract-playground/src/AdminContract.sol#L14)

	```solidity
	    function someOtherImportantThing() external nonReentrant onlyOwner {
	```

- Found in src/EmptyBlocks.sol [Line: 22](../tests/contract-playground/src/EmptyBlocks.sol#L22)

	```solidity
	    constructor() {
	```

- Found in src/EmptyBlocks.sol [Line: 39](../tests/contract-playground/src/EmptyBlocks.sol#L39)

	```solidity
	    function emptyFunction() external {
	```

- Found in src/EmptyBlocks.sol [Line: 43](../tests/contract-playground/src/EmptyBlocks.sol#L43)

	```solidity
	    function emptyFunctionWithComment() external {
	```

- Found in src/EmptyBlocks.sol [Line: 49](../tests/contract-playground/src/EmptyBlocks.sol#L49)

	```solidity
	    function emptyBlockInsideNormalFunction() external {
	```

- Found in src/EmptyBlocks.sol [Line: 57](../tests/contract-playground/src/EmptyBlocks.sol#L57)

	```solidity
	    function emptyBlockWithCommentInsideNormalFunction() external {
	```

- Found in src/parent_chain/ParentChainContract.sol [Line: 11](../tests/contract-playground/src/parent_chain/ParentChainContract.sol#L11)

	```solidity
	    function setNumber(uint256 newNumber) public {
	```

- Found in src/parent_chain/ParentChainContract.sol [Line: 32](../tests/contract-playground/src/parent_chain/ParentChainContract.sol#L32)

	```solidity
	    function someOtherImportantThing() external nonReentrant onlyOwner {
	```

- Found in src/parent_chain/ParentChainContract.sol [Line: 40](../tests/contract-playground/src/parent_chain/ParentChainContract.sol#L40)

	```solidity
	    function setOwner(address _owner) external {
	```

- Found in src/parent_chain/ParentChainContract.sol [Line: 44](../tests/contract-playground/src/parent_chain/ParentChainContract.sol#L44)

	```solidity
	    function someOtherImportantThing() external {
=======
## NC-7: Modifiers invoked only once can be shoe-horned into the function



- Found in src/InternalFunctions.sol [Line: 17](../tests/contract-playground/src/InternalFunctions.sol#L17)

	```solidity
	    modifier onlyOwner() {
	```

- Found in src/OnceModifierExample.sol [Line: 6](../tests/contract-playground/src/OnceModifierExample.sol#L6)

	```solidity
	    modifier onlyOnce() {
>>>>>>> 47c7e5ab
	```



## NC-8: Large literal values multiples of 10000 can be replaced with scientific notation

Use `e` notation, for example: `1e18`, instead of its full numeric value.

- Found in src/HugeConstants.sol [Line: 6](../tests/contract-playground/src/HugeConstants.sol#L6)

	```solidity
	    uint256 constant public HUGE_NUMBER_1 = 100000000000000000000000;
	```

- Found in src/HugeConstants.sol [Line: 7](../tests/contract-playground/src/HugeConstants.sol#L7)

	```solidity
	    uint256 constant public HUGE_NUMBER_2 = 10000000000000000000000;
	```

- Found in src/HugeConstants.sol [Line: 8](../tests/contract-playground/src/HugeConstants.sol#L8)

	```solidity
	    uint256 constant public HUGE_NUMBER_3 = 1000000000000000000000;
	```

- Found in src/HugeConstants.sol [Line: 9](../tests/contract-playground/src/HugeConstants.sol#L9)

	```solidity
	    uint256 constant public HUGE_NUMBER_4 = 100000000000000000000;
	```

- Found in src/HugeConstants.sol [Line: 10](../tests/contract-playground/src/HugeConstants.sol#L10)

	```solidity
	    uint256 constant public HUGE_NUMBER_5 = 10000000000000000000;
	```

- Found in src/HugeConstants.sol [Line: 11](../tests/contract-playground/src/HugeConstants.sol#L11)

	```solidity
	    uint256 constant public HUGE_NUMBER_6 = 1000000000000000000;
	```

- Found in src/HugeConstants.sol [Line: 12](../tests/contract-playground/src/HugeConstants.sol#L12)

	```solidity
	    uint256 constant public HUGE_NUMBER_7 = 100000000000000000;
	```

- Found in src/HugeConstants.sol [Line: 13](../tests/contract-playground/src/HugeConstants.sol#L13)

	```solidity
	    uint256 constant public HUGE_NUMBER_8 = 10000000000000000;
	```

- Found in src/HugeConstants.sol [Line: 14](../tests/contract-playground/src/HugeConstants.sol#L14)

	```solidity
	    uint256 constant public HUGE_NUMBER_9 = 1000000000000000;
	```

- Found in src/HugeConstants.sol [Line: 15](../tests/contract-playground/src/HugeConstants.sol#L15)

	```solidity
	    uint256 constant public HUGE_NUMBER_10 = 100000000000000;
	```

- Found in src/HugeConstants.sol [Line: 16](../tests/contract-playground/src/HugeConstants.sol#L16)

	```solidity
	    uint256 constant public HUGE_NUMBER_11 = 10000000000000;
	```

- Found in src/HugeConstants.sol [Line: 17](../tests/contract-playground/src/HugeConstants.sol#L17)

	```solidity
	    uint256 constant public HUGE_NUMBER_12 = 1000000000000;
	```

- Found in src/HugeConstants.sol [Line: 18](../tests/contract-playground/src/HugeConstants.sol#L18)

	```solidity
	    uint256 constant public HUGE_NUMBER_13 = 100000000000;
	```

- Found in src/HugeConstants.sol [Line: 19](../tests/contract-playground/src/HugeConstants.sol#L19)

	```solidity
	    uint256 constant public HUGE_NUMBER_14 = 10000000000;
	```

- Found in src/HugeConstants.sol [Line: 20](../tests/contract-playground/src/HugeConstants.sol#L20)

	```solidity
	    uint256 constant public HUGE_NUMBER_15 = 1000000000;
	```

- Found in src/HugeConstants.sol [Line: 21](../tests/contract-playground/src/HugeConstants.sol#L21)

	```solidity
	    uint256 constant public HUGE_NUMBER_16 = 100000000;
	```

- Found in src/HugeConstants.sol [Line: 22](../tests/contract-playground/src/HugeConstants.sol#L22)

	```solidity
	    uint256 constant public HUGE_NUMBER_17 = 10000000;
	```

- Found in src/HugeConstants.sol [Line: 23](../tests/contract-playground/src/HugeConstants.sol#L23)

	```solidity
	    uint256 constant public HUGE_NUMBER_18 = 1000000;
	```

- Found in src/HugeConstants.sol [Line: 24](../tests/contract-playground/src/HugeConstants.sol#L24)

	```solidity
	    uint256 constant public HUGE_NUMBER_19 = 100000;
	```

- Found in src/HugeConstants.sol [Line: 25](../tests/contract-playground/src/HugeConstants.sol#L25)

	```solidity
	    uint256 constant public HUGE_NUMBER_20 = 10000;
	```



## NC-9: Internal functions called only once can be inlined

Instead of separating the logic into a separate function, consider inlining the logic into the calling function. This can reduce the number of function calls and improve readability.

- Found in src/InternalFunctions.sol [Line: 22](../tests/contract-playground/src/InternalFunctions.sol#L22)

	```solidity
	    function _internalSet(uint256 _newValue) internal {
	```


<|MERGE_RESOLUTION|>--- conflicted
+++ resolved
@@ -29,11 +29,7 @@
   - [NC-4: Event is missing `indexed` fields](#nc-4-event-is-missing-indexed-fields)
   - [NC-5: Empty `require()` / `revert()` statements](#nc-5-empty-require--revert-statements)
   - [NC-6: The `nonReentrant` `modifier` should occur before all other modifiers](#nc-6-the-nonreentrant-modifier-should-occur-before-all-other-modifiers)
-<<<<<<< HEAD
   - [NC-7: Empty Block](#nc-7-empty-block)
-=======
-  - [NC-7: Modifiers invoked only once can be shoe-horned into the function](#nc-7-modifiers-invoked-only-once-can-be-shoe-horned-into-the-function)
->>>>>>> 47c7e5ab
   - [NC-8: Large literal values multiples of 10000 can be replaced with scientific notation](#nc-8-large-literal-values-multiples-of-10000-can-be-replaced-with-scientific-notation)
   - [NC-9: Internal functions called only once can be inlined](#nc-9-internal-functions-called-only-once-can-be-inlined)
 
@@ -44,13 +40,8 @@
 
 | Key | Value |
 | --- | --- |
-<<<<<<< HEAD
 | .sol Files | 27 |
 | Total nSLOC | 801 |
-=======
-| .sol Files | 28 |
-| Total nSLOC | 814 |
->>>>>>> 47c7e5ab
 
 
 ## Files Details
@@ -86,11 +77,7 @@
 | src/parent_chain/ParentChainContract.sol | 29 |
 | src/uniswap/UniswapV2Swapper.sol | 50 |
 | src/uniswap/UniswapV3Swapper.sol | 150 |
-<<<<<<< HEAD
 | **Total** | **801** |
-=======
-| **Total** | **814** |
->>>>>>> 47c7e5ab
 
 
 ## Issue Summary
@@ -938,7 +925,6 @@
 
 
 
-<<<<<<< HEAD
 ## NC-7: Empty Block
 
 Consider removing empty blocks.
@@ -1001,22 +987,6 @@
 
 	```solidity
 	    function someOtherImportantThing() external {
-=======
-## NC-7: Modifiers invoked only once can be shoe-horned into the function
-
-
-
-- Found in src/InternalFunctions.sol [Line: 17](../tests/contract-playground/src/InternalFunctions.sol#L17)
-
-	```solidity
-	    modifier onlyOwner() {
-	```
-
-- Found in src/OnceModifierExample.sol [Line: 6](../tests/contract-playground/src/OnceModifierExample.sol#L6)
-
-	```solidity
-	    modifier onlyOnce() {
->>>>>>> 47c7e5ab
 	```
 
 
