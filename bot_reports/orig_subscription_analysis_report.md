--- conflicted
+++ resolved
@@ -19,12 +19,8 @@
 
 | Key | Value |
 | --- | --- |
-| .sol Files | 25 |
-<<<<<<< HEAD
-| Total nSLOC | 728 |
-=======
-| Total nSLOC | 739 |
->>>>>>> 8864462a
+| .sol Files | 26 |
+| Total nSLOC | 746 |
 
 
 ## Files Details
@@ -38,11 +34,8 @@
 | src/Counter.sol | 20 |
 | src/CrazyPragma.sol | 4 |
 | src/DeprecatedOZFunctions.sol | 32 |
-<<<<<<< HEAD
 | src/HugeConstants.sol | 7 |
-=======
 | src/InternalFunctions.sol | 18 |
->>>>>>> 8864462a
 | src/KeccakContract.sol | 21 |
 | src/StateVariables.sol | 58 |
 | src/StorageConditionals.sol | 59 |
@@ -60,11 +53,7 @@
 | src/parent_chain/ParentChainContract.sol | 29 |
 | src/uniswap/UniswapV2Swapper.sol | 50 |
 | src/uniswap/UniswapV3Swapper.sol | 150 |
-<<<<<<< HEAD
-| **Total** | **728** |
-=======
-| **Total** | **739** |
->>>>>>> 8864462a
+| **Total** | **746** |
 
 
 ## Issue Summary
