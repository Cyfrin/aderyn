[package]
name = "aderyn_py"
version = "0.1.10"
edition = "2021"
authors = ["Cyfrin <aderyn@cyfrin.io>"]
description = "Rust based Solidity AST analyzer python bindings"
license = "MIT"

# See more keys and their definitions at https://doc.rust-lang.org/cargo/reference/manifest.html

[lib]
name = "aderynpy"
# "cdylib" is necessary to produce a shared library for Python to import from.
crate-type = ["cdylib"]

[dependencies]
<<<<<<< HEAD
aderyn_driver = { path  = "../aderyn_driver", version = "0.1.8" }
field_access = "0.1.8"
=======
aderyn_driver = { path  = "../aderyn_driver", version = "0.1.10" }
>>>>>>> 71b69f6c

[dependencies.pyo3]
version = "0.22.2"
# "abi3-py38" tells pyo3 (and maturin) to build using the stable ABI with minimum Python version 3.8
features = ["abi3-py38"]<|MERGE_RESOLUTION|>--- conflicted
+++ resolved
@@ -14,12 +14,8 @@
 crate-type = ["cdylib"]
 
 [dependencies]
-<<<<<<< HEAD
-aderyn_driver = { path  = "../aderyn_driver", version = "0.1.8" }
+aderyn_driver = { path  = "../aderyn_driver", version = "0.1.10" }
 field_access = "0.1.8"
-=======
-aderyn_driver = { path  = "../aderyn_driver", version = "0.1.10" }
->>>>>>> 71b69f6c
 
 [dependencies.pyo3]
 version = "0.22.2"
