--- conflicted
+++ resolved
@@ -6,19 +6,6 @@
     use pyo3::prelude::*;
 
     #[pyfunction]
-<<<<<<< HEAD
-    fn generate_report(
-        root: String,
-        output: String,
-        exclude: Option<Vec<String>>,
-        no_snippets: Option<bool>,
-    ) {
-        let args = driver::Args {
-            root,
-            output,
-            no_snippets: no_snippets.unwrap_or(false), // by default, you want to see snippets
-            exclude,
-=======
     fn generate_report(root: String, output: String) {
         let args = driver::Args {
             root,
@@ -26,12 +13,9 @@
             no_snippets: false, // TODO support this later
             scope: None,        // TODO support this later
             exclude: None,      // TODO support this later
->>>>>>> 879c5231
         };
         driver::drive(args);
     }
-
-    // TODO: function to return deserialized report json directly without having to specify output file
 
     /// A Python module implemented in Rust. The name of this function must match
     /// the `lib.name` setting in the `Cargo.toml`, else Python will not be able to
