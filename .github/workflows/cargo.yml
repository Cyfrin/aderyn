on: [push, pull_request, workflow_dispatch]

name: Aderyn

jobs:
  check:
    name: Check
    runs-on: ubuntu-latest
    steps:
      - name: Checkout sources
        uses: actions/checkout@v2

      - name: Install stable toolchain
        uses: actions-rs/toolchain@v1
        with:
          profile: minimal
          toolchain: stable
          override: true

      - name: Run cargo check
        uses: actions-rs/cargo@v1
        with:
          command: check

  test:
    name: Tests
    runs-on: ubuntu-latest
    steps:

      - name: foundry-toolchain
        uses: foundry-rs/foundry-toolchain@v1.2.0

      - name: Checkout sources
        uses: actions/checkout@v2

      - name: Install stable toolchain
        uses: actions-rs/toolchain@v1
        with:
          profile: minimal
          toolchain: stable
          override: true

      - name: Run cargo test
        uses: actions-rs/cargo@v1
        with:
          command: test

  reports:
    name: Check Reports
    runs-on: ubuntu-latest
    steps:

      - name: foundry-toolchain
        uses: foundry-rs/foundry-toolchain@v1.2.0

      - name: Checkout sources
        uses: actions/checkout@v2

      - name: Install stable toolchain
        uses: actions-rs/toolchain@v1
        with:
          profile: minimal
          toolchain: stable
          override: true

      # Verify report.md

      - name: Generate report-workflow.md
        uses: actions-rs/cargo@v1
        with:
          command: run
          args: -- -o report-workflow.md ./tests/contract-playground/ --skip-update-check

      - name: Check report.md vs report-workflow.md
        run: |
          cat report-workflow.md
          diff report.md report-workflow.md
<<<<<<< HEAD
=======

      # Verify sample profile report

      - name: Generate report.sample_profile.workflow.md
        uses: actions-rs/cargo@v1
        env:
          FOUNDRY_PROFILE: sample
        with:
          command: run
          args: -- -o report.sample_profile.workflow.md ./tests/contract-playground/ --skip-update-check

      - name: Check report.sample_profile.md vs report.sample_profile.workflow.md
        run: |
          cat report.sample_profile.workflow.md
          diff report.sample_profile.md report.sample_profile.workflow.md
>>>>>>> d7c4f79b
  
      # Verify report-config.md

      - name: Generate report-config-workflow.md
        uses: actions-rs/cargo@v1
        with:
          command: run
          args: -- --config-file ./tests/aderyn.config.json -o report-config-workflow.md ./tests/contract-playground/ --skip-update-check

      - name: Check report-config.md vs report-config-workflow.md
        run: |
          cat report-config-workflow.md
          diff report-config.md report-config-workflow.md

      # Verify report.json 

      - name: Generate report-workflow.json
        uses: actions-rs/cargo@v1
        with:
          command: run
          args: -- -o report-workflow.json ./tests/contract-playground/ --skip-update-check

      - name: Check report.json vs report-workflow.json
        run: |
          cat report-workflow.json
          diff report.json report-workflow.json

      # Verify report-config.json

      - name: Generate report-config-workflow.json
        uses: actions-rs/cargo@v1
        with:
          command: run
          args: -- --config-file ./tests/aderyn.config.json -o report-config-workflow.json ./tests/contract-playground/ --skip-update-check

      - name: Check report-config.json vs report-config-workflow.json
        run: |
          cat report-config-workflow.json
          diff report-config.json report-config-workflow.json

      # Verify bots can report

      - name: Generate report3.json
        uses: actions-rs/cargo@v1
        with:
          command: run
          args: -- --config-file ./tests/aderyn.config.json -o report3.json ./tests/contract-playground/ --skip-update-check

      - name: Check report-config.json vs report3.json
        run: |
          cat report3.json
          diff report-config.json report3.json

      - name: Generate report3.md
        uses: actions-rs/cargo@v1
        with:
          command: run
          args: -- --config-file ./tests/aderyn.config.json -o report3.md ./tests/contract-playground/ --skip-update-check

      - name: Check report-config.md vs report3.md
        run: |
          cat report3.md
          diff report-config.md report3.md

  judgeopsreports: 
  
    name: Check judge.md report creation
    runs-on: ubuntu-latest
    steps:

      - name: foundry-toolchain
        uses: foundry-rs/foundry-toolchain@v1.2.0

      - name: Checkout sources
        uses: actions/checkout@v2

      - name: Install stable toolchain
        uses: actions-rs/toolchain@v1
        with:
          profile: minimal
          toolchain: stable
          override: true

      # Verify report.judge.md
      - name: Generate report-workflow.judge.md
        uses: actions-rs/cargo@v1
        with:
          command: run
          args: -- -o judgeops/current/report-workflow.judge.md ./tests/contract-playground/ --skip-update-check

      - name: Check report.judge.md vs report-workflow.judge.md
        run: |
          cat judgeops/current/report-workflow.judge.md
          diff judgeops/current/report.judge.md judgeops/current/report-workflow.judge.md

      # Verify report-config.judge.md

      - name: Generate report-config-workflow.judge.md
        uses: actions-rs/cargo@v1
        with:
          command: run
          args: -- --config-file ./tests/aderyn.config.json -o judgeops/current/report-config-workflow.judge.md ./tests/contract-playground/ --skip-update-check

      - name: Check report-config.judge.md vs report-config-workflow.judge.md
        run: |
          cat judgeops/current/report-config-workflow.judge.md
          diff judgeops/current/report-config.judge.md judgeops/current/report-config-workflow.judge.md

  judgeops:
    name: Check metrics changes with feedback consistently
    runs-on: ubuntu-latest
    steps:

      - name: foundry-toolchain
        uses: foundry-rs/foundry-toolchain@v1.2.0

      - name: Checkout sources
        uses: actions/checkout@v2

      - name: Install stable toolchain
        uses: actions-rs/toolchain@v1
        with:
          profile: minimal
          toolchain: stable
          override: true

      - name: Rename sample_db.json to sample_db-workflow.json
        run: |
          mv judgeops/samples/sample_db.json judgeops/samples/sample_db-workflow.json

      - name: Generate sample_db.json
        run: |
          cli/sample_metricsdbgen.sh judgeops/samples/sample_db.json

      - name: Check sample_db.json vs sample_db-workflow.json
        run: |
          cat judgeops/samples/sample_db.json
          diff judgeops/samples/sample_db.json judgeops/samples/sample_db-workflow.json

  lints:
    name: Lints
    runs-on: ubuntu-latest
    steps:
      - name: Checkout sources
        uses: actions/checkout@v2

      - name: Install stable toolchain
        uses: actions-rs/toolchain@v1
        with:
          profile: minimal
          toolchain: stable
          override: true
          components: rustfmt, clippy

      - name: Run cargo fmt
        uses: actions-rs/cargo@v1
        with:
          command: fmt
          args: --all -- --check

      - name: Run cargo clippy
        uses: actions-rs/cargo@v1
        with:
          command: clippy
          args: -- -D warnings

  build:
    name: Build
    env:
      # The project name specified in your Cargo.toml
      PROJECT_NAME: aderyn
    # Set the job to run on the platform specified by the matrix below
    runs-on: ${{ matrix.runner }}
  
    # Define the build matrix for cross-compilation
    strategy:
      matrix:
        include:
          - name: linux-amd64
            runner: ubuntu-latest
            target: x86_64-unknown-linux-gnu
          - name: win-amd64
            runner: windows-latest
            target: x86_64-pc-windows-msvc
          - name: macos-amd64
            runner: macos-latest
            target: x86_64-apple-darwin
          - name: macos-arm64
            runner: macos-latest
            target: aarch64-apple-darwin
  
    # The steps to run for each matrix item
    steps:
      - name: Checkout
        uses: actions/checkout@v3
  
      - name: Install Rust
        uses: dtolnay/rust-toolchain@stable
        with:
          targets: "${{ matrix.target }}"
  
      - name: Setup Cache
        uses: Swatinem/rust-cache@v2
  
      - name: Build Binary
        run: cargo build --verbose --locked --release --target ${{ matrix.target }}
  
      - name: Release Binary
        shell: bash
        run: |
          BIN_SUFFIX=""
          if [[ "${{ matrix.runner }}" == "windows-latest" ]]; then
            BIN_SUFFIX=".exe"
          fi
  
          # The built binary output location
          BIN_OUTPUT="target/${{ matrix.target }}/release/${PROJECT_NAME}${BIN_SUFFIX}"
  
          # Define a better name for the final binary
          BIN_RELEASE="${PROJECT_NAME}-${{ matrix.name }}${BIN_SUFFIX}"
          BIN_RELEASE_VERSIONED="${PROJECT_NAME}-${{ github.ref_name }}-${{ matrix.name }}${BIN_SUFFIX}"
  
          # Move the built binary where you want it
          ls -la
          mv "${BIN_OUTPUT}" "./${BIN_RELEASE}"

          # Export BIN_RELEASE to GITHUB_ENV
          echo "BIN_RELEASE=${BIN_RELEASE}" >> $GITHUB_ENV

      - name: Upload Artifact
        uses: actions/upload-artifact@v2
        with:
          name: ${{ env.BIN_RELEASE }}
          path: ${{ env.BIN_RELEASE }}<|MERGE_RESOLUTION|>--- conflicted
+++ resolved
@@ -75,8 +75,6 @@
         run: |
           cat report-workflow.md
           diff report.md report-workflow.md
-<<<<<<< HEAD
-=======
 
       # Verify sample profile report
 
@@ -92,7 +90,6 @@
         run: |
           cat report.sample_profile.workflow.md
           diff report.sample_profile.md report.sample_profile.workflow.md
->>>>>>> d7c4f79b
   
       # Verify report-config.md
 
