--- conflicted
+++ resolved
@@ -212,8 +212,6 @@
         run: |
           cat ./reports/prb-math-report-workflow.md
           diff ./reports/prb-math-report.md ./reports/prb-math-report-workflow.md
-<<<<<<< HEAD
-=======
      
       
       - name: Generate 2024-07-templegold-report-workflow.md
@@ -225,8 +223,6 @@
           cat ./reports/2024-07-templegold-report-workflow.md
           diff ./reports/templegold-report.md ./reports/2024-07-templegold-report-workflow.md
 
->>>>>>> 2d27166e
-
       # Verify report.json 
       
       - name: Generate report-workflow.json
@@ -261,50 +257,6 @@
           cat ./reports/ci-report.sarif
           diff ./reports/report.sarif ./reports/ci-report.sarif
 
-
-  third-party-reports:
-    name: Check 3rd party Reports
-    runs-on: ubuntu-latest
-    steps:
-      - name: foundry-toolchain
-        uses: foundry-rs/foundry-toolchain@v1.2.0
-
-      - name: Checkout sources
-        uses: actions/checkout@v2
-
-      - name: Install stable toolchain
-        uses: actions-rs/toolchain@v1
-        with:
-          profile: minimal
-          toolchain: stable
-          override: true
-
-      - uses: actions/checkout@v3
-
-      - uses: actions/setup-node@v3
-        with:
-          node-version: 20
-          cache: 'npm'
-
-      - uses: pnpm/action-setup@v3
-        with:
-          version: 8
-
-      - name: Make
-        run: |
-          make
-
-      - name: Generate 2024-07-templegold-report-workflow.md
-        uses: actions-rs/cargo@v1
-        with:
-          command: run
-          args: -- ./tests/2024-07-templegold/protocol -o ./reports/2024-07-templegold-report-workflow.md --skip-update-check
-    
-      - name: Check 2024-07-templegold-report.md vs 2024-07-templegold-report-workflow.md
-        run: |
-          cat ./reports/2024-07-templegold-report-workflow.md
-          git diff ./reports/templegold-report.md ./reports/2024-07-templegold-report-workflow.md
-
   lints:
     name: Lints
     runs-on: ubuntu-latest
