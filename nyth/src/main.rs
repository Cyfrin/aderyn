use clap::{Parser, Subcommand, ValueEnum};
use handlebars::Handlebars;
use serde_json::json;
use std::io::Write;
use std::path::Path;
use std::process::Stdio;
use std::{env, fs};
use std::{
    fs::create_dir_all,
    io::{BufWriter, Cursor},
    path::PathBuf,
};

#[derive(Parser, Debug)]
#[command(author, version, about, long_about = None)]
pub struct CommandLineArgs {
    #[clap(subcommand)]
    pilot: PilotCommand,
}

#[derive(Debug, Subcommand)]
enum PilotCommand {
<<<<<<< HEAD
    /// Argument - Bot name (including path).
    /// For example if the name is "smart_bot", you run
    /// "nyth new path/to/smart_bot"
    New {
        /// Separated by underscores, do not use spaces
=======
    /// Initializes a new bot with the given name.
    /// For example, to create a bot named "smart_bot", you run
    /// "nyth init path/to/smart_bot"
    Init {
        /// Bot name (including path), separated by underscores, do not use spaces.
>>>>>>> 5d89509f
        bot_name: String,
    },
    /// Creates a new detector with the given name.
    /// For example, to create a detector named "unindexed_events", you run
    /// "nyth new unindexed_events".
    New {
        /// Choose the type of detector to create: issue or detector.
        #[clap(value_enum)]
        detector_type: DetectorType,
        /// Name of the detector, without appending the word "detector".
        detector_name: String,
    },
}

#[derive(Debug, Clone, PartialEq, Eq, ValueEnum)]
enum DetectorType {
    Issue,
    Reusable,
}

// TODO:
// Add a "submit" type command that will "cargo run -- refresh-metadata" in the project
// directory and then do whatever with metadata/custom_bots.json

fn main() {
    let cmd_args = CommandLineArgs::parse();
    match cmd_args.pilot {
        PilotCommand::Init { bot_name } => {
            create_dir_all(&bot_name).unwrap_or_else(|_| {
                eprintln!("Unable to create directory {} for bot!", bot_name);
                std::process::exit(1);
            });
            let archive: Vec<u8> = Vec::from(include_bytes!("../archive.zip"));
            let target_dir = PathBuf::from(bot_name);
            zip_extract::extract(Cursor::new(archive), &target_dir, true).unwrap();
            let _ = std::process::Command::new("git")
                .arg("init")
                .current_dir(&target_dir)
                .stdout(Stdio::inherit()) // This will stream the stdout
                .stderr(Stdio::inherit())
                .status();
            let foundry_workspace_dir = target_dir.join("foundry_workspace");
            let _ = std::process::Command::new("forge")
                .arg("build")
                .current_dir(&foundry_workspace_dir)
                .stdout(Stdio::inherit()) // This will stream the stdout
                .stderr(Stdio::inherit())
                .status();
        }
        PilotCommand::New {
            detector_type,
            detector_name,
        } => {
            let mut nyth_dir: PathBuf = env::current_dir().unwrap();
            nyth_dir.push("nyth.toml");
            if !nyth_dir.exists() {
                eprintln!("You are not in a nyth project directory!");
                std::process::exit(1);
            }
            if detector_type == DetectorType::Issue {
                create_issue_detector(&detector_name);
            } else {
                create_detector(&detector_name);
            }
        }
    }

    fn create_detector(detector_name: &str) {
        let mut detector_path = PathBuf::from("src");
        detector_path.push(detector_name);
        let filename = Path::new(&detector_path).file_name().to_owned().unwrap();
        let detector_name_camel_case = filename.to_string_lossy().to_ascii_lowercase();
        let detector_name_title_case = to_title_case(detector_name_camel_case.clone());

        // Step 1 : Create the detector module by following the template

        let template = include_str!("../templates/reusable_detector_rs.hbs");

        let reg = Handlebars::new();
        use std::fs::OpenOptions;

        create_dir_all(Path::new(&detector_path)).unwrap();

        let detector_path = std::fs::canonicalize(detector_path).unwrap();

        let file = OpenOptions::new()
            .read(true)
            .write(true)
            .create(true)
            .open(detector_path.join("detector.rs"))
            .unwrap();

        let mut bw = BufWriter::new(file);

        write!(
            bw,
            "{}",
            reg.render_template(
                template,
                &json!({
                    "detector_name_title_case": detector_name_title_case,
                    "detector_name_camel_case": detector_name_camel_case,
                })
            )
            .unwrap()
        )
        .unwrap();

        // Step 2: Insert mod.rs

        let file = OpenOptions::new()
            .read(true)
            .write(true)
            .create(true)
            .open(detector_path.join("mod.rs"))
            .unwrap();

        let mut bw = BufWriter::new(file);

        write!(bw, "pub(crate) mod detector;").unwrap();

        // Step 3: Register with lib.rs

<<<<<<< HEAD
            for (idx, line) in filelines.iter().enumerate() {
                if line.contains("// ADERYN-PILOT: 0x02 CUSTOM DETECTORS") {
                    hook_line = idx as isize;
                    break;
                }
            }
=======
        let mut comps = detector_path.components().collect::<Vec<_>>();

        comps.pop();
>>>>>>> 5d89509f

        let mut librs: PathBuf = comps.iter().collect();
        librs.push("lib.rs");

        let file = OpenOptions::new()
            .read(true)
            .write(true)
            .create(true)
            .open(&librs)
            .unwrap();

        let mut bw = BufWriter::new(file);

        write!(
            bw,
            "pub mod {};\n{}",
            detector_name_camel_case,
            fs::read_to_string(&librs).unwrap()
        )
        .unwrap();
    }

    fn create_issue_detector(detector_name: &str) {
        let mut detector_path = PathBuf::from("src");
        detector_path.push(detector_name);
        let filename = Path::new(&detector_path).file_name().to_owned().unwrap();
        let detector_name_camel_case = filename.to_string_lossy().to_ascii_lowercase();
        let detector_name_title_case = to_title_case(detector_name_camel_case.clone());

        // Step 1 : Create the detector module by following the template

        let template = include_str!("../templates/issue_detector_rs.hbs");

        let reg = Handlebars::new();
        use std::fs::OpenOptions;

        create_dir_all(Path::new(&detector_path)).unwrap();

        let detector_path = std::fs::canonicalize(detector_path).unwrap();

        let file = OpenOptions::new()
            .read(true)
            .write(true)
            .create(true)
            .open(detector_path.join("detector.rs"))
            .unwrap();

        let mut bw = BufWriter::new(file);

        write!(
            bw,
            "{}",
            reg.render_template(
                template,
                &json!({
                    "detector_name_title_case": detector_name_title_case,
                    "detector_name_camel_case": detector_name_camel_case,
                })
            )
            .unwrap()
        )
        .unwrap();

        // Step 2: Insert mod.rs

        let file = OpenOptions::new()
            .read(true)
            .write(true)
            .create(true)
            .open(detector_path.join("mod.rs"))
            .unwrap();

        let mut bw = BufWriter::new(file);

        write!(bw, "pub(crate) mod detector;").unwrap();

        // Step 3: Register it with custom_detectors.rs

        let mut comps = detector_path.components().collect::<Vec<_>>();

        comps.pop();

        let mut custom_detector_rs_path: PathBuf = comps.iter().collect();
        custom_detector_rs_path.push("bot_brain");
        custom_detector_rs_path.push("custom_detectors.rs");

        let s = format!(
            "use crate::{}::detector::{};\n{}",
            detector_name_camel_case,
            detector_name_title_case,
            fs::read_to_string(&custom_detector_rs_path).unwrap()
        );

        let mut filelines = s.lines().collect::<Vec<_>>();

        let mut hook_line = -1;

        for (idx, line) in filelines.iter().enumerate() {
            if line.contains("// ADERYN-PILOT: 0x02 CUSTOM DETECTORS") {
                hook_line = idx as isize;
                break;
            }
        }

        let register = format!("\t\tBox::<{}>::default(),", &detector_name_title_case);

        filelines.insert(hook_line as usize, register.as_str());

        let file = OpenOptions::new()
            .read(true)
            .write(true)
            .create(true)
            .open(custom_detector_rs_path)
            .unwrap();

        let mut bw = BufWriter::new(file);

        write!(bw, "{}", filelines.join("\n")).unwrap();

        // Step 4: Register with lib.rs

        let mut librs: PathBuf = comps.iter().collect();
        librs.push("lib.rs");

        let file = OpenOptions::new()
            .read(true)
            .write(true)
            .create(true)
            .open(&librs)
            .unwrap();

        let mut bw = BufWriter::new(file);

        write!(
            bw,
            "pub mod {};\n{}",
            detector_name_camel_case,
            fs::read_to_string(&librs).unwrap()
        )
        .unwrap();
    }
}

fn to_title_case(camel_case: String) -> String {
    // Example
    // unindexed_events -> UnindexedEventsDetector
    // TODO: cleanup
    let words = camel_case.split('_');
    let mut changed_words = vec![];
    for word in words {
        let mut wc = word.chars();
        let first_letter = wc.next();
        if first_letter.is_none() {
            continue;
        }
        let capitalized = first_letter.unwrap().to_ascii_uppercase();
        let mut letters = vec![capitalized];
        for other_char in wc {
            letters.push(other_char)
        }
        let changed_word: String = letters.into_iter().collect();
        changed_words.push(changed_word);
    }
    changed_words.push("Detector".to_string());
    changed_words.join("")
}<|MERGE_RESOLUTION|>--- conflicted
+++ resolved
@@ -20,19 +20,11 @@
 
 #[derive(Debug, Subcommand)]
 enum PilotCommand {
-<<<<<<< HEAD
-    /// Argument - Bot name (including path).
-    /// For example if the name is "smart_bot", you run
-    /// "nyth new path/to/smart_bot"
-    New {
-        /// Separated by underscores, do not use spaces
-=======
     /// Initializes a new bot with the given name.
     /// For example, to create a bot named "smart_bot", you run
     /// "nyth init path/to/smart_bot"
     Init {
         /// Bot name (including path), separated by underscores, do not use spaces.
->>>>>>> 5d89509f
         bot_name: String,
     },
     /// Creates a new detector with the given name.
@@ -156,18 +148,9 @@
 
         // Step 3: Register with lib.rs
 
-<<<<<<< HEAD
-            for (idx, line) in filelines.iter().enumerate() {
-                if line.contains("// ADERYN-PILOT: 0x02 CUSTOM DETECTORS") {
-                    hook_line = idx as isize;
-                    break;
-                }
-            }
-=======
         let mut comps = detector_path.components().collect::<Vec<_>>();
 
         comps.pop();
->>>>>>> 5d89509f
 
         let mut librs: PathBuf = comps.iter().collect();
         librs.push("lib.rs");
