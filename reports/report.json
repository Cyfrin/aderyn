--- conflicted
+++ resolved
@@ -1,11 +1,7 @@
 {
   "files_summary": {
-    "total_source_units": 51,
-<<<<<<< HEAD
-    "total_sloc": 1464
-=======
-    "total_sloc": 1474
->>>>>>> c75ce994
+    "total_source_units": 53,
+    "total_sloc": 1497
   },
   "files_details": {
     "files_details": [
@@ -100,6 +96,10 @@
       {
         "file_path": "src/RevertsAndRequriesInLoops.sol",
         "n_sloc": 27
+      },
+      {
+        "file_path": "src/StateShadowing.sol",
+        "n_sloc": 17
       },
       {
         "file_path": "src/StateVariables.sol",
@@ -220,7 +220,7 @@
     ]
   },
   "issue_count": {
-    "high": 14,
+    "high": 15,
     "low": 23
   },
   "high_issues": {
@@ -1133,7 +1133,6 @@
         ]
       },
       {
-<<<<<<< HEAD
         "title": "Depracated EVM Instruction for `selfdestruct` should not be used.",
         "description": "",
         "detector_name": "selfdestruct-identifier",
@@ -1143,7 +1142,10 @@
             "line_no": 7,
             "src": "146:12",
             "src_char": "146:12"
-=======
+          }
+        ]
+      },
+      {
         "title": "Array length value has a direct assignment.",
         "description": "If the length of a dynamic array (storage variable) directly assigned to, it may allow access to other storage slots by tweaking it's value. This practice has been depracated in newer Solidity versions",
         "detector_name": "dynamic-array-length-assignment",
@@ -1177,7 +1179,6 @@
             "line_no": 17,
             "src": "439:14",
             "src_char": "439:14"
->>>>>>> c75ce994
           }
         ]
       }
@@ -1367,6 +1368,12 @@
             "line_no": 47,
             "src": "1598:18",
             "src_char": "1598:18"
+          },
+          {
+            "contract_path": "src/StateShadowing.sol",
+            "line_no": 22,
+            "src": "368:19",
+            "src_char": "368:19"
           }
         ]
       },
@@ -1819,6 +1826,12 @@
             "src_char": "503:6"
           },
           {
+            "contract_path": "src/StateShadowing.sol",
+            "line_no": 8,
+            "src": "135:7",
+            "src_char": "135:7"
+          },
+          {
             "contract_path": "src/ZeroAddressCheck.sol",
             "line_no": 13,
             "src": "329:6",
@@ -2055,6 +2068,12 @@
             "line_no": 6,
             "src": "103:8",
             "src_char": "103:8"
+          },
+          {
+            "contract_path": "src/StateShadowing.sol",
+            "line_no": 7,
+            "src": "107:74",
+            "src_char": "107:74"
           },
           {
             "contract_path": "src/UnprotectedInitialize.sol",
@@ -2603,10 +2622,7 @@
     "multiple-constructors",
     "reused-contract-name",
     "nested-struct-in-mapping",
-<<<<<<< HEAD
-    "selfdestruct-identifier"
-=======
+    "selfdestruct-identifier",
     "dynamic-array-length-assignment"
->>>>>>> c75ce994
   ]
 }