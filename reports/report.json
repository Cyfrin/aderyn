--- conflicted
+++ resolved
@@ -256,40 +256,21 @@
           },
           {
             "contract_path": "src/uniswap/UniswapV2Swapper.sol",
-<<<<<<< HEAD
             "line_no": 31,
-            "src": "1284:112"
-=======
-            "line_no": 28,
-            "src": "1116:67",
-            "src_char": "1116:67"
-          },
-          {
-            "contract_path": "src/uniswap/UniswapV2Swapper.sol",
-            "line_no": 31,
-            "src": "1261:112",
-            "src_char": "1261:112"
->>>>>>> 0748a645
+            "src": "1284:112",
+            "src_char": "1284:112"
           },
           {
             "contract_path": "src/uniswap/UniswapV2Swapper.sol",
             "line_no": 32,
-<<<<<<< HEAD
-            "src": "1406:99"
-=======
-            "src": "1383:99",
-            "src_char": "1383:99"
->>>>>>> 0748a645
+            "src": "1406:99",
+            "src_char": "1406:99"
           },
           {
             "contract_path": "src/uniswap/UniswapV2Swapper.sol",
             "line_no": 33,
-<<<<<<< HEAD
-            "src": "1515:109"
-=======
-            "src": "1492:109",
-            "src_char": "1492:109"
->>>>>>> 0748a645
+            "src": "1515:109",
+            "src_char": "1515:109"
           },
           {
             "contract_path": "src/uniswap/UniswapV3Swapper.sol",
@@ -1485,15 +1466,6 @@
             "src_char": "1275:66"
           },
           {
-<<<<<<< HEAD
-=======
-            "contract_path": "src/ConstantsLiterals.sol",
-            "line_no": 32,
-            "src": "1374:66",
-            "src_char": "1374:66"
-          },
-          {
->>>>>>> 0748a645
             "contract_path": "src/RevertsAndRequriesInLoops.sol",
             "line_no": 10,
             "src": "253:2",
