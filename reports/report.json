{
  "files_summary": {
<<<<<<< HEAD
    "total_source_units": 78,
    "total_sloc": 2237
=======
    "total_source_units": 79,
    "total_sloc": 2278
>>>>>>> 37522efb
  },
  "files_details": {
    "files_details": [
      {
        "file_path": "src/AbstractContract.sol",
        "n_sloc": 11
      },
      {
        "file_path": "src/AdminContract.sol",
        "n_sloc": 11
      },
      {
        "file_path": "src/ArbitraryTransferFrom.sol",
        "n_sloc": 37
      },
      {
        "file_path": "src/AssemblyExample.sol",
        "n_sloc": 9
      },
      {
        "file_path": "src/BooleanEquality.sol",
        "n_sloc": 27
      },
      {
        "file_path": "src/CallGraphTests.sol",
        "n_sloc": 49
      },
      {
        "file_path": "src/Casting.sol",
        "n_sloc": 126
      },
      {
        "file_path": "src/CompilerBugStorageSignedIntegerArray.sol",
        "n_sloc": 13
      },
      {
        "file_path": "src/ConstantFuncsAssembly.sol",
        "n_sloc": 26
      },
      {
        "file_path": "src/ConstantsLiterals.sol",
        "n_sloc": 28
      },
      {
        "file_path": "src/ContractLocksEther.sol",
        "n_sloc": 121
      },
      {
        "file_path": "src/ContractWithTodo.sol",
        "n_sloc": 7
      },
      {
        "file_path": "src/Counter.sol",
        "n_sloc": 20
      },
      {
        "file_path": "src/CrazyPragma.sol",
        "n_sloc": 4
      },
      {
        "file_path": "src/DangerousStrictEquality1.sol",
        "n_sloc": 6
      },
      {
        "file_path": "src/DangerousStrictEquality2.sol",
        "n_sloc": 9
      },
      {
        "file_path": "src/DangerousUnaryOperator.sol",
        "n_sloc": 13
      },
      {
        "file_path": "src/DelegateCallWithoutAddressCheck.sol",
        "n_sloc": 31
      },
      {
        "file_path": "src/DeletionNestedMappingStructureContract.sol",
        "n_sloc": 11
      },
      {
        "file_path": "src/DeprecatedOZFunctions.sol",
        "n_sloc": 32
      },
      {
        "file_path": "src/DivisionBeforeMultiplication.sol",
        "n_sloc": 22
      },
      {
        "file_path": "src/DynamicArrayLengthAssignment.sol",
        "n_sloc": 16
      },
      {
        "file_path": "src/EmptyBlocks.sol",
        "n_sloc": 48
      },
      {
        "file_path": "src/EnumerableSetIteration.sol",
        "n_sloc": 55
      },
      {
        "file_path": "src/ExperimentalEncoder.sol",
        "n_sloc": 4
      },
      {
        "file_path": "src/HugeConstants.sol",
        "n_sloc": 36
      },
      {
        "file_path": "src/InconsistentUints.sol",
        "n_sloc": 17
      },
      {
        "file_path": "src/IncorrectCaretOperator.sol",
        "n_sloc": 16
      },
      {
        "file_path": "src/IncorrectShift.sol",
        "n_sloc": 17
      },
      {
        "file_path": "src/InternalFunctions.sol",
        "n_sloc": 22
      },
      {
        "file_path": "src/KeccakContract.sol",
        "n_sloc": 21
      },
      {
        "file_path": "src/MisusedBoolean.sol",
        "n_sloc": 67
      },
      {
        "file_path": "src/MsgValueInLoop.sol",
        "n_sloc": 55
      },
      {
        "file_path": "src/MultipleConstructorSchemes.sol",
        "n_sloc": 10
      },
      {
        "file_path": "src/OnceModifierExample.sol",
        "n_sloc": 8
      },
      {
        "file_path": "src/PreDeclaredVarUsage.sol",
        "n_sloc": 9
      },
      {
        "file_path": "src/PublicVariableReadInExternalContext.sol",
        "n_sloc": 32
      },
      {
        "file_path": "src/RTLO.sol",
        "n_sloc": 7
      },
      {
        "file_path": "src/RedundantStatements.sol",
        "n_sloc": 14
      },
      {
        "file_path": "src/RevertsAndRequriesInLoops.sol",
        "n_sloc": 27
      },
      {
        "file_path": "src/SendEtherNoChecks.sol",
        "n_sloc": 58
      },
      {
        "file_path": "src/StateShadowing.sol",
        "n_sloc": 17
      },
      {
        "file_path": "src/StateVariables.sol",
        "n_sloc": 58
      },
      {
        "file_path": "src/StorageConditionals.sol",
        "n_sloc": 59
      },
      {
        "file_path": "src/StorageParameters.sol",
        "n_sloc": 16
      },
      {
        "file_path": "src/T11sTranferer.sol",
        "n_sloc": 8
      },
      {
        "file_path": "src/TautologicalCompare.sol",
        "n_sloc": 17
      },
      {
        "file_path": "src/TautologyOrContradiction.sol",
        "n_sloc": 11
      },
      {
        "file_path": "src/TestERC20.sol",
        "n_sloc": 62
      },
      {
        "file_path": "src/TxOriginUsedForAuth.sol",
        "n_sloc": 42
      },
      {
        "file_path": "src/UncheckedReturn.sol",
        "n_sloc": 33
      },
      {
        "file_path": "src/UncheckedSend.sol",
        "n_sloc": 18
      },
      {
        "file_path": "src/UninitializedStateVariable.sol",
        "n_sloc": 29
      },
      {
        "file_path": "src/UnprotectedInitialize.sol",
        "n_sloc": 25
      },
      {
        "file_path": "src/UnsafeERC721Mint.sol",
        "n_sloc": 18
      },
      {
        "file_path": "src/UnusedError.sol",
        "n_sloc": 19
      },
      {
        "file_path": "src/UnusedStateVariables.sol",
        "n_sloc": 12
      },
      {
        "file_path": "src/UsingSelfdestruct.sol",
        "n_sloc": 6
      },
      {
        "file_path": "src/WeakRandomness.sol",
        "n_sloc": 59
      },
      {
        "file_path": "src/WrongOrderOfLayout.sol",
        "n_sloc": 13
      },
      {
        "file_path": "src/YulReturn.sol",
        "n_sloc": 8
      },
      {
        "file_path": "src/ZeroAddressCheck.sol",
        "n_sloc": 41
      },
      {
        "file_path": "src/auditor_mode/ExternalCalls.sol",
        "n_sloc": 65
      },
      {
        "file_path": "src/auditor_mode/PublicFunctionsWithoutSenderCheck.sol",
        "n_sloc": 45
      },
      {
        "file_path": "src/cloc/AnotherHeavilyCommentedContract.sol",
        "n_sloc": 32
      },
      {
        "file_path": "src/cloc/EmptyContractFile.sol",
        "n_sloc": 0
      },
      {
        "file_path": "src/cloc/HeavilyCommentedContract.sol",
        "n_sloc": 21
      },
      {
        "file_path": "src/eth2/DepositContract.sol",
        "n_sloc": 95
      },
      {
        "file_path": "src/inheritance/ExtendedInheritance.sol",
        "n_sloc": 17
      },
      {
        "file_path": "src/inheritance/IContractInheritance.sol",
        "n_sloc": 4
      },
      {
        "file_path": "src/inheritance/InheritanceBase.sol",
        "n_sloc": 8
      },
      {
        "file_path": "src/nested/1/Nested.sol",
        "n_sloc": 10
      },
      {
        "file_path": "src/nested/2/Nested.sol",
        "n_sloc": 7
      },
      {
        "file_path": "src/nested_mappings/LaterVersion.sol",
        "n_sloc": 10
      },
      {
        "file_path": "src/nested_mappings/NestedMappings.sol",
        "n_sloc": 10
      },
      {
        "file_path": "src/parent_chain/ParentChainContract.sol",
        "n_sloc": 29
      },
      {
        "file_path": "src/reused_contract_name/ContractA.sol",
        "n_sloc": 7
      },
      {
        "file_path": "src/reused_contract_name/ContractB.sol",
        "n_sloc": 7
      },
      {
        "file_path": "src/uniswap/UniswapV2Swapper.sol",
        "n_sloc": 50
      },
      {
        "file_path": "src/uniswap/UniswapV3Swapper.sol",
        "n_sloc": 150
      }
    ]
  },
  "issue_count": {
    "high": 36,
<<<<<<< HEAD
    "low": 26
=======
    "low": 27
>>>>>>> 37522efb
  },
  "high_issues": {
    "issues": [
      {
        "title": "Using `delegatecall` in loop",
        "description": "When calling `delegatecall` the same `msg.value` amount will be accredited multiple times.",
        "detector_name": "delegate-call-in-loop",
        "instances": [
          {
            "contract_path": "src/inheritance/ExtendedInheritance.sol",
            "line_no": 16,
            "src": "488:19",
            "src_char": "488:19"
          }
        ]
      },
      {
        "title": "`abi.encodePacked()` should not be used with dynamic types when passing the result to a hash function such as `keccak256()`",
        "description": "Use `abi.encode()` instead which will pad items to 32 bytes, which will [prevent hash collisions](https://docs.soliditylang.org/en/v0.8.13/abi-spec.html#non-standard-packed-mode) (e.g. `abi.encodePacked(0x123,0x456)` => `0x123456` => `abi.encodePacked(0x1,0x23456)`, but `abi.encode(0x123,0x456)` => `0x0...1230...456`). Unless there is a compelling reason, `abi.encode` should be preferred. If there is only one argument to `abi.encodePacked()` it can often be cast to `bytes()` or `bytes32()` [instead](https://ethereum.stackexchange.com/questions/30912/how-to-compare-strings-in-solidity#answer-82739).\nIf all arguments are strings and or bytes, `bytes.concat()` should be used instead.",
        "detector_name": "avoid-abi-encode-packed",
        "instances": [
          {
            "contract_path": "src/KeccakContract.sol",
            "line_no": 18,
            "src": "587:16",
            "src_char": "587:16"
          },
          {
            "contract_path": "src/KeccakContract.sol",
            "line_no": 22,
            "src": "734:16",
            "src_char": "734:16"
          },
          {
            "contract_path": "src/KeccakContract.sol",
            "line_no": 26,
            "src": "887:16",
            "src_char": "887:16"
          }
        ]
      },
      {
        "title": "Using `block.timestamp` for swap deadline offers no protection",
        "description": "In the PoS model, proposers know well in advance if they will propose one or consecutive blocks ahead of time. In such a scenario, a malicious validator can hold back the transaction and execute it at a more favourable block number.Consider allowing function caller to specify swap deadline input parameter.",
        "detector_name": "block-timestamp-deadline",
        "instances": [
          {
            "contract_path": "src/uniswap/UniswapV2Swapper.sol",
            "line_no": 23,
            "src": "670:83",
            "src_char": "670:83"
          },
          {
            "contract_path": "src/uniswap/UniswapV2Swapper.sol",
            "line_no": 24,
            "src": "763:83",
            "src_char": "763:83"
          },
          {
            "contract_path": "src/uniswap/UniswapV2Swapper.sol",
            "line_no": 25,
            "src": "856:70",
            "src_char": "856:70"
          },
          {
            "contract_path": "src/uniswap/UniswapV2Swapper.sol",
            "line_no": 26,
            "src": "936:80",
            "src_char": "936:80"
          },
          {
            "contract_path": "src/uniswap/UniswapV2Swapper.sol",
            "line_no": 27,
            "src": "1026:80",
            "src_char": "1026:80"
          },
          {
            "contract_path": "src/uniswap/UniswapV2Swapper.sol",
            "line_no": 31,
            "src": "1278:112",
            "src_char": "1278:112"
          },
          {
            "contract_path": "src/uniswap/UniswapV2Swapper.sol",
            "line_no": 32,
            "src": "1400:99",
            "src_char": "1400:99"
          },
          {
            "contract_path": "src/uniswap/UniswapV2Swapper.sol",
            "line_no": 33,
            "src": "1509:109",
            "src_char": "1509:109"
          },
          {
            "contract_path": "src/uniswap/UniswapV3Swapper.sol",
            "line_no": 52,
            "src": "1115:143",
            "src_char": "1115:143"
          },
          {
            "contract_path": "src/uniswap/UniswapV3Swapper.sol",
            "line_no": 55,
            "src": "1293:321",
            "src_char": "1293:321"
          },
          {
            "contract_path": "src/uniswap/UniswapV3Swapper.sol",
            "line_no": 66,
            "src": "1668:131",
            "src_char": "1668:131"
          },
          {
            "contract_path": "src/uniswap/UniswapV3Swapper.sol",
            "line_no": 69,
            "src": "1828:236",
            "src_char": "1828:236"
          },
          {
            "contract_path": "src/uniswap/UniswapV3Swapper.sol",
            "line_no": 77,
            "src": "2132:144",
            "src_char": "2132:144"
          },
          {
            "contract_path": "src/uniswap/UniswapV3Swapper.sol",
            "line_no": 80,
            "src": "2312:322",
            "src_char": "2312:322"
          },
          {
            "contract_path": "src/uniswap/UniswapV3Swapper.sol",
            "line_no": 91,
            "src": "2690:132",
            "src_char": "2690:132"
          },
          {
            "contract_path": "src/uniswap/UniswapV3Swapper.sol",
            "line_no": 94,
            "src": "2852:237",
            "src_char": "2852:237"
          }
        ]
      },
      {
        "title": "Arbitrary `from` passed to `transferFrom` (or `safeTransferFrom`)",
        "description": "Passing an arbitrary `from` address to `transferFrom` (or `safeTransferFrom`) can lead to loss of funds, because anyone can transfer tokens from the `from` address if an approval is made.  ",
        "detector_name": "arbitrary-transfer-from",
        "instances": [
          {
            "contract_path": "src/ArbitraryTransferFrom.sol",
            "line_no": 16,
            "src": "370:38",
            "src_char": "370:38"
          },
          {
            "contract_path": "src/ArbitraryTransferFrom.sol",
            "line_no": 20,
            "src": "496:42",
            "src_char": "496:42"
          },
          {
            "contract_path": "src/ArbitraryTransferFrom.sol",
            "line_no": 24,
            "src": "634:53",
            "src_char": "634:53"
          },
          {
            "contract_path": "src/ArbitraryTransferFrom.sol",
            "line_no": 30,
            "src": "864:44",
            "src_char": "864:44"
          },
          {
            "contract_path": "src/DeprecatedOZFunctions.sol",
            "line_no": 17,
            "src": "579:39",
            "src_char": "579:39"
          },
          {
            "contract_path": "src/DeprecatedOZFunctions.sol",
            "line_no": 47,
            "src": "1598:35",
            "src_char": "1598:35"
          }
        ]
      },
      {
        "title": "Unprotected initializer",
        "description": "Consider protecting the initializer functions with modifiers.",
        "detector_name": "unprotected-initializer",
        "instances": [
          {
            "contract_path": "src/UnprotectedInitialize.sol",
            "line_no": 35,
            "src": "820:33",
            "src_char": "820:33"
          }
        ]
      },
      {
        "title": "Unsafe Casting",
        "description": "Downcasting int/uints in Solidity can be unsafe due to the potential for data loss and unintended behavior.When downcasting a larger integer type to a smaller one (e.g., uint256 to uint128), the value may exceed the range of the target type,leading to truncation and loss of significant digits. Use OpenZeppelin's SafeCast library to safely downcast integers.",
        "detector_name": "unsafe-casting-detector",
        "instances": [
          {
            "contract_path": "src/Casting.sol",
            "line_no": 35,
            "src": "1065:10",
            "src_char": "1065:10"
          },
          {
            "contract_path": "src/Casting.sol",
            "line_no": 36,
            "src": "1097:10",
            "src_char": "1097:10"
          },
          {
            "contract_path": "src/Casting.sol",
            "line_no": 37,
            "src": "1129:10",
            "src_char": "1129:10"
          },
          {
            "contract_path": "src/Casting.sol",
            "line_no": 38,
            "src": "1161:10",
            "src_char": "1161:10"
          },
          {
            "contract_path": "src/Casting.sol",
            "line_no": 39,
            "src": "1193:10",
            "src_char": "1193:10"
          },
          {
            "contract_path": "src/Casting.sol",
            "line_no": 40,
            "src": "1225:10",
            "src_char": "1225:10"
          },
          {
            "contract_path": "src/Casting.sol",
            "line_no": 41,
            "src": "1257:10",
            "src_char": "1257:10"
          },
          {
            "contract_path": "src/Casting.sol",
            "line_no": 42,
            "src": "1289:10",
            "src_char": "1289:10"
          },
          {
            "contract_path": "src/Casting.sol",
            "line_no": 43,
            "src": "1321:10",
            "src_char": "1321:10"
          },
          {
            "contract_path": "src/Casting.sol",
            "line_no": 44,
            "src": "1353:10",
            "src_char": "1353:10"
          },
          {
            "contract_path": "src/Casting.sol",
            "line_no": 45,
            "src": "1385:10",
            "src_char": "1385:10"
          },
          {
            "contract_path": "src/Casting.sol",
            "line_no": 46,
            "src": "1417:10",
            "src_char": "1417:10"
          },
          {
            "contract_path": "src/Casting.sol",
            "line_no": 47,
            "src": "1449:10",
            "src_char": "1449:10"
          },
          {
            "contract_path": "src/Casting.sol",
            "line_no": 48,
            "src": "1481:10",
            "src_char": "1481:10"
          },
          {
            "contract_path": "src/Casting.sol",
            "line_no": 49,
            "src": "1513:10",
            "src_char": "1513:10"
          },
          {
            "contract_path": "src/Casting.sol",
            "line_no": 50,
            "src": "1545:10",
            "src_char": "1545:10"
          },
          {
            "contract_path": "src/Casting.sol",
            "line_no": 51,
            "src": "1577:10",
            "src_char": "1577:10"
          },
          {
            "contract_path": "src/Casting.sol",
            "line_no": 52,
            "src": "1609:10",
            "src_char": "1609:10"
          },
          {
            "contract_path": "src/Casting.sol",
            "line_no": 53,
            "src": "1641:10",
            "src_char": "1641:10"
          },
          {
            "contract_path": "src/Casting.sol",
            "line_no": 54,
            "src": "1672:9",
            "src_char": "1672:9"
          },
          {
            "contract_path": "src/Casting.sol",
            "line_no": 55,
            "src": "1702:9",
            "src_char": "1702:9"
          },
          {
            "contract_path": "src/Casting.sol",
            "line_no": 56,
            "src": "1732:9",
            "src_char": "1732:9"
          },
          {
            "contract_path": "src/Casting.sol",
            "line_no": 57,
            "src": "1762:9",
            "src_char": "1762:9"
          },
          {
            "contract_path": "src/Casting.sol",
            "line_no": 58,
            "src": "1792:9",
            "src_char": "1792:9"
          },
          {
            "contract_path": "src/Casting.sol",
            "line_no": 59,
            "src": "1822:9",
            "src_char": "1822:9"
          },
          {
            "contract_path": "src/Casting.sol",
            "line_no": 60,
            "src": "1853:9",
            "src_char": "1853:9"
          },
          {
            "contract_path": "src/Casting.sol",
            "line_no": 61,
            "src": "1884:10",
            "src_char": "1884:10"
          },
          {
            "contract_path": "src/Casting.sol",
            "line_no": 62,
            "src": "1916:10",
            "src_char": "1916:10"
          },
          {
            "contract_path": "src/Casting.sol",
            "line_no": 63,
            "src": "1948:10",
            "src_char": "1948:10"
          },
          {
            "contract_path": "src/Casting.sol",
            "line_no": 64,
            "src": "1980:10",
            "src_char": "1980:10"
          },
          {
            "contract_path": "src/Casting.sol",
            "line_no": 65,
            "src": "2013:9",
            "src_char": "2013:9"
          },
          {
            "contract_path": "src/Casting.sol",
            "line_no": 73,
            "src": "2242:9",
            "src_char": "2242:9"
          },
          {
            "contract_path": "src/Casting.sol",
            "line_no": 74,
            "src": "2272:9",
            "src_char": "2272:9"
          },
          {
            "contract_path": "src/Casting.sol",
            "line_no": 75,
            "src": "2302:9",
            "src_char": "2302:9"
          },
          {
            "contract_path": "src/Casting.sol",
            "line_no": 76,
            "src": "2332:9",
            "src_char": "2332:9"
          },
          {
            "contract_path": "src/Casting.sol",
            "line_no": 77,
            "src": "2362:9",
            "src_char": "2362:9"
          },
          {
            "contract_path": "src/Casting.sol",
            "line_no": 78,
            "src": "2392:9",
            "src_char": "2392:9"
          },
          {
            "contract_path": "src/Casting.sol",
            "line_no": 79,
            "src": "2422:9",
            "src_char": "2422:9"
          },
          {
            "contract_path": "src/Casting.sol",
            "line_no": 80,
            "src": "2452:9",
            "src_char": "2452:9"
          },
          {
            "contract_path": "src/Casting.sol",
            "line_no": 81,
            "src": "2482:9",
            "src_char": "2482:9"
          },
          {
            "contract_path": "src/Casting.sol",
            "line_no": 82,
            "src": "2512:9",
            "src_char": "2512:9"
          },
          {
            "contract_path": "src/Casting.sol",
            "line_no": 83,
            "src": "2542:9",
            "src_char": "2542:9"
          },
          {
            "contract_path": "src/Casting.sol",
            "line_no": 84,
            "src": "2572:9",
            "src_char": "2572:9"
          },
          {
            "contract_path": "src/Casting.sol",
            "line_no": 85,
            "src": "2602:9",
            "src_char": "2602:9"
          },
          {
            "contract_path": "src/Casting.sol",
            "line_no": 86,
            "src": "2632:9",
            "src_char": "2632:9"
          },
          {
            "contract_path": "src/Casting.sol",
            "line_no": 87,
            "src": "2662:9",
            "src_char": "2662:9"
          },
          {
            "contract_path": "src/Casting.sol",
            "line_no": 88,
            "src": "2692:9",
            "src_char": "2692:9"
          },
          {
            "contract_path": "src/Casting.sol",
            "line_no": 89,
            "src": "2722:9",
            "src_char": "2722:9"
          },
          {
            "contract_path": "src/Casting.sol",
            "line_no": 90,
            "src": "2752:9",
            "src_char": "2752:9"
          },
          {
            "contract_path": "src/Casting.sol",
            "line_no": 91,
            "src": "2782:9",
            "src_char": "2782:9"
          },
          {
            "contract_path": "src/Casting.sol",
            "line_no": 92,
            "src": "2811:8",
            "src_char": "2811:8"
          },
          {
            "contract_path": "src/Casting.sol",
            "line_no": 93,
            "src": "2839:8",
            "src_char": "2839:8"
          },
          {
            "contract_path": "src/Casting.sol",
            "line_no": 94,
            "src": "2867:8",
            "src_char": "2867:8"
          },
          {
            "contract_path": "src/Casting.sol",
            "line_no": 95,
            "src": "2895:8",
            "src_char": "2895:8"
          },
          {
            "contract_path": "src/Casting.sol",
            "line_no": 96,
            "src": "2923:8",
            "src_char": "2923:8"
          },
          {
            "contract_path": "src/Casting.sol",
            "line_no": 97,
            "src": "2951:8",
            "src_char": "2951:8"
          },
          {
            "contract_path": "src/Casting.sol",
            "line_no": 98,
            "src": "2980:8",
            "src_char": "2980:8"
          },
          {
            "contract_path": "src/Casting.sol",
            "line_no": 99,
            "src": "3009:9",
            "src_char": "3009:9"
          },
          {
            "contract_path": "src/Casting.sol",
            "line_no": 100,
            "src": "3039:9",
            "src_char": "3039:9"
          },
          {
            "contract_path": "src/Casting.sol",
            "line_no": 101,
            "src": "3069:9",
            "src_char": "3069:9"
          },
          {
            "contract_path": "src/Casting.sol",
            "line_no": 102,
            "src": "3099:9",
            "src_char": "3099:9"
          },
          {
            "contract_path": "src/Casting.sol",
            "line_no": 103,
            "src": "3130:8",
            "src_char": "3130:8"
          },
          {
            "contract_path": "src/Casting.sol",
            "line_no": 111,
            "src": "3426:10",
            "src_char": "3426:10"
          },
          {
            "contract_path": "src/Casting.sol",
            "line_no": 112,
            "src": "3458:10",
            "src_char": "3458:10"
          },
          {
            "contract_path": "src/Casting.sol",
            "line_no": 113,
            "src": "3490:10",
            "src_char": "3490:10"
          },
          {
            "contract_path": "src/Casting.sol",
            "line_no": 114,
            "src": "3522:10",
            "src_char": "3522:10"
          },
          {
            "contract_path": "src/Casting.sol",
            "line_no": 115,
            "src": "3554:10",
            "src_char": "3554:10"
          },
          {
            "contract_path": "src/Casting.sol",
            "line_no": 116,
            "src": "3586:10",
            "src_char": "3586:10"
          },
          {
            "contract_path": "src/Casting.sol",
            "line_no": 117,
            "src": "3618:10",
            "src_char": "3618:10"
          },
          {
            "contract_path": "src/Casting.sol",
            "line_no": 118,
            "src": "3650:10",
            "src_char": "3650:10"
          },
          {
            "contract_path": "src/Casting.sol",
            "line_no": 119,
            "src": "3682:10",
            "src_char": "3682:10"
          },
          {
            "contract_path": "src/Casting.sol",
            "line_no": 120,
            "src": "3714:10",
            "src_char": "3714:10"
          },
          {
            "contract_path": "src/Casting.sol",
            "line_no": 121,
            "src": "3746:10",
            "src_char": "3746:10"
          },
          {
            "contract_path": "src/Casting.sol",
            "line_no": 122,
            "src": "3778:10",
            "src_char": "3778:10"
          },
          {
            "contract_path": "src/Casting.sol",
            "line_no": 123,
            "src": "3810:10",
            "src_char": "3810:10"
          },
          {
            "contract_path": "src/Casting.sol",
            "line_no": 124,
            "src": "3842:10",
            "src_char": "3842:10"
          },
          {
            "contract_path": "src/Casting.sol",
            "line_no": 125,
            "src": "3874:10",
            "src_char": "3874:10"
          },
          {
            "contract_path": "src/Casting.sol",
            "line_no": 126,
            "src": "3906:10",
            "src_char": "3906:10"
          },
          {
            "contract_path": "src/Casting.sol",
            "line_no": 127,
            "src": "3938:10",
            "src_char": "3938:10"
          },
          {
            "contract_path": "src/Casting.sol",
            "line_no": 128,
            "src": "3970:10",
            "src_char": "3970:10"
          },
          {
            "contract_path": "src/Casting.sol",
            "line_no": 129,
            "src": "4002:10",
            "src_char": "4002:10"
          },
          {
            "contract_path": "src/Casting.sol",
            "line_no": 130,
            "src": "4034:10",
            "src_char": "4034:10"
          },
          {
            "contract_path": "src/Casting.sol",
            "line_no": 131,
            "src": "4066:10",
            "src_char": "4066:10"
          },
          {
            "contract_path": "src/Casting.sol",
            "line_no": 132,
            "src": "4098:10",
            "src_char": "4098:10"
          },
          {
            "contract_path": "src/Casting.sol",
            "line_no": 133,
            "src": "4129:9",
            "src_char": "4129:9"
          },
          {
            "contract_path": "src/Casting.sol",
            "line_no": 134,
            "src": "4159:9",
            "src_char": "4159:9"
          },
          {
            "contract_path": "src/Casting.sol",
            "line_no": 135,
            "src": "4189:9",
            "src_char": "4189:9"
          },
          {
            "contract_path": "src/Casting.sol",
            "line_no": 136,
            "src": "4220:9",
            "src_char": "4220:9"
          },
          {
            "contract_path": "src/Casting.sol",
            "line_no": 137,
            "src": "4251:10",
            "src_char": "4251:10"
          },
          {
            "contract_path": "src/Casting.sol",
            "line_no": 138,
            "src": "4283:10",
            "src_char": "4283:10"
          },
          {
            "contract_path": "src/Casting.sol",
            "line_no": 139,
            "src": "4315:10",
            "src_char": "4315:10"
          },
          {
            "contract_path": "src/Casting.sol",
            "line_no": 140,
            "src": "4347:10",
            "src_char": "4347:10"
          },
          {
            "contract_path": "src/Casting.sol",
            "line_no": 141,
            "src": "4381:10",
            "src_char": "4381:10"
          }
        ]
      },
      {
        "title": "EnumerableSet.remove in loop corrupts the set order.",
        "description": "If the order of an EnumerableSet is required, removing items in a loop using `at` and `remove` corrupts this order.\nConsider using a different data structure or removing items by collecting them during the loop, then removing after the loop.",
        "detector_name": "enumerable-loop-removal",
        "instances": [
          {
            "contract_path": "src/EnumerableSetIteration.sol",
            "line_no": 31,
            "src": "1105:17",
            "src_char": "1105:17"
          },
          {
            "contract_path": "src/EnumerableSetIteration.sol",
            "line_no": 40,
            "src": "1350:17",
            "src_char": "1350:17"
          },
          {
            "contract_path": "src/EnumerableSetIteration.sol",
            "line_no": 50,
            "src": "1586:17",
            "src_char": "1586:17"
          },
          {
            "contract_path": "src/EnumerableSetIteration.sol",
            "line_no": 59,
            "src": "1865:17",
            "src_char": "1865:17"
          },
          {
            "contract_path": "src/EnumerableSetIteration.sol",
            "line_no": 67,
            "src": "2083:14",
            "src_char": "2083:14"
          }
        ]
      },
      {
        "title": "Experimental ABI Encoder",
        "description": "Experimental encoders should not be used in production. There are multiple known compiler bugs that are caused by the experimental encoder. Upgrade your solidity version to remove the need for experimental features.",
        "detector_name": "experimental-encoder",
        "instances": [
          {
            "contract_path": "src/ExperimentalEncoder.sol",
            "line_no": 2,
            "src": "23:33",
            "src_char": "23:33"
          }
        ]
      },
      {
        "title": "Incorrect Assembly Shift Parameter Order",
        "description": "Example: `shl(shifted, 4)` will shift the right constant `4` by `a` bits. The correct order is `shl(4, shifted)`.",
        "detector_name": "incorrect-shift-order",
        "instances": [
          {
            "contract_path": "src/IncorrectShift.sol",
            "line_no": 7,
            "src": "192:15",
            "src_char": "192:15"
          },
          {
            "contract_path": "src/IncorrectShift.sol",
            "line_no": 8,
            "src": "238:15",
            "src_char": "238:15"
          }
        ]
      },
      {
        "title": "Storage Array Edited with Memory",
        "description": "Storage reference is passed to a function with a memory parameter. This will not update the storage variable as expected. Consider using storage parameters instead.",
        "detector_name": "storage-array-edit-with-memory",
        "instances": [
          {
            "contract_path": "src/StorageParameters.sol",
            "line_no": 11,
            "src": "241:10",
            "src_char": "241:10"
          }
        ]
      },
      {
        "title": "Contract Has Multiple Constructors",
        "description": "In some versions of Solidity, contracts compile with multiple constructors. The first constructor takes precedence. This can lead to unexpected behavior.",
        "detector_name": "multiple-constructors",
        "instances": [
          {
            "contract_path": "src/MultipleConstructorSchemes.sol",
            "line_no": 3,
            "src": "25:180",
            "src_char": "25:180"
          }
        ]
      },
      {
        "title": "Contract Name Reused in Different Files",
        "description": "When compiling contracts with certain development frameworks (for example: Truffle), having contracts with the same name across different files can lead to one being overwritten.",
        "detector_name": "reused-contract-name",
        "instances": [
          {
            "contract_path": "src/nested/1/Nested.sol",
            "line_no": 7,
            "src": "214:6",
            "src_char": "214:6"
          },
          {
            "contract_path": "src/nested/2/Nested.sol",
            "line_no": 7,
            "src": "214:6",
            "src_char": "214:6"
          },
          {
            "contract_path": "src/reused_contract_name/ContractA.sol",
            "line_no": 4,
            "src": "70:10",
            "src_char": "70:10"
          },
          {
            "contract_path": "src/reused_contract_name/ContractB.sol",
            "line_no": 4,
            "src": "70:10",
            "src_char": "70:10"
          }
        ]
      },
      {
        "title": "Nested Structs in Mappings pre-0.5.0",
        "description": "Prior to updates in Solidity 0.5.0, public mappings with nested structs compiled, but produced incorrect values. Refrain from using these, or update to a more recent version of Solidity.",
        "detector_name": "nested-struct-in-mapping",
        "instances": [
          {
            "contract_path": "src/nested_mappings/NestedMappings.sol",
            "line_no": 17,
            "src": "367:58",
            "src_char": "367:58"
          }
        ]
      },
      {
        "title": "Depracated EVM Instruction for `selfdestruct` should not be used.",
        "description": "",
        "detector_name": "selfdestruct-identifier",
        "instances": [
          {
            "contract_path": "src/UsingSelfdestruct.sol",
            "line_no": 7,
            "src": "146:12",
            "src_char": "146:12"
          }
        ]
      },
      {
        "title": "Array length value has a direct assignment.",
        "description": "If the length of a dynamic array (storage variable) directly assigned to, it may allow access to other storage slots by tweaking it's value. This practice has been depracated in newer Solidity versions",
        "detector_name": "dynamic-array-length-assignment",
        "instances": [
          {
            "contract_path": "src/DynamicArrayLengthAssignment.sol",
            "line_no": 13,
            "src": "295:14",
            "src_char": "295:14"
          },
          {
            "contract_path": "src/DynamicArrayLengthAssignment.sol",
            "line_no": 14,
            "src": "325:18",
            "src_char": "325:18"
          },
          {
            "contract_path": "src/DynamicArrayLengthAssignment.sol",
            "line_no": 15,
            "src": "359:33",
            "src_char": "359:33"
          },
          {
            "contract_path": "src/DynamicArrayLengthAssignment.sol",
            "line_no": 16,
            "src": "408:15",
            "src_char": "408:15"
          },
          {
            "contract_path": "src/DynamicArrayLengthAssignment.sol",
            "line_no": 17,
            "src": "439:14",
            "src_char": "439:14"
          }
        ]
      },
      {
        "title": "Uninitialized State Variables",
        "description": "Solidity does initialize variables by default when you declare them, however it's good practice to explicitly declare an initial value. For example, if you transfer money to an address we must make sure that the address has been initialized.",
        "detector_name": "uninitialized-state-variable",
        "instances": [
          {
            "contract_path": "src/AssemblyExample.sol",
            "line_no": 5,
            "src": "97:1",
            "src_char": "97:1"
          },
          {
            "contract_path": "src/ConstantFuncsAssembly.sol",
            "line_no": 6,
            "src": "110:20",
            "src_char": "110:20"
          },
          {
            "contract_path": "src/DelegateCallWithoutAddressCheck.sol",
            "line_no": 9,
            "src": "337:7",
            "src_char": "337:7"
          },
          {
            "contract_path": "src/InconsistentUints.sol",
            "line_no": 7,
            "src": "197:11",
            "src_char": "197:11"
          },
          {
            "contract_path": "src/InconsistentUints.sol",
            "line_no": 8,
            "src": "233:14",
            "src_char": "233:14"
          },
          {
            "contract_path": "src/IncorrectCaretOperator.sol",
            "line_no": 10,
            "src": "355:7",
            "src_char": "355:7"
          },
          {
            "contract_path": "src/PublicVariableReadInExternalContext.sol",
            "line_no": 6,
            "src": "130:26",
            "src_char": "130:26"
          },
          {
            "contract_path": "src/StateShadowing.sol",
            "line_no": 5,
            "src": "87:13",
            "src_char": "87:13"
          },
          {
            "contract_path": "src/StateVariables.sol",
            "line_no": 8,
            "src": "199:19",
            "src_char": "199:19"
          },
          {
            "contract_path": "src/StateVariables.sol",
            "line_no": 9,
            "src": "241:20",
            "src_char": "241:20"
          },
          {
            "contract_path": "src/StateVariables.sol",
            "line_no": 10,
            "src": "282:18",
            "src_char": "282:18"
          },
          {
            "contract_path": "src/TautologyOrContradiction.sol",
            "line_no": 6,
            "src": "133:6",
            "src_char": "133:6"
          },
          {
            "contract_path": "src/TautologyOrContradiction.sol",
            "line_no": 7,
            "src": "145:9",
            "src_char": "145:9"
          },
          {
            "contract_path": "src/UninitializedStateVariable.sol",
            "line_no": 7,
            "src": "122:8",
            "src_char": "122:8"
          },
          {
            "contract_path": "src/UninitializedStateVariable.sol",
            "line_no": 15,
            "src": "529:11",
            "src_char": "529:11"
          },
          {
            "contract_path": "src/UnusedStateVariables.sol",
            "line_no": 6,
            "src": "147:13",
            "src_char": "147:13"
          },
          {
            "contract_path": "src/UnusedStateVariables.sol",
            "line_no": 7,
            "src": "183:13",
            "src_char": "183:13"
          },
          {
            "contract_path": "src/UnusedStateVariables.sol",
            "line_no": 8,
            "src": "215:10",
            "src_char": "215:10"
          },
          {
            "contract_path": "src/UnusedStateVariables.sol",
            "line_no": 9,
            "src": "246:12",
            "src_char": "246:12"
          },
          {
            "contract_path": "src/UnusedStateVariables.sol",
            "line_no": 12,
            "src": "314:11",
            "src_char": "314:11"
          },
          {
            "contract_path": "src/WrongOrderOfLayout.sol",
            "line_no": 11,
            "src": "257:10",
            "src_char": "257:10"
          },
          {
            "contract_path": "src/auditor_mode/PublicFunctionsWithoutSenderCheck.sol",
            "line_no": 68,
            "src": "1971:5",
            "src_char": "1971:5"
          }
        ]
      },
      {
        "title": "Incorrect use of caret operator on a non hexadcimal constant",
        "description": "The caret operator is usually mistakenly thought of as an exponentiation operator but actually, it's a bitwise xor operator.",
        "detector_name": "incorrect-caret-operator",
        "instances": [
          {
            "contract_path": "src/IncorrectCaretOperator.sol",
            "line_no": 16,
            "src": "519:8",
            "src_char": "519:8"
          },
          {
            "contract_path": "src/IncorrectCaretOperator.sol",
            "line_no": 17,
            "src": "549:16",
            "src_char": "549:16"
          },
          {
            "contract_path": "src/IncorrectCaretOperator.sol",
            "line_no": 18,
            "src": "587:21",
            "src_char": "587:21"
          },
          {
            "contract_path": "src/IncorrectCaretOperator.sol",
            "line_no": 19,
            "src": "631:13",
            "src_char": "631:13"
          },
          {
            "contract_path": "src/IncorrectCaretOperator.sol",
            "line_no": 20,
            "src": "708:12",
            "src_char": "708:12"
          }
        ]
      },
      {
        "title": "Yul block contains `return` function call.",
        "description": "Remove this, as this causes execution to halt. Nothing after that call will execute, including code following the assembly block.",
        "detector_name": "yul-return",
        "instances": [
          {
            "contract_path": "src/YulReturn.sol",
            "line_no": 8,
            "src": "171:12",
            "src_char": "171:12"
          }
        ]
      },
      {
        "title": "Shadowed State Variables in Inheritance Hierarchy",
        "description": "This vulnerability arises when a derived contract unintentionally shadows a state variable from a parent contract by declaring a variable with the same name. This can be misleading. To prevent this, ensure variable names are unique across the inheritance hierarchy or use proper visibility and scope controls.",
        "detector_name": "state-variable-shadowing",
        "instances": [
          {
            "contract_path": "src/StateShadowing.sol",
            "line_no": 15,
            "src": "239:13",
            "src_char": "239:13"
          }
        ]
      },
      {
        "title": "Unchecked `bool success` value for send call.",
        "description": "The transaction `address(payable?).send(address)` may fail because of reasons like out-of-gas, invalid receipient address or revert from the recipient. Therefore, the boolean returned by this function call must be checked to be `true` in order to verify that the transaction was successful",
        "detector_name": "unchecked-send",
        "instances": [
          {
            "contract_path": "src/UncheckedSend.sol",
            "line_no": 24,
            "src": "815:22",
            "src_char": "815:22"
          }
        ]
      },
      {
        "title": "Misused boolean with logical operators",
        "description": "The patterns `if (… || true)` and `if (.. && false)` will always evaluate to true and false respectively.",
        "detector_name": "misused-boolean",
        "instances": [
          {
            "contract_path": "src/MisusedBoolean.sol",
            "line_no": 12,
            "src": "257:19",
            "src_char": "257:19"
          },
          {
            "contract_path": "src/MisusedBoolean.sol",
            "line_no": 19,
            "src": "419:20",
            "src_char": "419:20"
          },
          {
            "contract_path": "src/MisusedBoolean.sol",
            "line_no": 26,
            "src": "582:20",
            "src_char": "582:20"
          },
          {
            "contract_path": "src/MisusedBoolean.sol",
            "line_no": 33,
            "src": "745:19",
            "src_char": "745:19"
          },
          {
            "contract_path": "src/MisusedBoolean.sol",
            "line_no": 40,
            "src": "908:51",
            "src_char": "908:51"
          },
          {
            "contract_path": "src/MisusedBoolean.sol",
            "line_no": 47,
            "src": "1060:52",
            "src_char": "1060:52"
          },
          {
            "contract_path": "src/MisusedBoolean.sol",
            "line_no": 54,
            "src": "1213:53",
            "src_char": "1213:53"
          },
          {
            "contract_path": "src/MisusedBoolean.sol",
            "line_no": 61,
            "src": "1366:21",
            "src_char": "1366:21"
          },
          {
            "contract_path": "src/MisusedBoolean.sol",
            "line_no": 68,
            "src": "1530:17",
            "src_char": "1530:17"
          },
          {
            "contract_path": "src/MisusedBoolean.sol",
            "line_no": 75,
            "src": "1691:18",
            "src_char": "1691:18"
          }
        ]
      },
      {
        "title": "Sending native Eth is not protected from these functions.",
        "description": "Introduce checks for `msg.sender` in the function",
        "detector_name": "send-ether-no-checks",
        "instances": [
          {
            "contract_path": "src/CallGraphTests.sol",
            "line_no": 38,
            "src": "686:16",
            "src_char": "686:16"
          },
          {
            "contract_path": "src/ContractLocksEther.sol",
            "line_no": 94,
            "src": "2981:11",
            "src_char": "2981:11"
          },
          {
            "contract_path": "src/ContractLocksEther.sol",
            "line_no": 131,
            "src": "4205:11",
            "src_char": "4205:11"
          },
          {
            "contract_path": "src/ContractLocksEther.sol",
            "line_no": 167,
            "src": "5373:11",
            "src_char": "5373:11"
          },
          {
            "contract_path": "src/ContractLocksEther.sol",
            "line_no": 194,
            "src": "6342:11",
            "src_char": "6342:11"
          },
          {
            "contract_path": "src/SendEtherNoChecks.sol",
            "line_no": 53,
            "src": "1060:5",
            "src_char": "1060:5"
          },
          {
            "contract_path": "src/SendEtherNoChecks.sol",
            "line_no": 77,
            "src": "1405:5",
            "src_char": "1405:5"
          },
          {
            "contract_path": "src/SendEtherNoChecks.sol",
            "line_no": 99,
            "src": "1795:5",
            "src_char": "1795:5"
          },
          {
            "contract_path": "src/UncheckedSend.sol",
            "line_no": 6,
            "src": "85:246",
            "src_char": "85:246"
          },
          {
            "contract_path": "src/UncheckedSend.sol",
            "line_no": 12,
            "src": "337:190",
            "src_char": "337:190"
          },
          {
            "contract_path": "src/UncheckedSend.sol",
            "line_no": 17,
            "src": "533:184",
            "src_char": "533:184"
          },
          {
            "contract_path": "src/UncheckedSend.sol",
            "line_no": 22,
            "src": "723:186",
            "src_char": "723:186"
          },
          {
            "contract_path": "src/UninitializedStateVariable.sol",
            "line_no": 17,
            "src": "563:8",
            "src_char": "563:8"
          }
        ]
      },
      {
        "title": "Delegatecall made by the function without checks on any adress.",
        "description": "Introduce checks on the address",
        "detector_name": "delegate-call-unchecked-address",
        "instances": [
          {
            "contract_path": "src/DelegateCallWithoutAddressCheck.sol",
            "line_no": 15,
            "src": "392:9",
            "src_char": "392:9"
          },
          {
            "contract_path": "src/auditor_mode/ExternalCalls.sol",
            "line_no": 38,
            "src": "1253:28",
            "src_char": "1253:28"
          },
          {
            "contract_path": "src/inheritance/ExtendedInheritance.sol",
            "line_no": 14,
            "src": "391:15",
            "src_char": "391:15"
          }
        ]
      },
      {
        "title": "Tautological comparison.",
        "description": "The left hand side and the right hand side of the binary operation has the same value. This makes the condition always true or always false.",
        "detector_name": "tautological-compare",
        "instances": [
          {
            "contract_path": "src/TautologicalCompare.sol",
            "line_no": 13,
            "src": "255:6",
            "src_char": "255:6"
          },
          {
            "contract_path": "src/TautologicalCompare.sol",
            "line_no": 18,
            "src": "359:6",
            "src_char": "359:6"
          },
          {
            "contract_path": "src/TautologicalCompare.sol",
            "line_no": 23,
            "src": "463:5",
            "src_char": "463:5"
          },
          {
            "contract_path": "src/TautologicalCompare.sol",
            "line_no": 28,
            "src": "566:5",
            "src_char": "566:5"
          }
        ]
      },
      {
        "title": "RTLO character detected in file. \\u{202e}",
        "description": "Right to left override character may be misledaing and cause potential attacks by visually misordering method arguments!",
        "detector_name": "rtlo",
        "instances": [
          {
            "contract_path": "src/RTLO.sol",
            "line_no": 3,
            "src": "33:157",
            "src_char": "33:155"
          }
        ]
      },
      {
        "title": "Return value of the function call is not checked.",
        "description": "Function returns a value but it is ignored.",
        "detector_name": "unchecked-return",
        "instances": [
          {
            "contract_path": "src/UncheckedReturn.sol",
            "line_no": 14,
            "src": "279:5",
            "src_char": "279:5"
          },
          {
            "contract_path": "src/UncheckedReturn.sol",
            "line_no": 27,
            "src": "575:47",
            "src_char": "575:47"
          }
        ]
      },
      {
        "title": "Dangerous unary operator found in assignment.",
        "description": "Potentially mistakened `=+` for `+=` or `=-` for `-=`. Please include a space in between.",
        "detector_name": "dangerous-unary-operator",
        "instances": [
          {
            "contract_path": "src/DangerousUnaryOperator.sol",
            "line_no": 12,
            "src": "220:10",
            "src_char": "220:10"
          },
          {
            "contract_path": "src/DangerousUnaryOperator.sol",
            "line_no": 13,
            "src": "247:10",
            "src_char": "247:10"
          }
        ]
      },
      {
        "title": "Tautology or Contradiction in comparison.",
        "description": "The condition has been determined to be either always true or always false due to the integer range in which we're operating.",
        "detector_name": "tautology-or-contradiction",
        "instances": [
          {
            "contract_path": "src/TautologyOrContradiction.sol",
            "line_no": 13,
            "src": "296:7",
            "src_char": "296:7"
          },
          {
            "contract_path": "src/TautologyOrContradiction.sol",
            "line_no": 16,
            "src": "369:11",
            "src_char": "369:11"
          }
        ]
      },
      {
        "title": "Dangerous strict equality checks on contract balances.",
        "description": "A contract's balance can be forcibly manipulated by another selfdestructing contract. Therefore, it's recommended to use >, <, >= or <= instead of strict equality.",
        "detector_name": "dangerous-strict-equailty-on-contract-balance",
        "instances": [
          {
            "contract_path": "src/DangerousStrictEquality1.sol",
            "line_no": 6,
            "src": "177:25",
            "src_char": "177:25"
          },
          {
            "contract_path": "src/DangerousStrictEquality2.sol",
            "line_no": 6,
            "src": "177:34",
            "src_char": "177:34"
          },
          {
            "contract_path": "src/DangerousStrictEquality2.sol",
            "line_no": 10,
            "src": "305:43",
            "src_char": "305:43"
          }
        ]
      },
      {
        "title": "Compiler Bug: Signed array in storage detected for compiler version `<0.5.10`",
        "description": "If you want to leverage signed arrays in storage by assigning a literal array with at least one negative number, then you mus use solidity version 0.5.10 or above. This is because of a bug in older compilers.",
        "detector_name": "signed-storage-array",
        "instances": [
          {
            "contract_path": "src/CompilerBugStorageSignedIntegerArray.sol",
            "line_no": 9,
            "src": "230:10",
            "src_char": "230:10"
          }
        ]
      },
      {
        "title": "Weak Randomness",
        "description": "The use of keccak256 hash functions on predictable values like block.timestamp, block.number, or similar data, including modulo operations on these values, should be avoided for generating randomness, as they are easily predictable and manipulable. The `PREVRANDAO` opcode also should not be used as a source of randomness. Instead, utilize Chainlink VRF for cryptographically secure and provably random values to ensure protocol integrity.",
        "detector_name": "weak-randomness",
        "instances": [
          {
            "contract_path": "src/WeakRandomness.sol",
            "line_no": 6,
            "src": "188:70",
            "src_char": "188:70"
          },
          {
            "contract_path": "src/WeakRandomness.sol",
            "line_no": 11,
            "src": "386:41",
            "src_char": "386:41"
          },
          {
            "contract_path": "src/WeakRandomness.sol",
            "line_no": 16,
            "src": "597:20",
            "src_char": "597:20"
          },
          {
            "contract_path": "src/WeakRandomness.sol",
            "line_no": 21,
            "src": "793:20",
            "src_char": "793:20"
          },
          {
            "contract_path": "src/WeakRandomness.sol",
            "line_no": 25,
            "src": "915:20",
            "src_char": "915:20"
          },
          {
            "contract_path": "src/WeakRandomness.sol",
            "line_no": 31,
            "src": "1095:5",
            "src_char": "1095:5"
          },
          {
            "contract_path": "src/WeakRandomness.sol",
            "line_no": 35,
            "src": "1217:37",
            "src_char": "1217:37"
          },
          {
            "contract_path": "src/WeakRandomness.sol",
            "line_no": 41,
            "src": "1434:9",
            "src_char": "1434:9"
          },
          {
            "contract_path": "src/WeakRandomness.sol",
            "line_no": 45,
            "src": "1563:16",
            "src_char": "1563:16"
          }
        ]
      },
      {
        "title": "Usage of variable before declaration.",
        "description": "This is a bad practice that may lead to unintended consequences. Please declare the variable before using it.",
        "detector_name": "pre-declared-local-variable-usage",
        "instances": [
          {
            "contract_path": "src/PreDeclaredVarUsage.sol",
            "line_no": 8,
            "src": "196:1",
            "src_char": "196:1"
          }
        ]
      },
      {
        "title": "Deletion from a nested mappping.",
        "description": "A deletion in a structure containing a mapping will not delete the mapping. The remaining data may be used to compromise the contract.",
        "detector_name": "delete-nested-mapping",
        "instances": [
          {
            "contract_path": "src/DeletionNestedMappingStructureContract.sol",
            "line_no": 17,
            "src": "426:25",
            "src_char": "426:25"
          }
        ]
      },
      {
        "title": "Potential use of `tx.origin` for authentication.",
        "description": "Using `tx.origin` may lead to problems when users are interacting via smart contract with your protocol. It is recommended to use `msg.sender` for authentication.",
        "detector_name": "tx-origin-used-for-auth",
        "instances": [
          {
            "contract_path": "src/TxOriginUsedForAuth.sol",
            "line_no": 40,
            "src": "1117:183",
            "src_char": "1117:183"
          },
          {
            "contract_path": "src/TxOriginUsedForAuth.sol",
            "line_no": 51,
            "src": "1431:90",
            "src_char": "1431:90"
          },
          {
            "contract_path": "src/TxOriginUsedForAuth.sol",
            "line_no": 59,
            "src": "1610:68",
            "src_char": "1610:68"
          }
        ]
      },
      {
        "title": "Loop contains `msg.value`.",
        "description": "Provide an explicit array of amounts alongside the receivers array, and check that the sum of all amounts matches `msg.value`.",
        "detector_name": "msg-value-in-loop",
        "instances": [
          {
            "contract_path": "src/MsgValueInLoop.sol",
            "line_no": 12,
            "src": "289:107",
            "src_char": "289:107"
          },
          {
            "contract_path": "src/MsgValueInLoop.sol",
            "line_no": 38,
            "src": "988:94",
            "src_char": "988:94"
          },
          {
            "contract_path": "src/MsgValueInLoop.sol",
            "line_no": 54,
            "src": "1415:93",
            "src_char": "1415:93"
          },
          {
            "contract_path": "src/MsgValueInLoop.sol",
            "line_no": 71,
            "src": "1844:97",
            "src_char": "1844:97"
          }
        ]
      },
      {
        "title": "Contract locks Ether without a withdraw function.",
        "description": "It appears that the contract includes a payable function to accept Ether but lacks a corresponding function to withdraw it, which leads to the Ether being locked in the contract. To resolve this issue, please implement a public or external function that allows for the withdrawal of Ether from the contract.",
        "detector_name": "contract-locks-ether",
        "instances": [
          {
            "contract_path": "src/ContractLocksEther.sol",
            "line_no": 5,
            "src": "73:10",
            "src_char": "73:10"
          },
          {
            "contract_path": "src/ContractLocksEther.sol",
            "line_no": 31,
            "src": "822:11",
            "src_char": "822:11"
          },
          {
            "contract_path": "src/EmptyBlocks.sol",
            "line_no": 20,
            "src": "344:39",
            "src_char": "344:39"
          },
          {
            "contract_path": "src/EmptyBlocks.sol",
            "line_no": 44,
            "src": "630:11",
            "src_char": "630:11"
          },
          {
            "contract_path": "src/MsgValueInLoop.sol",
            "line_no": 7,
            "src": "103:15",
            "src_char": "103:15"
          },
          {
            "contract_path": "src/MsgValueInLoop.sol",
            "line_no": 19,
            "src": "423:19",
            "src_char": "423:19"
          },
          {
            "contract_path": "src/MsgValueInLoop.sol",
            "line_no": 33,
            "src": "831:15",
            "src_char": "831:15"
          },
          {
            "contract_path": "src/MsgValueInLoop.sol",
            "line_no": 48,
            "src": "1233:15",
            "src_char": "1233:15"
          },
          {
            "contract_path": "src/MsgValueInLoop.sol",
            "line_no": 65,
            "src": "1659:15",
            "src_char": "1659:15"
          },
          {
            "contract_path": "src/eth2/DepositContract.sol",
            "line_no": 58,
            "src": "4547:15",
            "src_char": "3059:15"
          }
        ]
      }
    ]
  },
  "low_issues": {
    "issues": [
      {
        "title": "Centralization Risk for trusted owners",
        "description": "Contracts have owners with privileged rights to perform admin tasks and need to be trusted to not perform malicious updates or drain funds.",
        "detector_name": "centralization-risk",
        "instances": [
          {
            "contract_path": "src/AdminContract.sol",
            "line_no": 7,
            "src": "270:7",
            "src_char": "270:7"
          },
          {
            "contract_path": "src/AdminContract.sol",
            "line_no": 10,
            "src": "376:9",
            "src_char": "376:9"
          },
          {
            "contract_path": "src/AdminContract.sol",
            "line_no": 14,
            "src": "505:9",
            "src_char": "505:9"
          },
          {
            "contract_path": "src/DeprecatedOZFunctions.sol",
            "line_no": 7,
            "src": "295:13",
            "src_char": "295:13"
          },
          {
            "contract_path": "src/EmptyBlocks.sol",
            "line_no": 6,
            "src": "188:7",
            "src_char": "188:7"
          },
          {
            "contract_path": "src/InternalFunctions.sol",
            "line_no": 12,
            "src": "250:9",
            "src_char": "250:9"
          },
          {
            "contract_path": "src/auditor_mode/PublicFunctionsWithoutSenderCheck.sol",
            "line_no": 9,
            "src": "322:7",
            "src_char": "322:7"
          },
          {
            "contract_path": "src/auditor_mode/PublicFunctionsWithoutSenderCheck.sol",
            "line_no": 11,
            "src": "396:9",
            "src_char": "396:9"
          },
          {
            "contract_path": "src/auditor_mode/PublicFunctionsWithoutSenderCheck.sol",
            "line_no": 35,
            "src": "975:13",
            "src_char": "975:13"
          },
          {
            "contract_path": "src/auditor_mode/PublicFunctionsWithoutSenderCheck.sol",
            "line_no": 38,
            "src": "1108:14",
            "src_char": "1108:14"
          },
          {
            "contract_path": "src/parent_chain/ParentChainContract.sol",
            "line_no": 7,
            "src": "282:7",
            "src_char": "282:7"
          },
          {
            "contract_path": "src/parent_chain/ParentChainContract.sol",
            "line_no": 28,
            "src": "725:9",
            "src_char": "725:9"
          },
          {
            "contract_path": "src/parent_chain/ParentChainContract.sol",
            "line_no": 32,
            "src": "854:9",
            "src_char": "854:9"
          }
        ]
      },
      {
        "title": "Solmate's SafeTransferLib does not check for token contract's existence",
        "description": "There is a subtle difference between the implementation of solmate's SafeTransferLib and OZ's SafeERC20: OZ's SafeERC20 checks if the token is a contract or not, solmate's SafeTransferLib does not.\nhttps://github.com/transmissions11/solmate/blob/main/src/utils/SafeTransferLib.sol#L9 \n`@dev Note that none of the functions in this library check that a token has code at all! That responsibility is delegated to the caller`\n",
        "detector_name": "solmate-safe-transfer-lib",
        "instances": [
          {
            "contract_path": "src/T11sTranferer.sol",
            "line_no": 4,
            "src": "57:84",
            "src_char": "57:84"
          }
        ]
      },
      {
        "title": "`ecrecover` is susceptible to signature malleability",
        "description": "The `ecrecover` function is susceptible to signature malleability. This means that the same message can be signed in multiple ways, allowing an attacker to change the message signature without invalidating it. This can lead to unexpected behavior in smart contracts, such as the loss of funds or the ability to bypass access control. Consider using OpenZeppelin's ECDSA library instead of the built-in function.",
        "detector_name": "ecrecover",
        "instances": [
          {
            "contract_path": "src/inheritance/ExtendedInheritance.sol",
            "line_no": 21,
            "src": "705:9",
            "src_char": "705:9"
          }
        ]
      },
      {
        "title": "Deprecated OpenZeppelin functions should not be used",
        "description": "Openzeppelin has deprecated several functions and replaced with newer versions. Please consult https://docs.openzeppelin.com/",
        "detector_name": "deprecated-oz-functions",
        "instances": [
          {
            "contract_path": "src/DeprecatedOZFunctions.sol",
            "line_no": 22,
            "src": "737:10",
            "src_char": "737:10"
          },
          {
            "contract_path": "src/DeprecatedOZFunctions.sol",
            "line_no": 27,
            "src": "898:17",
            "src_char": "898:17"
          }
        ]
      },
      {
        "title": "Unsafe ERC20 Operations should not be used",
        "description": "ERC20 functions may not behave as expected. For example: return values are not always meaningful. It is recommended to use OpenZeppelin's SafeERC20 library.",
        "detector_name": "unsafe-erc20-functions",
        "instances": [
          {
            "contract_path": "src/ArbitraryTransferFrom.sol",
            "line_no": 16,
            "src": "370:20",
            "src_char": "370:20"
          },
          {
            "contract_path": "src/ArbitraryTransferFrom.sol",
            "line_no": 30,
            "src": "864:20",
            "src_char": "864:20"
          },
          {
            "contract_path": "src/ArbitraryTransferFrom.sol",
            "line_no": 50,
            "src": "1517:20",
            "src_char": "1517:20"
          },
          {
            "contract_path": "src/ContractLocksEther.sol",
            "line_no": 162,
            "src": "5185:18",
            "src_char": "5185:18"
          },
          {
            "contract_path": "src/DeprecatedOZFunctions.sol",
            "line_no": 32,
            "src": "1062:13",
            "src_char": "1062:13"
          },
          {
            "contract_path": "src/DeprecatedOZFunctions.sol",
            "line_no": 37,
            "src": "1272:13",
            "src_char": "1272:13"
          },
          {
            "contract_path": "src/DeprecatedOZFunctions.sol",
            "line_no": 38,
            "src": "1322:13",
            "src_char": "1322:13"
          },
          {
            "contract_path": "src/DeprecatedOZFunctions.sol",
            "line_no": 42,
            "src": "1424:13",
            "src_char": "1424:13"
          },
          {
            "contract_path": "src/DeprecatedOZFunctions.sol",
            "line_no": 47,
            "src": "1598:18",
            "src_char": "1598:18"
          },
          {
            "contract_path": "src/SendEtherNoChecks.sol",
            "line_no": 67,
            "src": "1255:19",
            "src_char": "1255:19"
          },
          {
            "contract_path": "src/StateShadowing.sol",
            "line_no": 22,
            "src": "368:19",
            "src_char": "368:19"
          },
          {
            "contract_path": "src/UninitializedStateVariable.sol",
            "line_no": 18,
            "src": "599:29",
            "src_char": "599:29"
          }
        ]
      },
      {
        "title": "Solidity pragma should be specific, not wide",
        "description": "Consider using a specific version of Solidity in your contracts instead of a wide version. For example, instead of `pragma solidity ^0.8.0;`, use `pragma solidity 0.8.0;`",
        "detector_name": "unspecific-solidity-pragma",
        "instances": [
          {
            "contract_path": "src/CompilerBugStorageSignedIntegerArray.sol",
            "line_no": 2,
            "src": "32:23",
            "src_char": "32:23"
          },
          {
            "contract_path": "src/ConstantFuncsAssembly.sol",
            "line_no": 2,
            "src": "32:23",
            "src_char": "32:23"
          },
          {
            "contract_path": "src/ContractLocksEther.sol",
            "line_no": 2,
            "src": "32:23",
            "src_char": "32:23"
          },
          {
            "contract_path": "src/ContractWithTodo.sol",
            "line_no": 2,
            "src": "32:23",
            "src_char": "32:23"
          },
          {
            "contract_path": "src/Counter.sol",
            "line_no": 2,
            "src": "39:24",
            "src_char": "39:24"
          },
          {
            "contract_path": "src/CrazyPragma.sol",
            "line_no": 2,
            "src": "32:32",
            "src_char": "32:32"
          },
          {
            "contract_path": "src/DangerousStrictEquality1.sol",
            "line_no": 2,
            "src": "32:23",
            "src_char": "32:23"
          },
          {
            "contract_path": "src/DangerousUnaryOperator.sol",
            "line_no": 2,
            "src": "32:23",
            "src_char": "32:23"
          },
          {
            "contract_path": "src/DelegateCallWithoutAddressCheck.sol",
            "line_no": 2,
            "src": "32:21",
            "src_char": "32:21"
          },
          {
            "contract_path": "src/DeletionNestedMappingStructureContract.sol",
            "line_no": 2,
            "src": "32:23",
            "src_char": "32:23"
          },
          {
            "contract_path": "src/InconsistentUints.sol",
            "line_no": 1,
            "src": "0:24",
            "src_char": "0:24"
          },
          {
            "contract_path": "src/MsgValueInLoop.sol",
            "line_no": 2,
            "src": "32:23",
            "src_char": "32:23"
          },
          {
            "contract_path": "src/PreDeclaredVarUsage.sol",
            "line_no": 2,
            "src": "32:23",
            "src_char": "32:23"
          },
          {
            "contract_path": "src/RedundantStatements.sol",
            "line_no": 2,
            "src": "32:23",
            "src_char": "32:23"
          },
          {
            "contract_path": "src/TautologyOrContradiction.sol",
            "line_no": 2,
            "src": "32:23",
            "src_char": "32:23"
          },
          {
            "contract_path": "src/TxOriginUsedForAuth.sol",
            "line_no": 2,
            "src": "32:24",
            "src_char": "32:24"
          },
          {
            "contract_path": "src/UncheckedSend.sol",
            "line_no": 2,
            "src": "32:23",
            "src_char": "32:23"
          },
          {
            "contract_path": "src/UnusedStateVariables.sol",
            "line_no": 2,
            "src": "32:24",
            "src_char": "32:24"
          },
          {
            "contract_path": "src/UsingSelfdestruct.sol",
            "line_no": 2,
            "src": "32:23",
            "src_char": "32:23"
          },
          {
            "contract_path": "src/cloc/AnotherHeavilyCommentedContract.sol",
            "line_no": 6,
            "src": "46:24",
            "src_char": "46:24"
          },
          {
            "contract_path": "src/cloc/HeavilyCommentedContract.sol",
            "line_no": 6,
            "src": "46:32",
            "src_char": "46:32"
          },
          {
            "contract_path": "src/inheritance/IContractInheritance.sol",
            "line_no": 2,
            "src": "32:24",
            "src_char": "32:24"
          },
          {
            "contract_path": "src/inheritance/InheritanceBase.sol",
            "line_no": 2,
            "src": "32:23",
            "src_char": "32:23"
          },
          {
            "contract_path": "src/nested_mappings/LaterVersion.sol",
            "line_no": 2,
            "src": "36:23",
            "src_char": "36:23"
          },
          {
            "contract_path": "src/nested_mappings/NestedMappings.sol",
            "line_no": 2,
            "src": "36:24",
            "src_char": "36:24"
          }
        ]
      },
      {
        "title": "Missing checks for `address(0)` when assigning values to address state variables",
        "description": "Check for `address(0)` when assigning values to address state variables.",
        "detector_name": "zero-address-check",
        "instances": [
          {
            "contract_path": "src/ArbitraryTransferFrom.sol",
            "line_no": 12,
            "src": "267:15",
            "src_char": "267:15"
          },
          {
            "contract_path": "src/StateVariables.sol",
            "line_no": 58,
            "src": "2121:14",
            "src_char": "2121:14"
          },
          {
            "contract_path": "src/ZeroAddressCheck.sol",
            "line_no": 43,
            "src": "1171:14",
            "src_char": "1171:14"
          },
          {
            "contract_path": "src/ZeroAddressCheck.sol",
            "line_no": 47,
            "src": "1248:16",
            "src_char": "1248:16"
          },
          {
            "contract_path": "src/ZeroAddressCheck.sol",
            "line_no": 51,
            "src": "1327:23",
            "src_char": "1327:23"
          },
          {
            "contract_path": "src/uniswap/UniswapV2Swapper.sol",
            "line_no": 11,
            "src": "365:17",
            "src_char": "365:17"
          }
        ]
      },
      {
        "title": "`public` functions not used internally could be marked `external`",
        "description": "Instead of marking a function as `public`, consider marking it as `external` if it is not used internally.",
        "detector_name": "useless-public-function",
        "instances": [
          {
            "contract_path": "src/ArbitraryTransferFrom.sol",
            "line_no": 28,
            "src": "772:5",
            "src_char": "772:5"
          },
          {
            "contract_path": "src/AssemblyExample.sol",
            "line_no": 6,
            "src": "113:1",
            "src_char": "113:1"
          },
          {
            "contract_path": "src/ContractLocksEther.sol",
            "line_no": 20,
            "src": "539:10",
            "src_char": "539:10"
          },
          {
            "contract_path": "src/ContractLocksEther.sol",
            "line_no": 49,
            "src": "1379:10",
            "src_char": "1379:10"
          },
          {
            "contract_path": "src/ContractLocksEther.sol",
            "line_no": 81,
            "src": "2414:10",
            "src_char": "2414:10"
          },
          {
            "contract_path": "src/ContractLocksEther.sol",
            "line_no": 118,
            "src": "3653:10",
            "src_char": "3653:10"
          },
          {
            "contract_path": "src/ContractLocksEther.sol",
            "line_no": 155,
            "src": "4877:10",
            "src_char": "4877:10"
          },
          {
            "contract_path": "src/ContractLocksEther.sol",
            "line_no": 181,
            "src": "5775:10",
            "src_char": "5775:10"
          },
          {
            "contract_path": "src/ContractWithTodo.sol",
            "line_no": 13,
            "src": "337:15",
            "src_char": "337:15"
          },
          {
            "contract_path": "src/Counter.sol",
            "line_no": 7,
            "src": "129:9",
            "src_char": "129:9"
          },
          {
            "contract_path": "src/StateVariables.sol",
            "line_no": 47,
            "src": "1764:18",
            "src_char": "1764:18"
          },
          {
            "contract_path": "src/StateVariables.sol",
            "line_no": 52,
            "src": "1915:20",
            "src_char": "1915:20"
          },
          {
            "contract_path": "src/StateVariables.sol",
            "line_no": 57,
            "src": "2072:14",
            "src_char": "2072:14"
          },
          {
            "contract_path": "src/StateVariables.sol",
            "line_no": 61,
            "src": "2157:22",
            "src_char": "2157:22"
          },
          {
            "contract_path": "src/StateVariables.sol",
            "line_no": 71,
            "src": "2539:25",
            "src_char": "2539:25"
          },
          {
            "contract_path": "src/UninitializedStateVariable.sol",
            "line_no": 17,
            "src": "563:8",
            "src_char": "563:8"
          },
          {
            "contract_path": "src/auditor_mode/PublicFunctionsWithoutSenderCheck.sol",
            "line_no": 16,
            "src": "475:27",
            "src_char": "475:27"
          },
          {
            "contract_path": "src/auditor_mode/PublicFunctionsWithoutSenderCheck.sol",
            "line_no": 22,
            "src": "653:28",
            "src_char": "653:28"
          },
          {
            "contract_path": "src/auditor_mode/PublicFunctionsWithoutSenderCheck.sol",
            "line_no": 45,
            "src": "1324:26",
            "src_char": "1324:26"
          },
          {
            "contract_path": "src/auditor_mode/PublicFunctionsWithoutSenderCheck.sol",
            "line_no": 53,
            "src": "1637:27",
            "src_char": "1637:27"
          },
          {
            "contract_path": "src/auditor_mode/PublicFunctionsWithoutSenderCheck.sol",
            "line_no": 71,
            "src": "2014:20",
            "src_char": "2014:20"
          },
          {
            "contract_path": "src/auditor_mode/PublicFunctionsWithoutSenderCheck.sol",
            "line_no": 77,
            "src": "2183:28",
            "src_char": "2183:28"
          },
          {
            "contract_path": "src/cloc/AnotherHeavilyCommentedContract.sol",
            "line_no": 31,
            "src": "500:3",
            "src_char": "500:3"
          },
          {
            "contract_path": "src/cloc/AnotherHeavilyCommentedContract.sol",
            "line_no": 38,
            "src": "637:5",
            "src_char": "637:5"
          },
          {
            "contract_path": "src/cloc/AnotherHeavilyCommentedContract.sol",
            "line_no": 42,
            "src": "738:4",
            "src_char": "735:4"
          },
          {
            "contract_path": "src/cloc/HeavilyCommentedContract.sol",
            "line_no": 31,
            "src": "509:3",
            "src_char": "509:3"
          },
          {
            "contract_path": "src/cloc/HeavilyCommentedContract.sol",
            "line_no": 38,
            "src": "646:4",
            "src_char": "646:4"
          },
          {
            "contract_path": "src/parent_chain/ParentChainContract.sol",
            "line_no": 11,
            "src": "355:9",
            "src_char": "355:9"
          },
          {
            "contract_path": "src/parent_chain/ParentChainContract.sol",
            "line_no": 15,
            "src": "422:9",
            "src_char": "422:9"
          }
        ]
      },
      {
        "title": "Define and use `constant` variables instead of using literals",
        "description": "If the same constant literal value is used multiple times, create a constant state variable and reference it throughout the contract.",
        "detector_name": "constants-instead-of-literals",
        "instances": [
          {
            "contract_path": "src/BooleanEquality.sol",
            "line_no": 6,
            "src": "170:3",
            "src_char": "170:3"
          },
          {
            "contract_path": "src/BooleanEquality.sol",
            "line_no": 13,
            "src": "330:3",
            "src_char": "330:3"
          },
          {
            "contract_path": "src/BooleanEquality.sol",
            "line_no": 15,
            "src": "360:3",
            "src_char": "360:3"
          },
          {
            "contract_path": "src/BooleanEquality.sol",
            "line_no": 20,
            "src": "492:3",
            "src_char": "492:3"
          },
          {
            "contract_path": "src/BooleanEquality.sol",
            "line_no": 27,
            "src": "653:3",
            "src_char": "653:3"
          },
          {
            "contract_path": "src/BooleanEquality.sol",
            "line_no": 29,
            "src": "683:3",
            "src_char": "683:3"
          },
          {
            "contract_path": "src/Casting.sol",
            "line_no": 16,
            "src": "483:18",
            "src_char": "483:18"
          },
          {
            "contract_path": "src/Casting.sol",
            "line_no": 22,
            "src": "646:18",
            "src_char": "646:18"
          },
          {
            "contract_path": "src/Casting.sol",
            "line_no": 31,
            "src": "921:18",
            "src_char": "921:18"
          },
          {
            "contract_path": "src/Casting.sol",
            "line_no": 69,
            "src": "2103:18",
            "src_char": "2103:18"
          },
          {
            "contract_path": "src/CompilerBugStorageSignedIntegerArray.sol",
            "line_no": 9,
            "src": "235:1",
            "src_char": "235:1"
          },
          {
            "contract_path": "src/CompilerBugStorageSignedIntegerArray.sol",
            "line_no": 14,
            "src": "352:1",
            "src_char": "352:1"
          },
          {
            "contract_path": "src/ConstantsLiterals.sol",
            "line_no": 25,
            "src": "958:3",
            "src_char": "958:3"
          },
          {
            "contract_path": "src/ConstantsLiterals.sol",
            "line_no": 26,
            "src": "992:3",
            "src_char": "992:3"
          },
          {
            "contract_path": "src/ConstantsLiterals.sol",
            "line_no": 27,
            "src": "1032:4",
            "src_char": "1032:4"
          },
          {
            "contract_path": "src/ConstantsLiterals.sol",
            "line_no": 28,
            "src": "1068:4",
            "src_char": "1068:4"
          },
          {
            "contract_path": "src/ConstantsLiterals.sol",
            "line_no": 29,
            "src": "1117:42",
            "src_char": "1117:42"
          },
          {
            "contract_path": "src/ConstantsLiterals.sol",
            "line_no": 30,
            "src": "1192:42",
            "src_char": "1192:42"
          },
          {
            "contract_path": "src/ConstantsLiterals.sol",
            "line_no": 31,
            "src": "1275:66",
            "src_char": "1275:66"
          },
          {
            "contract_path": "src/DangerousStrictEquality2.sol",
            "line_no": 6,
            "src": "202:9",
            "src_char": "202:9"
          },
          {
            "contract_path": "src/DangerousStrictEquality2.sol",
            "line_no": 10,
            "src": "339:9",
            "src_char": "339:9"
          },
          {
            "contract_path": "src/DelegateCallWithoutAddressCheck.sol",
            "line_no": 24,
            "src": "718:1",
            "src_char": "718:1"
          },
          {
            "contract_path": "src/DelegateCallWithoutAddressCheck.sol",
            "line_no": 24,
            "src": "771:1",
            "src_char": "771:1"
          },
          {
            "contract_path": "src/DelegateCallWithoutAddressCheck.sol",
            "line_no": 26,
            "src": "838:1",
            "src_char": "838:1"
          },
          {
            "contract_path": "src/DynamicArrayLengthAssignment.sol",
            "line_no": 13,
            "src": "312:3",
            "src_char": "312:3"
          },
          {
            "contract_path": "src/DynamicArrayLengthAssignment.sol",
            "line_no": 14,
            "src": "346:3",
            "src_char": "346:3"
          },
          {
            "contract_path": "src/DynamicArrayLengthAssignment.sol",
            "line_no": 17,
            "src": "457:3",
            "src_char": "457:3"
          },
          {
            "contract_path": "src/IncorrectCaretOperator.sol",
            "line_no": 17,
            "src": "563:2",
            "src_char": "563:2"
          },
          {
            "contract_path": "src/IncorrectCaretOperator.sol",
            "line_no": 18,
            "src": "606:2",
            "src_char": "606:2"
          },
          {
            "contract_path": "src/PreDeclaredVarUsage.sol",
            "line_no": 8,
            "src": "200:3",
            "src_char": "200:3"
          },
          {
            "contract_path": "src/PreDeclaredVarUsage.sol",
            "line_no": 9,
            "src": "222:3",
            "src_char": "222:3"
          },
          {
            "contract_path": "src/RevertsAndRequriesInLoops.sol",
            "line_no": 10,
            "src": "253:2",
            "src_char": "253:2"
          },
          {
            "contract_path": "src/RevertsAndRequriesInLoops.sol",
            "line_no": 17,
            "src": "442:2",
            "src_char": "442:2"
          },
          {
            "contract_path": "src/RevertsAndRequriesInLoops.sol",
            "line_no": 26,
            "src": "706:2",
            "src_char": "706:2"
          },
          {
            "contract_path": "src/RevertsAndRequriesInLoops.sol",
            "line_no": 27,
            "src": "745:2",
            "src_char": "745:2"
          },
          {
            "contract_path": "src/UncheckedReturn.sol",
            "line_no": 27,
            "src": "607:7",
            "src_char": "607:7"
          },
          {
            "contract_path": "src/UncheckedReturn.sol",
            "line_no": 32,
            "src": "805:7",
            "src_char": "805:7"
          },
          {
            "contract_path": "src/UncheckedReturn.sol",
            "line_no": 37,
            "src": "995:7",
            "src_char": "995:7"
          },
          {
            "contract_path": "src/UncheckedReturn.sol",
            "line_no": 42,
            "src": "1190:7",
            "src_char": "1190:7"
          },
          {
            "contract_path": "src/WeakRandomness.sol",
            "line_no": 25,
            "src": "933:2",
            "src_char": "933:2"
          },
          {
            "contract_path": "src/WeakRandomness.sol",
            "line_no": 35,
            "src": "1252:2",
            "src_char": "1252:2"
          },
          {
            "contract_path": "src/WeakRandomness.sol",
            "line_no": 41,
            "src": "1441:2",
            "src_char": "1441:2"
          },
          {
            "contract_path": "src/eth2/DepositContract.sol",
            "line_no": 113,
            "src": "7252:2",
            "src_char": "5764:2"
          },
          {
            "contract_path": "src/eth2/DepositContract.sol",
            "line_no": 113,
            "src": "7293:2",
            "src_char": "5805:2"
          }
        ]
      },
      {
        "title": "Event is missing `indexed` fields",
        "description": "Index event fields make the field more quickly accessible to off-chain tools that parse events. However, note that each index field costs extra gas during emission, so it's not necessarily best to index the maximum allowed per event (three fields). Each event should use three indexed fields if there are three or more fields, and gas usage is not particularly of concern for the events in question. If there are fewer than three fields, all of the fields should be indexed.",
        "detector_name": "unindexed-events",
        "instances": [
          {
            "contract_path": "src/ContractLocksEther.sol",
            "line_no": 7,
            "src": "119:56",
            "src_char": "119:56"
          },
          {
            "contract_path": "src/ContractLocksEther.sol",
            "line_no": 33,
            "src": "869:56",
            "src_char": "869:56"
          },
          {
            "contract_path": "src/ContractLocksEther.sol",
            "line_no": 36,
            "src": "961:54",
            "src_char": "961:54"
          },
          {
            "contract_path": "src/ContractLocksEther.sol",
            "line_no": 65,
            "src": "1904:56",
            "src_char": "1904:56"
          },
          {
            "contract_path": "src/ContractLocksEther.sol",
            "line_no": 68,
            "src": "1996:54",
            "src_char": "1996:54"
          },
          {
            "contract_path": "src/ContractLocksEther.sol",
            "line_no": 102,
            "src": "3143:56",
            "src_char": "3143:56"
          },
          {
            "contract_path": "src/ContractLocksEther.sol",
            "line_no": 105,
            "src": "3235:54",
            "src_char": "3235:54"
          },
          {
            "contract_path": "src/ContractLocksEther.sol",
            "line_no": 139,
            "src": "4367:56",
            "src_char": "4367:56"
          },
          {
            "contract_path": "src/ContractLocksEther.sol",
            "line_no": 142,
            "src": "4459:54",
            "src_char": "4459:54"
          },
          {
            "contract_path": "src/ContractLocksEther.sol",
            "line_no": 175,
            "src": "5563:56",
            "src_char": "5563:56"
          },
          {
            "contract_path": "src/ContractLocksEther.sol",
            "line_no": 178,
            "src": "5655:54",
            "src_char": "5655:54"
          },
          {
            "contract_path": "src/TestERC20.sol",
            "line_no": 14,
            "src": "338:70",
            "src_char": "338:70"
          },
          {
            "contract_path": "src/TestERC20.sol",
            "line_no": 15,
            "src": "413:70",
            "src_char": "413:70"
          },
          {
            "contract_path": "src/UncheckedReturn.sol",
            "line_no": 17,
            "src": "297:30",
            "src_char": "297:30"
          },
          {
            "contract_path": "src/UninitializedStateVariable.sol",
            "line_no": 21,
            "src": "700:27",
            "src_char": "700:27"
          },
          {
            "contract_path": "src/eth2/DepositContract.sol",
            "line_no": 19,
            "src": "2641:107",
            "src_char": "1153:107"
          },
          {
            "contract_path": "src/inheritance/ExtendedInheritance.sol",
            "line_no": 7,
            "src": "144:45",
            "src_char": "144:45"
          },
          {
            "contract_path": "src/inheritance/InheritanceBase.sol",
            "line_no": 7,
            "src": "150:28",
            "src_char": "150:28"
          }
        ]
      },
      {
        "title": "Empty `require()` / `revert()` statements",
        "description": "Use descriptive reason strings or custom errors for revert paths.",
        "detector_name": "require-with-string",
        "instances": [
          {
            "contract_path": "src/CallGraphTests.sol",
            "line_no": 7,
            "src": "128:7",
            "src_char": "128:7"
          },
          {
            "contract_path": "src/CallGraphTests.sol",
            "line_no": 28,
            "src": "531:6",
            "src_char": "531:6"
          },
          {
            "contract_path": "src/CallGraphTests.sol",
            "line_no": 50,
            "src": "936:6",
            "src_char": "936:6"
          },
          {
            "contract_path": "src/CallGraphTests.sol",
            "line_no": 65,
            "src": "1246:7",
            "src_char": "1246:7"
          },
          {
            "contract_path": "src/DelegateCallWithoutAddressCheck.sol",
            "line_no": 31,
            "src": "948:7",
            "src_char": "948:7"
          },
          {
            "contract_path": "src/DeprecatedOZFunctions.sol",
            "line_no": 37,
            "src": "1264:7",
            "src_char": "1264:7"
          },
          {
            "contract_path": "src/DeprecatedOZFunctions.sol",
            "line_no": 40,
            "src": "1389:6",
            "src_char": "1389:6"
          },
          {
            "contract_path": "src/RevertsAndRequriesInLoops.sol",
            "line_no": 19,
            "src": "503:6",
            "src_char": "503:6"
          },
          {
            "contract_path": "src/SendEtherNoChecks.sol",
            "line_no": 12,
            "src": "268:6",
            "src_char": "268:6"
          },
          {
            "contract_path": "src/SendEtherNoChecks.sol",
            "line_no": 27,
            "src": "513:7",
            "src_char": "513:7"
          },
          {
            "contract_path": "src/SendEtherNoChecks.sol",
            "line_no": 43,
            "src": "920:6",
            "src_char": "920:6"
          },
          {
            "contract_path": "src/StateShadowing.sol",
            "line_no": 8,
            "src": "135:7",
            "src_char": "135:7"
          },
          {
            "contract_path": "src/ZeroAddressCheck.sol",
            "line_no": 13,
            "src": "329:6",
            "src_char": "329:6"
          },
          {
            "contract_path": "src/ZeroAddressCheck.sol",
            "line_no": 23,
            "src": "608:6",
            "src_char": "608:6"
          },
          {
            "contract_path": "src/ZeroAddressCheck.sol",
            "line_no": 38,
            "src": "1074:6",
            "src_char": "1074:6"
          },
          {
            "contract_path": "src/cloc/AnotherHeavilyCommentedContract.sol",
            "line_no": 35,
            "src": "589:7",
            "src_char": "589:7"
          },
          {
            "contract_path": "src/cloc/AnotherHeavilyCommentedContract.sol",
            "line_no": 56,
            "src": "1403:7",
            "src_char": "1400:7"
          },
          {
            "contract_path": "src/cloc/HeavilyCommentedContract.sol",
            "line_no": 35,
            "src": "598:7",
            "src_char": "598:7"
          },
          {
            "contract_path": "src/cloc/HeavilyCommentedContract.sol",
            "line_no": 53,
            "src": "1408:7",
            "src_char": "1408:7"
          }
        ]
      },
      {
        "title": "The `nonReentrant` `modifier` should occur before all other modifiers",
        "description": "This is a best-practice to protect against reentrancy in other modifiers.",
        "detector_name": "non-reentrant-before-others",
        "instances": [
          {
            "contract_path": "src/AdminContract.sol",
            "line_no": 10,
            "src": "386:12",
            "src_char": "386:12"
          },
          {
            "contract_path": "src/parent_chain/ParentChainContract.sol",
            "line_no": 28,
            "src": "735:12",
            "src_char": "735:12"
          }
        ]
      },
      {
        "title": "Using `ERC721::_mint()` can be dangerous",
        "description": "Using `ERC721::_mint()` can mint ERC721 tokens to addresses which don't support ERC721 tokens. Use `_safeMint()` instead of `_mint()` for ERC721.",
        "detector_name": "unsafe-oz-erc721-mint",
        "instances": [
          {
            "contract_path": "src/UnsafeERC721Mint.sol",
            "line_no": 12,
            "src": "410:5",
            "src_char": "410:5"
          }
        ]
      },
      {
        "title": "PUSH0 is not supported by all chains",
        "description": "Solc compiler version 0.8.20 switches the default target EVM version to Shanghai, which means that the generated bytecode will include PUSH0 opcodes. Be sure to select the appropriate EVM version in case you intend to deploy on a chain other than mainnet like L2 chains that may not support PUSH0, otherwise deployment of your contracts will fail.",
        "detector_name": "push-zero-opcode",
        "instances": [
          {
            "contract_path": "src/AdminContract.sol",
            "line_no": 2,
            "src": "32:23",
            "src_char": "32:23"
          },
          {
            "contract_path": "src/ContractLocksEther.sol",
            "line_no": 2,
            "src": "32:23",
            "src_char": "32:23"
          },
          {
            "contract_path": "src/ContractWithTodo.sol",
            "line_no": 2,
            "src": "32:23",
            "src_char": "32:23"
          },
          {
            "contract_path": "src/Counter.sol",
            "line_no": 2,
            "src": "39:24",
            "src_char": "39:24"
          },
          {
            "contract_path": "src/CrazyPragma.sol",
            "line_no": 2,
            "src": "32:32",
            "src_char": "32:32"
          },
          {
            "contract_path": "src/DangerousStrictEquality2.sol",
            "line_no": 2,
            "src": "32:23",
            "src_char": "32:23"
          },
          {
            "contract_path": "src/DelegateCallWithoutAddressCheck.sol",
            "line_no": 2,
            "src": "32:21",
            "src_char": "32:21"
          },
          {
            "contract_path": "src/DeletionNestedMappingStructureContract.sol",
            "line_no": 2,
            "src": "32:23",
            "src_char": "32:23"
          },
          {
            "contract_path": "src/DeprecatedOZFunctions.sol",
            "line_no": 2,
            "src": "32:23",
            "src_char": "32:23"
          },
          {
            "contract_path": "src/InconsistentUints.sol",
            "line_no": 1,
            "src": "0:24",
            "src_char": "0:24"
          },
          {
            "contract_path": "src/KeccakContract.sol",
            "line_no": 2,
            "src": "32:23",
            "src_char": "32:23"
          },
          {
            "contract_path": "src/MsgValueInLoop.sol",
            "line_no": 2,
            "src": "32:23",
            "src_char": "32:23"
          },
          {
            "contract_path": "src/StateVariables.sol",
            "line_no": 2,
            "src": "32:23",
            "src_char": "32:23"
          },
          {
            "contract_path": "src/StorageConditionals.sol",
            "line_no": 2,
            "src": "32:23",
            "src_char": "32:23"
          },
          {
            "contract_path": "src/T11sTranferer.sol",
            "line_no": 2,
            "src": "32:23",
            "src_char": "32:23"
          },
          {
            "contract_path": "src/TautologicalCompare.sol",
            "line_no": 2,
            "src": "32:23",
            "src_char": "32:23"
          },
          {
            "contract_path": "src/TxOriginUsedForAuth.sol",
            "line_no": 2,
            "src": "32:24",
            "src_char": "32:24"
          },
          {
            "contract_path": "src/UnsafeERC721Mint.sol",
            "line_no": 2,
            "src": "32:23",
            "src_char": "32:23"
          },
          {
            "contract_path": "src/UnusedStateVariables.sol",
            "line_no": 2,
            "src": "32:24",
            "src_char": "32:24"
          },
          {
            "contract_path": "src/WeakRandomness.sol",
            "line_no": 2,
            "src": "32:23",
            "src_char": "32:23"
          },
          {
            "contract_path": "src/cloc/AnotherHeavilyCommentedContract.sol",
            "line_no": 6,
            "src": "46:24",
            "src_char": "46:24"
          },
          {
            "contract_path": "src/cloc/HeavilyCommentedContract.sol",
            "line_no": 6,
            "src": "46:32",
            "src_char": "46:32"
          },
          {
            "contract_path": "src/eth2/DepositContract.sol",
            "line_no": 12,
            "src": "2302:23",
            "src_char": "814:23"
          },
          {
            "contract_path": "src/inheritance/ExtendedInheritance.sol",
            "line_no": 2,
            "src": "32:23",
            "src_char": "32:23"
          },
          {
            "contract_path": "src/inheritance/IContractInheritance.sol",
            "line_no": 2,
            "src": "32:24",
            "src_char": "32:24"
          },
          {
            "contract_path": "src/inheritance/InheritanceBase.sol",
            "line_no": 2,
            "src": "32:23",
            "src_char": "32:23"
          },
          {
            "contract_path": "src/nested/1/Nested.sol",
            "line_no": 5,
            "src": "180:23",
            "src_char": "180:23"
          },
          {
            "contract_path": "src/nested/2/Nested.sol",
            "line_no": 5,
            "src": "180:23",
            "src_char": "180:23"
          },
          {
            "contract_path": "src/nested_mappings/LaterVersion.sol",
            "line_no": 2,
            "src": "36:23",
            "src_char": "36:23"
          },
          {
            "contract_path": "src/parent_chain/ParentChainContract.sol",
            "line_no": 2,
            "src": "32:23",
            "src_char": "32:23"
          },
          {
            "contract_path": "src/uniswap/UniswapV2Swapper.sol",
            "line_no": 2,
            "src": "32:23",
            "src_char": "32:23"
          },
          {
            "contract_path": "src/uniswap/UniswapV3Swapper.sol",
            "line_no": 2,
            "src": "32:23",
            "src_char": "32:23"
          }
        ]
      },
      {
        "title": "Modifiers invoked only once can be shoe-horned into the function",
        "description": "",
        "detector_name": "useless-modifier",
        "instances": [
          {
            "contract_path": "src/CallGraphTests.sol",
            "line_no": 10,
            "src": "186:22",
            "src_char": "186:22"
          },
          {
            "contract_path": "src/CallGraphTests.sol",
            "line_no": 32,
            "src": "571:22",
            "src_char": "571:22"
          },
          {
            "contract_path": "src/CallGraphTests.sol",
            "line_no": 54,
            "src": "976:22",
            "src_char": "976:22"
          },
          {
            "contract_path": "src/DelegateCallWithoutAddressCheck.sol",
            "line_no": 23,
            "src": "678:9",
            "src_char": "678:9"
          },
          {
            "contract_path": "src/InternalFunctions.sol",
            "line_no": 18,
            "src": "413:9",
            "src_char": "413:9"
          },
          {
            "contract_path": "src/OnceModifierExample.sol",
            "line_no": 6,
            "src": "103:8",
            "src_char": "103:8"
          },
          {
            "contract_path": "src/SendEtherNoChecks.sol",
            "line_no": 16,
            "src": "308:4",
            "src_char": "308:4"
          },
          {
            "contract_path": "src/SendEtherNoChecks.sol",
            "line_no": 47,
            "src": "960:4",
            "src_char": "960:4"
          },
          {
            "contract_path": "src/SendEtherNoChecks.sol",
            "line_no": 70,
            "src": "1301:4",
            "src_char": "1301:4"
          },
          {
            "contract_path": "src/SendEtherNoChecks.sol",
            "line_no": 93,
            "src": "1704:4",
            "src_char": "1704:4"
          },
          {
            "contract_path": "src/StateShadowing.sol",
            "line_no": 7,
            "src": "107:74",
            "src_char": "107:74"
          },
          {
            "contract_path": "src/UnprotectedInitialize.sol",
            "line_no": 13,
            "src": "222:21",
            "src_char": "222:21"
          }
        ]
      },
      {
        "title": "Empty Block",
        "description": "Consider removing empty blocks.",
        "detector_name": "empty-block",
        "instances": [
          {
            "contract_path": "src/AdminContract.sol",
            "line_no": 14,
            "src": "457:23",
            "src_char": "457:23"
          },
          {
            "contract_path": "src/CallGraphTests.sol",
            "line_no": 16,
            "src": "291:16",
            "src_char": "291:16"
          },
          {
            "contract_path": "src/CallGraphTests.sol",
            "line_no": 38,
            "src": "686:16",
            "src_char": "686:16"
          },
          {
            "contract_path": "src/ContractWithTodo.sol",
            "line_no": 7,
            "src": "129:10",
            "src_char": "129:10"
          },
          {
            "contract_path": "src/ContractWithTodo.sol",
            "line_no": 13,
            "src": "337:15",
            "src_char": "337:15"
          },
          {
            "contract_path": "src/EmptyBlocks.sol",
            "line_no": 30,
            "src": "503:12",
            "src_char": "503:12"
          },
          {
            "contract_path": "src/EmptyBlocks.sol",
            "line_no": 38,
            "src": "599:12",
            "src_char": "599:12"
          },
          {
            "contract_path": "src/EmptyBlocks.sol",
            "line_no": 49,
            "src": "739:12",
            "src_char": "739:12"
          },
          {
            "contract_path": "src/EmptyBlocks.sol",
            "line_no": 63,
            "src": "888:13",
            "src_char": "888:13"
          },
          {
            "contract_path": "src/EmptyBlocks.sol",
            "line_no": 67,
            "src": "946:24",
            "src_char": "946:24"
          },
          {
            "contract_path": "src/EmptyBlocks.sol",
            "line_no": 73,
            "src": "1068:30",
            "src_char": "1068:30"
          },
          {
            "contract_path": "src/EmptyBlocks.sol",
            "line_no": 81,
            "src": "1219:41",
            "src_char": "1219:41"
          },
          {
            "contract_path": "src/OnceModifierExample.sol",
            "line_no": 10,
            "src": "147:7",
            "src_char": "147:7"
          },
          {
            "contract_path": "src/SendEtherNoChecks.sol",
            "line_no": 53,
            "src": "1060:5",
            "src_char": "1060:5"
          },
          {
            "contract_path": "src/SendEtherNoChecks.sol",
            "line_no": 77,
            "src": "1405:5",
            "src_char": "1405:5"
          },
          {
            "contract_path": "src/SendEtherNoChecks.sol",
            "line_no": 99,
            "src": "1795:5",
            "src_char": "1795:5"
          },
          {
            "contract_path": "src/TautologyOrContradiction.sol",
            "line_no": 9,
            "src": "161:229",
            "src_char": "161:229"
          },
          {
            "contract_path": "src/UncheckedSend.sol",
            "line_no": 27,
            "src": "915:65",
            "src_char": "915:65"
          },
          {
            "contract_path": "src/auditor_mode/PublicFunctionsWithoutSenderCheck.sol",
            "line_no": 11,
            "src": "367:17",
            "src_char": "367:17"
          },
          {
            "contract_path": "src/auditor_mode/PublicFunctionsWithoutSenderCheck.sol",
            "line_no": 30,
            "src": "852:25",
            "src_char": "852:25"
          },
          {
            "contract_path": "src/auditor_mode/PublicFunctionsWithoutSenderCheck.sol",
            "line_no": 38,
            "src": "1080:16",
            "src_char": "1080:16"
          },
          {
            "contract_path": "src/auditor_mode/PublicFunctionsWithoutSenderCheck.sol",
            "line_no": 61,
            "src": "1840:17",
            "src_char": "1840:17"
          },
          {
            "contract_path": "src/auditor_mode/PublicFunctionsWithoutSenderCheck.sol",
            "line_no": 85,
            "src": "2380:25",
            "src_char": "2380:25"
          },
          {
            "contract_path": "src/parent_chain/ParentChainContract.sol",
            "line_no": 11,
            "src": "355:9",
            "src_char": "355:9"
          },
          {
            "contract_path": "src/parent_chain/ParentChainContract.sol",
            "line_no": 32,
            "src": "806:23",
            "src_char": "806:23"
          },
          {
            "contract_path": "src/parent_chain/ParentChainContract.sol",
            "line_no": 40,
            "src": "946:8",
            "src_char": "946:8"
          },
          {
            "contract_path": "src/parent_chain/ParentChainContract.sol",
            "line_no": 44,
            "src": "1011:23",
            "src_char": "1011:23"
          }
        ]
      },
      {
        "title": "Large literal values multiples of 10000 can be replaced with scientific notation",
        "description": "Use `e` notation, for example: `1e18`, instead of its full numeric value.",
        "detector_name": "large-numeric-literal",
        "instances": [
          {
            "contract_path": "src/HugeConstants.sol",
            "line_no": 6,
            "src": "182:24",
            "src_char": "182:24"
          },
          {
            "contract_path": "src/HugeConstants.sol",
            "line_no": 7,
            "src": "252:23",
            "src_char": "252:23"
          },
          {
            "contract_path": "src/HugeConstants.sol",
            "line_no": 8,
            "src": "321:22",
            "src_char": "321:22"
          },
          {
            "contract_path": "src/HugeConstants.sol",
            "line_no": 9,
            "src": "389:21",
            "src_char": "389:21"
          },
          {
            "contract_path": "src/HugeConstants.sol",
            "line_no": 10,
            "src": "456:20",
            "src_char": "456:20"
          },
          {
            "contract_path": "src/HugeConstants.sol",
            "line_no": 11,
            "src": "522:19",
            "src_char": "522:19"
          },
          {
            "contract_path": "src/HugeConstants.sol",
            "line_no": 12,
            "src": "587:18",
            "src_char": "587:18"
          },
          {
            "contract_path": "src/HugeConstants.sol",
            "line_no": 13,
            "src": "651:17",
            "src_char": "651:17"
          },
          {
            "contract_path": "src/HugeConstants.sol",
            "line_no": 14,
            "src": "714:16",
            "src_char": "714:16"
          },
          {
            "contract_path": "src/HugeConstants.sol",
            "line_no": 15,
            "src": "777:15",
            "src_char": "777:15"
          },
          {
            "contract_path": "src/HugeConstants.sol",
            "line_no": 16,
            "src": "839:14",
            "src_char": "839:14"
          },
          {
            "contract_path": "src/HugeConstants.sol",
            "line_no": 17,
            "src": "900:13",
            "src_char": "900:13"
          },
          {
            "contract_path": "src/HugeConstants.sol",
            "line_no": 18,
            "src": "960:12",
            "src_char": "960:12"
          },
          {
            "contract_path": "src/HugeConstants.sol",
            "line_no": 19,
            "src": "1019:11",
            "src_char": "1019:11"
          },
          {
            "contract_path": "src/HugeConstants.sol",
            "line_no": 20,
            "src": "1077:10",
            "src_char": "1077:10"
          },
          {
            "contract_path": "src/HugeConstants.sol",
            "line_no": 21,
            "src": "1134:9",
            "src_char": "1134:9"
          },
          {
            "contract_path": "src/HugeConstants.sol",
            "line_no": 22,
            "src": "1190:8",
            "src_char": "1190:8"
          },
          {
            "contract_path": "src/HugeConstants.sol",
            "line_no": 23,
            "src": "1245:7",
            "src_char": "1245:7"
          },
          {
            "contract_path": "src/HugeConstants.sol",
            "line_no": 24,
            "src": "1299:6",
            "src_char": "1299:6"
          },
          {
            "contract_path": "src/HugeConstants.sol",
            "line_no": 25,
            "src": "1352:5",
            "src_char": "1352:5"
          },
          {
            "contract_path": "src/HugeConstants.sol",
            "line_no": 31,
            "src": "1585:29",
            "src_char": "1585:29"
          },
          {
            "contract_path": "src/HugeConstants.sol",
            "line_no": 32,
            "src": "1673:6",
            "src_char": "1673:6"
          }
        ]
      },
      {
        "title": "Internal functions called only once can be inlined",
        "description": "Instead of separating the logic into a separate function, consider inlining the logic into the calling function. This can reduce the number of function calls and improve readability.",
        "detector_name": "useless-internal-function",
        "instances": [
          {
            "contract_path": "src/CallGraphTests.sol",
            "line_no": 6,
            "src": "89:17",
            "src_char": "89:17"
          },
          {
            "contract_path": "src/CallGraphTests.sol",
            "line_no": 25,
            "src": "398:17",
            "src_char": "398:17"
          },
          {
            "contract_path": "src/CallGraphTests.sol",
            "line_no": 47,
            "src": "803:17",
            "src_char": "803:17"
          },
          {
            "contract_path": "src/CallGraphTests.sol",
            "line_no": 64,
            "src": "1206:18",
            "src_char": "1206:18"
          },
          {
            "contract_path": "src/ConstantFuncsAssembly.sol",
            "line_no": 26,
            "src": "651:232",
            "src_char": "651:232"
          },
          {
            "contract_path": "src/InternalFunctions.sol",
            "line_no": 28,
            "src": "693:12",
            "src_char": "693:12"
          },
          {
            "contract_path": "src/MsgValueInLoop.sol",
            "line_no": 43,
            "src": "1103:8",
            "src_char": "1103:8"
          },
          {
            "contract_path": "src/MsgValueInLoop.sol",
            "line_no": 60,
            "src": "1529:8",
            "src_char": "1529:8"
          },
          {
            "contract_path": "src/MsgValueInLoop.sol",
            "line_no": 77,
            "src": "1962:8",
            "src_char": "1962:8"
          },
          {
            "contract_path": "src/SendEtherNoChecks.sol",
            "line_no": 9,
            "src": "132:20",
            "src_char": "132:20"
          },
          {
            "contract_path": "src/SendEtherNoChecks.sol",
            "line_no": 26,
            "src": "481:5",
            "src_char": "481:5"
          },
          {
            "contract_path": "src/SendEtherNoChecks.sol",
            "line_no": 40,
            "src": "784:20",
            "src_char": "784:20"
          },
          {
            "contract_path": "src/SendEtherNoChecks.sol",
            "line_no": 66,
            "src": "1209:15",
            "src_char": "1209:15"
          },
          {
            "contract_path": "src/SendEtherNoChecks.sol",
            "line_no": 88,
            "src": "1551:11",
            "src_char": "1551:11"
          },
          {
            "contract_path": "src/StorageParameters.sol",
            "line_no": 17,
            "src": "388:11",
            "src_char": "388:11"
          },
          {
            "contract_path": "src/UncheckedSend.sol",
            "line_no": 27,
            "src": "915:65",
            "src_char": "915:65"
          }
        ]
      },
      {
        "title": "Contract still has TODOs",
        "description": "Contract contains comments with TODOS",
        "detector_name": "contract-with-todos",
        "instances": [
          {
            "contract_path": "src/ContractWithTodo.sol",
            "line_no": 4,
            "src": "66:8",
            "src_char": "66:8"
          },
          {
            "contract_path": "src/Counter.sol",
            "line_no": 4,
            "src": "74:7",
            "src_char": "74:7"
          }
        ]
      },
      {
        "title": "Inconsistency in declaring uint256/uint (or) int256/int variables within a contract. Use explicit size declarations (uint256 or int256).",
        "description": "Consider keeping the naming convention consistent in a given contract. Explicit size declarations are preferred (uint256, int256) over implicit ones (uint, int) to avoid confusion.",
        "detector_name": "inconsistent-type-names",
        "instances": [
          {
            "contract_path": "src/Casting.sol",
            "line_no": 31,
            "src": "904:14",
            "src_char": "904:14"
          },
          {
            "contract_path": "src/Casting.sol",
            "line_no": 69,
            "src": "2086:13",
            "src_char": "2086:13"
          },
          {
            "contract_path": "src/InconsistentUints.sol",
            "line_no": 5,
            "src": "122:12",
            "src_char": "122:12"
          },
          {
            "contract_path": "src/InconsistentUints.sol",
            "line_no": 7,
            "src": "197:11",
            "src_char": "197:11"
          },
          {
            "contract_path": "src/InconsistentUints.sol",
            "line_no": 11,
            "src": "289:10",
            "src_char": "289:10"
          },
          {
            "contract_path": "src/InconsistentUints.sol",
            "line_no": 12,
            "src": "340:9",
            "src_char": "340:9"
          },
          {
            "contract_path": "src/InconsistentUints.sol",
            "line_no": 15,
            "src": "383:9",
            "src_char": "383:9"
          },
          {
            "contract_path": "src/InconsistentUints.sol",
            "line_no": 16,
            "src": "434:10",
            "src_char": "434:10"
          },
          {
            "contract_path": "src/InconsistentUints.sol",
            "line_no": 19,
            "src": "528:12",
            "src_char": "528:12"
          },
          {
            "contract_path": "src/TautologicalCompare.sol",
            "line_no": 11,
            "src": "186:1",
            "src_char": "186:1"
          },
          {
            "contract_path": "src/TautologyOrContradiction.sol",
            "line_no": 6,
            "src": "133:6",
            "src_char": "133:6"
          },
          {
            "contract_path": "src/eth2/DepositContract.sol",
            "line_no": 59,
            "src": "4611:27",
            "src_char": "3123:27"
          },
          {
            "contract_path": "src/eth2/DepositContract.sol",
            "line_no": 61,
            "src": "4732:17",
            "src_char": "3244:17"
          },
          {
            "contract_path": "src/eth2/DepositContract.sol",
            "line_no": 70,
            "src": "5020:6",
            "src_char": "3532:6"
          },
          {
            "contract_path": "src/eth2/DepositContract.sol",
            "line_no": 76,
            "src": "5307:4",
            "src_char": "3819:4"
          },
          {
            "contract_path": "src/eth2/DepositContract.sol",
            "line_no": 77,
            "src": "5347:6",
            "src_char": "3859:6"
          },
          {
            "contract_path": "src/eth2/DepositContract.sol",
            "line_no": 103,
            "src": "6636:14",
            "src_char": "5148:14"
          },
          {
            "contract_path": "src/eth2/DepositContract.sol",
            "line_no": 133,
            "src": "8101:4",
            "src_char": "6613:4"
          },
          {
            "contract_path": "src/eth2/DepositContract.sol",
            "line_no": 134,
            "src": "8141:6",
            "src_char": "6653:6"
          },
          {
            "contract_path": "src/nested_mappings/LaterVersion.sol",
            "line_no": 8,
            "src": "184:5",
            "src_char": "184:5"
          },
          {
            "contract_path": "src/nested_mappings/NestedMappings.sol",
            "line_no": 8,
            "src": "168:10",
            "src_char": "168:10"
          }
        ]
      },
      {
        "title": "Unused Custom Error",
        "description": "it is recommended that the definition be removed when custom error is unused",
        "detector_name": "useless-error",
        "instances": [
          {
            "contract_path": "src/UnusedError.sol",
            "line_no": 5,
            "src": "84:27",
            "src_char": "84:27"
          },
          {
            "contract_path": "src/UnusedError.sol",
            "line_no": 13,
            "src": "258:36",
            "src_char": "258:36"
          },
          {
            "contract_path": "src/WrongOrderOfLayout.sol",
            "line_no": 13,
            "src": "274:21",
            "src_char": "274:21"
          }
        ]
      },
      {
        "title": "Loop contains `require`/`revert` statements",
        "description": "Avoid `require` / `revert` statements in a loop because a single bad item can cause the whole transaction to fail. It's better to forgive on fail and return failed elements post processing of the loop",
        "detector_name": "reverts-and-requires-in-loops",
        "instances": [
          {
            "contract_path": "src/RevertsAndRequriesInLoops.sol",
            "line_no": 10,
            "src": "227:129",
            "src_char": "227:129"
          },
          {
            "contract_path": "src/RevertsAndRequriesInLoops.sol",
            "line_no": 17,
            "src": "416:150",
            "src_char": "416:150"
          }
        ]
      },
      {
        "title": "Incorrect Order of Division and Multiplication",
        "description": "Division operations followed directly by multiplication operations can lead to precision loss due to the way integer arithmetic is handled in Solidity.",
        "detector_name": "division-before-multiplication",
        "instances": [
          {
            "contract_path": "src/DivisionBeforeMultiplication.sol",
            "line_no": 8,
            "src": "218:5",
            "src_char": "218:5"
          },
          {
            "contract_path": "src/DivisionBeforeMultiplication.sol",
            "line_no": 12,
            "src": "330:5",
            "src_char": "330:5"
          },
          {
            "contract_path": "src/DivisionBeforeMultiplication.sol",
            "line_no": 16,
            "src": "432:5",
            "src_char": "432:5"
          },
          {
            "contract_path": "src/DivisionBeforeMultiplication.sol",
            "line_no": 20,
            "src": "541:5",
            "src_char": "541:5"
          }
        ]
      },
      {
        "title": "Redundant statements have no effect.",
        "description": "Remove the redundant statements because no code will be generated and it just congests the codebase.",
        "detector_name": "redundant-statements",
        "instances": [
          {
            "contract_path": "src/RedundantStatements.sol",
            "line_no": 6,
            "src": "131:4",
            "src_char": "131:4"
          },
          {
            "contract_path": "src/RedundantStatements.sol",
            "line_no": 7,
            "src": "169:4",
            "src_char": "169:4"
          },
          {
            "contract_path": "src/RedundantStatements.sol",
            "line_no": 8,
            "src": "207:27",
            "src_char": "207:27"
          },
          {
            "contract_path": "src/RedundantStatements.sol",
            "line_no": 12,
            "src": "309:4",
            "src_char": "309:4"
          },
          {
            "contract_path": "src/RedundantStatements.sol",
            "line_no": 13,
            "src": "347:6",
            "src_char": "347:6"
          },
          {
            "contract_path": "src/RedundantStatements.sol",
            "line_no": 14,
            "src": "377:4",
            "src_char": "377:4"
          }
        ]
      },
      {
        "title": "Public variables of a contract read in an external context (using `this`).",
        "description": "The contract reads it's own variable using `this` which adds an unnecessary STATICCALL. Remove `this` and access the variable like storage.",
        "detector_name": "public-variable-read-in-external-context",
        "instances": [
          {
            "contract_path": "src/PublicVariableReadInExternalContext.sol",
            "line_no": 12,
            "src": "355:14",
            "src_char": "355:14"
          },
          {
            "contract_path": "src/PublicVariableReadInExternalContext.sol",
            "line_no": 16,
            "src": "457:16",
            "src_char": "457:16"
          },
          {
            "contract_path": "src/PublicVariableReadInExternalContext.sol",
            "line_no": 20,
            "src": "553:12",
            "src_char": "553:12"
          },
          {
            "contract_path": "src/PublicVariableReadInExternalContext.sol",
            "line_no": 42,
            "src": "1175:14",
            "src_char": "1175:14"
          }
        ]
      },
      {
<<<<<<< HEAD
        "title": "Potentially unused `private` / `internal` state variables found.",
        "description": "State variable appears to be unused. No analysis has been performed to see if any inilne assembly references it. So if that's not the case, consider removing this unused variable.",
        "detector_name": "unused-state-variable",
        "instances": [
          {
            "contract_path": "src/AssemblyExample.sol",
            "line_no": 5,
            "src": "97:1",
            "src_char": "97:1"
          },
          {
            "contract_path": "src/InconsistentUints.sol",
            "line_no": 16,
            "src": "434:10",
            "src_char": "434:10"
          },
          {
            "contract_path": "src/StateVariables.sol",
            "line_no": 8,
            "src": "199:19",
            "src_char": "199:19"
          },
          {
            "contract_path": "src/StateVariables.sol",
            "line_no": 9,
            "src": "241:20",
            "src_char": "241:20"
          },
          {
            "contract_path": "src/StateVariables.sol",
            "line_no": 13,
            "src": "383:27",
            "src_char": "383:27"
          },
          {
            "contract_path": "src/StateVariables.sol",
            "line_no": 14,
            "src": "437:28",
            "src_char": "437:28"
          },
          {
            "contract_path": "src/StateVariables.sol",
            "line_no": 28,
            "src": "1056:16",
            "src_char": "1056:16"
          },
          {
            "contract_path": "src/StateVariables.sol",
            "line_no": 29,
            "src": "1108:17",
            "src_char": "1108:17"
          },
          {
            "contract_path": "src/TautologyOrContradiction.sol",
            "line_no": 6,
            "src": "133:6",
            "src_char": "133:6"
          },
          {
            "contract_path": "src/TautologyOrContradiction.sol",
            "line_no": 7,
            "src": "145:9",
            "src_char": "145:9"
          },
          {
            "contract_path": "src/UninitializedStateVariable.sol",
            "line_no": 13,
            "src": "503:3",
            "src_char": "503:3"
          },
          {
            "contract_path": "src/UnusedStateVariables.sol",
            "line_no": 6,
            "src": "147:13",
            "src_char": "147:13"
          },
          {
            "contract_path": "src/UnusedStateVariables.sol",
            "line_no": 7,
            "src": "183:13",
            "src_char": "183:13"
          },
          {
            "contract_path": "src/UnusedStateVariables.sol",
            "line_no": 8,
            "src": "215:10",
            "src_char": "215:10"
          },
          {
            "contract_path": "src/UnusedStateVariables.sol",
            "line_no": 9,
            "src": "246:12",
            "src_char": "246:12"
          },
          {
            "contract_path": "src/cloc/AnotherHeavilyCommentedContract.sol",
            "line_no": 14,
            "src": "151:3",
            "src_char": "151:3"
          },
          {
            "contract_path": "src/cloc/AnotherHeavilyCommentedContract.sol",
            "line_no": 16,
            "src": "190:3",
            "src_char": "190:3"
          },
          {
            "contract_path": "src/cloc/AnotherHeavilyCommentedContract.sol",
            "line_no": 19,
            "src": "261:3",
            "src_char": "261:3"
          },
          {
            "contract_path": "src/cloc/AnotherHeavilyCommentedContract.sol",
            "line_no": 22,
            "src": "367:3",
            "src_char": "367:3"
          },
          {
            "contract_path": "src/cloc/AnotherHeavilyCommentedContract.sol",
            "line_no": 29,
            "src": "477:3",
            "src_char": "477:3"
          },
          {
            "contract_path": "src/cloc/HeavilyCommentedContract.sol",
            "line_no": 14,
            "src": "160:3",
            "src_char": "160:3"
          },
          {
            "contract_path": "src/cloc/HeavilyCommentedContract.sol",
            "line_no": 16,
            "src": "199:3",
            "src_char": "199:3"
          },
          {
            "contract_path": "src/cloc/HeavilyCommentedContract.sol",
            "line_no": 19,
            "src": "270:3",
            "src_char": "270:3"
          },
          {
            "contract_path": "src/cloc/HeavilyCommentedContract.sol",
            "line_no": 22,
            "src": "376:3",
            "src_char": "376:3"
          },
          {
            "contract_path": "src/cloc/HeavilyCommentedContract.sol",
            "line_no": 29,
            "src": "486:3",
            "src_char": "486:3"
=======
        "title": "Functions declared `pure` / `view` but contains assembly",
        "description": "If the assembly code contains bugs or unintended side effects, it can lead to incorrect results or vulnerabilities, which are hard to debug and resolve, especially when the function is meant to be simple and predictable.",
        "detector_name": "constant-functions-assembly",
        "instances": [
          {
            "contract_path": "src/ConstantFuncsAssembly.sol",
            "line_no": 9,
            "src": "182:175",
            "src_char": "182:175"
          },
          {
            "contract_path": "src/ConstantFuncsAssembly.sol",
            "line_no": 17,
            "src": "408:237",
            "src_char": "408:237"
          },
          {
            "contract_path": "src/ConstantFuncsAssembly.sol",
            "line_no": 36,
            "src": "934:98",
            "src_char": "934:98"
          }
        ]
      },
      {
        "title": "Boolean equality is not required.",
        "description": "If `x` is a boolean, there is no need to do `if(x == true)` or `if(x == false)`. Just use `if(x)` and `if(!x)` respectively.",
        "detector_name": "boolean-equality",
        "instances": [
          {
            "contract_path": "src/BooleanEquality.sol",
            "line_no": 5,
            "src": "133:14",
            "src_char": "133:14"
          },
          {
            "contract_path": "src/BooleanEquality.sol",
            "line_no": 12,
            "src": "292:15",
            "src_char": "292:15"
          },
          {
            "contract_path": "src/BooleanEquality.sol",
            "line_no": 19,
            "src": "454:15",
            "src_char": "454:15"
          },
          {
            "contract_path": "src/BooleanEquality.sol",
            "line_no": 26,
            "src": "614:16",
            "src_char": "614:16"
>>>>>>> 37522efb
          }
        ]
      }
    ]
  },
  "detectors_used": [
    "delegate-call-in-loop",
    "centralization-risk",
    "solmate-safe-transfer-lib",
    "avoid-abi-encode-packed",
    "ecrecover",
    "deprecated-oz-functions",
    "unsafe-erc20-functions",
    "unspecific-solidity-pragma",
    "zero-address-check",
    "useless-public-function",
    "constants-instead-of-literals",
    "unindexed-events",
    "require-with-string",
    "non-reentrant-before-others",
    "block-timestamp-deadline",
    "unsafe-oz-erc721-mint",
    "push-zero-opcode",
    "arbitrary-transfer-from",
    "useless-modifier",
    "empty-block",
    "large-numeric-literal",
    "useless-internal-function",
    "contract-with-todos",
    "inconsistent-type-names",
    "unprotected-initializer",
    "useless-error",
    "reverts-and-requires-in-loops",
    "division-before-multiplication",
    "unsafe-casting-detector",
    "enumerable-loop-removal",
    "experimental-encoder",
    "incorrect-shift-order",
    "storage-array-edit-with-memory",
    "multiple-constructors",
    "reused-contract-name",
    "nested-struct-in-mapping",
    "selfdestruct-identifier",
    "dynamic-array-length-assignment",
    "uninitialized-state-variable",
    "incorrect-caret-operator",
    "yul-return",
    "state-variable-shadowing",
    "unchecked-send",
    "misused-boolean",
    "send-ether-no-checks",
    "delegate-call-unchecked-address",
    "tautological-compare",
    "rtlo",
    "unchecked-return",
    "dangerous-unary-operator",
    "tautology-or-contradiction",
    "dangerous-strict-equailty-on-contract-balance",
    "signed-storage-array",
    "redundant-statements",
    "public-variable-read-in-external-context",
    "weak-randomness",
    "pre-declared-local-variable-usage",
    "delete-nested-mapping",
<<<<<<< HEAD
    "unused-state-variable",
=======
    "constant-functions-assembly",
    "boolean-equality",
>>>>>>> 37522efb
    "tx-origin-used-for-auth",
    "msg-value-in-loop",
    "contract-locks-ether"
  ]
}<|MERGE_RESOLUTION|>--- conflicted
+++ resolved
@@ -1,12 +1,7 @@
 {
   "files_summary": {
-<<<<<<< HEAD
-    "total_source_units": 78,
-    "total_sloc": 2237
-=======
-    "total_source_units": 79,
-    "total_sloc": 2278
->>>>>>> 37522efb
+    "total_source_units": 80,
+    "total_sloc": 2290
   },
   "files_details": {
     "files_details": [
@@ -334,11 +329,7 @@
   },
   "issue_count": {
     "high": 36,
-<<<<<<< HEAD
-    "low": 26
-=======
-    "low": 27
->>>>>>> 37522efb
+    "low": 28
   },
   "high_issues": {
     "issues": [
@@ -4158,7 +4149,6 @@
         ]
       },
       {
-<<<<<<< HEAD
         "title": "Potentially unused `private` / `internal` state variables found.",
         "description": "State variable appears to be unused. No analysis has been performed to see if any inilne assembly references it. So if that's not the case, consider removing this unused variable.",
         "detector_name": "unused-state-variable",
@@ -4312,7 +4302,10 @@
             "line_no": 29,
             "src": "486:3",
             "src_char": "486:3"
-=======
+          }
+        ]
+      },
+      {
         "title": "Functions declared `pure` / `view` but contains assembly",
         "description": "If the assembly code contains bugs or unintended side effects, it can lead to incorrect results or vulnerabilities, which are hard to debug and resolve, especially when the function is meant to be simple and predictable.",
         "detector_name": "constant-functions-assembly",
@@ -4365,7 +4358,6 @@
             "line_no": 26,
             "src": "614:16",
             "src_char": "614:16"
->>>>>>> 37522efb
           }
         ]
       }
@@ -4430,12 +4422,9 @@
     "weak-randomness",
     "pre-declared-local-variable-usage",
     "delete-nested-mapping",
-<<<<<<< HEAD
     "unused-state-variable",
-=======
     "constant-functions-assembly",
     "boolean-equality",
->>>>>>> 37522efb
     "tx-origin-used-for-auth",
     "msg-value-in-loop",
     "contract-locks-ether"
