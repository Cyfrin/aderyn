--- conflicted
+++ resolved
@@ -1,12 +1,7 @@
 {
   "files_summary": {
-<<<<<<< HEAD
     "total_source_units": 93,
     "total_sloc": 3247
-=======
-    "total_source_units": 97,
-    "total_sloc": 3370
->>>>>>> a2d51ac1
   },
   "files_details": {
     "files_details": [
@@ -15,10 +10,6 @@
         "n_sloc": 11
       },
       {
-        "file_path": "src/AderynIgnoreCustomDetectors.sol",
-        "n_sloc": 11
-      },
-      {
         "file_path": "src/AdminContract.sol",
         "n_sloc": 11
       },
@@ -103,10 +94,6 @@
         "n_sloc": 13
       },
       {
-        "file_path": "src/DeadCode.sol",
-        "n_sloc": 23
-      },
-      {
         "file_path": "src/DelegateCallWithoutAddressCheck.sol",
         "n_sloc": 31
       },
@@ -143,10 +130,6 @@
         "n_sloc": 49
       },
       {
-        "file_path": "src/FunctionPointers.sol",
-        "n_sloc": 10
-      },
-      {
         "file_path": "src/FunctionSignatureCollision.sol",
         "n_sloc": 9
       },
@@ -164,11 +147,11 @@
       },
       {
         "file_path": "src/IncorrectERC20.sol",
-        "n_sloc": 98
+        "n_sloc": 97
       },
       {
         "file_path": "src/IncorrectERC721.sol",
-        "n_sloc": 238
+        "n_sloc": 231
       },
       {
         "file_path": "src/IncorrectShift.sol",
@@ -272,11 +255,7 @@
       },
       {
         "file_path": "src/TxOriginUsedForAuth.sol",
-        "n_sloc": 43
-      },
-      {
-        "file_path": "src/UncheckedCalls.sol",
-        "n_sloc": 24
+        "n_sloc": 42
       },
       {
         "file_path": "src/UncheckedReturn.sol",
@@ -287,10 +266,6 @@
         "n_sloc": 18
       },
       {
-        "file_path": "src/UninitializedLocalVariables.sol",
-        "n_sloc": 62
-      },
-      {
         "file_path": "src/UninitializedStateVariable.sol",
         "n_sloc": 29
       },
@@ -352,7 +327,7 @@
       },
       {
         "file_path": "src/eth2/DepositContract.sol",
-        "n_sloc": 96
+        "n_sloc": 95
       },
       {
         "file_path": "src/inheritance/ExtendedInheritance.sol",
@@ -405,13 +380,8 @@
     ]
   },
   "issue_count": {
-<<<<<<< HEAD
     "high": 41,
     "low": 35
-=======
-    "high": 42,
-    "low": 37
->>>>>>> a2d51ac1
   },
   "high_issues": {
     "issues": [
@@ -422,9 +392,9 @@
         "instances": [
           {
             "contract_path": "src/inheritance/ExtendedInheritance.sol",
-            "line_no": 15,
-            "src": "474:96",
-            "src_char": "474:96"
+            "line_no": 16,
+            "src": "488:19",
+            "src_char": "488:19"
           }
         ]
       },
@@ -1510,12 +1480,6 @@
             "src_char": "145:9"
           },
           {
-            "contract_path": "src/UninitializedLocalVariables.sol",
-            "line_no": 5,
-            "src": "93:12",
-            "src_char": "93:12"
-          },
-          {
             "contract_path": "src/UninitializedStateVariable.sol",
             "line_no": 7,
             "src": "122:8",
@@ -1774,6 +1738,12 @@
             "src_char": "5072:7"
           },
           {
+            "contract_path": "src/ReturnBomb.sol",
+            "line_no": 32,
+            "src": "839:4",
+            "src_char": "839:4"
+          },
+          {
             "contract_path": "src/SendEtherNoChecks.sol",
             "line_no": 53,
             "src": "1060:5",
@@ -1792,18 +1762,6 @@
             "src_char": "1795:5"
           },
           {
-            "contract_path": "src/UncheckedCalls.sol",
-            "line_no": 6,
-            "src": "99:110",
-            "src_char": "99:110"
-          },
-          {
-            "contract_path": "src/UncheckedCalls.sol",
-            "line_no": 22,
-            "src": "572:359",
-            "src_char": "572:359"
-          },
-          {
             "contract_path": "src/UncheckedSend.sol",
             "line_no": 6,
             "src": "85:246",
@@ -1847,18 +1805,6 @@
             "src_char": "392:9"
           },
           {
-            "contract_path": "src/UncheckedCalls.sol",
-            "line_no": 14,
-            "src": "323:118",
-            "src_char": "323:118"
-          },
-          {
-            "contract_path": "src/UncheckedCalls.sol",
-            "line_no": 22,
-            "src": "572:359",
-            "src_char": "572:359"
-          },
-          {
             "contract_path": "src/auditor_mode/ExternalCalls.sol",
             "line_no": 38,
             "src": "1253:28",
@@ -2396,106 +2342,13 @@
             "contract_path": "src/FunctionSignatureCollision.sol",
             "line_no": 7,
             "src": "166:8",
-            "src_char": "166:8",
-            "hint": "collides with the following function name(s) in scope: OwnerTransferV7b711143"
+            "src_char": "166:8"
           },
           {
             "contract_path": "src/FunctionSignatureCollision.sol",
             "line_no": 13,
             "src": "231:22",
-            "src_char": "231:22",
-            "hint": "collides with the following function name(s) in scope: withdraw"
-          }
-        ]
-      },
-      {
-        "title": "Unchecked Low level calls",
-        "description": "The return value of the low-level call is not checked, so if the call fails, the Ether will be locked in the contract. If the low level is used to prevent blocking operations, consider logging failed calls. Ensure that the return value of a low-level call is checked or logged.",
-        "detector_name": "unchecked-low-level-call",
-        "instances": [
-          {
-            "contract_path": "src/DelegateCallWithoutAddressCheck.sol",
-            "line_no": 16,
-            "src": "452:21",
-            "src_char": "452:21"
-          },
-          {
-            "contract_path": "src/DelegateCallWithoutAddressCheck.sol",
-            "line_no": 20,
-            "src": "583:26",
-            "src_char": "583:26"
-          },
-          {
-            "contract_path": "src/DelegateCallWithoutAddressCheck.sol",
-            "line_no": 36,
-            "src": "1071:21",
-            "src_char": "1071:21"
-          },
-          {
-            "contract_path": "src/DelegateCallWithoutAddressCheck.sol",
-            "line_no": 42,
-            "src": "1287:21",
-            "src_char": "1287:21"
-          },
-          {
-            "contract_path": "src/UncheckedCalls.sol",
-            "line_no": 7,
-            "src": "172:30",
-            "src_char": "172:30"
-          },
-          {
-            "contract_path": "src/UncheckedCalls.sol",
-            "line_no": 11,
-            "src": "293:17",
-            "src_char": "293:17"
-          },
-          {
-            "contract_path": "src/UncheckedCalls.sol",
-            "line_no": 15,
-            "src": "409:25",
-            "src_char": "409:25"
-          },
-          {
-            "contract_path": "src/UncheckedCalls.sol",
-            "line_no": 19,
-            "src": "536:23",
-            "src_char": "536:23"
-          },
-          {
-            "contract_path": "src/UncheckedCalls.sol",
-            "line_no": 23,
-            "src": "651:27",
-            "src_char": "651:27"
-          },
-          {
-            "contract_path": "src/UncheckedCalls.sol",
-            "line_no": 25,
-            "src": "689:66",
-            "src_char": "689:66"
-          },
-          {
-            "contract_path": "src/UncheckedCalls.sol",
-            "line_no": 27,
-            "src": "766:86",
-            "src_char": "766:86"
-          },
-          {
-            "contract_path": "src/UncheckedCalls.sol",
-            "line_no": 29,
-            "src": "863:61",
-            "src_char": "863:61"
-          },
-          {
-            "contract_path": "src/UncheckedCalls.sol",
-            "line_no": 34,
-            "src": "1028:19",
-            "src_char": "1028:19"
-          },
-          {
-            "contract_path": "src/inheritance/ExtendedInheritance.sol",
-            "line_no": 16,
-            "src": "488:71",
-            "src_char": "488:71"
+            "src_char": "231:22"
           }
         ]
       }
@@ -2838,58 +2691,46 @@
             "src_char": "32:23"
           },
           {
-            "contract_path": "src/MissingInheritance.sol",
+            "contract_path": "src/MsgValueInLoop.sol",
+            "line_no": 2,
+            "src": "32:23",
+            "src_char": "32:23"
+          },
+          {
+            "contract_path": "src/OutOfOrderRetryable.sol",
+            "line_no": 2,
+            "src": "32:23",
+            "src_char": "32:23"
+          },
+          {
+            "contract_path": "src/PreDeclaredVarUsage.sol",
+            "line_no": 2,
+            "src": "32:23",
+            "src_char": "32:23"
+          },
+          {
+            "contract_path": "src/RedundantStatements.sol",
+            "line_no": 2,
+            "src": "32:23",
+            "src_char": "32:23"
+          },
+          {
+            "contract_path": "src/StateVariablesManipulation.sol",
+            "line_no": 2,
+            "src": "32:23",
+            "src_char": "32:23"
+          },
+          {
+            "contract_path": "src/TautologyOrContradiction.sol",
+            "line_no": 2,
+            "src": "32:23",
+            "src_char": "32:23"
+          },
+          {
+            "contract_path": "src/TxOriginUsedForAuth.sol",
             "line_no": 2,
             "src": "32:24",
             "src_char": "32:24"
-          },
-          {
-            "contract_path": "src/MsgValueInLoop.sol",
-            "line_no": 2,
-            "src": "32:23",
-            "src_char": "32:23"
-          },
-          {
-            "contract_path": "src/OutOfOrderRetryable.sol",
-            "line_no": 2,
-            "src": "32:23",
-            "src_char": "32:23"
-          },
-          {
-            "contract_path": "src/PreDeclaredVarUsage.sol",
-            "line_no": 2,
-            "src": "32:23",
-            "src_char": "32:23"
-          },
-          {
-            "contract_path": "src/RedundantStatements.sol",
-            "line_no": 2,
-            "src": "32:23",
-            "src_char": "32:23"
-          },
-          {
-            "contract_path": "src/StateVariablesManipulation.sol",
-            "line_no": 2,
-            "src": "32:23",
-            "src_char": "32:23"
-          },
-          {
-            "contract_path": "src/TautologyOrContradiction.sol",
-            "line_no": 2,
-            "src": "32:23",
-            "src_char": "32:23"
-          },
-          {
-            "contract_path": "src/TxOriginUsedForAuth.sol",
-            "line_no": 2,
-            "src": "32:24",
-            "src_char": "32:24"
-          },
-          {
-            "contract_path": "src/UncheckedCalls.sol",
-            "line_no": 2,
-            "src": "32:23",
-            "src_char": "32:23"
           },
           {
             "contract_path": "src/UncheckedSend.sol",
@@ -3014,18 +2855,6 @@
         "detector_name": "useless-public-function",
         "instances": [
           {
-            "contract_path": "src/AderynIgnoreCustomDetectors.sol",
-            "line_no": 7,
-            "src": "174:2",
-            "src_char": "174:2"
-          },
-          {
-            "contract_path": "src/AderynIgnoreCustomDetectors.sol",
-            "line_no": 26,
-            "src": "586:2",
-            "src_char": "586:2"
-          },
-          {
             "contract_path": "src/ArbitraryTransferFrom.sol",
             "line_no": 28,
             "src": "772:5",
@@ -3218,24 +3047,6 @@
             "src_char": "2539:25"
           },
           {
-            "contract_path": "src/UninitializedLocalVariables.sol",
-            "line_no": 7,
-            "src": "121:19",
-            "src_char": "121:19"
-          },
-          {
-            "contract_path": "src/UninitializedLocalVariables.sol",
-            "line_no": 23,
-            "src": "727:20",
-            "src_char": "727:20"
-          },
-          {
-            "contract_path": "src/UninitializedLocalVariables.sol",
-            "line_no": 41,
-            "src": "1527:17",
-            "src_char": "1527:17"
-          },
-          {
             "contract_path": "src/UninitializedStateVariable.sol",
             "line_no": 17,
             "src": "563:8",
@@ -3717,30 +3528,6 @@
             "src_char": "1190:7"
           },
           {
-            "contract_path": "src/UninitializedLocalVariables.sol",
-            "line_no": 34,
-            "src": "1264:42",
-            "src_char": "1264:42"
-          },
-          {
-            "contract_path": "src/UninitializedLocalVariables.sol",
-            "line_no": 63,
-            "src": "2278:42",
-            "src_char": "2278:42"
-          },
-          {
-            "contract_path": "src/UninitializedLocalVariables.sol",
-            "line_no": 67,
-            "src": "2459:2",
-            "src_char": "2459:2"
-          },
-          {
-            "contract_path": "src/UninitializedLocalVariables.sol",
-            "line_no": 70,
-            "src": "2607:2",
-            "src_char": "2607:2"
-          },
-          {
             "contract_path": "src/WeakRandomness.sol",
             "line_no": 25,
             "src": "933:2",
@@ -4148,12 +3935,6 @@
             "src_char": "32:23"
           },
           {
-            "contract_path": "src/MissingInheritance.sol",
-            "line_no": 2,
-            "src": "32:24",
-            "src_char": "32:24"
-          },
-          {
             "contract_path": "src/MsgValueInLoop.sol",
             "line_no": 2,
             "src": "32:23",
@@ -4390,12 +4171,6 @@
         "detector_name": "empty-block",
         "instances": [
           {
-            "contract_path": "src/AderynIgnoreCustomDetectors.sol",
-            "line_no": 7,
-            "src": "174:2",
-            "src_char": "174:2"
-          },
-          {
             "contract_path": "src/AdminContract.sol",
             "line_no": 14,
             "src": "457:23",
@@ -4940,42 +4715,6 @@
             "src_char": "133:6"
           },
           {
-            "contract_path": "src/UninitializedLocalVariables.sol",
-            "line_no": 9,
-            "src": "211:17",
-            "src_char": "211:17"
-          },
-          {
-            "contract_path": "src/UninitializedLocalVariables.sol",
-            "line_no": 15,
-            "src": "434:22",
-            "src_char": "434:22"
-          },
-          {
-            "contract_path": "src/UninitializedLocalVariables.sol",
-            "line_no": 25,
-            "src": "817:15",
-            "src_char": "817:15"
-          },
-          {
-            "contract_path": "src/UninitializedLocalVariables.sol",
-            "line_no": 31,
-            "src": "1109:20",
-            "src_char": "1109:20"
-          },
-          {
-            "contract_path": "src/UninitializedLocalVariables.sol",
-            "line_no": 43,
-            "src": "1639:11",
-            "src_char": "1639:11"
-          },
-          {
-            "contract_path": "src/UninitializedLocalVariables.sol",
-            "line_no": 49,
-            "src": "1826:16",
-            "src_char": "1826:16"
-          },
-          {
             "contract_path": "src/eth2/DepositContract.sol",
             "line_no": 59,
             "src": "4611:27",
@@ -5252,12 +4991,6 @@
             "src_char": "145:9"
           },
           {
-            "contract_path": "src/UninitializedLocalVariables.sol",
-            "line_no": 5,
-            "src": "93:12",
-            "src_char": "93:12"
-          },
-          {
             "contract_path": "src/UninitializedStateVariable.sol",
             "line_no": 13,
             "src": "503:3",
@@ -5406,103 +5139,6 @@
         ]
       },
       {
-        "title": "Uninitialized local variables.",
-        "description": "Initialize all the variables. If a variable is meant to be initialized to zero, explicitly set it to zero to improve code readability.",
-        "detector_name": "uninitialized-local-variable",
-        "instances": [
-          {
-            "contract_path": "src/ConstantFuncsAssembly.sol",
-            "line_no": 18,
-            "src": "478:14",
-            "src_char": "478:14"
-          },
-          {
-            "contract_path": "src/ConstantFuncsAssembly.sol",
-            "line_no": 27,
-            "src": "716:14",
-            "src_char": "716:14"
-          },
-          {
-            "contract_path": "src/StorageParameters.sol",
-            "line_no": 8,
-            "src": "184:11",
-            "src_char": "184:11"
-          },
-          {
-            "contract_path": "src/UninitializedLocalVariables.sol",
-            "line_no": 9,
-            "src": "211:17",
-            "src_char": "211:17"
-          },
-          {
-            "contract_path": "src/UninitializedLocalVariables.sol",
-            "line_no": 10,
-            "src": "243:17",
-            "src_char": "243:17"
-          },
-          {
-            "contract_path": "src/UninitializedLocalVariables.sol",
-            "line_no": 11,
-            "src": "278:20",
-            "src_char": "278:20"
-          },
-          {
-            "contract_path": "src/UninitializedLocalVariables.sol",
-            "line_no": 12,
-            "src": "312:16",
-            "src_char": "312:16"
-          },
-          {
-            "contract_path": "src/UninitializedLocalVariables.sol",
-            "line_no": 13,
-            "src": "346:20",
-            "src_char": "346:20"
-          },
-          {
-            "contract_path": "src/UninitializedLocalVariables.sol",
-            "line_no": 14,
-            "src": "390:19",
-            "src_char": "390:19"
-          },
-          {
-            "contract_path": "src/UninitializedLocalVariables.sol",
-            "line_no": 15,
-            "src": "434:22",
-            "src_char": "434:22"
-          },
-          {
-            "contract_path": "src/UninitializedLocalVariables.sol",
-            "line_no": 16,
-            "src": "481:22",
-            "src_char": "481:22"
-          },
-          {
-            "contract_path": "src/UninitializedLocalVariables.sol",
-            "line_no": 17,
-            "src": "531:25",
-            "src_char": "531:25"
-          },
-          {
-            "contract_path": "src/UninitializedLocalVariables.sol",
-            "line_no": 18,
-            "src": "580:21",
-            "src_char": "580:21"
-          },
-          {
-            "contract_path": "src/UninitializedLocalVariables.sol",
-            "line_no": 19,
-            "src": "629:25",
-            "src_char": "629:25"
-          },
-          {
-            "contract_path": "src/UninitializedLocalVariables.sol",
-            "line_no": 20,
-            "src": "681:24",
-            "src_char": "681:24"
-          }
-        ]
-      },
-      {
         "title": "Return Bomb",
         "description": "A low level callee may consume all callers gas unexpectedly. Avoid unlimited implicit decoding of returndata on calls to unchecked addresses. You can limit the gas by passing a gas limit as an option to the call. For example, `unknownAdress.call{gas: gasLimitHere}(\"calldata\")` That would act as a safety net from OOG errors.\n        ",
         "detector_name": "return-bomb",
@@ -5541,85 +5177,6 @@
         ]
       },
       {
-        "title": "Dead Code",
-        "description": "Functions that are not used. Consider removing them.",
-        "detector_name": "dead-code",
-        "instances": [
-          {
-            "contract_path": "src/ArbitraryTransferFrom.sol",
-            "line_no": 15,
-            "src": "304:4",
-            "src_char": "304:4"
-          },
-          {
-            "contract_path": "src/ContractLocksEther.sol",
-            "line_no": 54,
-            "src": "1540:10",
-            "src_char": "1540:10"
-          },
-          {
-            "contract_path": "src/DeadCode.sol",
-            "line_no": 16,
-            "src": "362:22",
-            "src_char": "362:22"
-          },
-          {
-            "contract_path": "src/DeletionNestedMappingStructureContract.sol",
-            "line_no": 14,
-            "src": "258:6",
-            "src_char": "258:6"
-          },
-          {
-            "contract_path": "src/IncorrectShift.sol",
-            "line_no": 5,
-            "src": "100:8",
-            "src_char": "100:8"
-          },
-          {
-            "contract_path": "src/IncorrectShift.sol",
-            "line_no": 13,
-            "src": "292:9",
-            "src_char": "292:9"
-          },
-          {
-            "contract_path": "src/UncheckedReturn.sol",
-            "line_no": 12,
-            "src": "186:19",
-            "src_char": "186:19"
-          },
-          {
-            "contract_path": "src/UncheckedReturn.sol",
-            "line_no": 20,
-            "src": "362:21",
-            "src_char": "362:21"
-          },
-          {
-            "contract_path": "src/UncheckedReturn.sol",
-            "line_no": 25,
-            "src": "492:19",
-            "src_char": "492:19"
-          },
-          {
-            "contract_path": "src/UncheckedReturn.sol",
-            "line_no": 30,
-            "src": "644:21",
-            "src_char": "644:21"
-          },
-          {
-            "contract_path": "src/UncheckedReturn.sol",
-            "line_no": 35,
-            "src": "842:26",
-            "src_char": "842:26"
-          },
-          {
-            "contract_path": "src/UncheckedReturn.sol",
-            "line_no": 40,
-            "src": "1049:19",
-            "src_char": "1049:19"
-          }
-        ]
-      },
-      {
         "title": "Loop condition contains `state_variable.length` that could be cached outside.",
         "description": "Cache the lengths of storage arrays if they are used and not modified in for loops.",
         "detector_name": "cache-array-length",
@@ -5780,7 +5337,6 @@
         ]
       },
       {
-<<<<<<< HEAD
         "title": "Potentially missing inheritance for contract.",
         "description": "There is an interface / abstract contract that is potentially missing (not included in) the inheritance of this contract. If that's not the case, consider using the same interface instead of defining multiple identical interfaces.",
         "detector_name": "missing-inheritance",
@@ -5788,8 +5344,8 @@
           {
             "contract_path": "src/MissingInheritance.sol",
             "line_no": 5,
-            "src": "74:25",
-            "src_char": "74:25"
+            "src": "73:25",
+            "src_char": "73:25"
           },
           {
             "contract_path": "src/TestERC20.sol",
@@ -5808,17 +5364,6 @@
             "line_no": 6,
             "src": "104:15",
             "src_char": "104:15"
-=======
-        "title": "Function pointers used in constructors.",
-        "description": "solc versions below 0.5.9 contain a compiler bug leading to unexpected behavior when calling uninitialized function pointers in constructors. It is recommended to not use function pointers in constructors.",
-        "detector_name": "function-pointer-in-constructor",
-        "instances": [
-          {
-            "contract_path": "src/FunctionPointers.sol",
-            "line_no": 13,
-            "src": "330:50",
-            "src_char": "330:50"
->>>>>>> a2d51ac1
           }
         ]
       }
@@ -5891,22 +5436,15 @@
     "contract-locks-ether",
     "incorrect-erc721-interface",
     "incorrect-erc20-interface",
-    "uninitialized-local-variable",
     "return-bomb",
     "out-of-order-retryable",
     "function-initializing-state",
-    "dead-code",
     "cache-array-length",
     "assert-state-change",
     "costly-operations-inside-loops",
     "constant-function-changing-state",
     "builtin-symbol-shadow",
     "function-selector-collision",
-<<<<<<< HEAD
     "missing-inheritance"
-=======
-    "unchecked-low-level-call",
-    "function-pointer-in-constructor"
->>>>>>> a2d51ac1
   ]
 }