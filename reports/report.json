{
  "files_summary": {
<<<<<<< HEAD
    "total_source_units": 87,
    "total_sloc": 2911
=======
    "total_source_units": 98,
    "total_sloc": 3397
>>>>>>> f55568bd
  },
  "files_details": {
    "files_details": [
      {
        "file_path": "src/AbstractContract.sol",
        "n_sloc": 11
      },
      {
        "file_path": "src/AderynIgnoreCustomDetectors.sol",
        "n_sloc": 11
      },
      {
        "file_path": "src/AdminContract.sol",
        "n_sloc": 11
      },
      {
        "file_path": "src/ArbitraryTransferFrom.sol",
        "n_sloc": 37
      },
      {
        "file_path": "src/AssemblyExample.sol",
        "n_sloc": 9
      },
      {
        "file_path": "src/AssertStateChange.sol",
        "n_sloc": 11
      },
      {
        "file_path": "src/BooleanEquality.sol",
        "n_sloc": 27
      },
      {
        "file_path": "src/BuiltinSymbolShadow.sol",
        "n_sloc": 14
      },
      {
        "file_path": "src/CacheArrayLength.sol",
        "n_sloc": 38
      },
      {
        "file_path": "src/CallGraphTests.sol",
        "n_sloc": 49
      },
      {
        "file_path": "src/Casting.sol",
        "n_sloc": 126
      },
      {
        "file_path": "src/CompilerBugStorageSignedIntegerArray.sol",
        "n_sloc": 13
      },
      {
        "file_path": "src/ConstFuncChangeState.sol",
        "n_sloc": 15
      },
      {
        "file_path": "src/ConstantFuncsAssembly.sol",
        "n_sloc": 26
      },
      {
        "file_path": "src/ConstantsLiterals.sol",
        "n_sloc": 28
      },
      {
        "file_path": "src/ContractLocksEther.sol",
        "n_sloc": 121
      },
      {
        "file_path": "src/ContractWithTodo.sol",
        "n_sloc": 7
      },
      {
        "file_path": "src/CostlyOperationsInsideLoops.sol",
        "n_sloc": 17
      },
      {
        "file_path": "src/Counter.sol",
        "n_sloc": 20
      },
      {
        "file_path": "src/CrazyPragma.sol",
        "n_sloc": 4
      },
      {
        "file_path": "src/DangerousStrictEquality1.sol",
        "n_sloc": 6
      },
      {
        "file_path": "src/DangerousStrictEquality2.sol",
        "n_sloc": 9
      },
      {
        "file_path": "src/DangerousUnaryOperator.sol",
        "n_sloc": 13
      },
      {
        "file_path": "src/DeadCode.sol",
        "n_sloc": 23
      },
      {
        "file_path": "src/DelegateCallWithoutAddressCheck.sol",
        "n_sloc": 31
      },
      {
        "file_path": "src/DeletionNestedMappingStructureContract.sol",
        "n_sloc": 11
      },
      {
        "file_path": "src/DeprecatedOZFunctions.sol",
        "n_sloc": 32
      },
      {
        "file_path": "src/DivisionBeforeMultiplication.sol",
        "n_sloc": 22
      },
      {
        "file_path": "src/DynamicArrayLengthAssignment.sol",
        "n_sloc": 16
      },
      {
        "file_path": "src/EmptyBlocks.sol",
        "n_sloc": 48
      },
      {
        "file_path": "src/EnumerableSetIteration.sol",
        "n_sloc": 55
      },
      {
        "file_path": "src/ExperimentalEncoder.sol",
        "n_sloc": 4
      },
      {
        "file_path": "src/FunctionInitializingState.sol",
        "n_sloc": 49
      },
      {
        "file_path": "src/FunctionPointers.sol",
        "n_sloc": 10
      },
      {
        "file_path": "src/FunctionSignatureCollision.sol",
        "n_sloc": 9
      },
      {
        "file_path": "src/HugeConstants.sol",
        "n_sloc": 36
      },
      {
        "file_path": "src/InconsistentUints.sol",
        "n_sloc": 17
      },
      {
        "file_path": "src/IncorrectCaretOperator.sol",
        "n_sloc": 16
      },
      {
        "file_path": "src/IncorrectERC20.sol",
        "n_sloc": 98
      },
      {
        "file_path": "src/IncorrectERC721.sol",
        "n_sloc": 238
      },
      {
        "file_path": "src/IncorrectShift.sol",
        "n_sloc": 17
      },
      {
        "file_path": "src/InternalFunctions.sol",
        "n_sloc": 22
      },
      {
        "file_path": "src/KeccakContract.sol",
        "n_sloc": 21
      },
      {
        "file_path": "src/MisusedBoolean.sol",
        "n_sloc": 67
      },
      {
        "file_path": "src/MsgValueInLoop.sol",
        "n_sloc": 55
      },
      {
        "file_path": "src/MultipleConstructorSchemes.sol",
        "n_sloc": 10
      },
      {
        "file_path": "src/OnceModifierExample.sol",
        "n_sloc": 8
      },
      {
        "file_path": "src/OutOfOrderRetryable.sol",
        "n_sloc": 165
      },
      {
        "file_path": "src/PreDeclaredVarUsage.sol",
        "n_sloc": 9
      },
      {
        "file_path": "src/PublicVariableReadInExternalContext.sol",
        "n_sloc": 32
      },
      {
        "file_path": "src/RTLO.sol",
        "n_sloc": 7
      },
      {
        "file_path": "src/RedundantStatements.sol",
        "n_sloc": 14
      },
      {
        "file_path": "src/ReturnBomb.sol",
        "n_sloc": 44
      },
      {
        "file_path": "src/RevertsAndRequriesInLoops.sol",
        "n_sloc": 27
      },
      {
        "file_path": "src/SendEtherNoChecks.sol",
        "n_sloc": 58
      },
      {
        "file_path": "src/StateShadowing.sol",
        "n_sloc": 17
      },
      {
        "file_path": "src/StateVariableCouldBeDeclaredConstant.sol",
        "n_sloc": 27
      },
      {
        "file_path": "src/StateVariables.sol",
        "n_sloc": 58
      },
      {
        "file_path": "src/StateVariablesManipulation.sol",
        "n_sloc": 250
      },
      {
        "file_path": "src/StorageConditionals.sol",
        "n_sloc": 59
      },
      {
        "file_path": "src/StorageParameters.sol",
        "n_sloc": 16
      },
      {
        "file_path": "src/T11sTranferer.sol",
        "n_sloc": 8
      },
      {
        "file_path": "src/TautologicalCompare.sol",
        "n_sloc": 17
      },
      {
        "file_path": "src/TautologyOrContradiction.sol",
        "n_sloc": 11
      },
      {
        "file_path": "src/TestERC20.sol",
        "n_sloc": 62
      },
      {
        "file_path": "src/TxOriginUsedForAuth.sol",
        "n_sloc": 43
      },
      {
        "file_path": "src/UncheckedCalls.sol",
        "n_sloc": 24
      },
      {
        "file_path": "src/UncheckedReturn.sol",
        "n_sloc": 33
      },
      {
        "file_path": "src/UncheckedSend.sol",
        "n_sloc": 18
      },
      {
        "file_path": "src/UninitializedLocalVariables.sol",
        "n_sloc": 62
      },
      {
        "file_path": "src/UninitializedStateVariable.sol",
        "n_sloc": 29
      },
      {
        "file_path": "src/UnprotectedInitialize.sol",
        "n_sloc": 25
      },
      {
        "file_path": "src/UnsafeERC721Mint.sol",
        "n_sloc": 18
      },
      {
        "file_path": "src/UnusedError.sol",
        "n_sloc": 19
      },
      {
        "file_path": "src/UnusedStateVariables.sol",
        "n_sloc": 12
      },
      {
        "file_path": "src/UsingSelfdestruct.sol",
        "n_sloc": 6
      },
      {
        "file_path": "src/VoidConstructor.sol",
        "n_sloc": 21
      },
      {
        "file_path": "src/WeakRandomness.sol",
        "n_sloc": 59
      },
      {
        "file_path": "src/WrongOrderOfLayout.sol",
        "n_sloc": 13
      },
      {
        "file_path": "src/YulReturn.sol",
        "n_sloc": 8
      },
      {
        "file_path": "src/ZeroAddressCheck.sol",
        "n_sloc": 41
      },
      {
        "file_path": "src/auditor_mode/ExternalCalls.sol",
        "n_sloc": 65
      },
      {
        "file_path": "src/auditor_mode/PublicFunctionsWithoutSenderCheck.sol",
        "n_sloc": 45
      },
      {
        "file_path": "src/cloc/AnotherHeavilyCommentedContract.sol",
        "n_sloc": 32
      },
      {
        "file_path": "src/cloc/EmptyContractFile.sol",
        "n_sloc": 0
      },
      {
        "file_path": "src/cloc/HeavilyCommentedContract.sol",
        "n_sloc": 21
      },
      {
        "file_path": "src/eth2/DepositContract.sol",
        "n_sloc": 96
      },
      {
        "file_path": "src/inheritance/ExtendedInheritance.sol",
        "n_sloc": 17
      },
      {
        "file_path": "src/inheritance/IContractInheritance.sol",
        "n_sloc": 4
      },
      {
        "file_path": "src/inheritance/InheritanceBase.sol",
        "n_sloc": 8
      },
      {
        "file_path": "src/nested/1/Nested.sol",
        "n_sloc": 10
      },
      {
        "file_path": "src/nested/2/Nested.sol",
        "n_sloc": 7
      },
      {
        "file_path": "src/nested_mappings/LaterVersion.sol",
        "n_sloc": 10
      },
      {
        "file_path": "src/nested_mappings/NestedMappings.sol",
        "n_sloc": 10
      },
      {
        "file_path": "src/parent_chain/ParentChainContract.sol",
        "n_sloc": 29
      },
      {
        "file_path": "src/reused_contract_name/ContractA.sol",
        "n_sloc": 7
      },
      {
        "file_path": "src/reused_contract_name/ContractB.sol",
        "n_sloc": 7
      },
      {
        "file_path": "src/uniswap/UniswapV2Swapper.sol",
        "n_sloc": 50
      },
      {
        "file_path": "src/uniswap/UniswapV3Swapper.sol",
        "n_sloc": 150
      }
    ]
  },
  "issue_count": {
<<<<<<< HEAD
    "high": 39,
    "low": 32
=======
    "high": 42,
    "low": 38
>>>>>>> f55568bd
  },
  "high_issues": {
    "issues": [
      {
        "title": "Using `delegatecall` in loop",
        "description": "When calling `delegatecall` the same `msg.value` amount will be accredited multiple times.",
        "detector_name": "delegate-call-in-loop",
        "instances": [
          {
            "contract_path": "src/inheritance/ExtendedInheritance.sol",
            "line_no": 15,
            "src": "474:96",
            "src_char": "474:96"
          }
        ]
      },
      {
        "title": "`abi.encodePacked()` should not be used with dynamic types when passing the result to a hash function such as `keccak256()`",
        "description": "Use `abi.encode()` instead which will pad items to 32 bytes, which will [prevent hash collisions](https://docs.soliditylang.org/en/v0.8.13/abi-spec.html#non-standard-packed-mode) (e.g. `abi.encodePacked(0x123,0x456)` => `0x123456` => `abi.encodePacked(0x1,0x23456)`, but `abi.encode(0x123,0x456)` => `0x0...1230...456`). Unless there is a compelling reason, `abi.encode` should be preferred. If there is only one argument to `abi.encodePacked()` it can often be cast to `bytes()` or `bytes32()` [instead](https://ethereum.stackexchange.com/questions/30912/how-to-compare-strings-in-solidity#answer-82739).\nIf all arguments are strings and or bytes, `bytes.concat()` should be used instead.",
        "detector_name": "avoid-abi-encode-packed",
        "instances": [
          {
            "contract_path": "src/KeccakContract.sol",
            "line_no": 18,
            "src": "587:16",
            "src_char": "587:16"
          },
          {
            "contract_path": "src/KeccakContract.sol",
            "line_no": 22,
            "src": "734:16",
            "src_char": "734:16"
          },
          {
            "contract_path": "src/KeccakContract.sol",
            "line_no": 26,
            "src": "887:16",
            "src_char": "887:16"
          }
        ]
      },
      {
        "title": "Using `block.timestamp` for swap deadline offers no protection",
        "description": "In the PoS model, proposers know well in advance if they will propose one or consecutive blocks ahead of time. In such a scenario, a malicious validator can hold back the transaction and execute it at a more favourable block number.Consider allowing function caller to specify swap deadline input parameter.",
        "detector_name": "block-timestamp-deadline",
        "instances": [
          {
            "contract_path": "src/uniswap/UniswapV2Swapper.sol",
            "line_no": 23,
            "src": "670:83",
            "src_char": "670:83"
          },
          {
            "contract_path": "src/uniswap/UniswapV2Swapper.sol",
            "line_no": 24,
            "src": "763:83",
            "src_char": "763:83"
          },
          {
            "contract_path": "src/uniswap/UniswapV2Swapper.sol",
            "line_no": 25,
            "src": "856:70",
            "src_char": "856:70"
          },
          {
            "contract_path": "src/uniswap/UniswapV2Swapper.sol",
            "line_no": 26,
            "src": "936:80",
            "src_char": "936:80"
          },
          {
            "contract_path": "src/uniswap/UniswapV2Swapper.sol",
            "line_no": 27,
            "src": "1026:80",
            "src_char": "1026:80"
          },
          {
            "contract_path": "src/uniswap/UniswapV2Swapper.sol",
            "line_no": 31,
            "src": "1278:112",
            "src_char": "1278:112"
          },
          {
            "contract_path": "src/uniswap/UniswapV2Swapper.sol",
            "line_no": 32,
            "src": "1400:99",
            "src_char": "1400:99"
          },
          {
            "contract_path": "src/uniswap/UniswapV2Swapper.sol",
            "line_no": 33,
            "src": "1509:109",
            "src_char": "1509:109"
          },
          {
            "contract_path": "src/uniswap/UniswapV3Swapper.sol",
            "line_no": 52,
            "src": "1115:143",
            "src_char": "1115:143"
          },
          {
            "contract_path": "src/uniswap/UniswapV3Swapper.sol",
            "line_no": 55,
            "src": "1293:321",
            "src_char": "1293:321"
          },
          {
            "contract_path": "src/uniswap/UniswapV3Swapper.sol",
            "line_no": 66,
            "src": "1668:131",
            "src_char": "1668:131"
          },
          {
            "contract_path": "src/uniswap/UniswapV3Swapper.sol",
            "line_no": 69,
            "src": "1828:236",
            "src_char": "1828:236"
          },
          {
            "contract_path": "src/uniswap/UniswapV3Swapper.sol",
            "line_no": 77,
            "src": "2132:144",
            "src_char": "2132:144"
          },
          {
            "contract_path": "src/uniswap/UniswapV3Swapper.sol",
            "line_no": 80,
            "src": "2312:322",
            "src_char": "2312:322"
          },
          {
            "contract_path": "src/uniswap/UniswapV3Swapper.sol",
            "line_no": 91,
            "src": "2690:132",
            "src_char": "2690:132"
          },
          {
            "contract_path": "src/uniswap/UniswapV3Swapper.sol",
            "line_no": 94,
            "src": "2852:237",
            "src_char": "2852:237"
          }
        ]
      },
      {
        "title": "Arbitrary `from` passed to `transferFrom` (or `safeTransferFrom`)",
        "description": "Passing an arbitrary `from` address to `transferFrom` (or `safeTransferFrom`) can lead to loss of funds, because anyone can transfer tokens from the `from` address if an approval is made.  ",
        "detector_name": "arbitrary-transfer-from",
        "instances": [
          {
            "contract_path": "src/ArbitraryTransferFrom.sol",
            "line_no": 16,
            "src": "370:38",
            "src_char": "370:38"
          },
          {
            "contract_path": "src/ArbitraryTransferFrom.sol",
            "line_no": 20,
            "src": "496:42",
            "src_char": "496:42"
          },
          {
            "contract_path": "src/ArbitraryTransferFrom.sol",
            "line_no": 24,
            "src": "634:53",
            "src_char": "634:53"
          },
          {
            "contract_path": "src/ArbitraryTransferFrom.sol",
            "line_no": 30,
            "src": "864:44",
            "src_char": "864:44"
          },
          {
            "contract_path": "src/DeprecatedOZFunctions.sol",
            "line_no": 17,
            "src": "579:39",
            "src_char": "579:39"
          },
          {
            "contract_path": "src/DeprecatedOZFunctions.sol",
            "line_no": 47,
            "src": "1598:35",
            "src_char": "1598:35"
          }
        ]
      },
      {
        "title": "Unprotected initializer",
        "description": "Consider protecting the initializer functions with modifiers.",
        "detector_name": "unprotected-initializer",
        "instances": [
          {
            "contract_path": "src/UnprotectedInitialize.sol",
            "line_no": 35,
            "src": "820:33",
            "src_char": "820:33"
          }
        ]
      },
      {
        "title": "Unsafe Casting",
        "description": "Downcasting int/uints in Solidity can be unsafe due to the potential for data loss and unintended behavior.When downcasting a larger integer type to a smaller one (e.g., uint256 to uint128), the value may exceed the range of the target type,leading to truncation and loss of significant digits. Use OpenZeppelin's SafeCast library to safely downcast integers.",
        "detector_name": "unsafe-casting-detector",
        "instances": [
          {
            "contract_path": "src/Casting.sol",
            "line_no": 35,
            "src": "1065:10",
            "src_char": "1065:10"
          },
          {
            "contract_path": "src/Casting.sol",
            "line_no": 36,
            "src": "1097:10",
            "src_char": "1097:10"
          },
          {
            "contract_path": "src/Casting.sol",
            "line_no": 37,
            "src": "1129:10",
            "src_char": "1129:10"
          },
          {
            "contract_path": "src/Casting.sol",
            "line_no": 38,
            "src": "1161:10",
            "src_char": "1161:10"
          },
          {
            "contract_path": "src/Casting.sol",
            "line_no": 39,
            "src": "1193:10",
            "src_char": "1193:10"
          },
          {
            "contract_path": "src/Casting.sol",
            "line_no": 40,
            "src": "1225:10",
            "src_char": "1225:10"
          },
          {
            "contract_path": "src/Casting.sol",
            "line_no": 41,
            "src": "1257:10",
            "src_char": "1257:10"
          },
          {
            "contract_path": "src/Casting.sol",
            "line_no": 42,
            "src": "1289:10",
            "src_char": "1289:10"
          },
          {
            "contract_path": "src/Casting.sol",
            "line_no": 43,
            "src": "1321:10",
            "src_char": "1321:10"
          },
          {
            "contract_path": "src/Casting.sol",
            "line_no": 44,
            "src": "1353:10",
            "src_char": "1353:10"
          },
          {
            "contract_path": "src/Casting.sol",
            "line_no": 45,
            "src": "1385:10",
            "src_char": "1385:10"
          },
          {
            "contract_path": "src/Casting.sol",
            "line_no": 46,
            "src": "1417:10",
            "src_char": "1417:10"
          },
          {
            "contract_path": "src/Casting.sol",
            "line_no": 47,
            "src": "1449:10",
            "src_char": "1449:10"
          },
          {
            "contract_path": "src/Casting.sol",
            "line_no": 48,
            "src": "1481:10",
            "src_char": "1481:10"
          },
          {
            "contract_path": "src/Casting.sol",
            "line_no": 49,
            "src": "1513:10",
            "src_char": "1513:10"
          },
          {
            "contract_path": "src/Casting.sol",
            "line_no": 50,
            "src": "1545:10",
            "src_char": "1545:10"
          },
          {
            "contract_path": "src/Casting.sol",
            "line_no": 51,
            "src": "1577:10",
            "src_char": "1577:10"
          },
          {
            "contract_path": "src/Casting.sol",
            "line_no": 52,
            "src": "1609:10",
            "src_char": "1609:10"
          },
          {
            "contract_path": "src/Casting.sol",
            "line_no": 53,
            "src": "1641:10",
            "src_char": "1641:10"
          },
          {
            "contract_path": "src/Casting.sol",
            "line_no": 54,
            "src": "1672:9",
            "src_char": "1672:9"
          },
          {
            "contract_path": "src/Casting.sol",
            "line_no": 55,
            "src": "1702:9",
            "src_char": "1702:9"
          },
          {
            "contract_path": "src/Casting.sol",
            "line_no": 56,
            "src": "1732:9",
            "src_char": "1732:9"
          },
          {
            "contract_path": "src/Casting.sol",
            "line_no": 57,
            "src": "1762:9",
            "src_char": "1762:9"
          },
          {
            "contract_path": "src/Casting.sol",
            "line_no": 58,
            "src": "1792:9",
            "src_char": "1792:9"
          },
          {
            "contract_path": "src/Casting.sol",
            "line_no": 59,
            "src": "1822:9",
            "src_char": "1822:9"
          },
          {
            "contract_path": "src/Casting.sol",
            "line_no": 60,
            "src": "1853:9",
            "src_char": "1853:9"
          },
          {
            "contract_path": "src/Casting.sol",
            "line_no": 61,
            "src": "1884:10",
            "src_char": "1884:10"
          },
          {
            "contract_path": "src/Casting.sol",
            "line_no": 62,
            "src": "1916:10",
            "src_char": "1916:10"
          },
          {
            "contract_path": "src/Casting.sol",
            "line_no": 63,
            "src": "1948:10",
            "src_char": "1948:10"
          },
          {
            "contract_path": "src/Casting.sol",
            "line_no": 64,
            "src": "1980:10",
            "src_char": "1980:10"
          },
          {
            "contract_path": "src/Casting.sol",
            "line_no": 65,
            "src": "2013:9",
            "src_char": "2013:9"
          },
          {
            "contract_path": "src/Casting.sol",
            "line_no": 73,
            "src": "2242:9",
            "src_char": "2242:9"
          },
          {
            "contract_path": "src/Casting.sol",
            "line_no": 74,
            "src": "2272:9",
            "src_char": "2272:9"
          },
          {
            "contract_path": "src/Casting.sol",
            "line_no": 75,
            "src": "2302:9",
            "src_char": "2302:9"
          },
          {
            "contract_path": "src/Casting.sol",
            "line_no": 76,
            "src": "2332:9",
            "src_char": "2332:9"
          },
          {
            "contract_path": "src/Casting.sol",
            "line_no": 77,
            "src": "2362:9",
            "src_char": "2362:9"
          },
          {
            "contract_path": "src/Casting.sol",
            "line_no": 78,
            "src": "2392:9",
            "src_char": "2392:9"
          },
          {
            "contract_path": "src/Casting.sol",
            "line_no": 79,
            "src": "2422:9",
            "src_char": "2422:9"
          },
          {
            "contract_path": "src/Casting.sol",
            "line_no": 80,
            "src": "2452:9",
            "src_char": "2452:9"
          },
          {
            "contract_path": "src/Casting.sol",
            "line_no": 81,
            "src": "2482:9",
            "src_char": "2482:9"
          },
          {
            "contract_path": "src/Casting.sol",
            "line_no": 82,
            "src": "2512:9",
            "src_char": "2512:9"
          },
          {
            "contract_path": "src/Casting.sol",
            "line_no": 83,
            "src": "2542:9",
            "src_char": "2542:9"
          },
          {
            "contract_path": "src/Casting.sol",
            "line_no": 84,
            "src": "2572:9",
            "src_char": "2572:9"
          },
          {
            "contract_path": "src/Casting.sol",
            "line_no": 85,
            "src": "2602:9",
            "src_char": "2602:9"
          },
          {
            "contract_path": "src/Casting.sol",
            "line_no": 86,
            "src": "2632:9",
            "src_char": "2632:9"
          },
          {
            "contract_path": "src/Casting.sol",
            "line_no": 87,
            "src": "2662:9",
            "src_char": "2662:9"
          },
          {
            "contract_path": "src/Casting.sol",
            "line_no": 88,
            "src": "2692:9",
            "src_char": "2692:9"
          },
          {
            "contract_path": "src/Casting.sol",
            "line_no": 89,
            "src": "2722:9",
            "src_char": "2722:9"
          },
          {
            "contract_path": "src/Casting.sol",
            "line_no": 90,
            "src": "2752:9",
            "src_char": "2752:9"
          },
          {
            "contract_path": "src/Casting.sol",
            "line_no": 91,
            "src": "2782:9",
            "src_char": "2782:9"
          },
          {
            "contract_path": "src/Casting.sol",
            "line_no": 92,
            "src": "2811:8",
            "src_char": "2811:8"
          },
          {
            "contract_path": "src/Casting.sol",
            "line_no": 93,
            "src": "2839:8",
            "src_char": "2839:8"
          },
          {
            "contract_path": "src/Casting.sol",
            "line_no": 94,
            "src": "2867:8",
            "src_char": "2867:8"
          },
          {
            "contract_path": "src/Casting.sol",
            "line_no": 95,
            "src": "2895:8",
            "src_char": "2895:8"
          },
          {
            "contract_path": "src/Casting.sol",
            "line_no": 96,
            "src": "2923:8",
            "src_char": "2923:8"
          },
          {
            "contract_path": "src/Casting.sol",
            "line_no": 97,
            "src": "2951:8",
            "src_char": "2951:8"
          },
          {
            "contract_path": "src/Casting.sol",
            "line_no": 98,
            "src": "2980:8",
            "src_char": "2980:8"
          },
          {
            "contract_path": "src/Casting.sol",
            "line_no": 99,
            "src": "3009:9",
            "src_char": "3009:9"
          },
          {
            "contract_path": "src/Casting.sol",
            "line_no": 100,
            "src": "3039:9",
            "src_char": "3039:9"
          },
          {
            "contract_path": "src/Casting.sol",
            "line_no": 101,
            "src": "3069:9",
            "src_char": "3069:9"
          },
          {
            "contract_path": "src/Casting.sol",
            "line_no": 102,
            "src": "3099:9",
            "src_char": "3099:9"
          },
          {
            "contract_path": "src/Casting.sol",
            "line_no": 103,
            "src": "3130:8",
            "src_char": "3130:8"
          },
          {
            "contract_path": "src/Casting.sol",
            "line_no": 111,
            "src": "3426:10",
            "src_char": "3426:10"
          },
          {
            "contract_path": "src/Casting.sol",
            "line_no": 112,
            "src": "3458:10",
            "src_char": "3458:10"
          },
          {
            "contract_path": "src/Casting.sol",
            "line_no": 113,
            "src": "3490:10",
            "src_char": "3490:10"
          },
          {
            "contract_path": "src/Casting.sol",
            "line_no": 114,
            "src": "3522:10",
            "src_char": "3522:10"
          },
          {
            "contract_path": "src/Casting.sol",
            "line_no": 115,
            "src": "3554:10",
            "src_char": "3554:10"
          },
          {
            "contract_path": "src/Casting.sol",
            "line_no": 116,
            "src": "3586:10",
            "src_char": "3586:10"
          },
          {
            "contract_path": "src/Casting.sol",
            "line_no": 117,
            "src": "3618:10",
            "src_char": "3618:10"
          },
          {
            "contract_path": "src/Casting.sol",
            "line_no": 118,
            "src": "3650:10",
            "src_char": "3650:10"
          },
          {
            "contract_path": "src/Casting.sol",
            "line_no": 119,
            "src": "3682:10",
            "src_char": "3682:10"
          },
          {
            "contract_path": "src/Casting.sol",
            "line_no": 120,
            "src": "3714:10",
            "src_char": "3714:10"
          },
          {
            "contract_path": "src/Casting.sol",
            "line_no": 121,
            "src": "3746:10",
            "src_char": "3746:10"
          },
          {
            "contract_path": "src/Casting.sol",
            "line_no": 122,
            "src": "3778:10",
            "src_char": "3778:10"
          },
          {
            "contract_path": "src/Casting.sol",
            "line_no": 123,
            "src": "3810:10",
            "src_char": "3810:10"
          },
          {
            "contract_path": "src/Casting.sol",
            "line_no": 124,
            "src": "3842:10",
            "src_char": "3842:10"
          },
          {
            "contract_path": "src/Casting.sol",
            "line_no": 125,
            "src": "3874:10",
            "src_char": "3874:10"
          },
          {
            "contract_path": "src/Casting.sol",
            "line_no": 126,
            "src": "3906:10",
            "src_char": "3906:10"
          },
          {
            "contract_path": "src/Casting.sol",
            "line_no": 127,
            "src": "3938:10",
            "src_char": "3938:10"
          },
          {
            "contract_path": "src/Casting.sol",
            "line_no": 128,
            "src": "3970:10",
            "src_char": "3970:10"
          },
          {
            "contract_path": "src/Casting.sol",
            "line_no": 129,
            "src": "4002:10",
            "src_char": "4002:10"
          },
          {
            "contract_path": "src/Casting.sol",
            "line_no": 130,
            "src": "4034:10",
            "src_char": "4034:10"
          },
          {
            "contract_path": "src/Casting.sol",
            "line_no": 131,
            "src": "4066:10",
            "src_char": "4066:10"
          },
          {
            "contract_path": "src/Casting.sol",
            "line_no": 132,
            "src": "4098:10",
            "src_char": "4098:10"
          },
          {
            "contract_path": "src/Casting.sol",
            "line_no": 133,
            "src": "4129:9",
            "src_char": "4129:9"
          },
          {
            "contract_path": "src/Casting.sol",
            "line_no": 134,
            "src": "4159:9",
            "src_char": "4159:9"
          },
          {
            "contract_path": "src/Casting.sol",
            "line_no": 135,
            "src": "4189:9",
            "src_char": "4189:9"
          },
          {
            "contract_path": "src/Casting.sol",
            "line_no": 136,
            "src": "4220:9",
            "src_char": "4220:9"
          },
          {
            "contract_path": "src/Casting.sol",
            "line_no": 137,
            "src": "4251:10",
            "src_char": "4251:10"
          },
          {
            "contract_path": "src/Casting.sol",
            "line_no": 138,
            "src": "4283:10",
            "src_char": "4283:10"
          },
          {
            "contract_path": "src/Casting.sol",
            "line_no": 139,
            "src": "4315:10",
            "src_char": "4315:10"
          },
          {
            "contract_path": "src/Casting.sol",
            "line_no": 140,
            "src": "4347:10",
            "src_char": "4347:10"
          },
          {
            "contract_path": "src/Casting.sol",
            "line_no": 141,
            "src": "4381:10",
            "src_char": "4381:10"
          }
        ]
      },
      {
        "title": "EnumerableSet.remove in loop corrupts the set order.",
        "description": "If the order of an EnumerableSet is required, removing items in a loop using `at` and `remove` corrupts this order.\nConsider using a different data structure or removing items by collecting them during the loop, then removing after the loop.",
        "detector_name": "enumerable-loop-removal",
        "instances": [
          {
            "contract_path": "src/EnumerableSetIteration.sol",
            "line_no": 31,
            "src": "1105:17",
            "src_char": "1105:17"
          },
          {
            "contract_path": "src/EnumerableSetIteration.sol",
            "line_no": 40,
            "src": "1350:17",
            "src_char": "1350:17"
          },
          {
            "contract_path": "src/EnumerableSetIteration.sol",
            "line_no": 50,
            "src": "1586:17",
            "src_char": "1586:17"
          },
          {
            "contract_path": "src/EnumerableSetIteration.sol",
            "line_no": 59,
            "src": "1865:17",
            "src_char": "1865:17"
          },
          {
            "contract_path": "src/EnumerableSetIteration.sol",
            "line_no": 67,
            "src": "2083:14",
            "src_char": "2083:14"
          }
        ]
      },
      {
        "title": "Experimental ABI Encoder",
        "description": "Experimental encoders should not be used in production. There are multiple known compiler bugs that are caused by the experimental encoder. Upgrade your solidity version to remove the need for experimental features.",
        "detector_name": "experimental-encoder",
        "instances": [
          {
            "contract_path": "src/ExperimentalEncoder.sol",
            "line_no": 2,
            "src": "23:33",
            "src_char": "23:33"
          }
        ]
      },
      {
        "title": "Incorrect Assembly Shift Parameter Order",
        "description": "Example: `shl(shifted, 4)` will shift the right constant `4` by `a` bits. The correct order is `shl(4, shifted)`.",
        "detector_name": "incorrect-shift-order",
        "instances": [
          {
            "contract_path": "src/IncorrectShift.sol",
            "line_no": 7,
            "src": "192:15",
            "src_char": "192:15"
          },
          {
            "contract_path": "src/IncorrectShift.sol",
            "line_no": 8,
            "src": "238:15",
            "src_char": "238:15"
          }
        ]
      },
      {
        "title": "Storage Array Edited with Memory",
        "description": "Storage reference is passed to a function with a memory parameter. This will not update the storage variable as expected. Consider using storage parameters instead.",
        "detector_name": "storage-array-edit-with-memory",
        "instances": [
          {
            "contract_path": "src/StorageParameters.sol",
            "line_no": 11,
            "src": "241:10",
            "src_char": "241:10"
          }
        ]
      },
      {
        "title": "Contract Has Multiple Constructors",
        "description": "In some versions of Solidity, contracts compile with multiple constructors. The first constructor takes precedence. This can lead to unexpected behavior.",
        "detector_name": "multiple-constructors",
        "instances": [
          {
            "contract_path": "src/MultipleConstructorSchemes.sol",
            "line_no": 3,
            "src": "25:180",
            "src_char": "25:180"
          }
        ]
      },
      {
        "title": "Contract Name Reused in Different Files",
        "description": "When compiling contracts with certain development frameworks (for example: Truffle), having contracts with the same name across different files can lead to one being overwritten.",
        "detector_name": "reused-contract-name",
        "instances": [
          {
            "contract_path": "src/nested/1/Nested.sol",
            "line_no": 7,
            "src": "214:6",
            "src_char": "214:6"
          },
          {
            "contract_path": "src/nested/2/Nested.sol",
            "line_no": 7,
            "src": "214:6",
            "src_char": "214:6"
          },
          {
            "contract_path": "src/reused_contract_name/ContractA.sol",
            "line_no": 4,
            "src": "70:10",
            "src_char": "70:10"
          },
          {
            "contract_path": "src/reused_contract_name/ContractB.sol",
            "line_no": 4,
            "src": "70:10",
            "src_char": "70:10"
          }
        ]
      },
      {
        "title": "Nested Structs in Mappings pre-0.5.0",
        "description": "Prior to updates in Solidity 0.5.0, public mappings with nested structs compiled, but produced incorrect values. Refrain from using these, or update to a more recent version of Solidity.",
        "detector_name": "nested-struct-in-mapping",
        "instances": [
          {
            "contract_path": "src/nested_mappings/NestedMappings.sol",
            "line_no": 17,
            "src": "367:58",
            "src_char": "367:58"
          }
        ]
      },
      {
        "title": "Depracated EVM Instruction for `selfdestruct` should not be used.",
        "description": "",
        "detector_name": "selfdestruct-identifier",
        "instances": [
          {
            "contract_path": "src/UsingSelfdestruct.sol",
            "line_no": 7,
            "src": "146:12",
            "src_char": "146:12"
          }
        ]
      },
      {
        "title": "Array length value has a direct assignment.",
        "description": "If the length of a dynamic array (storage variable) directly assigned to, it may allow access to other storage slots by tweaking it's value. This practice has been depracated in newer Solidity versions",
        "detector_name": "dynamic-array-length-assignment",
        "instances": [
          {
            "contract_path": "src/DynamicArrayLengthAssignment.sol",
            "line_no": 13,
            "src": "295:14",
            "src_char": "295:14"
          },
          {
            "contract_path": "src/DynamicArrayLengthAssignment.sol",
            "line_no": 14,
            "src": "325:18",
            "src_char": "325:18"
          },
          {
            "contract_path": "src/DynamicArrayLengthAssignment.sol",
            "line_no": 15,
            "src": "359:33",
            "src_char": "359:33"
          },
          {
            "contract_path": "src/DynamicArrayLengthAssignment.sol",
            "line_no": 16,
            "src": "408:15",
            "src_char": "408:15"
          },
          {
            "contract_path": "src/DynamicArrayLengthAssignment.sol",
            "line_no": 17,
            "src": "439:14",
            "src_char": "439:14"
          }
        ]
      },
      {
        "title": "Uninitialized State Variables",
        "description": "Solidity does initialize variables by default when you declare them, however it's good practice to explicitly declare an initial value. For example, if you transfer money to an address we must make sure that the address has been initialized.",
        "detector_name": "uninitialized-state-variable",
        "instances": [
          {
            "contract_path": "src/AssemblyExample.sol",
            "line_no": 5,
            "src": "97:1",
            "src_char": "97:1"
          },
          {
            "contract_path": "src/BuiltinSymbolShadow.sol",
            "line_no": 5,
            "src": "92:8",
            "src_char": "92:8"
          },
          {
            "contract_path": "src/ConstantFuncsAssembly.sol",
            "line_no": 6,
            "src": "110:20",
            "src_char": "110:20"
          },
          {
            "contract_path": "src/DelegateCallWithoutAddressCheck.sol",
            "line_no": 9,
            "src": "337:7",
            "src_char": "337:7"
          },
          {
            "contract_path": "src/InconsistentUints.sol",
            "line_no": 7,
            "src": "197:11",
            "src_char": "197:11"
          },
          {
            "contract_path": "src/InconsistentUints.sol",
            "line_no": 8,
            "src": "233:14",
            "src_char": "233:14"
          },
          {
            "contract_path": "src/IncorrectCaretOperator.sol",
            "line_no": 10,
            "src": "355:7",
            "src_char": "355:7"
          },
          {
            "contract_path": "src/IncorrectERC721.sol",
            "line_no": 147,
            "src": "4076:11",
            "src_char": "4076:11"
          },
          {
            "contract_path": "src/PublicVariableReadInExternalContext.sol",
            "line_no": 6,
            "src": "130:26",
            "src_char": "130:26"
          },
          {
            "contract_path": "src/ReturnBomb.sol",
            "line_no": 61,
            "src": "1623:7",
            "src_char": "1623:7"
          },
          {
            "contract_path": "src/StateShadowing.sol",
            "line_no": 5,
            "src": "87:13",
            "src_char": "87:13"
          },
          {
            "contract_path": "src/StateVariables.sol",
            "line_no": 8,
            "src": "199:19",
            "src_char": "199:19"
          },
          {
            "contract_path": "src/StateVariables.sol",
            "line_no": 9,
            "src": "241:20",
            "src_char": "241:20"
          },
          {
            "contract_path": "src/StateVariables.sol",
            "line_no": 10,
            "src": "282:18",
            "src_char": "282:18"
          },
          {
            "contract_path": "src/StateVariablesManipulation.sol",
            "line_no": 8,
            "src": "184:10",
            "src_char": "184:10"
          },
          {
            "contract_path": "src/StateVariablesManipulation.sol",
            "line_no": 9,
            "src": "214:9",
            "src_char": "214:9"
          },
          {
            "contract_path": "src/StateVariablesManipulation.sol",
            "line_no": 10,
            "src": "241:10",
            "src_char": "241:10"
          },
          {
            "contract_path": "src/StateVariablesManipulation.sol",
            "line_no": 11,
            "src": "272:13",
            "src_char": "272:13"
          },
          {
            "contract_path": "src/StateVariablesManipulation.sol",
            "line_no": 12,
            "src": "314:20",
            "src_char": "314:20"
          },
          {
            "contract_path": "src/StateVariablesManipulation.sol",
            "line_no": 13,
            "src": "354:12",
            "src_char": "354:12"
          },
          {
            "contract_path": "src/StateVariablesManipulation.sol",
            "line_no": 14,
            "src": "385:11",
            "src_char": "385:11"
          },
          {
            "contract_path": "src/TautologyOrContradiction.sol",
            "line_no": 6,
            "src": "133:6",
            "src_char": "133:6"
          },
          {
            "contract_path": "src/TautologyOrContradiction.sol",
            "line_no": 7,
            "src": "145:9",
            "src_char": "145:9"
          },
          {
            "contract_path": "src/UninitializedLocalVariables.sol",
            "line_no": 5,
            "src": "93:12",
            "src_char": "93:12"
          },
          {
            "contract_path": "src/UninitializedStateVariable.sol",
            "line_no": 7,
            "src": "122:8",
            "src_char": "122:8"
          },
          {
            "contract_path": "src/UninitializedStateVariable.sol",
            "line_no": 15,
            "src": "529:11",
            "src_char": "529:11"
          },
          {
            "contract_path": "src/UnusedStateVariables.sol",
            "line_no": 6,
            "src": "147:13",
            "src_char": "147:13"
          },
          {
            "contract_path": "src/UnusedStateVariables.sol",
            "line_no": 7,
            "src": "183:13",
            "src_char": "183:13"
          },
          {
            "contract_path": "src/UnusedStateVariables.sol",
            "line_no": 8,
            "src": "215:10",
            "src_char": "215:10"
          },
          {
            "contract_path": "src/UnusedStateVariables.sol",
            "line_no": 9,
            "src": "246:12",
            "src_char": "246:12"
          },
          {
            "contract_path": "src/UnusedStateVariables.sol",
            "line_no": 12,
            "src": "314:11",
            "src_char": "314:11"
          },
          {
            "contract_path": "src/WrongOrderOfLayout.sol",
            "line_no": 11,
            "src": "257:10",
            "src_char": "257:10"
          },
          {
            "contract_path": "src/auditor_mode/PublicFunctionsWithoutSenderCheck.sol",
            "line_no": 68,
            "src": "1971:5",
            "src_char": "1971:5"
          }
        ]
      },
      {
        "title": "Incorrect use of caret operator on a non hexadcimal constant",
        "description": "The caret operator is usually mistakenly thought of as an exponentiation operator but actually, it's a bitwise xor operator.",
        "detector_name": "incorrect-caret-operator",
        "instances": [
          {
            "contract_path": "src/IncorrectCaretOperator.sol",
            "line_no": 16,
            "src": "519:8",
            "src_char": "519:8"
          },
          {
            "contract_path": "src/IncorrectCaretOperator.sol",
            "line_no": 17,
            "src": "549:16",
            "src_char": "549:16"
          },
          {
            "contract_path": "src/IncorrectCaretOperator.sol",
            "line_no": 18,
            "src": "587:21",
            "src_char": "587:21"
          },
          {
            "contract_path": "src/IncorrectCaretOperator.sol",
            "line_no": 19,
            "src": "631:13",
            "src_char": "631:13"
          },
          {
            "contract_path": "src/IncorrectCaretOperator.sol",
            "line_no": 20,
            "src": "708:12",
            "src_char": "708:12"
          }
        ]
      },
      {
        "title": "Yul block contains `return` function call.",
        "description": "Remove this, as this causes execution to halt. Nothing after that call will execute, including code following the assembly block.",
        "detector_name": "yul-return",
        "instances": [
          {
            "contract_path": "src/YulReturn.sol",
            "line_no": 8,
            "src": "171:12",
            "src_char": "171:12"
          }
        ]
      },
      {
        "title": "Shadowed State Variables in Inheritance Hierarchy",
        "description": "This vulnerability arises when a derived contract unintentionally shadows a state variable from a parent contract by declaring a variable with the same name. This can be misleading. To prevent this, ensure variable names are unique across the inheritance hierarchy or use proper visibility and scope controls.",
        "detector_name": "state-variable-shadowing",
        "instances": [
          {
            "contract_path": "src/StateShadowing.sol",
            "line_no": 15,
            "src": "239:13",
            "src_char": "239:13"
          }
        ]
      },
      {
        "title": "Unchecked `bool success` value for send call.",
        "description": "The transaction `address(payable?).send(address)` may fail because of reasons like out-of-gas, invalid receipient address or revert from the recipient. Therefore, the boolean returned by this function call must be checked to be `true` in order to verify that the transaction was successful",
        "detector_name": "unchecked-send",
        "instances": [
          {
            "contract_path": "src/UncheckedSend.sol",
            "line_no": 24,
            "src": "815:22",
            "src_char": "815:22"
          }
        ]
      },
      {
        "title": "Misused boolean with logical operators",
        "description": "The patterns `if (… || true)` and `if (.. && false)` will always evaluate to true and false respectively.",
        "detector_name": "misused-boolean",
        "instances": [
          {
            "contract_path": "src/MisusedBoolean.sol",
            "line_no": 12,
            "src": "257:19",
            "src_char": "257:19"
          },
          {
            "contract_path": "src/MisusedBoolean.sol",
            "line_no": 19,
            "src": "419:20",
            "src_char": "419:20"
          },
          {
            "contract_path": "src/MisusedBoolean.sol",
            "line_no": 26,
            "src": "582:20",
            "src_char": "582:20"
          },
          {
            "contract_path": "src/MisusedBoolean.sol",
            "line_no": 33,
            "src": "745:19",
            "src_char": "745:19"
          },
          {
            "contract_path": "src/MisusedBoolean.sol",
            "line_no": 40,
            "src": "908:51",
            "src_char": "908:51"
          },
          {
            "contract_path": "src/MisusedBoolean.sol",
            "line_no": 47,
            "src": "1060:52",
            "src_char": "1060:52"
          },
          {
            "contract_path": "src/MisusedBoolean.sol",
            "line_no": 54,
            "src": "1213:53",
            "src_char": "1213:53"
          },
          {
            "contract_path": "src/MisusedBoolean.sol",
            "line_no": 61,
            "src": "1366:21",
            "src_char": "1366:21"
          },
          {
            "contract_path": "src/MisusedBoolean.sol",
            "line_no": 68,
            "src": "1530:17",
            "src_char": "1530:17"
          },
          {
            "contract_path": "src/MisusedBoolean.sol",
            "line_no": 75,
            "src": "1691:18",
            "src_char": "1691:18"
          }
        ]
      },
      {
        "title": "Sending native Eth is not protected from these functions.",
        "description": "Introduce checks for `msg.sender` in the function",
        "detector_name": "send-ether-no-checks",
        "instances": [
          {
            "contract_path": "src/CallGraphTests.sol",
            "line_no": 38,
            "src": "686:16",
            "src_char": "686:16"
          },
          {
            "contract_path": "src/ContractLocksEther.sol",
            "line_no": 94,
            "src": "2981:11",
            "src_char": "2981:11"
          },
          {
            "contract_path": "src/ContractLocksEther.sol",
            "line_no": 131,
            "src": "4205:11",
            "src_char": "4205:11"
          },
          {
            "contract_path": "src/ContractLocksEther.sol",
            "line_no": 167,
            "src": "5373:11",
            "src_char": "5373:11"
          },
          {
            "contract_path": "src/ContractLocksEther.sol",
            "line_no": 194,
            "src": "6342:11",
            "src_char": "6342:11"
          },
          {
            "contract_path": "src/OutOfOrderRetryable.sol",
            "line_no": 63,
            "src": "1649:11",
            "src_char": "1649:11"
          },
          {
            "contract_path": "src/OutOfOrderRetryable.sol",
            "line_no": 90,
            "src": "2557:22",
            "src_char": "2557:22"
          },
          {
            "contract_path": "src/OutOfOrderRetryable.sol",
            "line_no": 167,
            "src": "4685:13",
            "src_char": "4685:13"
          },
          {
            "contract_path": "src/OutOfOrderRetryable.sol",
            "line_no": 175,
            "src": "5072:7",
            "src_char": "5072:7"
          },
          {
            "contract_path": "src/SendEtherNoChecks.sol",
            "line_no": 53,
            "src": "1060:5",
            "src_char": "1060:5"
          },
          {
            "contract_path": "src/SendEtherNoChecks.sol",
            "line_no": 77,
            "src": "1405:5",
            "src_char": "1405:5"
          },
          {
            "contract_path": "src/SendEtherNoChecks.sol",
            "line_no": 99,
            "src": "1795:5",
            "src_char": "1795:5"
          },
          {
            "contract_path": "src/UncheckedCalls.sol",
            "line_no": 6,
            "src": "99:110",
            "src_char": "99:110"
          },
          {
            "contract_path": "src/UncheckedCalls.sol",
            "line_no": 22,
            "src": "572:359",
            "src_char": "572:359"
          },
          {
            "contract_path": "src/UncheckedSend.sol",
            "line_no": 6,
            "src": "85:246",
            "src_char": "85:246"
          },
          {
            "contract_path": "src/UncheckedSend.sol",
            "line_no": 12,
            "src": "337:190",
            "src_char": "337:190"
          },
          {
            "contract_path": "src/UncheckedSend.sol",
            "line_no": 17,
            "src": "533:184",
            "src_char": "533:184"
          },
          {
            "contract_path": "src/UncheckedSend.sol",
            "line_no": 22,
            "src": "723:186",
            "src_char": "723:186"
          },
          {
            "contract_path": "src/UninitializedStateVariable.sol",
            "line_no": 17,
            "src": "563:8",
            "src_char": "563:8"
          }
        ]
      },
      {
        "title": "Delegatecall made by the function without checks on any adress.",
        "description": "Introduce checks on the address",
        "detector_name": "delegate-call-unchecked-address",
        "instances": [
          {
            "contract_path": "src/DelegateCallWithoutAddressCheck.sol",
            "line_no": 15,
            "src": "392:9",
            "src_char": "392:9"
          },
          {
            "contract_path": "src/UncheckedCalls.sol",
            "line_no": 14,
            "src": "323:118",
            "src_char": "323:118"
          },
          {
            "contract_path": "src/UncheckedCalls.sol",
            "line_no": 22,
            "src": "572:359",
            "src_char": "572:359"
          },
          {
            "contract_path": "src/auditor_mode/ExternalCalls.sol",
            "line_no": 38,
            "src": "1253:28",
            "src_char": "1253:28"
          },
          {
            "contract_path": "src/inheritance/ExtendedInheritance.sol",
            "line_no": 14,
            "src": "391:15",
            "src_char": "391:15"
          }
        ]
      },
      {
        "title": "Tautological comparison.",
        "description": "The left hand side and the right hand side of the binary operation has the same value. This makes the condition always true or always false.",
        "detector_name": "tautological-compare",
        "instances": [
          {
            "contract_path": "src/TautologicalCompare.sol",
            "line_no": 13,
            "src": "255:6",
            "src_char": "255:6"
          },
          {
            "contract_path": "src/TautologicalCompare.sol",
            "line_no": 18,
            "src": "359:6",
            "src_char": "359:6"
          },
          {
            "contract_path": "src/TautologicalCompare.sol",
            "line_no": 23,
            "src": "463:5",
            "src_char": "463:5"
          },
          {
            "contract_path": "src/TautologicalCompare.sol",
            "line_no": 28,
            "src": "566:5",
            "src_char": "566:5"
          }
        ]
      },
      {
        "title": "RTLO character detected in file. \\u{202e}",
        "description": "Right to left override character may be misledaing and cause potential attacks by visually misordering method arguments!",
        "detector_name": "rtlo",
        "instances": [
          {
            "contract_path": "src/RTLO.sol",
            "line_no": 3,
            "src": "33:157",
            "src_char": "33:155"
          }
        ]
      },
      {
        "title": "Return value of the function call is not checked.",
        "description": "Function returns a value but it is ignored.",
        "detector_name": "unchecked-return",
        "instances": [
          {
            "contract_path": "src/OutOfOrderRetryable.sol",
            "line_no": 65,
            "src": "1705:390",
            "src_char": "1705:390"
          },
          {
            "contract_path": "src/OutOfOrderRetryable.sol",
            "line_no": 77,
            "src": "2129:379",
            "src_char": "2129:379"
          },
          {
            "contract_path": "src/OutOfOrderRetryable.sol",
            "line_no": 92,
            "src": "2624:390",
            "src_char": "2624:390"
          },
          {
            "contract_path": "src/OutOfOrderRetryable.sol",
            "line_no": 107,
            "src": "3107:379",
            "src_char": "3107:379"
          },
          {
            "contract_path": "src/OutOfOrderRetryable.sol",
            "line_no": 129,
            "src": "3777:208",
            "src_char": "3777:208"
          },
          {
            "contract_path": "src/OutOfOrderRetryable.sol",
            "line_no": 151,
            "src": "4337:261",
            "src_char": "4337:261"
          },
          {
            "contract_path": "src/StateVariablesManipulation.sol",
            "line_no": 142,
            "src": "4146:20",
            "src_char": "4146:20"
          },
          {
            "contract_path": "src/UncheckedReturn.sol",
            "line_no": 14,
            "src": "279:5",
            "src_char": "279:5"
          },
          {
            "contract_path": "src/UncheckedReturn.sol",
            "line_no": 27,
            "src": "575:47",
            "src_char": "575:47"
          }
        ]
      },
      {
        "title": "Dangerous unary operator found in assignment.",
        "description": "Potentially mistakened `=+` for `+=` or `=-` for `-=`. Please include a space in between.",
        "detector_name": "dangerous-unary-operator",
        "instances": [
          {
            "contract_path": "src/DangerousUnaryOperator.sol",
            "line_no": 12,
            "src": "220:10",
            "src_char": "220:10"
          },
          {
            "contract_path": "src/DangerousUnaryOperator.sol",
            "line_no": 13,
            "src": "247:10",
            "src_char": "247:10"
          }
        ]
      },
      {
        "title": "Tautology or Contradiction in comparison.",
        "description": "The condition has been determined to be either always true or always false due to the integer range in which we're operating.",
        "detector_name": "tautology-or-contradiction",
        "instances": [
          {
            "contract_path": "src/TautologyOrContradiction.sol",
            "line_no": 13,
            "src": "296:7",
            "src_char": "296:7"
          },
          {
            "contract_path": "src/TautologyOrContradiction.sol",
            "line_no": 16,
            "src": "369:11",
            "src_char": "369:11"
          }
        ]
      },
      {
        "title": "Dangerous strict equality checks on contract balances.",
        "description": "A contract's balance can be forcibly manipulated by another selfdestructing contract. Therefore, it's recommended to use >, <, >= or <= instead of strict equality.",
        "detector_name": "dangerous-strict-equailty-on-contract-balance",
        "instances": [
          {
            "contract_path": "src/DangerousStrictEquality1.sol",
            "line_no": 6,
            "src": "177:25",
            "src_char": "177:25"
          },
          {
            "contract_path": "src/DangerousStrictEquality2.sol",
            "line_no": 6,
            "src": "177:34",
            "src_char": "177:34"
          },
          {
            "contract_path": "src/DangerousStrictEquality2.sol",
            "line_no": 10,
            "src": "305:43",
            "src_char": "305:43"
          }
        ]
      },
      {
        "title": "Compiler Bug: Signed array in storage detected for compiler version `<0.5.10`",
        "description": "If you want to leverage signed arrays in storage by assigning a literal array with at least one negative number, then you mus use solidity version 0.5.10 or above. This is because of a bug in older compilers.",
        "detector_name": "signed-storage-array",
        "instances": [
          {
            "contract_path": "src/CompilerBugStorageSignedIntegerArray.sol",
            "line_no": 9,
            "src": "230:10",
            "src_char": "230:10"
          }
        ]
      },
      {
        "title": "Weak Randomness",
        "description": "The use of keccak256 hash functions on predictable values like block.timestamp, block.number, or similar data, including modulo operations on these values, should be avoided for generating randomness, as they are easily predictable and manipulable. The `PREVRANDAO` opcode also should not be used as a source of randomness. Instead, utilize Chainlink VRF for cryptographically secure and provably random values to ensure protocol integrity.",
        "detector_name": "weak-randomness",
        "instances": [
          {
            "contract_path": "src/WeakRandomness.sol",
            "line_no": 6,
            "src": "188:70",
            "src_char": "188:70"
          },
          {
            "contract_path": "src/WeakRandomness.sol",
            "line_no": 11,
            "src": "386:41",
            "src_char": "386:41"
          },
          {
            "contract_path": "src/WeakRandomness.sol",
            "line_no": 16,
            "src": "597:20",
            "src_char": "597:20"
          },
          {
            "contract_path": "src/WeakRandomness.sol",
            "line_no": 21,
            "src": "793:20",
            "src_char": "793:20"
          },
          {
            "contract_path": "src/WeakRandomness.sol",
            "line_no": 25,
            "src": "915:20",
            "src_char": "915:20"
          },
          {
            "contract_path": "src/WeakRandomness.sol",
            "line_no": 31,
            "src": "1095:5",
            "src_char": "1095:5"
          },
          {
            "contract_path": "src/WeakRandomness.sol",
            "line_no": 35,
            "src": "1217:37",
            "src_char": "1217:37"
          },
          {
            "contract_path": "src/WeakRandomness.sol",
            "line_no": 41,
            "src": "1434:9",
            "src_char": "1434:9"
          },
          {
            "contract_path": "src/WeakRandomness.sol",
            "line_no": 45,
            "src": "1563:16",
            "src_char": "1563:16"
          }
        ]
      },
      {
        "title": "Usage of variable before declaration.",
        "description": "This is a bad practice that may lead to unintended consequences. Please declare the variable before using it.",
        "detector_name": "pre-declared-local-variable-usage",
        "instances": [
          {
            "contract_path": "src/PreDeclaredVarUsage.sol",
            "line_no": 8,
            "src": "196:1",
            "src_char": "196:1"
          }
        ]
      },
      {
        "title": "Deletion from a nested mappping.",
        "description": "A deletion in a structure containing a mapping will not delete the mapping. The remaining data may be used to compromise the contract.",
        "detector_name": "delete-nested-mapping",
        "instances": [
          {
            "contract_path": "src/DeletionNestedMappingStructureContract.sol",
            "line_no": 17,
            "src": "426:25",
            "src_char": "426:25"
          }
        ]
      },
      {
        "title": "Potential use of `tx.origin` for authentication.",
        "description": "Using `tx.origin` may lead to problems when users are interacting via smart contract with your protocol. It is recommended to use `msg.sender` for authentication.",
        "detector_name": "tx-origin-used-for-auth",
        "instances": [
          {
            "contract_path": "src/TxOriginUsedForAuth.sol",
            "line_no": 40,
            "src": "1117:183",
            "src_char": "1117:183"
          },
          {
            "contract_path": "src/TxOriginUsedForAuth.sol",
            "line_no": 51,
            "src": "1431:90",
            "src_char": "1431:90"
          },
          {
            "contract_path": "src/TxOriginUsedForAuth.sol",
            "line_no": 59,
            "src": "1610:68",
            "src_char": "1610:68"
          }
        ]
      },
      {
        "title": "Loop contains `msg.value`.",
        "description": "Provide an explicit array of amounts alongside the receivers array, and check that the sum of all amounts matches `msg.value`.",
        "detector_name": "msg-value-in-loop",
        "instances": [
          {
            "contract_path": "src/MsgValueInLoop.sol",
            "line_no": 12,
            "src": "289:107",
            "src_char": "289:107"
          },
          {
            "contract_path": "src/MsgValueInLoop.sol",
            "line_no": 38,
            "src": "988:94",
            "src_char": "988:94"
          },
          {
            "contract_path": "src/MsgValueInLoop.sol",
            "line_no": 54,
            "src": "1415:93",
            "src_char": "1415:93"
          },
          {
            "contract_path": "src/MsgValueInLoop.sol",
            "line_no": 71,
            "src": "1844:97",
            "src_char": "1844:97"
          }
        ]
      },
      {
        "title": "Contract locks Ether without a withdraw function.",
        "description": "It appears that the contract includes a payable function to accept Ether but lacks a corresponding function to withdraw it, which leads to the Ether being locked in the contract. To resolve this issue, please implement a public or external function that allows for the withdrawal of Ether from the contract.",
        "detector_name": "contract-locks-ether",
        "instances": [
          {
            "contract_path": "src/ContractLocksEther.sol",
            "line_no": 5,
            "src": "73:10",
            "src_char": "73:10"
          },
          {
            "contract_path": "src/ContractLocksEther.sol",
            "line_no": 31,
            "src": "822:11",
            "src_char": "822:11"
          },
          {
            "contract_path": "src/EmptyBlocks.sol",
            "line_no": 20,
            "src": "344:39",
            "src_char": "344:39"
          },
          {
            "contract_path": "src/EmptyBlocks.sol",
            "line_no": 44,
            "src": "630:11",
            "src_char": "630:11"
          },
          {
            "contract_path": "src/MsgValueInLoop.sol",
            "line_no": 7,
            "src": "103:15",
            "src_char": "103:15"
          },
          {
            "contract_path": "src/MsgValueInLoop.sol",
            "line_no": 19,
            "src": "423:19",
            "src_char": "423:19"
          },
          {
            "contract_path": "src/MsgValueInLoop.sol",
            "line_no": 33,
            "src": "831:15",
            "src_char": "831:15"
          },
          {
            "contract_path": "src/MsgValueInLoop.sol",
            "line_no": 48,
            "src": "1233:15",
            "src_char": "1233:15"
          },
          {
            "contract_path": "src/MsgValueInLoop.sol",
            "line_no": 65,
            "src": "1659:15",
            "src_char": "1659:15"
          },
          {
            "contract_path": "src/eth2/DepositContract.sol",
            "line_no": 58,
            "src": "4547:15",
            "src_char": "3059:15"
          }
        ]
      },
      {
        "title": "Incorrect ERC721 interface.",
        "description": "Incorrect return values for ERC721 functions. A contract compiled with Solidity > 0.4.22 interacting with these functions will fail to execute them, as the return value is missing. Set the appropriate return values and types for the defined ERC721 functions.",
        "detector_name": "incorrect-erc721-interface",
        "instances": [
          {
            "contract_path": "src/IncorrectERC721.sol",
            "line_no": 14,
            "src": "433:9",
            "src_char": "433:9"
          },
          {
            "contract_path": "src/IncorrectERC721.sol",
            "line_no": 18,
            "src": "551:7",
            "src_char": "551:7"
          },
          {
            "contract_path": "src/IncorrectERC721.sol",
            "line_no": 22,
            "src": "696:7",
            "src_char": "696:7"
          },
          {
            "contract_path": "src/IncorrectERC721.sol",
            "line_no": 37,
            "src": "1092:11",
            "src_char": "1092:11"
          },
          {
            "contract_path": "src/IncorrectERC721.sol",
            "line_no": 41,
            "src": "1231:17",
            "src_char": "1231:17"
          },
          {
            "contract_path": "src/IncorrectERC721.sol",
            "line_no": 49,
            "src": "1484:16",
            "src_char": "1484:16"
          },
          {
            "contract_path": "src/IncorrectERC721.sol",
            "line_no": 56,
            "src": "1684:12",
            "src_char": "1684:12"
          },
          {
            "contract_path": "src/IncorrectERC721.sol",
            "line_no": 71,
            "src": "2086:16",
            "src_char": "2086:16"
          }
        ]
      },
      {
        "title": "Incorrect ERC20 interface.",
        "description": "Incorrect return values for ERC20 functions. A contract compiled with Solidity > 0.4.22 interacting with these functions will fail to execute them, as the return value is missing. Set the appropriate return values and types for the defined ERC20 functions.",
        "detector_name": "incorrect-erc20-interface",
        "instances": [
          {
            "contract_path": "src/IncorrectERC20.sol",
            "line_no": 17,
            "src": "483:8",
            "src_char": "483:8"
          },
          {
            "contract_path": "src/IncorrectERC20.sol",
            "line_no": 23,
            "src": "690:7",
            "src_char": "690:7"
          },
          {
            "contract_path": "src/IncorrectERC20.sol",
            "line_no": 27,
            "src": "808:12",
            "src_char": "808:12"
          },
          {
            "contract_path": "src/IncorrectERC20.sol",
            "line_no": 35,
            "src": "1146:9",
            "src_char": "1146:9"
          },
          {
            "contract_path": "src/IncorrectERC20.sol",
            "line_no": 39,
            "src": "1249:9",
            "src_char": "1249:9"
          }
        ]
      },
      {
        "title": "Out of order retryable transactions.",
        "description": "Do not rely on the order or successful execution of retryable tickets. Functions like createRetryableTicket, outboundTransferCustomRefund, unsafeCreateRetryableTicket are free to be re-tried in any\n            order if they fail in the first go. Since this operation happens off chain, the sequencer is in control of the\n            order of these transactions. Therefore, restrict the use to at most 1 ticket call per function.",
        "detector_name": "out-of-order-retryable",
        "instances": [
          {
            "contract_path": "src/OutOfOrderRetryable.sol",
            "line_no": 63,
            "src": "1649:11",
            "src_char": "1649:11"
          },
          {
            "contract_path": "src/OutOfOrderRetryable.sol",
            "line_no": 90,
            "src": "2557:22",
            "src_char": "2557:22"
          }
        ]
      },
      {
        "title": "Constant functions changing state",
        "description": "Function is declared constant/view but it changes state. Ensure that the attributes of contract compiled prior to 0.5 are correct.",
        "detector_name": "constant-function-changing-state",
        "instances": [
          {
            "contract_path": "src/ConstFuncChangeState.sol",
            "line_no": 8,
            "src": "173:112",
            "src_char": "173:112"
          }
        ]
      },
      {
        "title": "Function selector collides with other functions",
        "description": "Function selector collides with other functions. This may cause the solidity function dispatcher to invoke the wrong function if the functions happen to be included in the same contract through an inheritance hirearchy later down the line. It is recommended to rename this function or change its parameters.",
        "detector_name": "function-selector-collision",
        "instances": [
          {
            "contract_path": "src/FunctionSignatureCollision.sol",
            "line_no": 7,
            "src": "166:8",
            "src_char": "166:8",
            "hint": "collides with the following function name(s) in scope: OwnerTransferV7b711143"
          },
          {
            "contract_path": "src/FunctionSignatureCollision.sol",
            "line_no": 13,
            "src": "231:22",
            "src_char": "231:22",
            "hint": "collides with the following function name(s) in scope: withdraw"
          }
        ]
      },
      {
        "title": "Unchecked Low level calls",
        "description": "The return value of the low-level call is not checked, so if the call fails, the Ether will be locked in the contract. If the low level is used to prevent blocking operations, consider logging failed calls. Ensure that the return value of a low-level call is checked or logged.",
        "detector_name": "unchecked-low-level-call",
        "instances": [
          {
            "contract_path": "src/DelegateCallWithoutAddressCheck.sol",
            "line_no": 16,
            "src": "452:21",
            "src_char": "452:21"
          },
          {
            "contract_path": "src/DelegateCallWithoutAddressCheck.sol",
            "line_no": 20,
            "src": "583:26",
            "src_char": "583:26"
          },
          {
            "contract_path": "src/DelegateCallWithoutAddressCheck.sol",
            "line_no": 36,
            "src": "1071:21",
            "src_char": "1071:21"
          },
          {
            "contract_path": "src/DelegateCallWithoutAddressCheck.sol",
            "line_no": 42,
            "src": "1287:21",
            "src_char": "1287:21"
          },
          {
            "contract_path": "src/UncheckedCalls.sol",
            "line_no": 7,
            "src": "172:30",
            "src_char": "172:30"
          },
          {
            "contract_path": "src/UncheckedCalls.sol",
            "line_no": 11,
            "src": "293:17",
            "src_char": "293:17"
          },
          {
            "contract_path": "src/UncheckedCalls.sol",
            "line_no": 15,
            "src": "409:25",
            "src_char": "409:25"
          },
          {
            "contract_path": "src/UncheckedCalls.sol",
            "line_no": 19,
            "src": "536:23",
            "src_char": "536:23"
          },
          {
            "contract_path": "src/UncheckedCalls.sol",
            "line_no": 23,
            "src": "651:27",
            "src_char": "651:27"
          },
          {
            "contract_path": "src/UncheckedCalls.sol",
            "line_no": 25,
            "src": "689:66",
            "src_char": "689:66"
          },
          {
            "contract_path": "src/UncheckedCalls.sol",
            "line_no": 27,
            "src": "766:86",
            "src_char": "766:86"
          },
          {
            "contract_path": "src/UncheckedCalls.sol",
            "line_no": 29,
            "src": "863:61",
            "src_char": "863:61"
          },
          {
            "contract_path": "src/UncheckedCalls.sol",
            "line_no": 34,
            "src": "1028:19",
            "src_char": "1028:19"
          },
          {
            "contract_path": "src/inheritance/ExtendedInheritance.sol",
            "line_no": 16,
            "src": "488:71",
            "src_char": "488:71"
          }
        ]
      }
    ]
  },
  "low_issues": {
    "issues": [
      {
        "title": "Centralization Risk for trusted owners",
        "description": "Contracts have owners with privileged rights to perform admin tasks and need to be trusted to not perform malicious updates or drain funds.",
        "detector_name": "centralization-risk",
        "instances": [
          {
            "contract_path": "src/AdminContract.sol",
            "line_no": 7,
            "src": "270:7",
            "src_char": "270:7"
          },
          {
            "contract_path": "src/AdminContract.sol",
            "line_no": 10,
            "src": "376:9",
            "src_char": "376:9"
          },
          {
            "contract_path": "src/AdminContract.sol",
            "line_no": 14,
            "src": "505:9",
            "src_char": "505:9"
          },
          {
            "contract_path": "src/DeprecatedOZFunctions.sol",
            "line_no": 7,
            "src": "295:13",
            "src_char": "295:13"
          },
          {
            "contract_path": "src/EmptyBlocks.sol",
            "line_no": 6,
            "src": "188:7",
            "src_char": "188:7"
          },
          {
            "contract_path": "src/InternalFunctions.sol",
            "line_no": 12,
            "src": "250:9",
            "src_char": "250:9"
          },
          {
            "contract_path": "src/auditor_mode/PublicFunctionsWithoutSenderCheck.sol",
            "line_no": 9,
            "src": "322:7",
            "src_char": "322:7"
          },
          {
            "contract_path": "src/auditor_mode/PublicFunctionsWithoutSenderCheck.sol",
            "line_no": 11,
            "src": "396:9",
            "src_char": "396:9"
          },
          {
            "contract_path": "src/auditor_mode/PublicFunctionsWithoutSenderCheck.sol",
            "line_no": 35,
            "src": "975:13",
            "src_char": "975:13"
          },
          {
            "contract_path": "src/auditor_mode/PublicFunctionsWithoutSenderCheck.sol",
            "line_no": 38,
            "src": "1108:14",
            "src_char": "1108:14"
          },
          {
            "contract_path": "src/parent_chain/ParentChainContract.sol",
            "line_no": 7,
            "src": "282:7",
            "src_char": "282:7"
          },
          {
            "contract_path": "src/parent_chain/ParentChainContract.sol",
            "line_no": 28,
            "src": "725:9",
            "src_char": "725:9"
          },
          {
            "contract_path": "src/parent_chain/ParentChainContract.sol",
            "line_no": 32,
            "src": "854:9",
            "src_char": "854:9"
          }
        ]
      },
      {
        "title": "Solmate's SafeTransferLib does not check for token contract's existence",
        "description": "There is a subtle difference between the implementation of solmate's SafeTransferLib and OZ's SafeERC20: OZ's SafeERC20 checks if the token is a contract or not, solmate's SafeTransferLib does not.\nhttps://github.com/transmissions11/solmate/blob/main/src/utils/SafeTransferLib.sol#L9 \n`@dev Note that none of the functions in this library check that a token has code at all! That responsibility is delegated to the caller`\n",
        "detector_name": "solmate-safe-transfer-lib",
        "instances": [
          {
            "contract_path": "src/T11sTranferer.sol",
            "line_no": 4,
            "src": "57:84",
            "src_char": "57:84"
          }
        ]
      },
      {
        "title": "`ecrecover` is susceptible to signature malleability",
        "description": "The `ecrecover` function is susceptible to signature malleability. This means that the same message can be signed in multiple ways, allowing an attacker to change the message signature without invalidating it. This can lead to unexpected behavior in smart contracts, such as the loss of funds or the ability to bypass access control. Consider using OpenZeppelin's ECDSA library instead of the built-in function.",
        "detector_name": "ecrecover",
        "instances": [
          {
            "contract_path": "src/inheritance/ExtendedInheritance.sol",
            "line_no": 21,
            "src": "705:9",
            "src_char": "705:9"
          }
        ]
      },
      {
        "title": "Deprecated OpenZeppelin functions should not be used",
        "description": "Openzeppelin has deprecated several functions and replaced with newer versions. Please consult https://docs.openzeppelin.com/",
        "detector_name": "deprecated-oz-functions",
        "instances": [
          {
            "contract_path": "src/DeprecatedOZFunctions.sol",
            "line_no": 22,
            "src": "737:10",
            "src_char": "737:10"
          },
          {
            "contract_path": "src/DeprecatedOZFunctions.sol",
            "line_no": 27,
            "src": "898:17",
            "src_char": "898:17"
          }
        ]
      },
      {
        "title": "Unsafe ERC20 Operations should not be used",
        "description": "ERC20 functions may not behave as expected. For example: return values are not always meaningful. It is recommended to use OpenZeppelin's SafeERC20 library.",
        "detector_name": "unsafe-erc20-functions",
        "instances": [
          {
            "contract_path": "src/ArbitraryTransferFrom.sol",
            "line_no": 16,
            "src": "370:20",
            "src_char": "370:20"
          },
          {
            "contract_path": "src/ArbitraryTransferFrom.sol",
            "line_no": 30,
            "src": "864:20",
            "src_char": "864:20"
          },
          {
            "contract_path": "src/ArbitraryTransferFrom.sol",
            "line_no": 50,
            "src": "1517:20",
            "src_char": "1517:20"
          },
          {
            "contract_path": "src/ContractLocksEther.sol",
            "line_no": 162,
            "src": "5185:18",
            "src_char": "5185:18"
          },
          {
            "contract_path": "src/DeprecatedOZFunctions.sol",
            "line_no": 32,
            "src": "1062:13",
            "src_char": "1062:13"
          },
          {
            "contract_path": "src/DeprecatedOZFunctions.sol",
            "line_no": 37,
            "src": "1272:13",
            "src_char": "1272:13"
          },
          {
            "contract_path": "src/DeprecatedOZFunctions.sol",
            "line_no": 38,
            "src": "1322:13",
            "src_char": "1322:13"
          },
          {
            "contract_path": "src/DeprecatedOZFunctions.sol",
            "line_no": 42,
            "src": "1424:13",
            "src_char": "1424:13"
          },
          {
            "contract_path": "src/DeprecatedOZFunctions.sol",
            "line_no": 47,
            "src": "1598:18",
            "src_char": "1598:18"
          },
          {
            "contract_path": "src/OutOfOrderRetryable.sol",
            "line_no": 171,
            "src": "4927:28",
            "src_char": "4927:28"
          },
          {
            "contract_path": "src/OutOfOrderRetryable.sol",
            "line_no": 180,
            "src": "5328:28",
            "src_char": "5328:28"
          },
          {
            "contract_path": "src/SendEtherNoChecks.sol",
            "line_no": 67,
            "src": "1255:19",
            "src_char": "1255:19"
          },
          {
            "contract_path": "src/StateShadowing.sol",
            "line_no": 22,
            "src": "368:19",
            "src_char": "368:19"
          },
          {
            "contract_path": "src/UninitializedStateVariable.sol",
            "line_no": 18,
            "src": "599:29",
            "src_char": "599:29"
          }
        ]
      },
      {
        "title": "Solidity pragma should be specific, not wide",
        "description": "Consider using a specific version of Solidity in your contracts instead of a wide version. For example, instead of `pragma solidity ^0.8.0;`, use `pragma solidity 0.8.0;`",
        "detector_name": "unspecific-solidity-pragma",
        "instances": [
          {
            "contract_path": "src/BuiltinSymbolShadow.sol",
            "line_no": 2,
            "src": "32:23",
            "src_char": "32:23"
          },
          {
            "contract_path": "src/CompilerBugStorageSignedIntegerArray.sol",
            "line_no": 2,
            "src": "32:23",
            "src_char": "32:23"
          },
          {
            "contract_path": "src/ConstFuncChangeState.sol",
            "line_no": 2,
            "src": "32:23",
            "src_char": "32:23"
          },
          {
            "contract_path": "src/ConstantFuncsAssembly.sol",
            "line_no": 2,
            "src": "32:23",
            "src_char": "32:23"
          },
          {
            "contract_path": "src/ContractLocksEther.sol",
            "line_no": 2,
            "src": "32:23",
            "src_char": "32:23"
          },
          {
            "contract_path": "src/ContractWithTodo.sol",
            "line_no": 2,
            "src": "32:23",
            "src_char": "32:23"
          },
          {
            "contract_path": "src/CostlyOperationsInsideLoops.sol",
            "line_no": 2,
            "src": "32:23",
            "src_char": "32:23"
          },
          {
            "contract_path": "src/Counter.sol",
            "line_no": 2,
            "src": "39:24",
            "src_char": "39:24"
          },
          {
            "contract_path": "src/CrazyPragma.sol",
            "line_no": 2,
            "src": "32:32",
            "src_char": "32:32"
          },
          {
            "contract_path": "src/DangerousStrictEquality1.sol",
            "line_no": 2,
            "src": "32:23",
            "src_char": "32:23"
          },
          {
            "contract_path": "src/DangerousUnaryOperator.sol",
            "line_no": 2,
            "src": "32:23",
            "src_char": "32:23"
          },
          {
            "contract_path": "src/DelegateCallWithoutAddressCheck.sol",
            "line_no": 2,
            "src": "32:21",
            "src_char": "32:21"
          },
          {
            "contract_path": "src/DeletionNestedMappingStructureContract.sol",
            "line_no": 2,
            "src": "32:23",
            "src_char": "32:23"
          },
          {
            "contract_path": "src/FunctionInitializingState.sol",
            "line_no": 2,
            "src": "32:21",
            "src_char": "32:21"
          },
          {
            "contract_path": "src/FunctionSignatureCollision.sol",
            "line_no": 2,
            "src": "32:23",
            "src_char": "32:23"
          },
          {
            "contract_path": "src/InconsistentUints.sol",
            "line_no": 1,
            "src": "0:24",
            "src_char": "0:24"
          },
          {
            "contract_path": "src/IncorrectERC20.sol",
            "line_no": 2,
            "src": "32:23",
            "src_char": "32:23"
          },
          {
            "contract_path": "src/IncorrectERC721.sol",
            "line_no": 2,
            "src": "32:23",
            "src_char": "32:23"
          },
          {
            "contract_path": "src/MsgValueInLoop.sol",
            "line_no": 2,
            "src": "32:23",
            "src_char": "32:23"
          },
          {
            "contract_path": "src/OutOfOrderRetryable.sol",
            "line_no": 2,
            "src": "32:23",
            "src_char": "32:23"
          },
          {
            "contract_path": "src/PreDeclaredVarUsage.sol",
            "line_no": 2,
            "src": "32:23",
            "src_char": "32:23"
          },
          {
            "contract_path": "src/RedundantStatements.sol",
            "line_no": 2,
            "src": "32:23",
            "src_char": "32:23"
          },
          {
            "contract_path": "src/StateVariablesManipulation.sol",
            "line_no": 2,
            "src": "32:23",
            "src_char": "32:23"
          },
          {
            "contract_path": "src/TautologyOrContradiction.sol",
            "line_no": 2,
            "src": "32:23",
            "src_char": "32:23"
          },
          {
            "contract_path": "src/TxOriginUsedForAuth.sol",
            "line_no": 2,
            "src": "32:24",
            "src_char": "32:24"
          },
          {
            "contract_path": "src/UncheckedCalls.sol",
            "line_no": 2,
            "src": "32:23",
            "src_char": "32:23"
          },
          {
            "contract_path": "src/UncheckedSend.sol",
            "line_no": 2,
            "src": "32:23",
            "src_char": "32:23"
          },
          {
            "contract_path": "src/UnusedStateVariables.sol",
            "line_no": 2,
            "src": "32:24",
            "src_char": "32:24"
          },
          {
            "contract_path": "src/UsingSelfdestruct.sol",
            "line_no": 2,
            "src": "32:23",
            "src_char": "32:23"
          },
          {
            "contract_path": "src/VoidConstructor.sol",
            "line_no": 2,
            "src": "32:23",
            "src_char": "32:23"
          },
          {
            "contract_path": "src/cloc/AnotherHeavilyCommentedContract.sol",
            "line_no": 6,
            "src": "46:24",
            "src_char": "46:24"
          },
          {
            "contract_path": "src/cloc/HeavilyCommentedContract.sol",
            "line_no": 6,
            "src": "46:32",
            "src_char": "46:32"
          },
          {
            "contract_path": "src/inheritance/IContractInheritance.sol",
            "line_no": 2,
            "src": "32:24",
            "src_char": "32:24"
          },
          {
            "contract_path": "src/inheritance/InheritanceBase.sol",
            "line_no": 2,
            "src": "32:23",
            "src_char": "32:23"
          },
          {
            "contract_path": "src/nested_mappings/LaterVersion.sol",
            "line_no": 2,
            "src": "36:23",
            "src_char": "36:23"
          },
          {
            "contract_path": "src/nested_mappings/NestedMappings.sol",
            "line_no": 2,
            "src": "36:24",
            "src_char": "36:24"
          }
        ]
      },
      {
        "title": "Missing checks for `address(0)` when assigning values to address state variables",
        "description": "Check for `address(0)` when assigning values to address state variables.",
        "detector_name": "zero-address-check",
        "instances": [
          {
            "contract_path": "src/ArbitraryTransferFrom.sol",
            "line_no": 12,
            "src": "267:15",
            "src_char": "267:15"
          },
          {
            "contract_path": "src/OutOfOrderRetryable.sol",
            "line_no": 54,
            "src": "1416:14",
            "src_char": "1416:14"
          },
          {
            "contract_path": "src/OutOfOrderRetryable.sol",
            "line_no": 55,
            "src": "1440:24",
            "src_char": "1440:24"
          },
          {
            "contract_path": "src/StateVariables.sol",
            "line_no": 58,
            "src": "2121:14",
            "src_char": "2121:14"
          },
          {
            "contract_path": "src/StateVariablesManipulation.sol",
            "line_no": 56,
            "src": "1657:17",
            "src_char": "1657:17"
          },
          {
            "contract_path": "src/ZeroAddressCheck.sol",
            "line_no": 43,
            "src": "1171:14",
            "src_char": "1171:14"
          },
          {
            "contract_path": "src/ZeroAddressCheck.sol",
            "line_no": 47,
            "src": "1248:16",
            "src_char": "1248:16"
          },
          {
            "contract_path": "src/ZeroAddressCheck.sol",
            "line_no": 51,
            "src": "1327:23",
            "src_char": "1327:23"
          },
          {
            "contract_path": "src/uniswap/UniswapV2Swapper.sol",
            "line_no": 11,
            "src": "365:17",
            "src_char": "365:17"
          }
        ]
      },
      {
        "title": "`public` functions not used internally could be marked `external`",
        "description": "Instead of marking a function as `public`, consider marking it as `external` if it is not used internally.",
        "detector_name": "useless-public-function",
        "instances": [
          {
            "contract_path": "src/AderynIgnoreCustomDetectors.sol",
            "line_no": 7,
            "src": "174:2",
            "src_char": "174:2"
          },
          {
            "contract_path": "src/AderynIgnoreCustomDetectors.sol",
            "line_no": 26,
            "src": "586:2",
            "src_char": "586:2"
          },
          {
            "contract_path": "src/ArbitraryTransferFrom.sol",
            "line_no": 28,
            "src": "772:5",
            "src_char": "772:5"
          },
          {
            "contract_path": "src/AssemblyExample.sol",
            "line_no": 6,
            "src": "113:1",
            "src_char": "113:1"
          },
          {
            "contract_path": "src/AssertStateChange.sol",
            "line_no": 8,
            "src": "131:3",
            "src_char": "131:3"
          },
          {
            "contract_path": "src/AssertStateChange.sol",
            "line_no": 12,
            "src": "199:4",
            "src_char": "199:4"
          },
          {
            "contract_path": "src/BuiltinSymbolShadow.sol",
            "line_no": 8,
            "src": "125:41",
            "src_char": "125:41"
          },
          {
            "contract_path": "src/ConstFuncChangeState.sol",
            "line_no": 8,
            "src": "173:112",
            "src_char": "173:112"
          },
          {
            "contract_path": "src/ConstFuncChangeState.sol",
            "line_no": 14,
            "src": "339:108",
            "src_char": "339:108"
          },
          {
            "contract_path": "src/ConstFuncChangeState.sol",
            "line_no": 20,
            "src": "517:89",
            "src_char": "517:89"
          },
          {
            "contract_path": "src/ContractLocksEther.sol",
            "line_no": 20,
            "src": "539:10",
            "src_char": "539:10"
          },
          {
            "contract_path": "src/ContractLocksEther.sol",
            "line_no": 49,
            "src": "1379:10",
            "src_char": "1379:10"
          },
          {
            "contract_path": "src/ContractLocksEther.sol",
            "line_no": 81,
            "src": "2414:10",
            "src_char": "2414:10"
          },
          {
            "contract_path": "src/ContractLocksEther.sol",
            "line_no": 118,
            "src": "3653:10",
            "src_char": "3653:10"
          },
          {
            "contract_path": "src/ContractLocksEther.sol",
            "line_no": 155,
            "src": "4877:10",
            "src_char": "4877:10"
          },
          {
            "contract_path": "src/ContractLocksEther.sol",
            "line_no": 181,
            "src": "5775:10",
            "src_char": "5775:10"
          },
          {
            "contract_path": "src/ContractWithTodo.sol",
            "line_no": 13,
            "src": "337:15",
            "src_char": "337:15"
          },
          {
            "contract_path": "src/Counter.sol",
            "line_no": 7,
            "src": "129:9",
            "src_char": "129:9"
          },
          {
            "contract_path": "src/IncorrectERC20.sol",
            "line_no": 17,
            "src": "483:8",
            "src_char": "483:8"
          },
          {
            "contract_path": "src/IncorrectERC20.sol",
            "line_no": 23,
            "src": "690:7",
            "src_char": "690:7"
          },
          {
            "contract_path": "src/IncorrectERC20.sol",
            "line_no": 27,
            "src": "808:12",
            "src_char": "808:12"
          },
          {
            "contract_path": "src/IncorrectERC20.sol",
            "line_no": 35,
            "src": "1146:9",
            "src_char": "1146:9"
          },
          {
            "contract_path": "src/IncorrectERC20.sol",
            "line_no": 39,
            "src": "1249:9",
            "src_char": "1249:9"
          },
          {
            "contract_path": "src/OutOfOrderRetryable.sol",
            "line_no": 167,
            "src": "4685:13",
            "src_char": "4685:13"
          },
          {
            "contract_path": "src/OutOfOrderRetryable.sol",
            "line_no": 175,
            "src": "5072:7",
            "src_char": "5072:7"
          },
          {
            "contract_path": "src/ReturnBomb.sol",
            "line_no": 16,
            "src": "358:4",
            "src_char": "358:4"
          },
          {
            "contract_path": "src/ReturnBomb.sol",
            "line_no": 32,
            "src": "839:4",
            "src_char": "839:4"
          },
          {
            "contract_path": "src/ReturnBomb.sol",
            "line_no": 47,
            "src": "1273:4",
            "src_char": "1273:4"
          },
          {
            "contract_path": "src/ReturnBomb.sol",
            "line_no": 63,
            "src": "1646:4",
            "src_char": "1646:4"
          },
          {
            "contract_path": "src/StateVariables.sol",
            "line_no": 47,
            "src": "1764:18",
            "src_char": "1764:18"
          },
          {
            "contract_path": "src/StateVariables.sol",
            "line_no": 52,
            "src": "1915:20",
            "src_char": "1915:20"
          },
          {
            "contract_path": "src/StateVariables.sol",
            "line_no": 57,
            "src": "2072:14",
            "src_char": "2072:14"
          },
          {
            "contract_path": "src/StateVariables.sol",
            "line_no": 61,
            "src": "2157:22",
            "src_char": "2157:22"
          },
          {
            "contract_path": "src/StateVariables.sol",
            "line_no": 71,
            "src": "2539:25",
            "src_char": "2539:25"
          },
          {
            "contract_path": "src/UninitializedLocalVariables.sol",
            "line_no": 7,
            "src": "121:19",
            "src_char": "121:19"
          },
          {
            "contract_path": "src/UninitializedLocalVariables.sol",
            "line_no": 23,
            "src": "727:20",
            "src_char": "727:20"
          },
          {
            "contract_path": "src/UninitializedLocalVariables.sol",
            "line_no": 41,
            "src": "1527:17",
            "src_char": "1527:17"
          },
          {
            "contract_path": "src/UninitializedStateVariable.sol",
            "line_no": 17,
            "src": "563:8",
            "src_char": "563:8"
          },
          {
            "contract_path": "src/auditor_mode/PublicFunctionsWithoutSenderCheck.sol",
            "line_no": 16,
            "src": "475:27",
            "src_char": "475:27"
          },
          {
            "contract_path": "src/auditor_mode/PublicFunctionsWithoutSenderCheck.sol",
            "line_no": 22,
            "src": "653:28",
            "src_char": "653:28"
          },
          {
            "contract_path": "src/auditor_mode/PublicFunctionsWithoutSenderCheck.sol",
            "line_no": 45,
            "src": "1324:26",
            "src_char": "1324:26"
          },
          {
            "contract_path": "src/auditor_mode/PublicFunctionsWithoutSenderCheck.sol",
            "line_no": 53,
            "src": "1637:27",
            "src_char": "1637:27"
          },
          {
            "contract_path": "src/auditor_mode/PublicFunctionsWithoutSenderCheck.sol",
            "line_no": 71,
            "src": "2014:20",
            "src_char": "2014:20"
          },
          {
            "contract_path": "src/auditor_mode/PublicFunctionsWithoutSenderCheck.sol",
            "line_no": 77,
            "src": "2183:28",
            "src_char": "2183:28"
          },
          {
            "contract_path": "src/cloc/AnotherHeavilyCommentedContract.sol",
            "line_no": 31,
            "src": "500:3",
            "src_char": "500:3"
          },
          {
            "contract_path": "src/cloc/AnotherHeavilyCommentedContract.sol",
            "line_no": 38,
            "src": "637:5",
            "src_char": "637:5"
          },
          {
            "contract_path": "src/cloc/AnotherHeavilyCommentedContract.sol",
            "line_no": 42,
            "src": "738:4",
            "src_char": "735:4"
          },
          {
            "contract_path": "src/cloc/HeavilyCommentedContract.sol",
            "line_no": 31,
            "src": "509:3",
            "src_char": "509:3"
          },
          {
            "contract_path": "src/cloc/HeavilyCommentedContract.sol",
            "line_no": 38,
            "src": "646:4",
            "src_char": "646:4"
          },
          {
            "contract_path": "src/parent_chain/ParentChainContract.sol",
            "line_no": 11,
            "src": "355:9",
            "src_char": "355:9"
          },
          {
            "contract_path": "src/parent_chain/ParentChainContract.sol",
            "line_no": 15,
            "src": "422:9",
            "src_char": "422:9"
          }
        ]
      },
      {
        "title": "Define and use `constant` variables instead of using literals",
        "description": "If the same constant literal value is used multiple times, create a constant state variable and reference it throughout the contract.",
        "detector_name": "constants-instead-of-literals",
        "instances": [
          {
            "contract_path": "src/AssertStateChange.sol",
            "line_no": 9,
            "src": "174:2",
            "src_char": "174:2"
          },
          {
            "contract_path": "src/AssertStateChange.sol",
            "line_no": 14,
            "src": "254:2",
            "src_char": "254:2"
          },
          {
            "contract_path": "src/BooleanEquality.sol",
            "line_no": 6,
            "src": "170:3",
            "src_char": "170:3"
          },
          {
            "contract_path": "src/BooleanEquality.sol",
            "line_no": 13,
            "src": "330:3",
            "src_char": "330:3"
          },
          {
            "contract_path": "src/BooleanEquality.sol",
            "line_no": 15,
            "src": "360:3",
            "src_char": "360:3"
          },
          {
            "contract_path": "src/BooleanEquality.sol",
            "line_no": 20,
            "src": "492:3",
            "src_char": "492:3"
          },
          {
            "contract_path": "src/BooleanEquality.sol",
            "line_no": 27,
            "src": "653:3",
            "src_char": "653:3"
          },
          {
            "contract_path": "src/BooleanEquality.sol",
            "line_no": 29,
            "src": "683:3",
            "src_char": "683:3"
          },
          {
            "contract_path": "src/CacheArrayLength.sol",
            "line_no": 26,
            "src": "611:3",
            "src_char": "611:3"
          },
          {
            "contract_path": "src/CacheArrayLength.sol",
            "line_no": 27,
            "src": "639:3",
            "src_char": "639:3"
          },
          {
            "contract_path": "src/CacheArrayLength.sol",
            "line_no": 36,
            "src": "1015:3",
            "src_char": "1015:3"
          },
          {
            "contract_path": "src/CacheArrayLength.sol",
            "line_no": 37,
            "src": "1043:3",
            "src_char": "1043:3"
          },
          {
            "contract_path": "src/Casting.sol",
            "line_no": 16,
            "src": "483:18",
            "src_char": "483:18"
          },
          {
            "contract_path": "src/Casting.sol",
            "line_no": 22,
            "src": "646:18",
            "src_char": "646:18"
          },
          {
            "contract_path": "src/Casting.sol",
            "line_no": 31,
            "src": "921:18",
            "src_char": "921:18"
          },
          {
            "contract_path": "src/Casting.sol",
            "line_no": 69,
            "src": "2103:18",
            "src_char": "2103:18"
          },
          {
            "contract_path": "src/CompilerBugStorageSignedIntegerArray.sol",
            "line_no": 9,
            "src": "235:1",
            "src_char": "235:1"
          },
          {
            "contract_path": "src/CompilerBugStorageSignedIntegerArray.sol",
            "line_no": 14,
            "src": "352:1",
            "src_char": "352:1"
          },
          {
            "contract_path": "src/ConstantsLiterals.sol",
            "line_no": 25,
            "src": "958:3",
            "src_char": "958:3"
          },
          {
            "contract_path": "src/ConstantsLiterals.sol",
            "line_no": 26,
            "src": "992:3",
            "src_char": "992:3"
          },
          {
            "contract_path": "src/ConstantsLiterals.sol",
            "line_no": 27,
            "src": "1032:4",
            "src_char": "1032:4"
          },
          {
            "contract_path": "src/ConstantsLiterals.sol",
            "line_no": 28,
            "src": "1068:4",
            "src_char": "1068:4"
          },
          {
            "contract_path": "src/ConstantsLiterals.sol",
            "line_no": 29,
            "src": "1117:42",
            "src_char": "1117:42"
          },
          {
            "contract_path": "src/ConstantsLiterals.sol",
            "line_no": 30,
            "src": "1192:42",
            "src_char": "1192:42"
          },
          {
            "contract_path": "src/ConstantsLiterals.sol",
            "line_no": 31,
            "src": "1275:66",
            "src_char": "1275:66"
          },
          {
            "contract_path": "src/DangerousStrictEquality2.sol",
            "line_no": 6,
            "src": "202:9",
            "src_char": "202:9"
          },
          {
            "contract_path": "src/DangerousStrictEquality2.sol",
            "line_no": 10,
            "src": "339:9",
            "src_char": "339:9"
          },
          {
            "contract_path": "src/DelegateCallWithoutAddressCheck.sol",
            "line_no": 24,
            "src": "718:1",
            "src_char": "718:1"
          },
          {
            "contract_path": "src/DelegateCallWithoutAddressCheck.sol",
            "line_no": 24,
            "src": "771:1",
            "src_char": "771:1"
          },
          {
            "contract_path": "src/DelegateCallWithoutAddressCheck.sol",
            "line_no": 26,
            "src": "838:1",
            "src_char": "838:1"
          },
          {
            "contract_path": "src/DynamicArrayLengthAssignment.sol",
            "line_no": 13,
            "src": "312:3",
            "src_char": "312:3"
          },
          {
            "contract_path": "src/DynamicArrayLengthAssignment.sol",
            "line_no": 14,
            "src": "346:3",
            "src_char": "346:3"
          },
          {
            "contract_path": "src/DynamicArrayLengthAssignment.sol",
            "line_no": 17,
            "src": "457:3",
            "src_char": "457:3"
          },
          {
            "contract_path": "src/FunctionInitializingState.sol",
            "line_no": 23,
            "src": "790:2",
            "src_char": "790:2"
          },
          {
            "contract_path": "src/FunctionInitializingState.sol",
            "line_no": 26,
            "src": "820:2",
            "src_char": "820:2"
          },
          {
            "contract_path": "src/FunctionInitializingState.sol",
            "line_no": 34,
            "src": "1109:2",
            "src_char": "1109:2"
          },
          {
            "contract_path": "src/FunctionInitializingState.sol",
            "line_no": 37,
            "src": "1139:2",
            "src_char": "1139:2"
          },
          {
            "contract_path": "src/FunctionInitializingState.sol",
            "line_no": 42,
            "src": "1268:4",
            "src_char": "1268:4"
          },
          {
            "contract_path": "src/FunctionInitializingState.sol",
            "line_no": 42,
            "src": "1275:4",
            "src_char": "1275:4"
          },
          {
            "contract_path": "src/FunctionInitializingState.sol",
            "line_no": 48,
            "src": "1459:4",
            "src_char": "1459:4"
          },
          {
            "contract_path": "src/FunctionInitializingState.sol",
            "line_no": 48,
            "src": "1466:4",
            "src_char": "1466:4"
          },
          {
            "contract_path": "src/IncorrectCaretOperator.sol",
            "line_no": 17,
            "src": "563:2",
            "src_char": "563:2"
          },
          {
            "contract_path": "src/IncorrectCaretOperator.sol",
            "line_no": 18,
            "src": "606:2",
            "src_char": "606:2"
          },
          {
            "contract_path": "src/PreDeclaredVarUsage.sol",
            "line_no": 8,
            "src": "200:3",
            "src_char": "200:3"
          },
          {
            "contract_path": "src/PreDeclaredVarUsage.sol",
            "line_no": 9,
            "src": "222:3",
            "src_char": "222:3"
          },
          {
            "contract_path": "src/RevertsAndRequriesInLoops.sol",
            "line_no": 10,
            "src": "253:2",
            "src_char": "253:2"
          },
          {
            "contract_path": "src/RevertsAndRequriesInLoops.sol",
            "line_no": 17,
            "src": "442:2",
            "src_char": "442:2"
          },
          {
            "contract_path": "src/RevertsAndRequriesInLoops.sol",
            "line_no": 26,
            "src": "706:2",
            "src_char": "706:2"
          },
          {
            "contract_path": "src/RevertsAndRequriesInLoops.sol",
            "line_no": 27,
            "src": "745:2",
            "src_char": "745:2"
          },
          {
            "contract_path": "src/StateVariablesManipulation.sol",
            "line_no": 121,
            "src": "3471:2",
            "src_char": "3471:2"
          },
          {
            "contract_path": "src/StateVariablesManipulation.sol",
            "line_no": 123,
            "src": "3542:2",
            "src_char": "3542:2"
          },
          {
            "contract_path": "src/StateVariablesManipulation.sol",
            "line_no": 192,
            "src": "5408:3",
            "src_char": "5408:3"
          },
          {
            "contract_path": "src/StateVariablesManipulation.sol",
            "line_no": 202,
            "src": "5621:3",
            "src_char": "5621:3"
          },
          {
            "contract_path": "src/StateVariablesManipulation.sol",
            "line_no": 233,
            "src": "6372:1",
            "src_char": "6372:1"
          },
          {
            "contract_path": "src/StateVariablesManipulation.sol",
            "line_no": 237,
            "src": "6468:2",
            "src_char": "6468:2"
          },
          {
            "contract_path": "src/StateVariablesManipulation.sol",
            "line_no": 239,
            "src": "6543:2",
            "src_char": "6543:2"
          },
          {
            "contract_path": "src/StateVariablesManipulation.sol",
            "line_no": 244,
            "src": "6704:2",
            "src_char": "6704:2"
          },
          {
            "contract_path": "src/StateVariablesManipulation.sol",
            "line_no": 258,
            "src": "7236:1",
            "src_char": "7236:1"
          },
          {
            "contract_path": "src/StateVariablesManipulation.sol",
            "line_no": 264,
            "src": "7497:1",
            "src_char": "7497:1"
          },
          {
            "contract_path": "src/StateVariablesManipulation.sol",
            "line_no": 333,
            "src": "9506:3",
            "src_char": "9506:3"
          },
          {
            "contract_path": "src/StateVariablesManipulation.sol",
            "line_no": 339,
            "src": "9671:3",
            "src_char": "9671:3"
          },
          {
            "contract_path": "src/UncheckedReturn.sol",
            "line_no": 27,
            "src": "607:7",
            "src_char": "607:7"
          },
          {
            "contract_path": "src/UncheckedReturn.sol",
            "line_no": 32,
            "src": "805:7",
            "src_char": "805:7"
          },
          {
            "contract_path": "src/UncheckedReturn.sol",
            "line_no": 37,
            "src": "995:7",
            "src_char": "995:7"
          },
          {
            "contract_path": "src/UncheckedReturn.sol",
            "line_no": 42,
            "src": "1190:7",
            "src_char": "1190:7"
          },
          {
            "contract_path": "src/UninitializedLocalVariables.sol",
            "line_no": 34,
            "src": "1264:42",
            "src_char": "1264:42"
          },
          {
            "contract_path": "src/UninitializedLocalVariables.sol",
            "line_no": 63,
            "src": "2278:42",
            "src_char": "2278:42"
          },
          {
            "contract_path": "src/UninitializedLocalVariables.sol",
            "line_no": 67,
            "src": "2459:2",
            "src_char": "2459:2"
          },
          {
            "contract_path": "src/UninitializedLocalVariables.sol",
            "line_no": 70,
            "src": "2607:2",
            "src_char": "2607:2"
          },
          {
            "contract_path": "src/WeakRandomness.sol",
            "line_no": 25,
            "src": "933:2",
            "src_char": "933:2"
          },
          {
            "contract_path": "src/WeakRandomness.sol",
            "line_no": 35,
            "src": "1252:2",
            "src_char": "1252:2"
          },
          {
            "contract_path": "src/WeakRandomness.sol",
            "line_no": 41,
            "src": "1441:2",
            "src_char": "1441:2"
          },
          {
            "contract_path": "src/eth2/DepositContract.sol",
            "line_no": 113,
            "src": "7252:2",
            "src_char": "5764:2"
          },
          {
            "contract_path": "src/eth2/DepositContract.sol",
            "line_no": 113,
            "src": "7293:2",
            "src_char": "5805:2"
          }
        ]
      },
      {
        "title": "Event is missing `indexed` fields",
        "description": "Index event fields make the field more quickly accessible to off-chain tools that parse events. However, note that each index field costs extra gas during emission, so it's not necessarily best to index the maximum allowed per event (three fields). Each event should use three indexed fields if there are three or more fields, and gas usage is not particularly of concern for the events in question. If there are fewer than three fields, all of the fields should be indexed.",
        "detector_name": "unindexed-events",
        "instances": [
          {
            "contract_path": "src/ContractLocksEther.sol",
            "line_no": 7,
            "src": "119:56",
            "src_char": "119:56"
          },
          {
            "contract_path": "src/ContractLocksEther.sol",
            "line_no": 33,
            "src": "869:56",
            "src_char": "869:56"
          },
          {
            "contract_path": "src/ContractLocksEther.sol",
            "line_no": 36,
            "src": "961:54",
            "src_char": "961:54"
          },
          {
            "contract_path": "src/ContractLocksEther.sol",
            "line_no": 65,
            "src": "1904:56",
            "src_char": "1904:56"
          },
          {
            "contract_path": "src/ContractLocksEther.sol",
            "line_no": 68,
            "src": "1996:54",
            "src_char": "1996:54"
          },
          {
            "contract_path": "src/ContractLocksEther.sol",
            "line_no": 102,
            "src": "3143:56",
            "src_char": "3143:56"
          },
          {
            "contract_path": "src/ContractLocksEther.sol",
            "line_no": 105,
            "src": "3235:54",
            "src_char": "3235:54"
          },
          {
            "contract_path": "src/ContractLocksEther.sol",
            "line_no": 139,
            "src": "4367:56",
            "src_char": "4367:56"
          },
          {
            "contract_path": "src/ContractLocksEther.sol",
            "line_no": 142,
            "src": "4459:54",
            "src_char": "4459:54"
          },
          {
            "contract_path": "src/ContractLocksEther.sol",
            "line_no": 175,
            "src": "5563:56",
            "src_char": "5563:56"
          },
          {
            "contract_path": "src/ContractLocksEther.sol",
            "line_no": 178,
            "src": "5655:54",
            "src_char": "5655:54"
          },
          {
            "contract_path": "src/IncorrectERC721.sol",
            "line_no": 112,
            "src": "3122:115",
            "src_char": "3122:115"
          },
          {
            "contract_path": "src/TestERC20.sol",
            "line_no": 14,
            "src": "338:70",
            "src_char": "338:70"
          },
          {
            "contract_path": "src/TestERC20.sol",
            "line_no": 15,
            "src": "413:70",
            "src_char": "413:70"
          },
          {
            "contract_path": "src/UncheckedReturn.sol",
            "line_no": 17,
            "src": "297:30",
            "src_char": "297:30"
          },
          {
            "contract_path": "src/UninitializedStateVariable.sol",
            "line_no": 21,
            "src": "700:27",
            "src_char": "700:27"
          },
          {
            "contract_path": "src/eth2/DepositContract.sol",
            "line_no": 19,
            "src": "2641:107",
            "src_char": "1153:107"
          },
          {
            "contract_path": "src/inheritance/ExtendedInheritance.sol",
            "line_no": 7,
            "src": "144:45",
            "src_char": "144:45"
          },
          {
            "contract_path": "src/inheritance/InheritanceBase.sol",
            "line_no": 7,
            "src": "150:28",
            "src_char": "150:28"
          }
        ]
      },
      {
        "title": "Empty `require()` / `revert()` statements",
        "description": "Use descriptive reason strings or custom errors for revert paths.",
        "detector_name": "require-with-string",
        "instances": [
          {
            "contract_path": "src/CallGraphTests.sol",
            "line_no": 7,
            "src": "128:7",
            "src_char": "128:7"
          },
          {
            "contract_path": "src/CallGraphTests.sol",
            "line_no": 28,
            "src": "531:6",
            "src_char": "531:6"
          },
          {
            "contract_path": "src/CallGraphTests.sol",
            "line_no": 50,
            "src": "936:6",
            "src_char": "936:6"
          },
          {
            "contract_path": "src/CallGraphTests.sol",
            "line_no": 65,
            "src": "1246:7",
            "src_char": "1246:7"
          },
          {
            "contract_path": "src/DelegateCallWithoutAddressCheck.sol",
            "line_no": 31,
            "src": "948:7",
            "src_char": "948:7"
          },
          {
            "contract_path": "src/DeprecatedOZFunctions.sol",
            "line_no": 37,
            "src": "1264:7",
            "src_char": "1264:7"
          },
          {
            "contract_path": "src/DeprecatedOZFunctions.sol",
            "line_no": 40,
            "src": "1389:6",
            "src_char": "1389:6"
          },
          {
            "contract_path": "src/RevertsAndRequriesInLoops.sol",
            "line_no": 19,
            "src": "503:6",
            "src_char": "503:6"
          },
          {
            "contract_path": "src/SendEtherNoChecks.sol",
            "line_no": 12,
            "src": "268:6",
            "src_char": "268:6"
          },
          {
            "contract_path": "src/SendEtherNoChecks.sol",
            "line_no": 27,
            "src": "513:7",
            "src_char": "513:7"
          },
          {
            "contract_path": "src/SendEtherNoChecks.sol",
            "line_no": 43,
            "src": "920:6",
            "src_char": "920:6"
          },
          {
            "contract_path": "src/StateShadowing.sol",
            "line_no": 8,
            "src": "135:7",
            "src_char": "135:7"
          },
          {
            "contract_path": "src/ZeroAddressCheck.sol",
            "line_no": 13,
            "src": "329:6",
            "src_char": "329:6"
          },
          {
            "contract_path": "src/ZeroAddressCheck.sol",
            "line_no": 23,
            "src": "608:6",
            "src_char": "608:6"
          },
          {
            "contract_path": "src/ZeroAddressCheck.sol",
            "line_no": 38,
            "src": "1074:6",
            "src_char": "1074:6"
          },
          {
            "contract_path": "src/cloc/AnotherHeavilyCommentedContract.sol",
            "line_no": 35,
            "src": "589:7",
            "src_char": "589:7"
          },
          {
            "contract_path": "src/cloc/AnotherHeavilyCommentedContract.sol",
            "line_no": 56,
            "src": "1403:7",
            "src_char": "1400:7"
          },
          {
            "contract_path": "src/cloc/HeavilyCommentedContract.sol",
            "line_no": 35,
            "src": "598:7",
            "src_char": "598:7"
          },
          {
            "contract_path": "src/cloc/HeavilyCommentedContract.sol",
            "line_no": 53,
            "src": "1408:7",
            "src_char": "1408:7"
          }
        ]
      },
      {
        "title": "The `nonReentrant` `modifier` should occur before all other modifiers",
        "description": "This is a best-practice to protect against reentrancy in other modifiers.",
        "detector_name": "non-reentrant-before-others",
        "instances": [
          {
            "contract_path": "src/AdminContract.sol",
            "line_no": 10,
            "src": "386:12",
            "src_char": "386:12"
          },
          {
            "contract_path": "src/parent_chain/ParentChainContract.sol",
            "line_no": 28,
            "src": "735:12",
            "src_char": "735:12"
          }
        ]
      },
      {
        "title": "Using `ERC721::_mint()` can be dangerous",
        "description": "Using `ERC721::_mint()` can mint ERC721 tokens to addresses which don't support ERC721 tokens. Use `_safeMint()` instead of `_mint()` for ERC721.",
        "detector_name": "unsafe-oz-erc721-mint",
        "instances": [
          {
            "contract_path": "src/UnsafeERC721Mint.sol",
            "line_no": 12,
            "src": "410:5",
            "src_char": "410:5"
          }
        ]
      },
      {
        "title": "PUSH0 is not supported by all chains",
        "description": "Solc compiler version 0.8.20 switches the default target EVM version to Shanghai, which means that the generated bytecode will include PUSH0 opcodes. Be sure to select the appropriate EVM version in case you intend to deploy on a chain other than mainnet like L2 chains that may not support PUSH0, otherwise deployment of your contracts will fail.",
        "detector_name": "push-zero-opcode",
        "instances": [
          {
            "contract_path": "src/AdminContract.sol",
            "line_no": 2,
            "src": "32:23",
            "src_char": "32:23"
          },
          {
            "contract_path": "src/AssertStateChange.sol",
            "line_no": 2,
            "src": "32:23",
            "src_char": "32:23"
          },
          {
            "contract_path": "src/CacheArrayLength.sol",
            "line_no": 2,
            "src": "32:23",
            "src_char": "32:23"
          },
          {
            "contract_path": "src/ContractLocksEther.sol",
            "line_no": 2,
            "src": "32:23",
            "src_char": "32:23"
          },
          {
            "contract_path": "src/ContractWithTodo.sol",
            "line_no": 2,
            "src": "32:23",
            "src_char": "32:23"
          },
          {
            "contract_path": "src/Counter.sol",
            "line_no": 2,
            "src": "39:24",
            "src_char": "39:24"
          },
          {
            "contract_path": "src/CrazyPragma.sol",
            "line_no": 2,
            "src": "32:32",
            "src_char": "32:32"
          },
          {
            "contract_path": "src/DangerousStrictEquality2.sol",
            "line_no": 2,
            "src": "32:23",
            "src_char": "32:23"
          },
          {
            "contract_path": "src/DelegateCallWithoutAddressCheck.sol",
            "line_no": 2,
            "src": "32:21",
            "src_char": "32:21"
          },
          {
            "contract_path": "src/DeletionNestedMappingStructureContract.sol",
            "line_no": 2,
            "src": "32:23",
            "src_char": "32:23"
          },
          {
            "contract_path": "src/DeprecatedOZFunctions.sol",
            "line_no": 2,
            "src": "32:23",
            "src_char": "32:23"
          },
          {
            "contract_path": "src/FunctionSignatureCollision.sol",
            "line_no": 2,
            "src": "32:23",
            "src_char": "32:23"
          },
          {
            "contract_path": "src/InconsistentUints.sol",
            "line_no": 1,
            "src": "0:24",
            "src_char": "0:24"
          },
          {
            "contract_path": "src/IncorrectERC20.sol",
            "line_no": 2,
            "src": "32:23",
            "src_char": "32:23"
          },
          {
            "contract_path": "src/IncorrectERC721.sol",
            "line_no": 2,
            "src": "32:23",
            "src_char": "32:23"
          },
          {
            "contract_path": "src/KeccakContract.sol",
            "line_no": 2,
            "src": "32:23",
            "src_char": "32:23"
          },
          {
            "contract_path": "src/MsgValueInLoop.sol",
            "line_no": 2,
            "src": "32:23",
            "src_char": "32:23"
          },
          {
            "contract_path": "src/OutOfOrderRetryable.sol",
            "line_no": 2,
            "src": "32:23",
            "src_char": "32:23"
          },
          {
            "contract_path": "src/ReturnBomb.sol",
            "line_no": 2,
            "src": "32:23",
            "src_char": "32:23"
          },
          {
            "contract_path": "src/StateVariables.sol",
            "line_no": 2,
            "src": "32:23",
            "src_char": "32:23"
          },
          {
            "contract_path": "src/StateVariablesManipulation.sol",
            "line_no": 2,
            "src": "32:23",
            "src_char": "32:23"
          },
          {
            "contract_path": "src/StorageConditionals.sol",
            "line_no": 2,
            "src": "32:23",
            "src_char": "32:23"
          },
          {
            "contract_path": "src/T11sTranferer.sol",
            "line_no": 2,
            "src": "32:23",
            "src_char": "32:23"
          },
          {
            "contract_path": "src/TautologicalCompare.sol",
            "line_no": 2,
            "src": "32:23",
            "src_char": "32:23"
          },
          {
            "contract_path": "src/TxOriginUsedForAuth.sol",
            "line_no": 2,
            "src": "32:24",
            "src_char": "32:24"
          },
          {
            "contract_path": "src/UnsafeERC721Mint.sol",
            "line_no": 2,
            "src": "32:23",
            "src_char": "32:23"
          },
          {
            "contract_path": "src/UnusedStateVariables.sol",
            "line_no": 2,
            "src": "32:24",
            "src_char": "32:24"
          },
          {
            "contract_path": "src/VoidConstructor.sol",
            "line_no": 2,
            "src": "32:23",
            "src_char": "32:23"
          },
          {
            "contract_path": "src/WeakRandomness.sol",
            "line_no": 2,
            "src": "32:23",
            "src_char": "32:23"
          },
          {
            "contract_path": "src/cloc/AnotherHeavilyCommentedContract.sol",
            "line_no": 6,
            "src": "46:24",
            "src_char": "46:24"
          },
          {
            "contract_path": "src/cloc/HeavilyCommentedContract.sol",
            "line_no": 6,
            "src": "46:32",
            "src_char": "46:32"
          },
          {
            "contract_path": "src/eth2/DepositContract.sol",
            "line_no": 12,
            "src": "2302:23",
            "src_char": "814:23"
          },
          {
            "contract_path": "src/inheritance/ExtendedInheritance.sol",
            "line_no": 2,
            "src": "32:23",
            "src_char": "32:23"
          },
          {
            "contract_path": "src/inheritance/IContractInheritance.sol",
            "line_no": 2,
            "src": "32:24",
            "src_char": "32:24"
          },
          {
            "contract_path": "src/inheritance/InheritanceBase.sol",
            "line_no": 2,
            "src": "32:23",
            "src_char": "32:23"
          },
          {
            "contract_path": "src/nested/1/Nested.sol",
            "line_no": 5,
            "src": "180:23",
            "src_char": "180:23"
          },
          {
            "contract_path": "src/nested/2/Nested.sol",
            "line_no": 5,
            "src": "180:23",
            "src_char": "180:23"
          },
          {
            "contract_path": "src/nested_mappings/LaterVersion.sol",
            "line_no": 2,
            "src": "36:23",
            "src_char": "36:23"
          },
          {
            "contract_path": "src/parent_chain/ParentChainContract.sol",
            "line_no": 2,
            "src": "32:23",
            "src_char": "32:23"
          },
          {
            "contract_path": "src/uniswap/UniswapV2Swapper.sol",
            "line_no": 2,
            "src": "32:23",
            "src_char": "32:23"
          },
          {
            "contract_path": "src/uniswap/UniswapV3Swapper.sol",
            "line_no": 2,
            "src": "32:23",
            "src_char": "32:23"
          }
        ]
      },
      {
        "title": "Modifiers invoked only once can be shoe-horned into the function",
        "description": "",
        "detector_name": "useless-modifier",
        "instances": [
          {
            "contract_path": "src/BuiltinSymbolShadow.sol",
            "line_no": 17,
            "src": "358:39",
            "src_char": "358:39"
          },
          {
            "contract_path": "src/CallGraphTests.sol",
            "line_no": 10,
            "src": "186:22",
            "src_char": "186:22"
          },
          {
            "contract_path": "src/CallGraphTests.sol",
            "line_no": 32,
            "src": "571:22",
            "src_char": "571:22"
          },
          {
            "contract_path": "src/CallGraphTests.sol",
            "line_no": 54,
            "src": "976:22",
            "src_char": "976:22"
          },
          {
            "contract_path": "src/DelegateCallWithoutAddressCheck.sol",
            "line_no": 23,
            "src": "678:9",
            "src_char": "678:9"
          },
          {
            "contract_path": "src/InternalFunctions.sol",
            "line_no": 18,
            "src": "413:9",
            "src_char": "413:9"
          },
          {
            "contract_path": "src/OnceModifierExample.sol",
            "line_no": 6,
            "src": "103:8",
            "src_char": "103:8"
          },
          {
            "contract_path": "src/SendEtherNoChecks.sol",
            "line_no": 16,
            "src": "308:4",
            "src_char": "308:4"
          },
          {
            "contract_path": "src/SendEtherNoChecks.sol",
            "line_no": 47,
            "src": "960:4",
            "src_char": "960:4"
          },
          {
            "contract_path": "src/SendEtherNoChecks.sol",
            "line_no": 70,
            "src": "1301:4",
            "src_char": "1301:4"
          },
          {
            "contract_path": "src/SendEtherNoChecks.sol",
            "line_no": 93,
            "src": "1704:4",
            "src_char": "1704:4"
          },
          {
            "contract_path": "src/StateShadowing.sol",
            "line_no": 7,
            "src": "107:74",
            "src_char": "107:74"
          },
          {
            "contract_path": "src/UnprotectedInitialize.sol",
            "line_no": 13,
            "src": "222:21",
            "src_char": "222:21"
          }
        ]
      },
      {
        "title": "Empty Block",
        "description": "Consider removing empty blocks.",
        "detector_name": "empty-block",
        "instances": [
          {
            "contract_path": "src/AderynIgnoreCustomDetectors.sol",
            "line_no": 7,
            "src": "174:2",
            "src_char": "174:2"
          },
          {
            "contract_path": "src/AdminContract.sol",
            "line_no": 14,
            "src": "457:23",
            "src_char": "457:23"
          },
          {
            "contract_path": "src/BuiltinSymbolShadow.sol",
            "line_no": 8,
            "src": "125:41",
            "src_char": "125:41"
          },
          {
            "contract_path": "src/CacheArrayLength.sol",
            "line_no": 17,
            "src": "337:2",
            "src_char": "337:2"
          },
          {
            "contract_path": "src/CacheArrayLength.sol",
            "line_no": 42,
            "src": "1104:2",
            "src_char": "1104:2"
          },
          {
            "contract_path": "src/CallGraphTests.sol",
            "line_no": 16,
            "src": "291:16",
            "src_char": "291:16"
          },
          {
            "contract_path": "src/CallGraphTests.sol",
            "line_no": 38,
            "src": "686:16",
            "src_char": "686:16"
          },
          {
            "contract_path": "src/ContractWithTodo.sol",
            "line_no": 7,
            "src": "129:10",
            "src_char": "129:10"
          },
          {
            "contract_path": "src/ContractWithTodo.sol",
            "line_no": 13,
            "src": "337:15",
            "src_char": "337:15"
          },
          {
            "contract_path": "src/EmptyBlocks.sol",
            "line_no": 30,
            "src": "503:12",
            "src_char": "503:12"
          },
          {
            "contract_path": "src/EmptyBlocks.sol",
            "line_no": 38,
            "src": "599:12",
            "src_char": "599:12"
          },
          {
            "contract_path": "src/EmptyBlocks.sol",
            "line_no": 49,
            "src": "739:12",
            "src_char": "739:12"
          },
          {
            "contract_path": "src/EmptyBlocks.sol",
            "line_no": 63,
            "src": "888:13",
            "src_char": "888:13"
          },
          {
            "contract_path": "src/EmptyBlocks.sol",
            "line_no": 67,
            "src": "946:24",
            "src_char": "946:24"
          },
          {
            "contract_path": "src/EmptyBlocks.sol",
            "line_no": 73,
            "src": "1068:30",
            "src_char": "1068:30"
          },
          {
            "contract_path": "src/EmptyBlocks.sol",
            "line_no": 81,
            "src": "1219:41",
            "src_char": "1219:41"
          },
          {
            "contract_path": "src/FunctionSignatureCollision.sol",
            "line_no": 7,
            "src": "166:8",
            "src_char": "166:8"
          },
          {
            "contract_path": "src/FunctionSignatureCollision.sol",
            "line_no": 13,
            "src": "231:22",
            "src_char": "231:22"
          },
          {
            "contract_path": "src/OnceModifierExample.sol",
            "line_no": 10,
            "src": "147:7",
            "src_char": "147:7"
          },
          {
            "contract_path": "src/OutOfOrderRetryable.sol",
            "line_no": 193,
            "src": "5775:13",
            "src_char": "5775:13"
          },
          {
            "contract_path": "src/SendEtherNoChecks.sol",
            "line_no": 53,
            "src": "1060:5",
            "src_char": "1060:5"
          },
          {
            "contract_path": "src/SendEtherNoChecks.sol",
            "line_no": 77,
            "src": "1405:5",
            "src_char": "1405:5"
          },
          {
            "contract_path": "src/SendEtherNoChecks.sol",
            "line_no": 99,
            "src": "1795:5",
            "src_char": "1795:5"
          },
          {
            "contract_path": "src/TautologyOrContradiction.sol",
            "line_no": 9,
            "src": "161:229",
            "src_char": "161:229"
          },
          {
            "contract_path": "src/UncheckedSend.sol",
            "line_no": 27,
            "src": "915:65",
            "src_char": "915:65"
          },
          {
            "contract_path": "src/auditor_mode/PublicFunctionsWithoutSenderCheck.sol",
            "line_no": 11,
            "src": "367:17",
            "src_char": "367:17"
          },
          {
            "contract_path": "src/auditor_mode/PublicFunctionsWithoutSenderCheck.sol",
            "line_no": 30,
            "src": "852:25",
            "src_char": "852:25"
          },
          {
            "contract_path": "src/auditor_mode/PublicFunctionsWithoutSenderCheck.sol",
            "line_no": 38,
            "src": "1080:16",
            "src_char": "1080:16"
          },
          {
            "contract_path": "src/auditor_mode/PublicFunctionsWithoutSenderCheck.sol",
            "line_no": 61,
            "src": "1840:17",
            "src_char": "1840:17"
          },
          {
            "contract_path": "src/auditor_mode/PublicFunctionsWithoutSenderCheck.sol",
            "line_no": 85,
            "src": "2380:25",
            "src_char": "2380:25"
          },
          {
            "contract_path": "src/parent_chain/ParentChainContract.sol",
            "line_no": 11,
            "src": "355:9",
            "src_char": "355:9"
          },
          {
            "contract_path": "src/parent_chain/ParentChainContract.sol",
            "line_no": 32,
            "src": "806:23",
            "src_char": "806:23"
          },
          {
            "contract_path": "src/parent_chain/ParentChainContract.sol",
            "line_no": 40,
            "src": "946:8",
            "src_char": "946:8"
          },
          {
            "contract_path": "src/parent_chain/ParentChainContract.sol",
            "line_no": 44,
            "src": "1011:23",
            "src_char": "1011:23"
          }
        ]
      },
      {
        "title": "Large literal values multiples of 10000 can be replaced with scientific notation",
        "description": "Use `e` notation, for example: `1e18`, instead of its full numeric value.",
        "detector_name": "large-numeric-literal",
        "instances": [
          {
            "contract_path": "src/HugeConstants.sol",
            "line_no": 6,
            "src": "182:24",
            "src_char": "182:24"
          },
          {
            "contract_path": "src/HugeConstants.sol",
            "line_no": 7,
            "src": "252:23",
            "src_char": "252:23"
          },
          {
            "contract_path": "src/HugeConstants.sol",
            "line_no": 8,
            "src": "321:22",
            "src_char": "321:22"
          },
          {
            "contract_path": "src/HugeConstants.sol",
            "line_no": 9,
            "src": "389:21",
            "src_char": "389:21"
          },
          {
            "contract_path": "src/HugeConstants.sol",
            "line_no": 10,
            "src": "456:20",
            "src_char": "456:20"
          },
          {
            "contract_path": "src/HugeConstants.sol",
            "line_no": 11,
            "src": "522:19",
            "src_char": "522:19"
          },
          {
            "contract_path": "src/HugeConstants.sol",
            "line_no": 12,
            "src": "587:18",
            "src_char": "587:18"
          },
          {
            "contract_path": "src/HugeConstants.sol",
            "line_no": 13,
            "src": "651:17",
            "src_char": "651:17"
          },
          {
            "contract_path": "src/HugeConstants.sol",
            "line_no": 14,
            "src": "714:16",
            "src_char": "714:16"
          },
          {
            "contract_path": "src/HugeConstants.sol",
            "line_no": 15,
            "src": "777:15",
            "src_char": "777:15"
          },
          {
            "contract_path": "src/HugeConstants.sol",
            "line_no": 16,
            "src": "839:14",
            "src_char": "839:14"
          },
          {
            "contract_path": "src/HugeConstants.sol",
            "line_no": 17,
            "src": "900:13",
            "src_char": "900:13"
          },
          {
            "contract_path": "src/HugeConstants.sol",
            "line_no": 18,
            "src": "960:12",
            "src_char": "960:12"
          },
          {
            "contract_path": "src/HugeConstants.sol",
            "line_no": 19,
            "src": "1019:11",
            "src_char": "1019:11"
          },
          {
            "contract_path": "src/HugeConstants.sol",
            "line_no": 20,
            "src": "1077:10",
            "src_char": "1077:10"
          },
          {
            "contract_path": "src/HugeConstants.sol",
            "line_no": 21,
            "src": "1134:9",
            "src_char": "1134:9"
          },
          {
            "contract_path": "src/HugeConstants.sol",
            "line_no": 22,
            "src": "1190:8",
            "src_char": "1190:8"
          },
          {
            "contract_path": "src/HugeConstants.sol",
            "line_no": 23,
            "src": "1245:7",
            "src_char": "1245:7"
          },
          {
            "contract_path": "src/HugeConstants.sol",
            "line_no": 24,
            "src": "1299:6",
            "src_char": "1299:6"
          },
          {
            "contract_path": "src/HugeConstants.sol",
            "line_no": 25,
            "src": "1352:5",
            "src_char": "1352:5"
          },
          {
            "contract_path": "src/HugeConstants.sol",
            "line_no": 31,
            "src": "1585:29",
            "src_char": "1585:29"
          },
          {
            "contract_path": "src/HugeConstants.sol",
            "line_no": 32,
            "src": "1673:6",
            "src_char": "1673:6"
          },
          {
            "contract_path": "src/IncorrectERC20.sol",
            "line_no": 8,
            "src": "225:7",
            "src_char": "225:7"
          },
          {
            "contract_path": "src/IncorrectERC20.sol",
            "line_no": 51,
            "src": "1550:7",
            "src_char": "1550:7"
          }
        ]
      },
      {
        "title": "Internal functions called only once can be inlined",
        "description": "Instead of separating the logic into a separate function, consider inlining the logic into the calling function. This can reduce the number of function calls and improve readability.",
        "detector_name": "useless-internal-function",
        "instances": [
          {
            "contract_path": "src/CallGraphTests.sol",
            "line_no": 6,
            "src": "89:17",
            "src_char": "89:17"
          },
          {
            "contract_path": "src/CallGraphTests.sol",
            "line_no": 25,
            "src": "398:17",
            "src_char": "398:17"
          },
          {
            "contract_path": "src/CallGraphTests.sol",
            "line_no": 47,
            "src": "803:17",
            "src_char": "803:17"
          },
          {
            "contract_path": "src/CallGraphTests.sol",
            "line_no": 64,
            "src": "1206:18",
            "src_char": "1206:18"
          },
          {
            "contract_path": "src/ConstantFuncsAssembly.sol",
            "line_no": 26,
            "src": "651:232",
            "src_char": "651:232"
          },
          {
            "contract_path": "src/InternalFunctions.sol",
            "line_no": 28,
            "src": "693:12",
            "src_char": "693:12"
          },
          {
            "contract_path": "src/MsgValueInLoop.sol",
            "line_no": 43,
            "src": "1103:8",
            "src_char": "1103:8"
          },
          {
            "contract_path": "src/MsgValueInLoop.sol",
            "line_no": 60,
            "src": "1529:8",
            "src_char": "1529:8"
          },
          {
            "contract_path": "src/MsgValueInLoop.sol",
            "line_no": 77,
            "src": "1962:8",
            "src_char": "1962:8"
          },
          {
            "contract_path": "src/SendEtherNoChecks.sol",
            "line_no": 9,
            "src": "132:20",
            "src_char": "132:20"
          },
          {
            "contract_path": "src/SendEtherNoChecks.sol",
            "line_no": 26,
            "src": "481:5",
            "src_char": "481:5"
          },
          {
            "contract_path": "src/SendEtherNoChecks.sol",
            "line_no": 40,
            "src": "784:20",
            "src_char": "784:20"
          },
          {
            "contract_path": "src/SendEtherNoChecks.sol",
            "line_no": 66,
            "src": "1209:15",
            "src_char": "1209:15"
          },
          {
            "contract_path": "src/SendEtherNoChecks.sol",
            "line_no": 88,
            "src": "1551:11",
            "src_char": "1551:11"
          },
          {
            "contract_path": "src/StorageParameters.sol",
            "line_no": 17,
            "src": "388:11",
            "src_char": "388:11"
          },
          {
            "contract_path": "src/UncheckedSend.sol",
            "line_no": 27,
            "src": "915:65",
            "src_char": "915:65"
          }
        ]
      },
      {
        "title": "Contract still has TODOs",
        "description": "Contract contains comments with TODOS",
        "detector_name": "contract-with-todos",
        "instances": [
          {
            "contract_path": "src/ContractWithTodo.sol",
            "line_no": 4,
            "src": "66:8",
            "src_char": "66:8"
          },
          {
            "contract_path": "src/Counter.sol",
            "line_no": 4,
            "src": "74:7",
            "src_char": "74:7"
          }
        ]
      },
      {
        "title": "Inconsistency in declaring uint256/uint (or) int256/int variables within a contract. Use explicit size declarations (uint256 or int256).",
        "description": "Consider keeping the naming convention consistent in a given contract. Explicit size declarations are preferred (uint256, int256) over implicit ones (uint, int) to avoid confusion.",
        "detector_name": "inconsistent-type-names",
        "instances": [
          {
            "contract_path": "src/Casting.sol",
            "line_no": 31,
            "src": "904:14",
            "src_char": "904:14"
          },
          {
            "contract_path": "src/Casting.sol",
            "line_no": 69,
            "src": "2086:13",
            "src_char": "2086:13"
          },
          {
            "contract_path": "src/InconsistentUints.sol",
            "line_no": 5,
            "src": "122:12",
            "src_char": "122:12"
          },
          {
            "contract_path": "src/InconsistentUints.sol",
            "line_no": 7,
            "src": "197:11",
            "src_char": "197:11"
          },
          {
            "contract_path": "src/InconsistentUints.sol",
            "line_no": 11,
            "src": "289:10",
            "src_char": "289:10"
          },
          {
            "contract_path": "src/InconsistentUints.sol",
            "line_no": 12,
            "src": "340:9",
            "src_char": "340:9"
          },
          {
            "contract_path": "src/InconsistentUints.sol",
            "line_no": 15,
            "src": "383:9",
            "src_char": "383:9"
          },
          {
            "contract_path": "src/InconsistentUints.sol",
            "line_no": 16,
            "src": "434:10",
            "src_char": "434:10"
          },
          {
            "contract_path": "src/InconsistentUints.sol",
            "line_no": 19,
            "src": "528:12",
            "src_char": "528:12"
          },
          {
            "contract_path": "src/TautologicalCompare.sol",
            "line_no": 11,
            "src": "186:1",
            "src_char": "186:1"
          },
          {
            "contract_path": "src/TautologyOrContradiction.sol",
            "line_no": 6,
            "src": "133:6",
            "src_char": "133:6"
          },
          {
            "contract_path": "src/UninitializedLocalVariables.sol",
            "line_no": 9,
            "src": "211:17",
            "src_char": "211:17"
          },
          {
            "contract_path": "src/UninitializedLocalVariables.sol",
            "line_no": 15,
            "src": "434:22",
            "src_char": "434:22"
          },
          {
            "contract_path": "src/UninitializedLocalVariables.sol",
            "line_no": 25,
            "src": "817:15",
            "src_char": "817:15"
          },
          {
            "contract_path": "src/UninitializedLocalVariables.sol",
            "line_no": 31,
            "src": "1109:20",
            "src_char": "1109:20"
          },
          {
            "contract_path": "src/UninitializedLocalVariables.sol",
            "line_no": 43,
            "src": "1639:11",
            "src_char": "1639:11"
          },
          {
            "contract_path": "src/UninitializedLocalVariables.sol",
            "line_no": 49,
            "src": "1826:16",
            "src_char": "1826:16"
          },
          {
            "contract_path": "src/eth2/DepositContract.sol",
            "line_no": 59,
            "src": "4611:27",
            "src_char": "3123:27"
          },
          {
            "contract_path": "src/eth2/DepositContract.sol",
            "line_no": 61,
            "src": "4732:17",
            "src_char": "3244:17"
          },
          {
            "contract_path": "src/eth2/DepositContract.sol",
            "line_no": 70,
            "src": "5020:6",
            "src_char": "3532:6"
          },
          {
            "contract_path": "src/eth2/DepositContract.sol",
            "line_no": 76,
            "src": "5307:4",
            "src_char": "3819:4"
          },
          {
            "contract_path": "src/eth2/DepositContract.sol",
            "line_no": 77,
            "src": "5347:6",
            "src_char": "3859:6"
          },
          {
            "contract_path": "src/eth2/DepositContract.sol",
            "line_no": 103,
            "src": "6636:14",
            "src_char": "5148:14"
          },
          {
            "contract_path": "src/eth2/DepositContract.sol",
            "line_no": 133,
            "src": "8101:4",
            "src_char": "6613:4"
          },
          {
            "contract_path": "src/eth2/DepositContract.sol",
            "line_no": 134,
            "src": "8141:6",
            "src_char": "6653:6"
          },
          {
            "contract_path": "src/nested_mappings/LaterVersion.sol",
            "line_no": 8,
            "src": "184:5",
            "src_char": "184:5"
          },
          {
            "contract_path": "src/nested_mappings/NestedMappings.sol",
            "line_no": 8,
            "src": "168:10",
            "src_char": "168:10"
          }
        ]
      },
      {
        "title": "Unused Custom Error",
        "description": "it is recommended that the definition be removed when custom error is unused",
        "detector_name": "useless-error",
        "instances": [
          {
            "contract_path": "src/UnusedError.sol",
            "line_no": 5,
            "src": "84:27",
            "src_char": "84:27"
          },
          {
            "contract_path": "src/UnusedError.sol",
            "line_no": 13,
            "src": "258:36",
            "src_char": "258:36"
          },
          {
            "contract_path": "src/WrongOrderOfLayout.sol",
            "line_no": 13,
            "src": "274:21",
            "src_char": "274:21"
          }
        ]
      },
      {
        "title": "Loop contains `require`/`revert` statements",
        "description": "Avoid `require` / `revert` statements in a loop because a single bad item can cause the whole transaction to fail. It's better to forgive on fail and return failed elements post processing of the loop",
        "detector_name": "reverts-and-requires-in-loops",
        "instances": [
          {
            "contract_path": "src/RevertsAndRequriesInLoops.sol",
            "line_no": 10,
            "src": "227:129",
            "src_char": "227:129"
          },
          {
            "contract_path": "src/RevertsAndRequriesInLoops.sol",
            "line_no": 17,
            "src": "416:150",
            "src_char": "416:150"
          }
        ]
      },
      {
        "title": "Incorrect Order of Division and Multiplication",
        "description": "Division operations followed directly by multiplication operations can lead to precision loss due to the way integer arithmetic is handled in Solidity.",
        "detector_name": "division-before-multiplication",
        "instances": [
          {
            "contract_path": "src/DivisionBeforeMultiplication.sol",
            "line_no": 8,
            "src": "218:5",
            "src_char": "218:5"
          },
          {
            "contract_path": "src/DivisionBeforeMultiplication.sol",
            "line_no": 12,
            "src": "330:5",
            "src_char": "330:5"
          },
          {
            "contract_path": "src/DivisionBeforeMultiplication.sol",
            "line_no": 16,
            "src": "432:5",
            "src_char": "432:5"
          },
          {
            "contract_path": "src/DivisionBeforeMultiplication.sol",
            "line_no": 20,
            "src": "541:5",
            "src_char": "541:5"
          }
        ]
      },
      {
        "title": "Redundant statements have no effect.",
        "description": "Remove the redundant statements because no code will be generated and it just congests the codebase.",
        "detector_name": "redundant-statements",
        "instances": [
          {
            "contract_path": "src/RedundantStatements.sol",
            "line_no": 6,
            "src": "131:4",
            "src_char": "131:4"
          },
          {
            "contract_path": "src/RedundantStatements.sol",
            "line_no": 7,
            "src": "169:4",
            "src_char": "169:4"
          },
          {
            "contract_path": "src/RedundantStatements.sol",
            "line_no": 8,
            "src": "207:27",
            "src_char": "207:27"
          },
          {
            "contract_path": "src/RedundantStatements.sol",
            "line_no": 12,
            "src": "309:4",
            "src_char": "309:4"
          },
          {
            "contract_path": "src/RedundantStatements.sol",
            "line_no": 13,
            "src": "347:6",
            "src_char": "347:6"
          },
          {
            "contract_path": "src/RedundantStatements.sol",
            "line_no": 14,
            "src": "377:4",
            "src_char": "377:4"
          }
        ]
      },
      {
        "title": "Public variables of a contract read in an external context (using `this`).",
        "description": "The contract reads it's own variable using `this` which adds an unnecessary STATICCALL. Remove `this` and access the variable like storage.",
        "detector_name": "public-variable-read-in-external-context",
        "instances": [
          {
            "contract_path": "src/PublicVariableReadInExternalContext.sol",
            "line_no": 12,
            "src": "355:14",
            "src_char": "355:14"
          },
          {
            "contract_path": "src/PublicVariableReadInExternalContext.sol",
            "line_no": 16,
            "src": "457:16",
            "src_char": "457:16"
          },
          {
            "contract_path": "src/PublicVariableReadInExternalContext.sol",
            "line_no": 20,
            "src": "553:12",
            "src_char": "553:12"
          },
          {
            "contract_path": "src/PublicVariableReadInExternalContext.sol",
            "line_no": 42,
            "src": "1175:14",
            "src_char": "1175:14"
          }
        ]
      },
      {
        "title": "Potentially unused `private` / `internal` state variables found.",
        "description": "State variable appears to be unused. No analysis has been performed to see if any inilne assembly references it. So if that's not the case, consider removing this unused variable.",
        "detector_name": "unused-state-variable",
        "instances": [
          {
            "contract_path": "src/AssemblyExample.sol",
            "line_no": 5,
            "src": "97:1",
            "src_char": "97:1"
          },
          {
            "contract_path": "src/InconsistentUints.sol",
            "line_no": 16,
            "src": "434:10",
            "src_char": "434:10"
          },
          {
            "contract_path": "src/StateVariables.sol",
            "line_no": 8,
            "src": "199:19",
            "src_char": "199:19"
          },
          {
            "contract_path": "src/StateVariables.sol",
            "line_no": 9,
            "src": "241:20",
            "src_char": "241:20"
          },
          {
            "contract_path": "src/StateVariables.sol",
            "line_no": 13,
            "src": "383:27",
            "src_char": "383:27"
          },
          {
            "contract_path": "src/StateVariables.sol",
            "line_no": 14,
            "src": "437:28",
            "src_char": "437:28"
          },
          {
            "contract_path": "src/StateVariables.sol",
            "line_no": 28,
            "src": "1056:16",
            "src_char": "1056:16"
          },
          {
            "contract_path": "src/StateVariables.sol",
            "line_no": 29,
            "src": "1108:17",
            "src_char": "1108:17"
          },
          {
            "contract_path": "src/TautologyOrContradiction.sol",
            "line_no": 6,
            "src": "133:6",
            "src_char": "133:6"
          },
          {
            "contract_path": "src/TautologyOrContradiction.sol",
            "line_no": 7,
            "src": "145:9",
            "src_char": "145:9"
          },
          {
            "contract_path": "src/UninitializedLocalVariables.sol",
            "line_no": 5,
            "src": "93:12",
            "src_char": "93:12"
          },
          {
            "contract_path": "src/UninitializedStateVariable.sol",
            "line_no": 13,
            "src": "503:3",
            "src_char": "503:3"
          },
          {
            "contract_path": "src/UnusedStateVariables.sol",
            "line_no": 6,
            "src": "147:13",
            "src_char": "147:13"
          },
          {
            "contract_path": "src/UnusedStateVariables.sol",
            "line_no": 7,
            "src": "183:13",
            "src_char": "183:13"
          },
          {
            "contract_path": "src/UnusedStateVariables.sol",
            "line_no": 8,
            "src": "215:10",
            "src_char": "215:10"
          },
          {
            "contract_path": "src/UnusedStateVariables.sol",
            "line_no": 9,
            "src": "246:12",
            "src_char": "246:12"
          },
          {
            "contract_path": "src/cloc/AnotherHeavilyCommentedContract.sol",
            "line_no": 14,
            "src": "151:3",
            "src_char": "151:3"
          },
          {
            "contract_path": "src/cloc/AnotherHeavilyCommentedContract.sol",
            "line_no": 16,
            "src": "190:3",
            "src_char": "190:3"
          },
          {
            "contract_path": "src/cloc/AnotherHeavilyCommentedContract.sol",
            "line_no": 19,
            "src": "261:3",
            "src_char": "261:3"
          },
          {
            "contract_path": "src/cloc/AnotherHeavilyCommentedContract.sol",
            "line_no": 22,
            "src": "367:3",
            "src_char": "367:3"
          },
          {
            "contract_path": "src/cloc/AnotherHeavilyCommentedContract.sol",
            "line_no": 29,
            "src": "477:3",
            "src_char": "477:3"
          },
          {
            "contract_path": "src/cloc/HeavilyCommentedContract.sol",
            "line_no": 14,
            "src": "160:3",
            "src_char": "160:3"
          },
          {
            "contract_path": "src/cloc/HeavilyCommentedContract.sol",
            "line_no": 16,
            "src": "199:3",
            "src_char": "199:3"
          },
          {
            "contract_path": "src/cloc/HeavilyCommentedContract.sol",
            "line_no": 19,
            "src": "270:3",
            "src_char": "270:3"
          },
          {
            "contract_path": "src/cloc/HeavilyCommentedContract.sol",
            "line_no": 22,
            "src": "376:3",
            "src_char": "376:3"
          },
          {
            "contract_path": "src/cloc/HeavilyCommentedContract.sol",
            "line_no": 29,
            "src": "486:3",
            "src_char": "486:3"
          }
        ]
      },
      {
        "title": "Functions declared `pure` / `view` but contains assembly",
        "description": "If the assembly code contains bugs or unintended side effects, it can lead to incorrect results or vulnerabilities, which are hard to debug and resolve, especially when the function is meant to be simple and predictable.",
        "detector_name": "constant-functions-assembly",
        "instances": [
          {
            "contract_path": "src/ConstantFuncsAssembly.sol",
            "line_no": 9,
            "src": "182:175",
            "src_char": "182:175"
          },
          {
            "contract_path": "src/ConstantFuncsAssembly.sol",
            "line_no": 17,
            "src": "408:237",
            "src_char": "408:237"
          },
          {
            "contract_path": "src/ConstantFuncsAssembly.sol",
            "line_no": 36,
            "src": "934:98",
            "src_char": "934:98"
          }
        ]
      },
      {
        "title": "Boolean equality is not required.",
        "description": "If `x` is a boolean, there is no need to do `if(x == true)` or `if(x == false)`. Just use `if(x)` and `if(!x)` respectively.",
        "detector_name": "boolean-equality",
        "instances": [
          {
            "contract_path": "src/BooleanEquality.sol",
            "line_no": 5,
            "src": "133:14",
            "src_char": "133:14"
          },
          {
            "contract_path": "src/BooleanEquality.sol",
            "line_no": 12,
            "src": "292:15",
            "src_char": "292:15"
          },
          {
            "contract_path": "src/BooleanEquality.sol",
            "line_no": 19,
            "src": "454:15",
            "src_char": "454:15"
          },
          {
            "contract_path": "src/BooleanEquality.sol",
            "line_no": 26,
            "src": "614:16",
            "src_char": "614:16"
          }
        ]
      },
      {
        "title": "Uninitialized local variables.",
        "description": "Initialize all the variables. If a variable is meant to be initialized to zero, explicitly set it to zero to improve code readability.",
        "detector_name": "uninitialized-local-variable",
        "instances": [
          {
            "contract_path": "src/ConstantFuncsAssembly.sol",
            "line_no": 18,
            "src": "478:14",
            "src_char": "478:14"
          },
          {
            "contract_path": "src/ConstantFuncsAssembly.sol",
            "line_no": 27,
            "src": "716:14",
            "src_char": "716:14"
          },
          {
            "contract_path": "src/StorageParameters.sol",
            "line_no": 8,
            "src": "184:11",
            "src_char": "184:11"
          },
          {
            "contract_path": "src/UninitializedLocalVariables.sol",
            "line_no": 9,
            "src": "211:17",
            "src_char": "211:17"
          },
          {
            "contract_path": "src/UninitializedLocalVariables.sol",
            "line_no": 10,
            "src": "243:17",
            "src_char": "243:17"
          },
          {
            "contract_path": "src/UninitializedLocalVariables.sol",
            "line_no": 11,
            "src": "278:20",
            "src_char": "278:20"
          },
          {
            "contract_path": "src/UninitializedLocalVariables.sol",
            "line_no": 12,
            "src": "312:16",
            "src_char": "312:16"
          },
          {
            "contract_path": "src/UninitializedLocalVariables.sol",
            "line_no": 13,
            "src": "346:20",
            "src_char": "346:20"
          },
          {
            "contract_path": "src/UninitializedLocalVariables.sol",
            "line_no": 14,
            "src": "390:19",
            "src_char": "390:19"
          },
          {
            "contract_path": "src/UninitializedLocalVariables.sol",
            "line_no": 15,
            "src": "434:22",
            "src_char": "434:22"
          },
          {
            "contract_path": "src/UninitializedLocalVariables.sol",
            "line_no": 16,
            "src": "481:22",
            "src_char": "481:22"
          },
          {
            "contract_path": "src/UninitializedLocalVariables.sol",
            "line_no": 17,
            "src": "531:25",
            "src_char": "531:25"
          },
          {
            "contract_path": "src/UninitializedLocalVariables.sol",
            "line_no": 18,
            "src": "580:21",
            "src_char": "580:21"
          },
          {
            "contract_path": "src/UninitializedLocalVariables.sol",
            "line_no": 19,
            "src": "629:25",
            "src_char": "629:25"
          },
          {
            "contract_path": "src/UninitializedLocalVariables.sol",
            "line_no": 20,
            "src": "681:24",
            "src_char": "681:24"
          }
        ]
      },
      {
        "title": "Return Bomb",
        "description": "A low level callee may consume all callers gas unexpectedly. Avoid unlimited implicit decoding of returndata on calls to unchecked addresses. You can limit the gas by passing a gas limit as an option to the call. For example, `unknownAdress.call{gas: gasLimitHere}(\"calldata\")` That would act as a safety net from OOG errors.\n        ",
        "detector_name": "return-bomb",
        "instances": [
          {
            "contract_path": "src/ReturnBomb.sol",
            "line_no": 22,
            "src": "591:115",
            "src_char": "591:115"
          }
        ]
      },
      {
        "title": "Function initializing state.",
        "description": "Detects the immediate initialization of state variables through function calls that are not pure/constant, or that use non-constant state variable. Remove any initialization of state variables via non-constant state variables or function calls. If variables must be set upon contract deployment, locate initialization in the constructor instead.",
        "detector_name": "function-initializing-state",
        "instances": [
          {
            "contract_path": "src/FunctionInitializingState.sol",
            "line_no": 6,
            "src": "108:21",
            "src_char": "108:21"
          },
          {
            "contract_path": "src/FunctionInitializingState.sol",
            "line_no": 8,
            "src": "199:21",
            "src_char": "199:21"
          },
          {
            "contract_path": "src/FunctionInitializingState.sol",
            "line_no": 9,
            "src": "267:21",
            "src_char": "267:21"
          }
        ]
      },
      {
        "title": "Dead Code",
        "description": "Functions that are not used. Consider removing them.",
        "detector_name": "dead-code",
        "instances": [
          {
            "contract_path": "src/ArbitraryTransferFrom.sol",
            "line_no": 15,
            "src": "304:4",
            "src_char": "304:4"
          },
          {
            "contract_path": "src/ContractLocksEther.sol",
            "line_no": 54,
            "src": "1540:10",
            "src_char": "1540:10"
          },
          {
            "contract_path": "src/DeadCode.sol",
            "line_no": 16,
            "src": "362:22",
            "src_char": "362:22"
          },
          {
            "contract_path": "src/DeletionNestedMappingStructureContract.sol",
            "line_no": 14,
            "src": "258:6",
            "src_char": "258:6"
          },
          {
            "contract_path": "src/IncorrectShift.sol",
            "line_no": 5,
            "src": "100:8",
            "src_char": "100:8"
          },
          {
            "contract_path": "src/IncorrectShift.sol",
            "line_no": 13,
            "src": "292:9",
            "src_char": "292:9"
          },
          {
            "contract_path": "src/UncheckedReturn.sol",
            "line_no": 12,
            "src": "186:19",
            "src_char": "186:19"
          },
          {
            "contract_path": "src/UncheckedReturn.sol",
            "line_no": 20,
            "src": "362:21",
            "src_char": "362:21"
          },
          {
            "contract_path": "src/UncheckedReturn.sol",
            "line_no": 25,
            "src": "492:19",
            "src_char": "492:19"
          },
          {
            "contract_path": "src/UncheckedReturn.sol",
            "line_no": 30,
            "src": "644:21",
            "src_char": "644:21"
          },
          {
            "contract_path": "src/UncheckedReturn.sol",
            "line_no": 35,
            "src": "842:26",
            "src_char": "842:26"
          },
          {
            "contract_path": "src/UncheckedReturn.sol",
            "line_no": 40,
            "src": "1049:19",
            "src_char": "1049:19"
          }
        ]
      },
      {
        "title": "Loop condition contains `state_variable.length` that could be cached outside.",
        "description": "Cache the lengths of storage arrays if they are used and not modified in for loops.",
        "detector_name": "cache-array-length",
        "instances": [
          {
            "contract_path": "src/CacheArrayLength.sol",
            "line_no": 12,
            "src": "234:82",
            "src_char": "234:82"
          },
          {
            "contract_path": "src/CacheArrayLength.sol",
            "line_no": 44,
            "src": "1160:64",
            "src_char": "1160:64"
          },
          {
            "contract_path": "src/CacheArrayLength.sol",
            "line_no": 50,
            "src": "1325:183",
            "src_char": "1325:183"
          }
        ]
      },
      {
        "title": "Incorrect use of `assert()`",
        "description": "Argument to `assert()` modifies the state. Use `require` for invariants modifying state.",
        "detector_name": "assert-state-change",
        "instances": [
          {
            "contract_path": "src/AssertStateChange.sol",
            "line_no": 9,
            "src": "154:23",
            "src_char": "154:23"
          }
        ]
      },
      {
        "title": "Costly operations inside loops.",
        "description": "Invoking `SSTORE`operations in loops may lead to Out-of-gas errors. Use a local variable to hold the loop computation result.",
        "detector_name": "costly-operations-inside-loops",
        "instances": [
          {
            "contract_path": "src/CacheArrayLength.sol",
            "line_no": 25,
            "src": "546:133",
            "src_char": "546:133"
          },
          {
            "contract_path": "src/CacheArrayLength.sol",
            "line_no": 35,
            "src": "928:155",
            "src_char": "928:155"
          },
          {
            "contract_path": "src/CostlyOperationsInsideLoops.sol",
            "line_no": 10,
            "src": "214:79",
            "src_char": "214:79"
          },
          {
            "contract_path": "src/MsgValueInLoop.sol",
            "line_no": 12,
            "src": "289:107",
            "src_char": "289:107"
          },
          {
            "contract_path": "src/MsgValueInLoop.sol",
            "line_no": 25,
            "src": "658:122",
            "src_char": "658:122"
          },
          {
            "contract_path": "src/MsgValueInLoop.sol",
            "line_no": 38,
            "src": "988:94",
            "src_char": "988:94"
          },
          {
            "contract_path": "src/MsgValueInLoop.sol",
            "line_no": 54,
            "src": "1415:93",
            "src_char": "1415:93"
          },
          {
            "contract_path": "src/MsgValueInLoop.sol",
            "line_no": 71,
            "src": "1844:97",
            "src_char": "1844:97"
          },
          {
            "contract_path": "src/RevertsAndRequriesInLoops.sol",
            "line_no": 10,
            "src": "227:129",
            "src_char": "227:129"
          },
          {
            "contract_path": "src/RevertsAndRequriesInLoops.sol",
            "line_no": 17,
            "src": "416:150",
            "src_char": "416:150"
          },
          {
            "contract_path": "src/RevertsAndRequriesInLoops.sol",
            "line_no": 27,
            "src": "719:159",
            "src_char": "719:159"
          },
          {
            "contract_path": "src/eth2/DepositContract.sol",
            "line_no": 70,
            "src": "5010:178",
            "src_char": "3522:178"
          },
          {
            "contract_path": "src/eth2/DepositContract.sol",
            "line_no": 134,
            "src": "8131:283",
            "src_char": "6643:283"
          },
          {
            "contract_path": "src/parent_chain/ParentChainContract.sol",
            "line_no": 17,
            "src": "512:110",
            "src_char": "512:110"
          }
        ]
      },
      {
        "title": "Builtin Symbol Shadowing",
        "description": "Name clashes with a built-in-symbol. Consider renaming it.",
        "detector_name": "builtin-symbol-shadow",
        "instances": [
          {
            "contract_path": "src/BuiltinSymbolShadow.sol",
            "line_no": 5,
            "src": "92:8",
            "src_char": "92:8"
          },
          {
            "contract_path": "src/BuiltinSymbolShadow.sol",
            "line_no": 8,
            "src": "125:41",
            "src_char": "125:41"
          },
          {
            "contract_path": "src/BuiltinSymbolShadow.sol",
            "line_no": 17,
            "src": "358:39",
            "src_char": "358:39"
          },
          {
            "contract_path": "src/BuiltinSymbolShadow.sol",
            "line_no": 22,
            "src": "414:15",
            "src_char": "414:15"
          }
        ]
      },
      {
<<<<<<< HEAD
        "title": "Void constructor",
        "description": "Call to a constructor that is not implemented.",
        "detector_name": "void-constructor",
        "instances": [
          {
            "contract_path": "src/VoidConstructor.sol",
            "line_no": 16,
            "src": "372:17",
            "src_char": "372:17"
=======
        "title": "Function pointers used in constructors.",
        "description": "solc versions below 0.5.9 contain a compiler bug leading to unexpected behavior when calling uninitialized function pointers in constructors. It is recommended to not use function pointers in constructors.",
        "detector_name": "function-pointer-in-constructor",
        "instances": [
          {
            "contract_path": "src/FunctionPointers.sol",
            "line_no": 13,
            "src": "330:50",
            "src_char": "330:50"
          }
        ]
      },
      {
        "title": "State variable could be declared constant",
        "description": "State variables that are not updated following deployment should be declared constant to save gas. Add the `constant` attribute to state variables that never change.",
        "detector_name": "state-variable-could-be-declared-constant",
        "instances": [
          {
            "contract_path": "src/CostlyOperationsInsideLoops.sol",
            "line_no": 6,
            "src": "123:21",
            "src_char": "123:21"
          },
          {
            "contract_path": "src/FunctionInitializingState.sol",
            "line_no": 7,
            "src": "176:17",
            "src_char": "176:17"
          },
          {
            "contract_path": "src/FunctionInitializingState.sol",
            "line_no": 58,
            "src": "1603:17",
            "src_char": "1603:17"
          },
          {
            "contract_path": "src/IncorrectERC20.sol",
            "line_no": 5,
            "src": "101:4",
            "src_char": "101:4"
          },
          {
            "contract_path": "src/IncorrectERC20.sol",
            "line_no": 6,
            "src": "144:6",
            "src_char": "144:6"
          },
          {
            "contract_path": "src/IncorrectERC20.sol",
            "line_no": 7,
            "src": "177:8",
            "src_char": "177:8"
          },
          {
            "contract_path": "src/IncorrectERC20.sol",
            "line_no": 8,
            "src": "211:11",
            "src_char": "211:11"
          },
          {
            "contract_path": "src/IncorrectERC20.sol",
            "line_no": 48,
            "src": "1426:4",
            "src_char": "1426:4"
          },
          {
            "contract_path": "src/IncorrectERC20.sol",
            "line_no": 49,
            "src": "1467:6",
            "src_char": "1467:6"
          },
          {
            "contract_path": "src/IncorrectERC20.sol",
            "line_no": 50,
            "src": "1500:8",
            "src_char": "1500:8"
          },
          {
            "contract_path": "src/IncorrectERC20.sol",
            "line_no": 51,
            "src": "1535:12",
            "src_char": "1535:12"
          },
          {
            "contract_path": "src/IncorrectERC721.sol",
            "line_no": 5,
            "src": "102:4",
            "src_char": "102:4"
          },
          {
            "contract_path": "src/IncorrectERC721.sol",
            "line_no": 6,
            "src": "143:6",
            "src_char": "143:6"
          },
          {
            "contract_path": "src/IncorrectERC721.sol",
            "line_no": 145,
            "src": "4001:4",
            "src_char": "4001:4"
          },
          {
            "contract_path": "src/IncorrectERC721.sol",
            "line_no": 146,
            "src": "4040:6",
            "src_char": "4040:6"
          },
          {
            "contract_path": "src/StateVariableCouldBeDeclaredConstant.sol",
            "line_no": 8,
            "src": "211:13",
            "src_char": "211:13"
          },
          {
            "contract_path": "src/StateVariableCouldBeDeclaredConstant.sol",
            "line_no": 13,
            "src": "385:1",
            "src_char": "385:1"
          },
          {
            "contract_path": "src/StateVariables.sol",
            "line_no": 13,
            "src": "383:27",
            "src_char": "383:27"
          },
          {
            "contract_path": "src/StateVariables.sol",
            "line_no": 14,
            "src": "437:28",
            "src_char": "437:28"
          },
          {
            "contract_path": "src/StateVariables.sol",
            "line_no": 15,
            "src": "490:26",
            "src_char": "490:26"
          },
          {
            "contract_path": "src/StateVariablesManipulation.sol",
            "line_no": 40,
            "src": "1188:9",
            "src_char": "1188:9"
          },
          {
            "contract_path": "src/StateVariablesManipulation.sol",
            "line_no": 41,
            "src": "1221:10",
            "src_char": "1221:10"
          },
          {
            "contract_path": "src/StateVariablesManipulation.sol",
            "line_no": 72,
            "src": "2068:13",
            "src_char": "2068:13"
          },
          {
            "contract_path": "src/UninitializedStateVariable.sol",
            "line_no": 8,
            "src": "198:11",
            "src_char": "198:11"
          },
          {
            "contract_path": "src/cloc/AnotherHeavilyCommentedContract.sol",
            "line_no": 14,
            "src": "151:3",
            "src_char": "151:3"
          },
          {
            "contract_path": "src/cloc/AnotherHeavilyCommentedContract.sol",
            "line_no": 16,
            "src": "190:3",
            "src_char": "190:3"
          },
          {
            "contract_path": "src/cloc/AnotherHeavilyCommentedContract.sol",
            "line_no": 19,
            "src": "261:3",
            "src_char": "261:3"
          },
          {
            "contract_path": "src/cloc/AnotherHeavilyCommentedContract.sol",
            "line_no": 22,
            "src": "367:3",
            "src_char": "367:3"
          },
          {
            "contract_path": "src/cloc/AnotherHeavilyCommentedContract.sol",
            "line_no": 29,
            "src": "477:3",
            "src_char": "477:3"
          },
          {
            "contract_path": "src/cloc/HeavilyCommentedContract.sol",
            "line_no": 14,
            "src": "160:3",
            "src_char": "160:3"
          },
          {
            "contract_path": "src/cloc/HeavilyCommentedContract.sol",
            "line_no": 16,
            "src": "199:3",
            "src_char": "199:3"
          },
          {
            "contract_path": "src/cloc/HeavilyCommentedContract.sol",
            "line_no": 19,
            "src": "270:3",
            "src_char": "270:3"
          },
          {
            "contract_path": "src/cloc/HeavilyCommentedContract.sol",
            "line_no": 22,
            "src": "376:3",
            "src_char": "376:3"
          },
          {
            "contract_path": "src/cloc/HeavilyCommentedContract.sol",
            "line_no": 29,
            "src": "486:3",
            "src_char": "486:3"
>>>>>>> f55568bd
          }
        ]
      }
    ]
  },
  "detectors_used": [
    "delegate-call-in-loop",
    "centralization-risk",
    "solmate-safe-transfer-lib",
    "avoid-abi-encode-packed",
    "ecrecover",
    "deprecated-oz-functions",
    "unsafe-erc20-functions",
    "unspecific-solidity-pragma",
    "zero-address-check",
    "useless-public-function",
    "constants-instead-of-literals",
    "unindexed-events",
    "require-with-string",
    "non-reentrant-before-others",
    "block-timestamp-deadline",
    "unsafe-oz-erc721-mint",
    "push-zero-opcode",
    "arbitrary-transfer-from",
    "useless-modifier",
    "empty-block",
    "large-numeric-literal",
    "useless-internal-function",
    "contract-with-todos",
    "inconsistent-type-names",
    "unprotected-initializer",
    "useless-error",
    "reverts-and-requires-in-loops",
    "division-before-multiplication",
    "unsafe-casting-detector",
    "enumerable-loop-removal",
    "experimental-encoder",
    "incorrect-shift-order",
    "storage-array-edit-with-memory",
    "multiple-constructors",
    "reused-contract-name",
    "nested-struct-in-mapping",
    "selfdestruct-identifier",
    "dynamic-array-length-assignment",
    "uninitialized-state-variable",
    "incorrect-caret-operator",
    "yul-return",
    "state-variable-shadowing",
    "unchecked-send",
    "misused-boolean",
    "send-ether-no-checks",
    "delegate-call-unchecked-address",
    "tautological-compare",
    "rtlo",
    "unchecked-return",
    "dangerous-unary-operator",
    "tautology-or-contradiction",
    "dangerous-strict-equailty-on-contract-balance",
    "signed-storage-array",
    "redundant-statements",
    "public-variable-read-in-external-context",
    "weak-randomness",
    "pre-declared-local-variable-usage",
    "delete-nested-mapping",
    "unused-state-variable",
    "constant-functions-assembly",
    "boolean-equality",
    "tx-origin-used-for-auth",
    "msg-value-in-loop",
    "contract-locks-ether",
    "incorrect-erc721-interface",
    "incorrect-erc20-interface",
    "uninitialized-local-variable",
    "return-bomb",
    "out-of-order-retryable",
    "function-initializing-state",
<<<<<<< HEAD
    "builtin-symbol-shadow",
    "void-constructor"
=======
    "dead-code",
    "cache-array-length",
    "assert-state-change",
    "costly-operations-inside-loops",
    "constant-function-changing-state",
    "builtin-symbol-shadow",
    "function-selector-collision",
    "unchecked-low-level-call",
    "function-pointer-in-constructor",
    "state-variable-could-be-declared-constant"
>>>>>>> f55568bd
  ]
}<|MERGE_RESOLUTION|>--- conflicted
+++ resolved
@@ -1,12 +1,7 @@
 {
   "files_summary": {
-<<<<<<< HEAD
-    "total_source_units": 87,
-    "total_sloc": 2911
-=======
-    "total_source_units": 98,
-    "total_sloc": 3397
->>>>>>> f55568bd
+    "total_source_units": 99,
+    "total_sloc": 3418
   },
   "files_details": {
     "files_details": [
@@ -409,13 +404,8 @@
     ]
   },
   "issue_count": {
-<<<<<<< HEAD
-    "high": 39,
-    "low": 32
-=======
     "high": 42,
-    "low": 38
->>>>>>> f55568bd
+    "low": 39
   },
   "high_issues": {
     "issues": [
@@ -5784,7 +5774,6 @@
         ]
       },
       {
-<<<<<<< HEAD
         "title": "Void constructor",
         "description": "Call to a constructor that is not implemented.",
         "detector_name": "void-constructor",
@@ -5794,7 +5783,10 @@
             "line_no": 16,
             "src": "372:17",
             "src_char": "372:17"
-=======
+          }
+        ]
+      },
+      {
         "title": "Function pointers used in constructors.",
         "description": "solc versions below 0.5.9 contain a compiler bug leading to unexpected behavior when calling uninitialized function pointers in constructors. It is recommended to not use function pointers in constructors.",
         "detector_name": "function-pointer-in-constructor",
@@ -6015,7 +6007,6 @@
             "line_no": 29,
             "src": "486:3",
             "src_char": "486:3"
->>>>>>> f55568bd
           }
         ]
       }
@@ -6092,20 +6083,16 @@
     "return-bomb",
     "out-of-order-retryable",
     "function-initializing-state",
-<<<<<<< HEAD
-    "builtin-symbol-shadow",
-    "void-constructor"
-=======
     "dead-code",
     "cache-array-length",
     "assert-state-change",
     "costly-operations-inside-loops",
     "constant-function-changing-state",
     "builtin-symbol-shadow",
+    "void-constructor",
     "function-selector-collision",
     "unchecked-low-level-call",
     "function-pointer-in-constructor",
     "state-variable-could-be-declared-constant"
->>>>>>> f55568bd
   ]
 }