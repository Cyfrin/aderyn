--- conflicted
+++ resolved
@@ -1,12 +1,7 @@
 {
   "files_summary": {
-<<<<<<< HEAD
-    "total_source_units": 61,
-    "total_sloc": 1638
-=======
-    "total_source_units": 64,
-    "total_sloc": 1825
->>>>>>> a9cccd8c
+    "total_source_units": 65,
+    "total_sloc": 1843
   },
   "files_details": {
     "files_details": [
@@ -273,11 +268,7 @@
     ]
   },
   "issue_count": {
-<<<<<<< HEAD
-    "high": 24,
-=======
-    "high": 26,
->>>>>>> a9cccd8c
+    "high": 27,
     "low": 23
   },
   "high_issues": {
@@ -1382,7 +1373,6 @@
         ]
       },
       {
-<<<<<<< HEAD
         "title": "Unchecked `bool success` value for send call.",
         "description": "The transaction `address(payable?).send(address)` may fail because of reasons like out-of-gas, invalid receipient address or revert from the recipient. Therefore, the boolean returned by this function call must be checked to be `true` in order to verify that the transaction was successful",
         "detector_name": "unchecked-send",
@@ -1392,7 +1382,10 @@
             "line_no": 24,
             "src": "815:22",
             "src_char": "815:22"
-=======
+          }
+        ]
+      },
+      {
         "title": "Misused boolean with logical operators",
         "description": "The patterns `if (… || true)` and `if (.. && false)` will always evaluate to true and false respectively.",
         "detector_name": "misused-boolean",
@@ -1489,6 +1482,30 @@
             "src_char": "1795:5"
           },
           {
+            "contract_path": "src/UncheckedSend.sol",
+            "line_no": 6,
+            "src": "85:246",
+            "src_char": "85:246"
+          },
+          {
+            "contract_path": "src/UncheckedSend.sol",
+            "line_no": 12,
+            "src": "337:190",
+            "src_char": "337:190"
+          },
+          {
+            "contract_path": "src/UncheckedSend.sol",
+            "line_no": 17,
+            "src": "533:184",
+            "src_char": "533:184"
+          },
+          {
+            "contract_path": "src/UncheckedSend.sol",
+            "line_no": 22,
+            "src": "723:186",
+            "src_char": "723:186"
+          },
+          {
             "contract_path": "src/UninitializedStateVariable.sol",
             "line_no": 17,
             "src": "563:8",
@@ -1518,7 +1535,6 @@
             "line_no": 14,
             "src": "391:15",
             "src_char": "391:15"
->>>>>>> a9cccd8c
           }
         ]
       },
@@ -2793,29 +2809,28 @@
             "src_char": "147:7"
           },
           {
-<<<<<<< HEAD
+            "contract_path": "src/SendEtherNoChecks.sol",
+            "line_no": 53,
+            "src": "1060:5",
+            "src_char": "1060:5"
+          },
+          {
+            "contract_path": "src/SendEtherNoChecks.sol",
+            "line_no": 77,
+            "src": "1405:5",
+            "src_char": "1405:5"
+          },
+          {
+            "contract_path": "src/SendEtherNoChecks.sol",
+            "line_no": 99,
+            "src": "1795:5",
+            "src_char": "1795:5"
+          },
+          {
             "contract_path": "src/UncheckedSend.sol",
             "line_no": 27,
             "src": "915:65",
             "src_char": "915:65"
-=======
-            "contract_path": "src/SendEtherNoChecks.sol",
-            "line_no": 53,
-            "src": "1060:5",
-            "src_char": "1060:5"
-          },
-          {
-            "contract_path": "src/SendEtherNoChecks.sol",
-            "line_no": 77,
-            "src": "1405:5",
-            "src_char": "1405:5"
-          },
-          {
-            "contract_path": "src/SendEtherNoChecks.sol",
-            "line_no": 99,
-            "src": "1795:5",
-            "src_char": "1795:5"
->>>>>>> a9cccd8c
           },
           {
             "contract_path": "src/auditor_mode/PublicFunctionsWithoutSenderCheck.sol",
@@ -3357,13 +3372,10 @@
     "incorrect-caret-operator",
     "yul-return",
     "state-variable-shadowing",
-<<<<<<< HEAD
     "unchecked-send",
-=======
     "misused-boolean",
     "send-ether-no-checks",
     "delegate-call-unchecked-address",
->>>>>>> a9cccd8c
     "tautological-compare",
     "rtlo",
     "unchecked-return",
