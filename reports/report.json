--- conflicted
+++ resolved
@@ -1,12 +1,7 @@
 {
   "files_summary": {
-<<<<<<< HEAD
-    "total_source_units": 78,
-    "total_sloc": 2269
-=======
-    "total_source_units": 82,
-    "total_sloc": 2422
->>>>>>> a83bbd62
+    "total_source_units": 83,
+    "total_sloc": 2466
   },
   "files_details": {
     "files_details": [
@@ -345,13 +340,8 @@
     ]
   },
   "issue_count": {
-<<<<<<< HEAD
     "high": 37,
-    "low": 25
-=======
-    "high": 36,
     "low": 30
->>>>>>> a83bbd62
   },
   "high_issues": {
     "issues": [
@@ -4969,11 +4959,8 @@
     "tx-origin-used-for-auth",
     "msg-value-in-loop",
     "contract-locks-ether",
-<<<<<<< HEAD
-    "domain-separator-collision"
-=======
+    "domain-separator-collision",
     "uninitialized-local-variable",
     "return-bomb"
->>>>>>> a83bbd62
   ]
 }