--- conflicted
+++ resolved
@@ -1,11 +1,7 @@
 {
   "files_summary": {
-    "total_source_units": 54,
-<<<<<<< HEAD
-    "total_sloc": 1517
-=======
-    "total_sloc": 1504
->>>>>>> 95411246
+    "total_source_units": 55,
+    "total_sloc": 1533
   },
   "files_details": {
     "files_details": [
@@ -232,7 +228,7 @@
     ]
   },
   "issue_count": {
-    "high": 17,
+    "high": 18,
     "low": 23
   },
   "high_issues": {
@@ -1189,7 +1185,6 @@
         ]
       },
       {
-<<<<<<< HEAD
         "title": "Uninitialized State Variables",
         "description": "Solidity does initialize variables by default when you declare them, however it's good practice to explicitly declare an initial value. For example, if you transfer money to an address we must make sure that the address has been initialized.",
         "detector_name": "uninitialized-state-variable",
@@ -1213,6 +1208,12 @@
             "src_char": "233:14"
           },
           {
+            "contract_path": "src/IncorrectCaretOperator.sol",
+            "line_no": 10,
+            "src": "355:7",
+            "src_char": "355:7"
+          },
+          {
             "contract_path": "src/StateVariables.sol",
             "line_no": 8,
             "src": "199:19",
@@ -1253,7 +1254,10 @@
             "line_no": 68,
             "src": "1971:5",
             "src_char": "1971:5"
-=======
+          }
+        ]
+      },
+      {
         "title": "Incorrect use of caret operator on a non hexadcimal constant",
         "description": "The caret operator is usually mistakenly thought of as an exponentiation operator but actually, it's a bitwise xor operator.",
         "detector_name": "incorrect-caret-operator",
@@ -1287,7 +1291,6 @@
             "line_no": 20,
             "src": "708:12",
             "src_char": "708:12"
->>>>>>> 95411246
           }
         ]
       },
@@ -2752,11 +2755,8 @@
     "nested-struct-in-mapping",
     "selfdestruct-identifier",
     "dynamic-array-length-assignment",
-<<<<<<< HEAD
     "uninitialized-state-variable",
-=======
     "incorrect-caret-operator",
->>>>>>> 95411246
     "yul-return"
   ]
 }