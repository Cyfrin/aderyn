--- conflicted
+++ resolved
@@ -1,12 +1,7 @@
 {
   "files_summary": {
-<<<<<<< HEAD
-    "total_source_units": 58,
-    "total_sloc": 1650
-=======
-    "total_source_units": 56,
-    "total_sloc": 1550
->>>>>>> 67e8d868
+    "total_source_units": 59,
+    "total_sloc": 1679
   },
   "files_details": {
     "files_details": [
@@ -139,13 +134,12 @@
         "n_sloc": 62
       },
       {
-<<<<<<< HEAD
         "file_path": "src/Tower.sol",
         "n_sloc": 49
-=======
+      },
+      {
         "file_path": "src/UninitializedStateVariable.sol",
         "n_sloc": 29
->>>>>>> 67e8d868
       },
       {
         "file_path": "src/UnprotectedInitialize.sol",
@@ -250,13 +244,8 @@
     ]
   },
   "issue_count": {
-<<<<<<< HEAD
-    "high": 20,
+    "high": 21,
     "low": 24
-=======
-    "high": 19,
-    "low": 23
->>>>>>> 67e8d868
   },
   "high_issues": {
     "issues": [
@@ -1221,6 +1210,12 @@
             "line_no": 5,
             "src": "97:1",
             "src_char": "97:1"
+          },
+          {
+            "contract_path": "src/DelegateCallWithoutAddressCheck.sol",
+            "line_no": 9,
+            "src": "337:7",
+            "src_char": "337:7"
           },
           {
             "contract_path": "src/InconsistentUints.sol",
