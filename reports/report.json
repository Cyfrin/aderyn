{
  "files_summary": {
<<<<<<< HEAD
    "total_source_units": 61,
    "total_sloc": 1633
=======
    "total_source_units": 70,
    "total_sloc": 1968
>>>>>>> 63786210
  },
  "files_details": {
    "files_details": [
      {
        "file_path": "src/AbstractContract.sol",
        "n_sloc": 11
      },
      {
        "file_path": "src/AdminContract.sol",
        "n_sloc": 11
      },
      {
        "file_path": "src/ArbitraryTransferFrom.sol",
        "n_sloc": 37
      },
      {
        "file_path": "src/AssemblyExample.sol",
        "n_sloc": 9
      },
      {
        "file_path": "src/CallGraphTests.sol",
        "n_sloc": 49
      },
      {
        "file_path": "src/Casting.sol",
        "n_sloc": 126
      },
      {
        "file_path": "src/CompilerBugStorageSignedIntegerArray.sol",
        "n_sloc": 13
      },
      {
        "file_path": "src/ConstantsLiterals.sol",
        "n_sloc": 28
      },
      {
        "file_path": "src/ContractWithTodo.sol",
        "n_sloc": 7
      },
      {
        "file_path": "src/Counter.sol",
        "n_sloc": 20
      },
      {
        "file_path": "src/CrazyPragma.sol",
        "n_sloc": 4
      },
      {
        "file_path": "src/DangerousUnaryOperator.sol",
        "n_sloc": 13
      },
      {
        "file_path": "src/DelegateCallWithoutAddressCheck.sol",
        "n_sloc": 31
      },
      {
        "file_path": "src/DeletionNestedMappingStructureContract.sol",
        "n_sloc": 11
      },
      {
        "file_path": "src/DeprecatedOZFunctions.sol",
        "n_sloc": 32
      },
      {
        "file_path": "src/DivisionBeforeMultiplication.sol",
        "n_sloc": 22
      },
      {
        "file_path": "src/DynamicArrayLengthAssignment.sol",
        "n_sloc": 16
      },
      {
        "file_path": "src/EmptyBlocks.sol",
        "n_sloc": 48
      },
      {
        "file_path": "src/EnumerableSetIteration.sol",
        "n_sloc": 55
      },
      {
        "file_path": "src/ExperimentalEncoder.sol",
        "n_sloc": 4
      },
      {
        "file_path": "src/HugeConstants.sol",
        "n_sloc": 36
      },
      {
        "file_path": "src/InconsistentUints.sol",
        "n_sloc": 17
      },
      {
        "file_path": "src/IncorrectCaretOperator.sol",
        "n_sloc": 16
      },
      {
        "file_path": "src/IncorrectShift.sol",
        "n_sloc": 17
      },
      {
        "file_path": "src/InternalFunctions.sol",
        "n_sloc": 22
      },
      {
        "file_path": "src/KeccakContract.sol",
        "n_sloc": 21
      },
      {
        "file_path": "src/MisusedBoolean.sol",
        "n_sloc": 67
      },
      {
        "file_path": "src/MultipleConstructorSchemes.sol",
        "n_sloc": 10
      },
      {
        "file_path": "src/OnceModifierExample.sol",
        "n_sloc": 8
      },
      {
        "file_path": "src/PreDeclaredVarUsage.sol",
        "n_sloc": 9
      },
      {
        "file_path": "src/PublicVariableReadInExternalContext.sol",
        "n_sloc": 32
      },
      {
        "file_path": "src/RTLO.sol",
        "n_sloc": 7
      },
      {
        "file_path": "src/RedundantStatements.sol",
        "n_sloc": 14
      },
      {
        "file_path": "src/RevertsAndRequriesInLoops.sol",
        "n_sloc": 27
      },
      {
        "file_path": "src/SendEtherNoChecks.sol",
        "n_sloc": 58
      },
      {
        "file_path": "src/StateShadowing.sol",
        "n_sloc": 17
      },
      {
        "file_path": "src/StateVariables.sol",
        "n_sloc": 58
      },
      {
        "file_path": "src/StorageConditionals.sol",
        "n_sloc": 59
      },
      {
        "file_path": "src/StorageParameters.sol",
        "n_sloc": 16
      },
      {
        "file_path": "src/T11sTranferer.sol",
        "n_sloc": 8
      },
      {
        "file_path": "src/TautologicalCompare.sol",
        "n_sloc": 17
      },
      {
        "file_path": "src/TestERC20.sol",
        "n_sloc": 62
      },
      {
        "file_path": "src/UncheckedReturn.sol",
        "n_sloc": 33
      },
      {
        "file_path": "src/UncheckedSend.sol",
        "n_sloc": 18
      },
      {
        "file_path": "src/UninitializedStateVariable.sol",
        "n_sloc": 29
      },
      {
        "file_path": "src/UnprotectedInitialize.sol",
        "n_sloc": 25
      },
      {
        "file_path": "src/UnsafeERC721Mint.sol",
        "n_sloc": 18
      },
      {
        "file_path": "src/UnusedError.sol",
        "n_sloc": 19
      },
      {
        "file_path": "src/UsingSelfdestruct.sol",
        "n_sloc": 6
      },
      {
        "file_path": "src/WeakRandomness.sol",
        "n_sloc": 59
      },
      {
        "file_path": "src/WrongOrderOfLayout.sol",
        "n_sloc": 13
      },
      {
        "file_path": "src/YulReturn.sol",
        "n_sloc": 8
      },
      {
        "file_path": "src/ZeroAddressCheck.sol",
        "n_sloc": 41
      },
      {
        "file_path": "src/auditor_mode/ExternalCalls.sol",
        "n_sloc": 65
      },
      {
        "file_path": "src/auditor_mode/PublicFunctionsWithoutSenderCheck.sol",
        "n_sloc": 45
      },
      {
        "file_path": "src/cloc/AnotherHeavilyCommentedContract.sol",
        "n_sloc": 32
      },
      {
        "file_path": "src/cloc/EmptyContractFile.sol",
        "n_sloc": 0
      },
      {
        "file_path": "src/cloc/HeavilyCommentedContract.sol",
        "n_sloc": 21
      },
      {
        "file_path": "src/eth2/DepositContract.sol",
        "n_sloc": 95
      },
      {
        "file_path": "src/inheritance/ExtendedInheritance.sol",
        "n_sloc": 17
      },
      {
        "file_path": "src/inheritance/IContractInheritance.sol",
        "n_sloc": 4
      },
      {
        "file_path": "src/inheritance/InheritanceBase.sol",
        "n_sloc": 8
      },
      {
        "file_path": "src/nested/1/Nested.sol",
        "n_sloc": 10
      },
      {
        "file_path": "src/nested/2/Nested.sol",
        "n_sloc": 7
      },
      {
        "file_path": "src/nested_mappings/LaterVersion.sol",
        "n_sloc": 10
      },
      {
        "file_path": "src/nested_mappings/NestedMappings.sol",
        "n_sloc": 10
      },
      {
        "file_path": "src/parent_chain/ParentChainContract.sol",
        "n_sloc": 29
      },
      {
        "file_path": "src/reused_contract_name/ContractA.sol",
        "n_sloc": 7
      },
      {
        "file_path": "src/reused_contract_name/ContractB.sol",
        "n_sloc": 7
      },
      {
        "file_path": "src/uniswap/UniswapV2Swapper.sol",
        "n_sloc": 50
      },
      {
        "file_path": "src/uniswap/UniswapV3Swapper.sol",
        "n_sloc": 150
      }
    ]
  },
  "issue_count": {
<<<<<<< HEAD
    "high": 24,
    "low": 23
=======
    "high": 30,
    "low": 25
>>>>>>> 63786210
  },
  "high_issues": {
    "issues": [
      {
        "title": "Using `delegatecall` in loop",
        "description": "When calling `delegatecall` the same `msg.value` amount will be accredited multiple times.",
        "detector_name": "delegate-call-in-loop",
        "instances": [
          {
            "contract_path": "src/inheritance/ExtendedInheritance.sol",
            "line_no": 16,
            "src": "488:19",
            "src_char": "488:19"
          }
        ]
      },
      {
        "title": "`abi.encodePacked()` should not be used with dynamic types when passing the result to a hash function such as `keccak256()`",
        "description": "Use `abi.encode()` instead which will pad items to 32 bytes, which will [prevent hash collisions](https://docs.soliditylang.org/en/v0.8.13/abi-spec.html#non-standard-packed-mode) (e.g. `abi.encodePacked(0x123,0x456)` => `0x123456` => `abi.encodePacked(0x1,0x23456)`, but `abi.encode(0x123,0x456)` => `0x0...1230...456`). Unless there is a compelling reason, `abi.encode` should be preferred. If there is only one argument to `abi.encodePacked()` it can often be cast to `bytes()` or `bytes32()` [instead](https://ethereum.stackexchange.com/questions/30912/how-to-compare-strings-in-solidity#answer-82739).\nIf all arguments are strings and or bytes, `bytes.concat()` should be used instead.",
        "detector_name": "avoid-abi-encode-packed",
        "instances": [
          {
            "contract_path": "src/KeccakContract.sol",
            "line_no": 18,
            "src": "587:16",
            "src_char": "587:16"
          },
          {
            "contract_path": "src/KeccakContract.sol",
            "line_no": 22,
            "src": "734:16",
            "src_char": "734:16"
          },
          {
            "contract_path": "src/KeccakContract.sol",
            "line_no": 26,
            "src": "887:16",
            "src_char": "887:16"
          }
        ]
      },
      {
        "title": "Using `block.timestamp` for swap deadline offers no protection",
        "description": "In the PoS model, proposers know well in advance if they will propose one or consecutive blocks ahead of time. In such a scenario, a malicious validator can hold back the transaction and execute it at a more favourable block number.Consider allowing function caller to specify swap deadline input parameter.",
        "detector_name": "block-timestamp-deadline",
        "instances": [
          {
            "contract_path": "src/uniswap/UniswapV2Swapper.sol",
            "line_no": 23,
            "src": "670:83",
            "src_char": "670:83"
          },
          {
            "contract_path": "src/uniswap/UniswapV2Swapper.sol",
            "line_no": 24,
            "src": "763:83",
            "src_char": "763:83"
          },
          {
            "contract_path": "src/uniswap/UniswapV2Swapper.sol",
            "line_no": 25,
            "src": "856:70",
            "src_char": "856:70"
          },
          {
            "contract_path": "src/uniswap/UniswapV2Swapper.sol",
            "line_no": 26,
            "src": "936:80",
            "src_char": "936:80"
          },
          {
            "contract_path": "src/uniswap/UniswapV2Swapper.sol",
            "line_no": 27,
            "src": "1026:80",
            "src_char": "1026:80"
          },
          {
            "contract_path": "src/uniswap/UniswapV2Swapper.sol",
            "line_no": 31,
            "src": "1278:112",
            "src_char": "1278:112"
          },
          {
            "contract_path": "src/uniswap/UniswapV2Swapper.sol",
            "line_no": 32,
            "src": "1400:99",
            "src_char": "1400:99"
          },
          {
            "contract_path": "src/uniswap/UniswapV2Swapper.sol",
            "line_no": 33,
            "src": "1509:109",
            "src_char": "1509:109"
          },
          {
            "contract_path": "src/uniswap/UniswapV3Swapper.sol",
            "line_no": 52,
            "src": "1115:143",
            "src_char": "1115:143"
          },
          {
            "contract_path": "src/uniswap/UniswapV3Swapper.sol",
            "line_no": 55,
            "src": "1293:321",
            "src_char": "1293:321"
          },
          {
            "contract_path": "src/uniswap/UniswapV3Swapper.sol",
            "line_no": 66,
            "src": "1668:131",
            "src_char": "1668:131"
          },
          {
            "contract_path": "src/uniswap/UniswapV3Swapper.sol",
            "line_no": 69,
            "src": "1828:236",
            "src_char": "1828:236"
          },
          {
            "contract_path": "src/uniswap/UniswapV3Swapper.sol",
            "line_no": 77,
            "src": "2132:144",
            "src_char": "2132:144"
          },
          {
            "contract_path": "src/uniswap/UniswapV3Swapper.sol",
            "line_no": 80,
            "src": "2312:322",
            "src_char": "2312:322"
          },
          {
            "contract_path": "src/uniswap/UniswapV3Swapper.sol",
            "line_no": 91,
            "src": "2690:132",
            "src_char": "2690:132"
          },
          {
            "contract_path": "src/uniswap/UniswapV3Swapper.sol",
            "line_no": 94,
            "src": "2852:237",
            "src_char": "2852:237"
          }
        ]
      },
      {
        "title": "Arbitrary `from` passed to `transferFrom` (or `safeTransferFrom`)",
        "description": "Passing an arbitrary `from` address to `transferFrom` (or `safeTransferFrom`) can lead to loss of funds, because anyone can transfer tokens from the `from` address if an approval is made.  ",
        "detector_name": "arbitrary-transfer-from",
        "instances": [
          {
            "contract_path": "src/ArbitraryTransferFrom.sol",
            "line_no": 16,
            "src": "370:38",
            "src_char": "370:38"
          },
          {
            "contract_path": "src/ArbitraryTransferFrom.sol",
            "line_no": 20,
            "src": "496:42",
            "src_char": "496:42"
          },
          {
            "contract_path": "src/ArbitraryTransferFrom.sol",
            "line_no": 24,
            "src": "634:53",
            "src_char": "634:53"
          },
          {
            "contract_path": "src/ArbitraryTransferFrom.sol",
            "line_no": 30,
            "src": "864:44",
            "src_char": "864:44"
          },
          {
            "contract_path": "src/DeprecatedOZFunctions.sol",
            "line_no": 17,
            "src": "579:39",
            "src_char": "579:39"
          },
          {
            "contract_path": "src/DeprecatedOZFunctions.sol",
            "line_no": 47,
            "src": "1598:35",
            "src_char": "1598:35"
          }
        ]
      },
      {
        "title": "Unprotected initializer",
        "description": "Consider protecting the initializer functions with modifiers.",
        "detector_name": "unprotected-initializer",
        "instances": [
          {
            "contract_path": "src/UnprotectedInitialize.sol",
            "line_no": 35,
            "src": "820:33",
            "src_char": "820:33"
          }
        ]
      },
      {
        "title": "Unsafe Casting",
        "description": "Downcasting int/uints in Solidity can be unsafe due to the potential for data loss and unintended behavior.When downcasting a larger integer type to a smaller one (e.g., uint256 to uint128), the value may exceed the range of the target type,leading to truncation and loss of significant digits. Use OpenZeppelin's SafeCast library to safely downcast integers.",
        "detector_name": "unsafe-casting-detector",
        "instances": [
          {
            "contract_path": "src/Casting.sol",
            "line_no": 35,
            "src": "1065:10",
            "src_char": "1065:10"
          },
          {
            "contract_path": "src/Casting.sol",
            "line_no": 36,
            "src": "1097:10",
            "src_char": "1097:10"
          },
          {
            "contract_path": "src/Casting.sol",
            "line_no": 37,
            "src": "1129:10",
            "src_char": "1129:10"
          },
          {
            "contract_path": "src/Casting.sol",
            "line_no": 38,
            "src": "1161:10",
            "src_char": "1161:10"
          },
          {
            "contract_path": "src/Casting.sol",
            "line_no": 39,
            "src": "1193:10",
            "src_char": "1193:10"
          },
          {
            "contract_path": "src/Casting.sol",
            "line_no": 40,
            "src": "1225:10",
            "src_char": "1225:10"
          },
          {
            "contract_path": "src/Casting.sol",
            "line_no": 41,
            "src": "1257:10",
            "src_char": "1257:10"
          },
          {
            "contract_path": "src/Casting.sol",
            "line_no": 42,
            "src": "1289:10",
            "src_char": "1289:10"
          },
          {
            "contract_path": "src/Casting.sol",
            "line_no": 43,
            "src": "1321:10",
            "src_char": "1321:10"
          },
          {
            "contract_path": "src/Casting.sol",
            "line_no": 44,
            "src": "1353:10",
            "src_char": "1353:10"
          },
          {
            "contract_path": "src/Casting.sol",
            "line_no": 45,
            "src": "1385:10",
            "src_char": "1385:10"
          },
          {
            "contract_path": "src/Casting.sol",
            "line_no": 46,
            "src": "1417:10",
            "src_char": "1417:10"
          },
          {
            "contract_path": "src/Casting.sol",
            "line_no": 47,
            "src": "1449:10",
            "src_char": "1449:10"
          },
          {
            "contract_path": "src/Casting.sol",
            "line_no": 48,
            "src": "1481:10",
            "src_char": "1481:10"
          },
          {
            "contract_path": "src/Casting.sol",
            "line_no": 49,
            "src": "1513:10",
            "src_char": "1513:10"
          },
          {
            "contract_path": "src/Casting.sol",
            "line_no": 50,
            "src": "1545:10",
            "src_char": "1545:10"
          },
          {
            "contract_path": "src/Casting.sol",
            "line_no": 51,
            "src": "1577:10",
            "src_char": "1577:10"
          },
          {
            "contract_path": "src/Casting.sol",
            "line_no": 52,
            "src": "1609:10",
            "src_char": "1609:10"
          },
          {
            "contract_path": "src/Casting.sol",
            "line_no": 53,
            "src": "1641:10",
            "src_char": "1641:10"
          },
          {
            "contract_path": "src/Casting.sol",
            "line_no": 54,
            "src": "1672:9",
            "src_char": "1672:9"
          },
          {
            "contract_path": "src/Casting.sol",
            "line_no": 55,
            "src": "1702:9",
            "src_char": "1702:9"
          },
          {
            "contract_path": "src/Casting.sol",
            "line_no": 56,
            "src": "1732:9",
            "src_char": "1732:9"
          },
          {
            "contract_path": "src/Casting.sol",
            "line_no": 57,
            "src": "1762:9",
            "src_char": "1762:9"
          },
          {
            "contract_path": "src/Casting.sol",
            "line_no": 58,
            "src": "1792:9",
            "src_char": "1792:9"
          },
          {
            "contract_path": "src/Casting.sol",
            "line_no": 59,
            "src": "1822:9",
            "src_char": "1822:9"
          },
          {
            "contract_path": "src/Casting.sol",
            "line_no": 60,
            "src": "1853:9",
            "src_char": "1853:9"
          },
          {
            "contract_path": "src/Casting.sol",
            "line_no": 61,
            "src": "1884:10",
            "src_char": "1884:10"
          },
          {
            "contract_path": "src/Casting.sol",
            "line_no": 62,
            "src": "1916:10",
            "src_char": "1916:10"
          },
          {
            "contract_path": "src/Casting.sol",
            "line_no": 63,
            "src": "1948:10",
            "src_char": "1948:10"
          },
          {
            "contract_path": "src/Casting.sol",
            "line_no": 64,
            "src": "1980:10",
            "src_char": "1980:10"
          },
          {
            "contract_path": "src/Casting.sol",
            "line_no": 65,
            "src": "2013:9",
            "src_char": "2013:9"
          },
          {
            "contract_path": "src/Casting.sol",
            "line_no": 73,
            "src": "2242:9",
            "src_char": "2242:9"
          },
          {
            "contract_path": "src/Casting.sol",
            "line_no": 74,
            "src": "2272:9",
            "src_char": "2272:9"
          },
          {
            "contract_path": "src/Casting.sol",
            "line_no": 75,
            "src": "2302:9",
            "src_char": "2302:9"
          },
          {
            "contract_path": "src/Casting.sol",
            "line_no": 76,
            "src": "2332:9",
            "src_char": "2332:9"
          },
          {
            "contract_path": "src/Casting.sol",
            "line_no": 77,
            "src": "2362:9",
            "src_char": "2362:9"
          },
          {
            "contract_path": "src/Casting.sol",
            "line_no": 78,
            "src": "2392:9",
            "src_char": "2392:9"
          },
          {
            "contract_path": "src/Casting.sol",
            "line_no": 79,
            "src": "2422:9",
            "src_char": "2422:9"
          },
          {
            "contract_path": "src/Casting.sol",
            "line_no": 80,
            "src": "2452:9",
            "src_char": "2452:9"
          },
          {
            "contract_path": "src/Casting.sol",
            "line_no": 81,
            "src": "2482:9",
            "src_char": "2482:9"
          },
          {
            "contract_path": "src/Casting.sol",
            "line_no": 82,
            "src": "2512:9",
            "src_char": "2512:9"
          },
          {
            "contract_path": "src/Casting.sol",
            "line_no": 83,
            "src": "2542:9",
            "src_char": "2542:9"
          },
          {
            "contract_path": "src/Casting.sol",
            "line_no": 84,
            "src": "2572:9",
            "src_char": "2572:9"
          },
          {
            "contract_path": "src/Casting.sol",
            "line_no": 85,
            "src": "2602:9",
            "src_char": "2602:9"
          },
          {
            "contract_path": "src/Casting.sol",
            "line_no": 86,
            "src": "2632:9",
            "src_char": "2632:9"
          },
          {
            "contract_path": "src/Casting.sol",
            "line_no": 87,
            "src": "2662:9",
            "src_char": "2662:9"
          },
          {
            "contract_path": "src/Casting.sol",
            "line_no": 88,
            "src": "2692:9",
            "src_char": "2692:9"
          },
          {
            "contract_path": "src/Casting.sol",
            "line_no": 89,
            "src": "2722:9",
            "src_char": "2722:9"
          },
          {
            "contract_path": "src/Casting.sol",
            "line_no": 90,
            "src": "2752:9",
            "src_char": "2752:9"
          },
          {
            "contract_path": "src/Casting.sol",
            "line_no": 91,
            "src": "2782:9",
            "src_char": "2782:9"
          },
          {
            "contract_path": "src/Casting.sol",
            "line_no": 92,
            "src": "2811:8",
            "src_char": "2811:8"
          },
          {
            "contract_path": "src/Casting.sol",
            "line_no": 93,
            "src": "2839:8",
            "src_char": "2839:8"
          },
          {
            "contract_path": "src/Casting.sol",
            "line_no": 94,
            "src": "2867:8",
            "src_char": "2867:8"
          },
          {
            "contract_path": "src/Casting.sol",
            "line_no": 95,
            "src": "2895:8",
            "src_char": "2895:8"
          },
          {
            "contract_path": "src/Casting.sol",
            "line_no": 96,
            "src": "2923:8",
            "src_char": "2923:8"
          },
          {
            "contract_path": "src/Casting.sol",
            "line_no": 97,
            "src": "2951:8",
            "src_char": "2951:8"
          },
          {
            "contract_path": "src/Casting.sol",
            "line_no": 98,
            "src": "2980:8",
            "src_char": "2980:8"
          },
          {
            "contract_path": "src/Casting.sol",
            "line_no": 99,
            "src": "3009:9",
            "src_char": "3009:9"
          },
          {
            "contract_path": "src/Casting.sol",
            "line_no": 100,
            "src": "3039:9",
            "src_char": "3039:9"
          },
          {
            "contract_path": "src/Casting.sol",
            "line_no": 101,
            "src": "3069:9",
            "src_char": "3069:9"
          },
          {
            "contract_path": "src/Casting.sol",
            "line_no": 102,
            "src": "3099:9",
            "src_char": "3099:9"
          },
          {
            "contract_path": "src/Casting.sol",
            "line_no": 103,
            "src": "3130:8",
            "src_char": "3130:8"
          },
          {
            "contract_path": "src/Casting.sol",
            "line_no": 111,
            "src": "3426:10",
            "src_char": "3426:10"
          },
          {
            "contract_path": "src/Casting.sol",
            "line_no": 112,
            "src": "3458:10",
            "src_char": "3458:10"
          },
          {
            "contract_path": "src/Casting.sol",
            "line_no": 113,
            "src": "3490:10",
            "src_char": "3490:10"
          },
          {
            "contract_path": "src/Casting.sol",
            "line_no": 114,
            "src": "3522:10",
            "src_char": "3522:10"
          },
          {
            "contract_path": "src/Casting.sol",
            "line_no": 115,
            "src": "3554:10",
            "src_char": "3554:10"
          },
          {
            "contract_path": "src/Casting.sol",
            "line_no": 116,
            "src": "3586:10",
            "src_char": "3586:10"
          },
          {
            "contract_path": "src/Casting.sol",
            "line_no": 117,
            "src": "3618:10",
            "src_char": "3618:10"
          },
          {
            "contract_path": "src/Casting.sol",
            "line_no": 118,
            "src": "3650:10",
            "src_char": "3650:10"
          },
          {
            "contract_path": "src/Casting.sol",
            "line_no": 119,
            "src": "3682:10",
            "src_char": "3682:10"
          },
          {
            "contract_path": "src/Casting.sol",
            "line_no": 120,
            "src": "3714:10",
            "src_char": "3714:10"
          },
          {
            "contract_path": "src/Casting.sol",
            "line_no": 121,
            "src": "3746:10",
            "src_char": "3746:10"
          },
          {
            "contract_path": "src/Casting.sol",
            "line_no": 122,
            "src": "3778:10",
            "src_char": "3778:10"
          },
          {
            "contract_path": "src/Casting.sol",
            "line_no": 123,
            "src": "3810:10",
            "src_char": "3810:10"
          },
          {
            "contract_path": "src/Casting.sol",
            "line_no": 124,
            "src": "3842:10",
            "src_char": "3842:10"
          },
          {
            "contract_path": "src/Casting.sol",
            "line_no": 125,
            "src": "3874:10",
            "src_char": "3874:10"
          },
          {
            "contract_path": "src/Casting.sol",
            "line_no": 126,
            "src": "3906:10",
            "src_char": "3906:10"
          },
          {
            "contract_path": "src/Casting.sol",
            "line_no": 127,
            "src": "3938:10",
            "src_char": "3938:10"
          },
          {
            "contract_path": "src/Casting.sol",
            "line_no": 128,
            "src": "3970:10",
            "src_char": "3970:10"
          },
          {
            "contract_path": "src/Casting.sol",
            "line_no": 129,
            "src": "4002:10",
            "src_char": "4002:10"
          },
          {
            "contract_path": "src/Casting.sol",
            "line_no": 130,
            "src": "4034:10",
            "src_char": "4034:10"
          },
          {
            "contract_path": "src/Casting.sol",
            "line_no": 131,
            "src": "4066:10",
            "src_char": "4066:10"
          },
          {
            "contract_path": "src/Casting.sol",
            "line_no": 132,
            "src": "4098:10",
            "src_char": "4098:10"
          },
          {
            "contract_path": "src/Casting.sol",
            "line_no": 133,
            "src": "4129:9",
            "src_char": "4129:9"
          },
          {
            "contract_path": "src/Casting.sol",
            "line_no": 134,
            "src": "4159:9",
            "src_char": "4159:9"
          },
          {
            "contract_path": "src/Casting.sol",
            "line_no": 135,
            "src": "4189:9",
            "src_char": "4189:9"
          },
          {
            "contract_path": "src/Casting.sol",
            "line_no": 136,
            "src": "4220:9",
            "src_char": "4220:9"
          },
          {
            "contract_path": "src/Casting.sol",
            "line_no": 137,
            "src": "4251:10",
            "src_char": "4251:10"
          },
          {
            "contract_path": "src/Casting.sol",
            "line_no": 138,
            "src": "4283:10",
            "src_char": "4283:10"
          },
          {
            "contract_path": "src/Casting.sol",
            "line_no": 139,
            "src": "4315:10",
            "src_char": "4315:10"
          },
          {
            "contract_path": "src/Casting.sol",
            "line_no": 140,
            "src": "4347:10",
            "src_char": "4347:10"
          },
          {
            "contract_path": "src/Casting.sol",
            "line_no": 141,
            "src": "4381:10",
            "src_char": "4381:10"
          }
        ]
      },
      {
        "title": "EnumerableSet.remove in loop corrupts the set order.",
        "description": "If the order of an EnumerableSet is required, removing items in a loop using `at` and `remove` corrupts this order.\nConsider using a different data structure or removing items by collecting them during the loop, then removing after the loop.",
        "detector_name": "enumerable-loop-removal",
        "instances": [
          {
            "contract_path": "src/EnumerableSetIteration.sol",
            "line_no": 31,
            "src": "1105:17",
            "src_char": "1105:17"
          },
          {
            "contract_path": "src/EnumerableSetIteration.sol",
            "line_no": 40,
            "src": "1350:17",
            "src_char": "1350:17"
          },
          {
            "contract_path": "src/EnumerableSetIteration.sol",
            "line_no": 50,
            "src": "1586:17",
            "src_char": "1586:17"
          },
          {
            "contract_path": "src/EnumerableSetIteration.sol",
            "line_no": 59,
            "src": "1865:17",
            "src_char": "1865:17"
          },
          {
            "contract_path": "src/EnumerableSetIteration.sol",
            "line_no": 67,
            "src": "2083:14",
            "src_char": "2083:14"
          }
        ]
      },
      {
        "title": "Experimental ABI Encoder",
        "description": "Experimental encoders should not be used in production. There are multiple known compiler bugs that are caused by the experimental encoder. Upgrade your solidity version to remove the need for experimental features.",
        "detector_name": "experimental-encoder",
        "instances": [
          {
            "contract_path": "src/ExperimentalEncoder.sol",
            "line_no": 2,
            "src": "23:33",
            "src_char": "23:33"
          }
        ]
      },
      {
        "title": "Incorrect Assembly Shift Parameter Order",
        "description": "Example: `shl(shifted, 4)` will shift the right constant `4` by `a` bits. The correct order is `shl(4, shifted)`.",
        "detector_name": "incorrect-shift-order",
        "instances": [
          {
            "contract_path": "src/IncorrectShift.sol",
            "line_no": 7,
            "src": "192:15",
            "src_char": "192:15"
          },
          {
            "contract_path": "src/IncorrectShift.sol",
            "line_no": 8,
            "src": "238:15",
            "src_char": "238:15"
          }
        ]
      },
      {
        "title": "Storage Array Edited with Memory",
        "description": "Storage reference is passed to a function with a memory parameter. This will not update the storage variable as expected. Consider using storage parameters instead.",
        "detector_name": "storage-array-edit-with-memory",
        "instances": [
          {
            "contract_path": "src/StorageParameters.sol",
            "line_no": 11,
            "src": "241:10",
            "src_char": "241:10"
          }
        ]
      },
      {
        "title": "Contract Has Multiple Constructors",
        "description": "In some versions of Solidity, contracts compile with multiple constructors. The first constructor takes precedence. This can lead to unexpected behavior.",
        "detector_name": "multiple-constructors",
        "instances": [
          {
            "contract_path": "src/MultipleConstructorSchemes.sol",
            "line_no": 3,
            "src": "25:180",
            "src_char": "25:180"
          }
        ]
      },
      {
        "title": "Contract Name Reused in Different Files",
        "description": "When compiling contracts with certain development frameworks (for example: Truffle), having contracts with the same name across different files can lead to one being overwritten.",
        "detector_name": "reused-contract-name",
        "instances": [
          {
            "contract_path": "src/nested/1/Nested.sol",
            "line_no": 7,
            "src": "214:6",
            "src_char": "214:6"
          },
          {
            "contract_path": "src/nested/2/Nested.sol",
            "line_no": 7,
            "src": "214:6",
            "src_char": "214:6"
          },
          {
            "contract_path": "src/reused_contract_name/ContractA.sol",
            "line_no": 4,
            "src": "70:10",
            "src_char": "70:10"
          },
          {
            "contract_path": "src/reused_contract_name/ContractB.sol",
            "line_no": 4,
            "src": "70:10",
            "src_char": "70:10"
          }
        ]
      },
      {
        "title": "Nested Structs in Mappings pre-0.5.0",
        "description": "Prior to updates in Solidity 0.5.0, public mappings with nested structs compiled, but produced incorrect values. Refrain from using these, or update to a more recent version of Solidity.",
        "detector_name": "nested-struct-in-mapping",
        "instances": [
          {
            "contract_path": "src/nested_mappings/NestedMappings.sol",
            "line_no": 17,
            "src": "367:58",
            "src_char": "367:58"
          }
        ]
      },
      {
        "title": "Depracated EVM Instruction for `selfdestruct` should not be used.",
        "description": "",
        "detector_name": "selfdestruct-identifier",
        "instances": [
          {
            "contract_path": "src/UsingSelfdestruct.sol",
            "line_no": 7,
            "src": "146:12",
            "src_char": "146:12"
          }
        ]
      },
      {
        "title": "Array length value has a direct assignment.",
        "description": "If the length of a dynamic array (storage variable) directly assigned to, it may allow access to other storage slots by tweaking it's value. This practice has been depracated in newer Solidity versions",
        "detector_name": "dynamic-array-length-assignment",
        "instances": [
          {
            "contract_path": "src/DynamicArrayLengthAssignment.sol",
            "line_no": 13,
            "src": "295:14",
            "src_char": "295:14"
          },
          {
            "contract_path": "src/DynamicArrayLengthAssignment.sol",
            "line_no": 14,
            "src": "325:18",
            "src_char": "325:18"
          },
          {
            "contract_path": "src/DynamicArrayLengthAssignment.sol",
            "line_no": 15,
            "src": "359:33",
            "src_char": "359:33"
          },
          {
            "contract_path": "src/DynamicArrayLengthAssignment.sol",
            "line_no": 16,
            "src": "408:15",
            "src_char": "408:15"
          },
          {
            "contract_path": "src/DynamicArrayLengthAssignment.sol",
            "line_no": 17,
            "src": "439:14",
            "src_char": "439:14"
          }
        ]
      },
      {
        "title": "Uninitialized State Variables",
        "description": "Solidity does initialize variables by default when you declare them, however it's good practice to explicitly declare an initial value. For example, if you transfer money to an address we must make sure that the address has been initialized.",
        "detector_name": "uninitialized-state-variable",
        "instances": [
          {
            "contract_path": "src/AssemblyExample.sol",
            "line_no": 5,
            "src": "97:1",
            "src_char": "97:1"
          },
          {
            "contract_path": "src/DelegateCallWithoutAddressCheck.sol",
            "line_no": 9,
            "src": "337:7",
            "src_char": "337:7"
          },
          {
            "contract_path": "src/InconsistentUints.sol",
            "line_no": 7,
            "src": "197:11",
            "src_char": "197:11"
          },
          {
            "contract_path": "src/InconsistentUints.sol",
            "line_no": 8,
            "src": "233:14",
            "src_char": "233:14"
          },
          {
            "contract_path": "src/IncorrectCaretOperator.sol",
            "line_no": 10,
            "src": "355:7",
            "src_char": "355:7"
          },
          {
            "contract_path": "src/PublicVariableReadInExternalContext.sol",
            "line_no": 6,
            "src": "130:26",
            "src_char": "130:26"
          },
          {
            "contract_path": "src/StateShadowing.sol",
            "line_no": 5,
            "src": "87:13",
            "src_char": "87:13"
          },
          {
            "contract_path": "src/StateVariables.sol",
            "line_no": 8,
            "src": "199:19",
            "src_char": "199:19"
          },
          {
            "contract_path": "src/StateVariables.sol",
            "line_no": 9,
            "src": "241:20",
            "src_char": "241:20"
          },
          {
            "contract_path": "src/StateVariables.sol",
            "line_no": 10,
            "src": "282:18",
            "src_char": "282:18"
          },
          {
            "contract_path": "src/UninitializedStateVariable.sol",
            "line_no": 7,
            "src": "122:8",
            "src_char": "122:8"
          },
          {
            "contract_path": "src/UninitializedStateVariable.sol",
            "line_no": 15,
            "src": "529:11",
            "src_char": "529:11"
          },
          {
            "contract_path": "src/WrongOrderOfLayout.sol",
            "line_no": 11,
            "src": "257:10",
            "src_char": "257:10"
          },
          {
            "contract_path": "src/auditor_mode/PublicFunctionsWithoutSenderCheck.sol",
            "line_no": 68,
            "src": "1971:5",
            "src_char": "1971:5"
          }
        ]
      },
      {
        "title": "Incorrect use of caret operator on a non hexadcimal constant",
        "description": "The caret operator is usually mistakenly thought of as an exponentiation operator but actually, it's a bitwise xor operator.",
        "detector_name": "incorrect-caret-operator",
        "instances": [
          {
            "contract_path": "src/IncorrectCaretOperator.sol",
            "line_no": 16,
            "src": "519:8",
            "src_char": "519:8"
          },
          {
            "contract_path": "src/IncorrectCaretOperator.sol",
            "line_no": 17,
            "src": "549:16",
            "src_char": "549:16"
          },
          {
            "contract_path": "src/IncorrectCaretOperator.sol",
            "line_no": 18,
            "src": "587:21",
            "src_char": "587:21"
          },
          {
            "contract_path": "src/IncorrectCaretOperator.sol",
            "line_no": 19,
            "src": "631:13",
            "src_char": "631:13"
          },
          {
            "contract_path": "src/IncorrectCaretOperator.sol",
            "line_no": 20,
            "src": "708:12",
            "src_char": "708:12"
          }
        ]
      },
      {
        "title": "Yul block contains `return` function call.",
        "description": "Remove this, as this causes execution to halt. Nothing after that call will execute, including code following the assembly block.",
        "detector_name": "yul-return",
        "instances": [
          {
            "contract_path": "src/YulReturn.sol",
            "line_no": 8,
            "src": "171:12",
            "src_char": "171:12"
          }
        ]
      },
      {
        "title": "High Issue Title",
        "description": "Description of the high issue.",
        "detector_name": "state-variable-shadowing",
        "instances": [
          {
            "contract_path": "src/StateShadowing.sol",
            "line_no": 15,
            "src": "239:13",
            "src_char": "239:13"
          }
        ]
      },
      {
        "title": "Unchecked `bool success` value for send call.",
        "description": "The transaction `address(payable?).send(address)` may fail because of reasons like out-of-gas, invalid receipient address or revert from the recipient. Therefore, the boolean returned by this function call must be checked to be `true` in order to verify that the transaction was successful",
        "detector_name": "unchecked-send",
        "instances": [
          {
            "contract_path": "src/UncheckedSend.sol",
            "line_no": 24,
            "src": "815:22",
            "src_char": "815:22"
          }
        ]
      },
      {
        "title": "Misused boolean with logical operators",
        "description": "The patterns `if (… || true)` and `if (.. && false)` will always evaluate to true and false respectively.",
        "detector_name": "misused-boolean",
        "instances": [
          {
            "contract_path": "src/MisusedBoolean.sol",
            "line_no": 12,
            "src": "257:19",
            "src_char": "257:19"
          },
          {
            "contract_path": "src/MisusedBoolean.sol",
            "line_no": 19,
            "src": "419:20",
            "src_char": "419:20"
          },
          {
            "contract_path": "src/MisusedBoolean.sol",
            "line_no": 26,
            "src": "582:20",
            "src_char": "582:20"
          },
          {
            "contract_path": "src/MisusedBoolean.sol",
            "line_no": 33,
            "src": "745:19",
            "src_char": "745:19"
          },
          {
            "contract_path": "src/MisusedBoolean.sol",
            "line_no": 40,
            "src": "908:51",
            "src_char": "908:51"
          },
          {
            "contract_path": "src/MisusedBoolean.sol",
            "line_no": 47,
            "src": "1060:52",
            "src_char": "1060:52"
          },
          {
            "contract_path": "src/MisusedBoolean.sol",
            "line_no": 54,
            "src": "1213:53",
            "src_char": "1213:53"
          },
          {
            "contract_path": "src/MisusedBoolean.sol",
            "line_no": 61,
            "src": "1366:21",
            "src_char": "1366:21"
          },
          {
            "contract_path": "src/MisusedBoolean.sol",
            "line_no": 68,
            "src": "1530:17",
            "src_char": "1530:17"
          },
          {
            "contract_path": "src/MisusedBoolean.sol",
            "line_no": 75,
            "src": "1691:18",
            "src_char": "1691:18"
          }
        ]
      },
      {
        "title": "Sending native Eth is not protected from these functions.",
        "description": "Introduce checks for `msg.sender` in the function",
        "detector_name": "send-ether-no-checks",
        "instances": [
          {
            "contract_path": "src/CallGraphTests.sol",
            "line_no": 38,
            "src": "686:16",
            "src_char": "686:16"
          },
          {
            "contract_path": "src/SendEtherNoChecks.sol",
            "line_no": 53,
            "src": "1060:5",
            "src_char": "1060:5"
          },
          {
            "contract_path": "src/SendEtherNoChecks.sol",
            "line_no": 77,
            "src": "1405:5",
            "src_char": "1405:5"
          },
          {
            "contract_path": "src/SendEtherNoChecks.sol",
            "line_no": 99,
            "src": "1795:5",
            "src_char": "1795:5"
          },
          {
            "contract_path": "src/UncheckedSend.sol",
            "line_no": 6,
            "src": "85:246",
            "src_char": "85:246"
          },
          {
            "contract_path": "src/UncheckedSend.sol",
            "line_no": 12,
            "src": "337:190",
            "src_char": "337:190"
          },
          {
            "contract_path": "src/UncheckedSend.sol",
            "line_no": 17,
            "src": "533:184",
            "src_char": "533:184"
          },
          {
            "contract_path": "src/UncheckedSend.sol",
            "line_no": 22,
            "src": "723:186",
            "src_char": "723:186"
          },
          {
            "contract_path": "src/UninitializedStateVariable.sol",
            "line_no": 17,
            "src": "563:8",
            "src_char": "563:8"
          }
        ]
      },
      {
        "title": "Delegatecall made by the function without checks on any adress.",
        "description": "Introduce checks on the address",
        "detector_name": "delegate-call-unchecked-address",
        "instances": [
          {
            "contract_path": "src/DelegateCallWithoutAddressCheck.sol",
            "line_no": 15,
            "src": "392:9",
            "src_char": "392:9"
          },
          {
            "contract_path": "src/auditor_mode/ExternalCalls.sol",
            "line_no": 38,
            "src": "1253:28",
            "src_char": "1253:28"
          },
          {
            "contract_path": "src/inheritance/ExtendedInheritance.sol",
            "line_no": 14,
            "src": "391:15",
            "src_char": "391:15"
          }
        ]
      },
      {
        "title": "Tautological comparison.",
        "description": "The left hand side and the right hand side of the binary operation has the same value. This makes the condition always true or always false.",
        "detector_name": "tautological-compare",
        "instances": [
          {
            "contract_path": "src/TautologicalCompare.sol",
            "line_no": 13,
            "src": "255:6",
            "src_char": "255:6"
          },
          {
            "contract_path": "src/TautologicalCompare.sol",
            "line_no": 18,
            "src": "359:6",
            "src_char": "359:6"
          },
          {
            "contract_path": "src/TautologicalCompare.sol",
            "line_no": 23,
            "src": "463:5",
            "src_char": "463:5"
          },
          {
            "contract_path": "src/TautologicalCompare.sol",
            "line_no": 28,
            "src": "566:5",
            "src_char": "566:5"
          }
        ]
      },
      {
        "title": "RTLO character detected in file. \\u{202e}",
        "description": "Right to left override character may be misledaing and cause potential attacks by visually misordering method arguments!",
        "detector_name": "rtlo",
        "instances": [
          {
            "contract_path": "src/RTLO.sol",
            "line_no": 3,
            "src": "33:157",
            "src_char": "33:155"
          }
        ]
      },
      {
        "title": "Return value of the function call is not checked.",
        "description": "Function returns a value but it is ignored.",
        "detector_name": "unchecked-return",
        "instances": [
          {
            "contract_path": "src/UncheckedReturn.sol",
            "line_no": 14,
            "src": "279:5",
            "src_char": "279:5"
          },
          {
            "contract_path": "src/UncheckedReturn.sol",
            "line_no": 27,
            "src": "575:47",
            "src_char": "575:47"
          }
        ]
      },
      {
        "title": "Dangerous unary operator found in assignment.",
        "description": "Potentially mistakened `=+` for `+=` or `=-` for `-=`. Please include a space in between.",
        "detector_name": "dangerous-unary-operator",
        "instances": [
          {
            "contract_path": "src/DangerousUnaryOperator.sol",
            "line_no": 12,
            "src": "220:10",
            "src_char": "220:10"
          },
          {
            "contract_path": "src/DangerousUnaryOperator.sol",
            "line_no": 13,
            "src": "247:10",
            "src_char": "247:10"
          }
        ]
      },
      {
<<<<<<< HEAD
        "title": "Compiler Bug: Signed array in storage detected for compiler version `<0.5.10`",
        "description": "If you want to leverage signed arrays in storage by assigning a literal array with at least one negative number, then you mus use solidity version 0.5.10 or above. This is because of a bug in older compilers.",
        "detector_name": "signed-storage-array",
        "instances": [
          {
            "contract_path": "src/CompilerBugStorageSignedIntegerArray.sol",
            "line_no": 9,
            "src": "230:10",
            "src_char": "230:10"
=======
        "title": "Weak Randomness",
        "description": "The use of keccak256 hash functions on predictable values like block.timestamp, block.number, or similar data, including modulo operations on these values, should be avoided for generating randomness, as they are easily predictable and manipulable. The `PREVRANDAO` opcode also should not be used as a source of randomness. Instead, utilize Chainlink VRF for cryptographically secure and provably random values to ensure protocol integrity.",
        "detector_name": "weak-randomness",
        "instances": [
          {
            "contract_path": "src/WeakRandomness.sol",
            "line_no": 6,
            "src": "188:70",
            "src_char": "188:70"
          },
          {
            "contract_path": "src/WeakRandomness.sol",
            "line_no": 11,
            "src": "386:41",
            "src_char": "386:41"
          },
          {
            "contract_path": "src/WeakRandomness.sol",
            "line_no": 16,
            "src": "597:20",
            "src_char": "597:20"
          },
          {
            "contract_path": "src/WeakRandomness.sol",
            "line_no": 21,
            "src": "793:20",
            "src_char": "793:20"
          },
          {
            "contract_path": "src/WeakRandomness.sol",
            "line_no": 25,
            "src": "915:20",
            "src_char": "915:20"
          },
          {
            "contract_path": "src/WeakRandomness.sol",
            "line_no": 31,
            "src": "1095:5",
            "src_char": "1095:5"
          },
          {
            "contract_path": "src/WeakRandomness.sol",
            "line_no": 35,
            "src": "1217:37",
            "src_char": "1217:37"
          },
          {
            "contract_path": "src/WeakRandomness.sol",
            "line_no": 41,
            "src": "1434:9",
            "src_char": "1434:9"
          },
          {
            "contract_path": "src/WeakRandomness.sol",
            "line_no": 45,
            "src": "1563:16",
            "src_char": "1563:16"
          }
        ]
      },
      {
        "title": "Usage of variable before declaration.",
        "description": "This is a bad practice that may lead to unintended consequences. Please declare the variable before using it.",
        "detector_name": "pre-declared-local-variable-usage",
        "instances": [
          {
            "contract_path": "src/PreDeclaredVarUsage.sol",
            "line_no": 8,
            "src": "196:1",
            "src_char": "196:1"
          }
        ]
      },
      {
        "title": "Deletion from a nested mappping.",
        "description": "A deletion in a structure containing a mapping will not delete the mapping. The remaining data may be used to compromise the contract.",
        "detector_name": "delete-nested-mapping",
        "instances": [
          {
            "contract_path": "src/DeletionNestedMappingStructureContract.sol",
            "line_no": 17,
            "src": "426:25",
            "src_char": "426:25"
>>>>>>> 63786210
          }
        ]
      }
    ]
  },
  "low_issues": {
    "issues": [
      {
        "title": "Centralization Risk for trusted owners",
        "description": "Contracts have owners with privileged rights to perform admin tasks and need to be trusted to not perform malicious updates or drain funds.",
        "detector_name": "centralization-risk",
        "instances": [
          {
            "contract_path": "src/AdminContract.sol",
            "line_no": 7,
            "src": "270:7",
            "src_char": "270:7"
          },
          {
            "contract_path": "src/AdminContract.sol",
            "line_no": 10,
            "src": "376:9",
            "src_char": "376:9"
          },
          {
            "contract_path": "src/AdminContract.sol",
            "line_no": 14,
            "src": "505:9",
            "src_char": "505:9"
          },
          {
            "contract_path": "src/DeprecatedOZFunctions.sol",
            "line_no": 7,
            "src": "295:13",
            "src_char": "295:13"
          },
          {
            "contract_path": "src/EmptyBlocks.sol",
            "line_no": 6,
            "src": "188:7",
            "src_char": "188:7"
          },
          {
            "contract_path": "src/InternalFunctions.sol",
            "line_no": 12,
            "src": "250:9",
            "src_char": "250:9"
          },
          {
            "contract_path": "src/auditor_mode/PublicFunctionsWithoutSenderCheck.sol",
            "line_no": 9,
            "src": "322:7",
            "src_char": "322:7"
          },
          {
            "contract_path": "src/auditor_mode/PublicFunctionsWithoutSenderCheck.sol",
            "line_no": 11,
            "src": "396:9",
            "src_char": "396:9"
          },
          {
            "contract_path": "src/auditor_mode/PublicFunctionsWithoutSenderCheck.sol",
            "line_no": 35,
            "src": "975:13",
            "src_char": "975:13"
          },
          {
            "contract_path": "src/auditor_mode/PublicFunctionsWithoutSenderCheck.sol",
            "line_no": 38,
            "src": "1108:14",
            "src_char": "1108:14"
          },
          {
            "contract_path": "src/parent_chain/ParentChainContract.sol",
            "line_no": 7,
            "src": "282:7",
            "src_char": "282:7"
          },
          {
            "contract_path": "src/parent_chain/ParentChainContract.sol",
            "line_no": 28,
            "src": "725:9",
            "src_char": "725:9"
          },
          {
            "contract_path": "src/parent_chain/ParentChainContract.sol",
            "line_no": 32,
            "src": "854:9",
            "src_char": "854:9"
          }
        ]
      },
      {
        "title": "Solmate's SafeTransferLib does not check for token contract's existence",
        "description": "There is a subtle difference between the implementation of solmate's SafeTransferLib and OZ's SafeERC20: OZ's SafeERC20 checks if the token is a contract or not, solmate's SafeTransferLib does not.\nhttps://github.com/transmissions11/solmate/blob/main/src/utils/SafeTransferLib.sol#L9 \n`@dev Note that none of the functions in this library check that a token has code at all! That responsibility is delegated to the caller`\n",
        "detector_name": "solmate-safe-transfer-lib",
        "instances": [
          {
            "contract_path": "src/T11sTranferer.sol",
            "line_no": 4,
            "src": "57:84",
            "src_char": "57:84"
          }
        ]
      },
      {
        "title": "`ecrecover` is susceptible to signature malleability",
        "description": "The `ecrecover` function is susceptible to signature malleability. This means that the same message can be signed in multiple ways, allowing an attacker to change the message signature without invalidating it. This can lead to unexpected behavior in smart contracts, such as the loss of funds or the ability to bypass access control. Consider using OpenZeppelin's ECDSA library instead of the built-in function.",
        "detector_name": "ecrecover",
        "instances": [
          {
            "contract_path": "src/inheritance/ExtendedInheritance.sol",
            "line_no": 21,
            "src": "705:9",
            "src_char": "705:9"
          }
        ]
      },
      {
        "title": "Deprecated OpenZeppelin functions should not be used",
        "description": "Openzeppelin has deprecated several functions and replaced with newer versions. Please consult https://docs.openzeppelin.com/",
        "detector_name": "deprecated-oz-functions",
        "instances": [
          {
            "contract_path": "src/DeprecatedOZFunctions.sol",
            "line_no": 22,
            "src": "737:10",
            "src_char": "737:10"
          },
          {
            "contract_path": "src/DeprecatedOZFunctions.sol",
            "line_no": 27,
            "src": "898:17",
            "src_char": "898:17"
          }
        ]
      },
      {
        "title": "Unsafe ERC20 Operations should not be used",
        "description": "ERC20 functions may not behave as expected. For example: return values are not always meaningful. It is recommended to use OpenZeppelin's SafeERC20 library.",
        "detector_name": "unsafe-erc20-functions",
        "instances": [
          {
            "contract_path": "src/ArbitraryTransferFrom.sol",
            "line_no": 16,
            "src": "370:20",
            "src_char": "370:20"
          },
          {
            "contract_path": "src/ArbitraryTransferFrom.sol",
            "line_no": 30,
            "src": "864:20",
            "src_char": "864:20"
          },
          {
            "contract_path": "src/ArbitraryTransferFrom.sol",
            "line_no": 50,
            "src": "1517:20",
            "src_char": "1517:20"
          },
          {
            "contract_path": "src/DeprecatedOZFunctions.sol",
            "line_no": 32,
            "src": "1062:13",
            "src_char": "1062:13"
          },
          {
            "contract_path": "src/DeprecatedOZFunctions.sol",
            "line_no": 37,
            "src": "1272:13",
            "src_char": "1272:13"
          },
          {
            "contract_path": "src/DeprecatedOZFunctions.sol",
            "line_no": 38,
            "src": "1322:13",
            "src_char": "1322:13"
          },
          {
            "contract_path": "src/DeprecatedOZFunctions.sol",
            "line_no": 42,
            "src": "1424:13",
            "src_char": "1424:13"
          },
          {
            "contract_path": "src/DeprecatedOZFunctions.sol",
            "line_no": 47,
            "src": "1598:18",
            "src_char": "1598:18"
          },
          {
            "contract_path": "src/SendEtherNoChecks.sol",
            "line_no": 67,
            "src": "1255:19",
            "src_char": "1255:19"
          },
          {
            "contract_path": "src/StateShadowing.sol",
            "line_no": 22,
            "src": "368:19",
            "src_char": "368:19"
          },
          {
            "contract_path": "src/UninitializedStateVariable.sol",
            "line_no": 18,
            "src": "599:29",
            "src_char": "599:29"
          }
        ]
      },
      {
        "title": "Solidity pragma should be specific, not wide",
        "description": "Consider using a specific version of Solidity in your contracts instead of a wide version. For example, instead of `pragma solidity ^0.8.0;`, use `pragma solidity 0.8.0;`",
        "detector_name": "unspecific-solidity-pragma",
        "instances": [
          {
            "contract_path": "src/CompilerBugStorageSignedIntegerArray.sol",
            "line_no": 2,
            "src": "32:23",
            "src_char": "32:23"
          },
          {
            "contract_path": "src/ContractWithTodo.sol",
            "line_no": 2,
            "src": "32:23",
            "src_char": "32:23"
          },
          {
            "contract_path": "src/Counter.sol",
            "line_no": 2,
            "src": "39:24",
            "src_char": "39:24"
          },
          {
            "contract_path": "src/CrazyPragma.sol",
            "line_no": 2,
            "src": "32:32",
            "src_char": "32:32"
          },
          {
            "contract_path": "src/DangerousUnaryOperator.sol",
            "line_no": 2,
            "src": "32:23",
            "src_char": "32:23"
          },
          {
            "contract_path": "src/DelegateCallWithoutAddressCheck.sol",
            "line_no": 2,
            "src": "32:21",
            "src_char": "32:21"
          },
          {
            "contract_path": "src/DeletionNestedMappingStructureContract.sol",
            "line_no": 2,
            "src": "32:23",
            "src_char": "32:23"
          },
          {
            "contract_path": "src/InconsistentUints.sol",
            "line_no": 1,
            "src": "0:24",
            "src_char": "0:24"
          },
          {
            "contract_path": "src/PreDeclaredVarUsage.sol",
            "line_no": 2,
            "src": "32:23",
            "src_char": "32:23"
          },
          {
            "contract_path": "src/RedundantStatements.sol",
            "line_no": 2,
            "src": "32:23",
            "src_char": "32:23"
          },
          {
            "contract_path": "src/UncheckedSend.sol",
            "line_no": 2,
            "src": "32:23",
            "src_char": "32:23"
          },
          {
            "contract_path": "src/UsingSelfdestruct.sol",
            "line_no": 2,
            "src": "32:23",
            "src_char": "32:23"
          },
          {
            "contract_path": "src/cloc/AnotherHeavilyCommentedContract.sol",
            "line_no": 6,
            "src": "46:24",
            "src_char": "46:24"
          },
          {
            "contract_path": "src/cloc/HeavilyCommentedContract.sol",
            "line_no": 6,
            "src": "46:32",
            "src_char": "46:32"
          },
          {
            "contract_path": "src/inheritance/IContractInheritance.sol",
            "line_no": 2,
            "src": "32:24",
            "src_char": "32:24"
          },
          {
            "contract_path": "src/inheritance/InheritanceBase.sol",
            "line_no": 2,
            "src": "32:23",
            "src_char": "32:23"
          },
          {
            "contract_path": "src/nested_mappings/LaterVersion.sol",
            "line_no": 2,
            "src": "36:23",
            "src_char": "36:23"
          },
          {
            "contract_path": "src/nested_mappings/NestedMappings.sol",
            "line_no": 2,
            "src": "36:24",
            "src_char": "36:24"
          }
        ]
      },
      {
        "title": "Missing checks for `address(0)` when assigning values to address state variables",
        "description": "Check for `address(0)` when assigning values to address state variables.",
        "detector_name": "zero-address-check",
        "instances": [
          {
            "contract_path": "src/ArbitraryTransferFrom.sol",
            "line_no": 12,
            "src": "267:15",
            "src_char": "267:15"
          },
          {
            "contract_path": "src/StateVariables.sol",
            "line_no": 58,
            "src": "2121:14",
            "src_char": "2121:14"
          },
          {
            "contract_path": "src/ZeroAddressCheck.sol",
            "line_no": 43,
            "src": "1171:14",
            "src_char": "1171:14"
          },
          {
            "contract_path": "src/ZeroAddressCheck.sol",
            "line_no": 47,
            "src": "1248:16",
            "src_char": "1248:16"
          },
          {
            "contract_path": "src/ZeroAddressCheck.sol",
            "line_no": 51,
            "src": "1327:23",
            "src_char": "1327:23"
          },
          {
            "contract_path": "src/uniswap/UniswapV2Swapper.sol",
            "line_no": 11,
            "src": "365:17",
            "src_char": "365:17"
          }
        ]
      },
      {
        "title": "`public` functions not used internally could be marked `external`",
        "description": "Instead of marking a function as `public`, consider marking it as `external` if it is not used internally.",
        "detector_name": "useless-public-function",
        "instances": [
          {
            "contract_path": "src/ArbitraryTransferFrom.sol",
            "line_no": 28,
            "src": "772:5",
            "src_char": "772:5"
          },
          {
            "contract_path": "src/AssemblyExample.sol",
            "line_no": 6,
            "src": "113:1",
            "src_char": "113:1"
          },
          {
            "contract_path": "src/ContractWithTodo.sol",
            "line_no": 13,
            "src": "337:15",
            "src_char": "337:15"
          },
          {
            "contract_path": "src/Counter.sol",
            "line_no": 7,
            "src": "129:9",
            "src_char": "129:9"
          },
          {
            "contract_path": "src/StateVariables.sol",
            "line_no": 47,
            "src": "1764:18",
            "src_char": "1764:18"
          },
          {
            "contract_path": "src/StateVariables.sol",
            "line_no": 52,
            "src": "1915:20",
            "src_char": "1915:20"
          },
          {
            "contract_path": "src/StateVariables.sol",
            "line_no": 57,
            "src": "2072:14",
            "src_char": "2072:14"
          },
          {
            "contract_path": "src/StateVariables.sol",
            "line_no": 61,
            "src": "2157:22",
            "src_char": "2157:22"
          },
          {
            "contract_path": "src/StateVariables.sol",
            "line_no": 71,
            "src": "2539:25",
            "src_char": "2539:25"
          },
          {
            "contract_path": "src/UninitializedStateVariable.sol",
            "line_no": 17,
            "src": "563:8",
            "src_char": "563:8"
          },
          {
            "contract_path": "src/auditor_mode/PublicFunctionsWithoutSenderCheck.sol",
            "line_no": 16,
            "src": "475:27",
            "src_char": "475:27"
          },
          {
            "contract_path": "src/auditor_mode/PublicFunctionsWithoutSenderCheck.sol",
            "line_no": 22,
            "src": "653:28",
            "src_char": "653:28"
          },
          {
            "contract_path": "src/auditor_mode/PublicFunctionsWithoutSenderCheck.sol",
            "line_no": 45,
            "src": "1324:26",
            "src_char": "1324:26"
          },
          {
            "contract_path": "src/auditor_mode/PublicFunctionsWithoutSenderCheck.sol",
            "line_no": 53,
            "src": "1637:27",
            "src_char": "1637:27"
          },
          {
            "contract_path": "src/auditor_mode/PublicFunctionsWithoutSenderCheck.sol",
            "line_no": 71,
            "src": "2014:20",
            "src_char": "2014:20"
          },
          {
            "contract_path": "src/auditor_mode/PublicFunctionsWithoutSenderCheck.sol",
            "line_no": 77,
            "src": "2183:28",
            "src_char": "2183:28"
          },
          {
            "contract_path": "src/cloc/AnotherHeavilyCommentedContract.sol",
            "line_no": 31,
            "src": "500:3",
            "src_char": "500:3"
          },
          {
            "contract_path": "src/cloc/AnotherHeavilyCommentedContract.sol",
            "line_no": 38,
            "src": "637:5",
            "src_char": "637:5"
          },
          {
            "contract_path": "src/cloc/AnotherHeavilyCommentedContract.sol",
            "line_no": 42,
            "src": "738:4",
            "src_char": "735:4"
          },
          {
            "contract_path": "src/cloc/HeavilyCommentedContract.sol",
            "line_no": 31,
            "src": "509:3",
            "src_char": "509:3"
          },
          {
            "contract_path": "src/cloc/HeavilyCommentedContract.sol",
            "line_no": 38,
            "src": "646:4",
            "src_char": "646:4"
          },
          {
            "contract_path": "src/parent_chain/ParentChainContract.sol",
            "line_no": 11,
            "src": "355:9",
            "src_char": "355:9"
          },
          {
            "contract_path": "src/parent_chain/ParentChainContract.sol",
            "line_no": 15,
            "src": "422:9",
            "src_char": "422:9"
          }
        ]
      },
      {
        "title": "Define and use `constant` variables instead of using literals",
        "description": "If the same constant literal value is used multiple times, create a constant state variable and reference it throughout the contract.",
        "detector_name": "constants-instead-of-literals",
        "instances": [
          {
            "contract_path": "src/Casting.sol",
            "line_no": 16,
            "src": "483:18",
            "src_char": "483:18"
          },
          {
            "contract_path": "src/Casting.sol",
            "line_no": 22,
            "src": "646:18",
            "src_char": "646:18"
          },
          {
            "contract_path": "src/Casting.sol",
            "line_no": 31,
            "src": "921:18",
            "src_char": "921:18"
          },
          {
            "contract_path": "src/Casting.sol",
            "line_no": 69,
            "src": "2103:18",
            "src_char": "2103:18"
          },
          {
            "contract_path": "src/CompilerBugStorageSignedIntegerArray.sol",
            "line_no": 9,
            "src": "235:1",
            "src_char": "235:1"
          },
          {
            "contract_path": "src/CompilerBugStorageSignedIntegerArray.sol",
            "line_no": 14,
            "src": "352:1",
            "src_char": "352:1"
          },
          {
            "contract_path": "src/ConstantsLiterals.sol",
            "line_no": 25,
            "src": "958:3",
            "src_char": "958:3"
          },
          {
            "contract_path": "src/ConstantsLiterals.sol",
            "line_no": 26,
            "src": "992:3",
            "src_char": "992:3"
          },
          {
            "contract_path": "src/ConstantsLiterals.sol",
            "line_no": 27,
            "src": "1032:4",
            "src_char": "1032:4"
          },
          {
            "contract_path": "src/ConstantsLiterals.sol",
            "line_no": 28,
            "src": "1068:4",
            "src_char": "1068:4"
          },
          {
            "contract_path": "src/ConstantsLiterals.sol",
            "line_no": 29,
            "src": "1117:42",
            "src_char": "1117:42"
          },
          {
            "contract_path": "src/ConstantsLiterals.sol",
            "line_no": 30,
            "src": "1192:42",
            "src_char": "1192:42"
          },
          {
            "contract_path": "src/ConstantsLiterals.sol",
            "line_no": 31,
            "src": "1275:66",
            "src_char": "1275:66"
          },
          {
            "contract_path": "src/DelegateCallWithoutAddressCheck.sol",
            "line_no": 24,
            "src": "718:1",
            "src_char": "718:1"
          },
          {
            "contract_path": "src/DelegateCallWithoutAddressCheck.sol",
            "line_no": 24,
            "src": "771:1",
            "src_char": "771:1"
          },
          {
            "contract_path": "src/DelegateCallWithoutAddressCheck.sol",
            "line_no": 26,
            "src": "838:1",
            "src_char": "838:1"
          },
          {
            "contract_path": "src/DynamicArrayLengthAssignment.sol",
            "line_no": 13,
            "src": "312:3",
            "src_char": "312:3"
          },
          {
            "contract_path": "src/DynamicArrayLengthAssignment.sol",
            "line_no": 14,
            "src": "346:3",
            "src_char": "346:3"
          },
          {
            "contract_path": "src/DynamicArrayLengthAssignment.sol",
            "line_no": 17,
            "src": "457:3",
            "src_char": "457:3"
          },
          {
            "contract_path": "src/IncorrectCaretOperator.sol",
            "line_no": 17,
            "src": "563:2",
            "src_char": "563:2"
          },
          {
            "contract_path": "src/IncorrectCaretOperator.sol",
            "line_no": 18,
            "src": "606:2",
            "src_char": "606:2"
          },
          {
            "contract_path": "src/PreDeclaredVarUsage.sol",
            "line_no": 8,
            "src": "200:3",
            "src_char": "200:3"
          },
          {
            "contract_path": "src/PreDeclaredVarUsage.sol",
            "line_no": 9,
            "src": "222:3",
            "src_char": "222:3"
          },
          {
            "contract_path": "src/RevertsAndRequriesInLoops.sol",
            "line_no": 10,
            "src": "253:2",
            "src_char": "253:2"
          },
          {
            "contract_path": "src/RevertsAndRequriesInLoops.sol",
            "line_no": 17,
            "src": "442:2",
            "src_char": "442:2"
          },
          {
            "contract_path": "src/RevertsAndRequriesInLoops.sol",
            "line_no": 26,
            "src": "706:2",
            "src_char": "706:2"
          },
          {
            "contract_path": "src/RevertsAndRequriesInLoops.sol",
            "line_no": 27,
            "src": "745:2",
            "src_char": "745:2"
          },
          {
            "contract_path": "src/UncheckedReturn.sol",
            "line_no": 27,
            "src": "607:7",
            "src_char": "607:7"
          },
          {
            "contract_path": "src/UncheckedReturn.sol",
            "line_no": 32,
            "src": "805:7",
            "src_char": "805:7"
          },
          {
            "contract_path": "src/UncheckedReturn.sol",
            "line_no": 37,
            "src": "995:7",
            "src_char": "995:7"
          },
          {
            "contract_path": "src/UncheckedReturn.sol",
            "line_no": 42,
            "src": "1190:7",
            "src_char": "1190:7"
          },
          {
            "contract_path": "src/WeakRandomness.sol",
            "line_no": 25,
            "src": "933:2",
            "src_char": "933:2"
          },
          {
            "contract_path": "src/WeakRandomness.sol",
            "line_no": 35,
            "src": "1252:2",
            "src_char": "1252:2"
          },
          {
            "contract_path": "src/WeakRandomness.sol",
            "line_no": 41,
            "src": "1441:2",
            "src_char": "1441:2"
          },
          {
            "contract_path": "src/eth2/DepositContract.sol",
            "line_no": 113,
            "src": "7252:2",
            "src_char": "5764:2"
          },
          {
            "contract_path": "src/eth2/DepositContract.sol",
            "line_no": 113,
            "src": "7293:2",
            "src_char": "5805:2"
          }
        ]
      },
      {
        "title": "Event is missing `indexed` fields",
        "description": "Index event fields make the field more quickly accessible to off-chain tools that parse events. However, note that each index field costs extra gas during emission, so it's not necessarily best to index the maximum allowed per event (three fields). Each event should use three indexed fields if there are three or more fields, and gas usage is not particularly of concern for the events in question. If there are fewer than three fields, all of the fields should be indexed.",
        "detector_name": "unindexed-events",
        "instances": [
          {
            "contract_path": "src/TestERC20.sol",
            "line_no": 14,
            "src": "338:70",
            "src_char": "338:70"
          },
          {
            "contract_path": "src/TestERC20.sol",
            "line_no": 15,
            "src": "413:70",
            "src_char": "413:70"
          },
          {
            "contract_path": "src/UncheckedReturn.sol",
            "line_no": 17,
            "src": "297:30",
            "src_char": "297:30"
          },
          {
            "contract_path": "src/UninitializedStateVariable.sol",
            "line_no": 21,
            "src": "700:27",
            "src_char": "700:27"
          },
          {
            "contract_path": "src/eth2/DepositContract.sol",
            "line_no": 19,
            "src": "2641:107",
            "src_char": "1153:107"
          },
          {
            "contract_path": "src/inheritance/ExtendedInheritance.sol",
            "line_no": 7,
            "src": "144:45",
            "src_char": "144:45"
          },
          {
            "contract_path": "src/inheritance/InheritanceBase.sol",
            "line_no": 7,
            "src": "150:28",
            "src_char": "150:28"
          }
        ]
      },
      {
        "title": "Empty `require()` / `revert()` statements",
        "description": "Use descriptive reason strings or custom errors for revert paths.",
        "detector_name": "require-with-string",
        "instances": [
          {
            "contract_path": "src/CallGraphTests.sol",
            "line_no": 7,
            "src": "128:7",
            "src_char": "128:7"
          },
          {
            "contract_path": "src/CallGraphTests.sol",
            "line_no": 28,
            "src": "531:6",
            "src_char": "531:6"
          },
          {
            "contract_path": "src/CallGraphTests.sol",
            "line_no": 50,
            "src": "936:6",
            "src_char": "936:6"
          },
          {
            "contract_path": "src/CallGraphTests.sol",
            "line_no": 65,
            "src": "1246:7",
            "src_char": "1246:7"
          },
          {
            "contract_path": "src/DelegateCallWithoutAddressCheck.sol",
            "line_no": 31,
            "src": "948:7",
            "src_char": "948:7"
          },
          {
            "contract_path": "src/DeprecatedOZFunctions.sol",
            "line_no": 37,
            "src": "1264:7",
            "src_char": "1264:7"
          },
          {
            "contract_path": "src/DeprecatedOZFunctions.sol",
            "line_no": 40,
            "src": "1389:6",
            "src_char": "1389:6"
          },
          {
            "contract_path": "src/RevertsAndRequriesInLoops.sol",
            "line_no": 19,
            "src": "503:6",
            "src_char": "503:6"
          },
          {
            "contract_path": "src/SendEtherNoChecks.sol",
            "line_no": 12,
            "src": "268:6",
            "src_char": "268:6"
          },
          {
            "contract_path": "src/SendEtherNoChecks.sol",
            "line_no": 27,
            "src": "513:7",
            "src_char": "513:7"
          },
          {
            "contract_path": "src/SendEtherNoChecks.sol",
            "line_no": 43,
            "src": "920:6",
            "src_char": "920:6"
          },
          {
            "contract_path": "src/StateShadowing.sol",
            "line_no": 8,
            "src": "135:7",
            "src_char": "135:7"
          },
          {
            "contract_path": "src/ZeroAddressCheck.sol",
            "line_no": 13,
            "src": "329:6",
            "src_char": "329:6"
          },
          {
            "contract_path": "src/ZeroAddressCheck.sol",
            "line_no": 23,
            "src": "608:6",
            "src_char": "608:6"
          },
          {
            "contract_path": "src/ZeroAddressCheck.sol",
            "line_no": 38,
            "src": "1074:6",
            "src_char": "1074:6"
          },
          {
            "contract_path": "src/cloc/AnotherHeavilyCommentedContract.sol",
            "line_no": 35,
            "src": "589:7",
            "src_char": "589:7"
          },
          {
            "contract_path": "src/cloc/AnotherHeavilyCommentedContract.sol",
            "line_no": 56,
            "src": "1403:7",
            "src_char": "1400:7"
          },
          {
            "contract_path": "src/cloc/HeavilyCommentedContract.sol",
            "line_no": 35,
            "src": "598:7",
            "src_char": "598:7"
          },
          {
            "contract_path": "src/cloc/HeavilyCommentedContract.sol",
            "line_no": 53,
            "src": "1408:7",
            "src_char": "1408:7"
          }
        ]
      },
      {
        "title": "The `nonReentrant` `modifier` should occur before all other modifiers",
        "description": "This is a best-practice to protect against reentrancy in other modifiers.",
        "detector_name": "non-reentrant-before-others",
        "instances": [
          {
            "contract_path": "src/AdminContract.sol",
            "line_no": 10,
            "src": "386:12",
            "src_char": "386:12"
          },
          {
            "contract_path": "src/parent_chain/ParentChainContract.sol",
            "line_no": 28,
            "src": "735:12",
            "src_char": "735:12"
          }
        ]
      },
      {
        "title": "Using `ERC721::_mint()` can be dangerous",
        "description": "Using `ERC721::_mint()` can mint ERC721 tokens to addresses which don't support ERC721 tokens. Use `_safeMint()` instead of `_mint()` for ERC721.",
        "detector_name": "unsafe-oz-erc721-mint",
        "instances": [
          {
            "contract_path": "src/UnsafeERC721Mint.sol",
            "line_no": 12,
            "src": "410:5",
            "src_char": "410:5"
          }
        ]
      },
      {
        "title": "PUSH0 is not supported by all chains",
        "description": "Solc compiler version 0.8.20 switches the default target EVM version to Shanghai, which means that the generated bytecode will include PUSH0 opcodes. Be sure to select the appropriate EVM version in case you intend to deploy on a chain other than mainnet like L2 chains that may not support PUSH0, otherwise deployment of your contracts will fail.",
        "detector_name": "push-zero-opcode",
        "instances": [
          {
            "contract_path": "src/AdminContract.sol",
            "line_no": 2,
            "src": "32:23",
            "src_char": "32:23"
          },
          {
            "contract_path": "src/ContractWithTodo.sol",
            "line_no": 2,
            "src": "32:23",
            "src_char": "32:23"
          },
          {
            "contract_path": "src/Counter.sol",
            "line_no": 2,
            "src": "39:24",
            "src_char": "39:24"
          },
          {
            "contract_path": "src/CrazyPragma.sol",
            "line_no": 2,
            "src": "32:32",
            "src_char": "32:32"
          },
          {
            "contract_path": "src/DelegateCallWithoutAddressCheck.sol",
            "line_no": 2,
            "src": "32:21",
            "src_char": "32:21"
          },
          {
            "contract_path": "src/DeletionNestedMappingStructureContract.sol",
            "line_no": 2,
            "src": "32:23",
            "src_char": "32:23"
          },
          {
            "contract_path": "src/DeprecatedOZFunctions.sol",
            "line_no": 2,
            "src": "32:23",
            "src_char": "32:23"
          },
          {
            "contract_path": "src/InconsistentUints.sol",
            "line_no": 1,
            "src": "0:24",
            "src_char": "0:24"
          },
          {
            "contract_path": "src/KeccakContract.sol",
            "line_no": 2,
            "src": "32:23",
            "src_char": "32:23"
          },
          {
            "contract_path": "src/StateVariables.sol",
            "line_no": 2,
            "src": "32:23",
            "src_char": "32:23"
          },
          {
            "contract_path": "src/StorageConditionals.sol",
            "line_no": 2,
            "src": "32:23",
            "src_char": "32:23"
          },
          {
            "contract_path": "src/T11sTranferer.sol",
            "line_no": 2,
            "src": "32:23",
            "src_char": "32:23"
          },
          {
            "contract_path": "src/TautologicalCompare.sol",
            "line_no": 2,
            "src": "32:23",
            "src_char": "32:23"
          },
          {
            "contract_path": "src/UnsafeERC721Mint.sol",
            "line_no": 2,
            "src": "32:23",
            "src_char": "32:23"
          },
          {
            "contract_path": "src/WeakRandomness.sol",
            "line_no": 2,
            "src": "32:23",
            "src_char": "32:23"
          },
          {
            "contract_path": "src/cloc/AnotherHeavilyCommentedContract.sol",
            "line_no": 6,
            "src": "46:24",
            "src_char": "46:24"
          },
          {
            "contract_path": "src/cloc/HeavilyCommentedContract.sol",
            "line_no": 6,
            "src": "46:32",
            "src_char": "46:32"
          },
          {
            "contract_path": "src/eth2/DepositContract.sol",
            "line_no": 12,
            "src": "2302:23",
            "src_char": "814:23"
          },
          {
            "contract_path": "src/inheritance/ExtendedInheritance.sol",
            "line_no": 2,
            "src": "32:23",
            "src_char": "32:23"
          },
          {
            "contract_path": "src/inheritance/IContractInheritance.sol",
            "line_no": 2,
            "src": "32:24",
            "src_char": "32:24"
          },
          {
            "contract_path": "src/inheritance/InheritanceBase.sol",
            "line_no": 2,
            "src": "32:23",
            "src_char": "32:23"
          },
          {
            "contract_path": "src/nested/1/Nested.sol",
            "line_no": 5,
            "src": "180:23",
            "src_char": "180:23"
          },
          {
            "contract_path": "src/nested/2/Nested.sol",
            "line_no": 5,
            "src": "180:23",
            "src_char": "180:23"
          },
          {
            "contract_path": "src/nested_mappings/LaterVersion.sol",
            "line_no": 2,
            "src": "36:23",
            "src_char": "36:23"
          },
          {
            "contract_path": "src/parent_chain/ParentChainContract.sol",
            "line_no": 2,
            "src": "32:23",
            "src_char": "32:23"
          },
          {
            "contract_path": "src/uniswap/UniswapV2Swapper.sol",
            "line_no": 2,
            "src": "32:23",
            "src_char": "32:23"
          },
          {
            "contract_path": "src/uniswap/UniswapV3Swapper.sol",
            "line_no": 2,
            "src": "32:23",
            "src_char": "32:23"
          }
        ]
      },
      {
        "title": "Modifiers invoked only once can be shoe-horned into the function",
        "description": "",
        "detector_name": "useless-modifier",
        "instances": [
          {
            "contract_path": "src/CallGraphTests.sol",
            "line_no": 10,
            "src": "186:22",
            "src_char": "186:22"
          },
          {
            "contract_path": "src/CallGraphTests.sol",
            "line_no": 32,
            "src": "571:22",
            "src_char": "571:22"
          },
          {
            "contract_path": "src/CallGraphTests.sol",
            "line_no": 54,
            "src": "976:22",
            "src_char": "976:22"
          },
          {
            "contract_path": "src/DelegateCallWithoutAddressCheck.sol",
            "line_no": 23,
            "src": "678:9",
            "src_char": "678:9"
          },
          {
            "contract_path": "src/InternalFunctions.sol",
            "line_no": 18,
            "src": "413:9",
            "src_char": "413:9"
          },
          {
            "contract_path": "src/OnceModifierExample.sol",
            "line_no": 6,
            "src": "103:8",
            "src_char": "103:8"
          },
          {
            "contract_path": "src/SendEtherNoChecks.sol",
            "line_no": 16,
            "src": "308:4",
            "src_char": "308:4"
          },
          {
            "contract_path": "src/SendEtherNoChecks.sol",
            "line_no": 47,
            "src": "960:4",
            "src_char": "960:4"
          },
          {
            "contract_path": "src/SendEtherNoChecks.sol",
            "line_no": 70,
            "src": "1301:4",
            "src_char": "1301:4"
          },
          {
            "contract_path": "src/SendEtherNoChecks.sol",
            "line_no": 93,
            "src": "1704:4",
            "src_char": "1704:4"
          },
          {
            "contract_path": "src/StateShadowing.sol",
            "line_no": 7,
            "src": "107:74",
            "src_char": "107:74"
          },
          {
            "contract_path": "src/UnprotectedInitialize.sol",
            "line_no": 13,
            "src": "222:21",
            "src_char": "222:21"
          }
        ]
      },
      {
        "title": "Empty Block",
        "description": "Consider removing empty blocks.",
        "detector_name": "empty-block",
        "instances": [
          {
            "contract_path": "src/AdminContract.sol",
            "line_no": 14,
            "src": "457:23",
            "src_char": "457:23"
          },
          {
            "contract_path": "src/CallGraphTests.sol",
            "line_no": 16,
            "src": "291:16",
            "src_char": "291:16"
          },
          {
            "contract_path": "src/CallGraphTests.sol",
            "line_no": 38,
            "src": "686:16",
            "src_char": "686:16"
          },
          {
            "contract_path": "src/ContractWithTodo.sol",
            "line_no": 7,
            "src": "129:10",
            "src_char": "129:10"
          },
          {
            "contract_path": "src/ContractWithTodo.sol",
            "line_no": 13,
            "src": "337:15",
            "src_char": "337:15"
          },
          {
            "contract_path": "src/EmptyBlocks.sol",
            "line_no": 30,
            "src": "503:12",
            "src_char": "503:12"
          },
          {
            "contract_path": "src/EmptyBlocks.sol",
            "line_no": 38,
            "src": "599:12",
            "src_char": "599:12"
          },
          {
            "contract_path": "src/EmptyBlocks.sol",
            "line_no": 49,
            "src": "739:12",
            "src_char": "739:12"
          },
          {
            "contract_path": "src/EmptyBlocks.sol",
            "line_no": 63,
            "src": "888:13",
            "src_char": "888:13"
          },
          {
            "contract_path": "src/EmptyBlocks.sol",
            "line_no": 67,
            "src": "946:24",
            "src_char": "946:24"
          },
          {
            "contract_path": "src/EmptyBlocks.sol",
            "line_no": 73,
            "src": "1068:30",
            "src_char": "1068:30"
          },
          {
            "contract_path": "src/EmptyBlocks.sol",
            "line_no": 81,
            "src": "1219:41",
            "src_char": "1219:41"
          },
          {
            "contract_path": "src/OnceModifierExample.sol",
            "line_no": 10,
            "src": "147:7",
            "src_char": "147:7"
          },
          {
            "contract_path": "src/SendEtherNoChecks.sol",
            "line_no": 53,
            "src": "1060:5",
            "src_char": "1060:5"
          },
          {
            "contract_path": "src/SendEtherNoChecks.sol",
            "line_no": 77,
            "src": "1405:5",
            "src_char": "1405:5"
          },
          {
            "contract_path": "src/SendEtherNoChecks.sol",
            "line_no": 99,
            "src": "1795:5",
            "src_char": "1795:5"
          },
          {
            "contract_path": "src/UncheckedSend.sol",
            "line_no": 27,
            "src": "915:65",
            "src_char": "915:65"
          },
          {
            "contract_path": "src/auditor_mode/PublicFunctionsWithoutSenderCheck.sol",
            "line_no": 11,
            "src": "367:17",
            "src_char": "367:17"
          },
          {
            "contract_path": "src/auditor_mode/PublicFunctionsWithoutSenderCheck.sol",
            "line_no": 30,
            "src": "852:25",
            "src_char": "852:25"
          },
          {
            "contract_path": "src/auditor_mode/PublicFunctionsWithoutSenderCheck.sol",
            "line_no": 38,
            "src": "1080:16",
            "src_char": "1080:16"
          },
          {
            "contract_path": "src/auditor_mode/PublicFunctionsWithoutSenderCheck.sol",
            "line_no": 61,
            "src": "1840:17",
            "src_char": "1840:17"
          },
          {
            "contract_path": "src/auditor_mode/PublicFunctionsWithoutSenderCheck.sol",
            "line_no": 85,
            "src": "2380:25",
            "src_char": "2380:25"
          },
          {
            "contract_path": "src/parent_chain/ParentChainContract.sol",
            "line_no": 11,
            "src": "355:9",
            "src_char": "355:9"
          },
          {
            "contract_path": "src/parent_chain/ParentChainContract.sol",
            "line_no": 32,
            "src": "806:23",
            "src_char": "806:23"
          },
          {
            "contract_path": "src/parent_chain/ParentChainContract.sol",
            "line_no": 40,
            "src": "946:8",
            "src_char": "946:8"
          },
          {
            "contract_path": "src/parent_chain/ParentChainContract.sol",
            "line_no": 44,
            "src": "1011:23",
            "src_char": "1011:23"
          }
        ]
      },
      {
        "title": "Large literal values multiples of 10000 can be replaced with scientific notation",
        "description": "Use `e` notation, for example: `1e18`, instead of its full numeric value.",
        "detector_name": "large-numeric-literal",
        "instances": [
          {
            "contract_path": "src/HugeConstants.sol",
            "line_no": 6,
            "src": "182:24",
            "src_char": "182:24"
          },
          {
            "contract_path": "src/HugeConstants.sol",
            "line_no": 7,
            "src": "252:23",
            "src_char": "252:23"
          },
          {
            "contract_path": "src/HugeConstants.sol",
            "line_no": 8,
            "src": "321:22",
            "src_char": "321:22"
          },
          {
            "contract_path": "src/HugeConstants.sol",
            "line_no": 9,
            "src": "389:21",
            "src_char": "389:21"
          },
          {
            "contract_path": "src/HugeConstants.sol",
            "line_no": 10,
            "src": "456:20",
            "src_char": "456:20"
          },
          {
            "contract_path": "src/HugeConstants.sol",
            "line_no": 11,
            "src": "522:19",
            "src_char": "522:19"
          },
          {
            "contract_path": "src/HugeConstants.sol",
            "line_no": 12,
            "src": "587:18",
            "src_char": "587:18"
          },
          {
            "contract_path": "src/HugeConstants.sol",
            "line_no": 13,
            "src": "651:17",
            "src_char": "651:17"
          },
          {
            "contract_path": "src/HugeConstants.sol",
            "line_no": 14,
            "src": "714:16",
            "src_char": "714:16"
          },
          {
            "contract_path": "src/HugeConstants.sol",
            "line_no": 15,
            "src": "777:15",
            "src_char": "777:15"
          },
          {
            "contract_path": "src/HugeConstants.sol",
            "line_no": 16,
            "src": "839:14",
            "src_char": "839:14"
          },
          {
            "contract_path": "src/HugeConstants.sol",
            "line_no": 17,
            "src": "900:13",
            "src_char": "900:13"
          },
          {
            "contract_path": "src/HugeConstants.sol",
            "line_no": 18,
            "src": "960:12",
            "src_char": "960:12"
          },
          {
            "contract_path": "src/HugeConstants.sol",
            "line_no": 19,
            "src": "1019:11",
            "src_char": "1019:11"
          },
          {
            "contract_path": "src/HugeConstants.sol",
            "line_no": 20,
            "src": "1077:10",
            "src_char": "1077:10"
          },
          {
            "contract_path": "src/HugeConstants.sol",
            "line_no": 21,
            "src": "1134:9",
            "src_char": "1134:9"
          },
          {
            "contract_path": "src/HugeConstants.sol",
            "line_no": 22,
            "src": "1190:8",
            "src_char": "1190:8"
          },
          {
            "contract_path": "src/HugeConstants.sol",
            "line_no": 23,
            "src": "1245:7",
            "src_char": "1245:7"
          },
          {
            "contract_path": "src/HugeConstants.sol",
            "line_no": 24,
            "src": "1299:6",
            "src_char": "1299:6"
          },
          {
            "contract_path": "src/HugeConstants.sol",
            "line_no": 25,
            "src": "1352:5",
            "src_char": "1352:5"
          },
          {
            "contract_path": "src/HugeConstants.sol",
            "line_no": 31,
            "src": "1585:29",
            "src_char": "1585:29"
          },
          {
            "contract_path": "src/HugeConstants.sol",
            "line_no": 32,
            "src": "1673:6",
            "src_char": "1673:6"
          }
        ]
      },
      {
        "title": "Internal functions called only once can be inlined",
        "description": "Instead of separating the logic into a separate function, consider inlining the logic into the calling function. This can reduce the number of function calls and improve readability.",
        "detector_name": "useless-internal-function",
        "instances": [
          {
            "contract_path": "src/CallGraphTests.sol",
            "line_no": 6,
            "src": "89:17",
            "src_char": "89:17"
          },
          {
            "contract_path": "src/CallGraphTests.sol",
            "line_no": 25,
            "src": "398:17",
            "src_char": "398:17"
          },
          {
            "contract_path": "src/CallGraphTests.sol",
            "line_no": 47,
            "src": "803:17",
            "src_char": "803:17"
          },
          {
            "contract_path": "src/CallGraphTests.sol",
            "line_no": 64,
            "src": "1206:18",
            "src_char": "1206:18"
          },
          {
            "contract_path": "src/InternalFunctions.sol",
            "line_no": 28,
            "src": "693:12",
            "src_char": "693:12"
          },
          {
            "contract_path": "src/SendEtherNoChecks.sol",
            "line_no": 9,
            "src": "132:20",
            "src_char": "132:20"
          },
          {
            "contract_path": "src/SendEtherNoChecks.sol",
            "line_no": 26,
            "src": "481:5",
            "src_char": "481:5"
          },
          {
            "contract_path": "src/SendEtherNoChecks.sol",
            "line_no": 40,
            "src": "784:20",
            "src_char": "784:20"
          },
          {
            "contract_path": "src/SendEtherNoChecks.sol",
            "line_no": 66,
            "src": "1209:15",
            "src_char": "1209:15"
          },
          {
            "contract_path": "src/SendEtherNoChecks.sol",
            "line_no": 88,
            "src": "1551:11",
            "src_char": "1551:11"
          },
          {
            "contract_path": "src/StorageParameters.sol",
            "line_no": 17,
            "src": "388:11",
            "src_char": "388:11"
          },
          {
            "contract_path": "src/UncheckedSend.sol",
            "line_no": 27,
            "src": "915:65",
            "src_char": "915:65"
          }
        ]
      },
      {
        "title": "Contract still has TODOs",
        "description": "Contract contains comments with TODOS",
        "detector_name": "contract-with-todos",
        "instances": [
          {
            "contract_path": "src/ContractWithTodo.sol",
            "line_no": 4,
            "src": "66:8",
            "src_char": "66:8"
          },
          {
            "contract_path": "src/Counter.sol",
            "line_no": 4,
            "src": "74:7",
            "src_char": "74:7"
          }
        ]
      },
      {
        "title": "Inconsistency in declaring uint256/uint (or) int256/int variables within a contract. Use explicit size declarations (uint256 or int256).",
        "description": "Consider keeping the naming convention consistent in a given contract. Explicit size declarations are preferred (uint256, int256) over implicit ones (uint, int) to avoid confusion.",
        "detector_name": "inconsistent-type-names",
        "instances": [
          {
            "contract_path": "src/Casting.sol",
            "line_no": 31,
            "src": "904:14",
            "src_char": "904:14"
          },
          {
            "contract_path": "src/Casting.sol",
            "line_no": 69,
            "src": "2086:13",
            "src_char": "2086:13"
          },
          {
            "contract_path": "src/InconsistentUints.sol",
            "line_no": 5,
            "src": "122:12",
            "src_char": "122:12"
          },
          {
            "contract_path": "src/InconsistentUints.sol",
            "line_no": 7,
            "src": "197:11",
            "src_char": "197:11"
          },
          {
            "contract_path": "src/InconsistentUints.sol",
            "line_no": 11,
            "src": "289:10",
            "src_char": "289:10"
          },
          {
            "contract_path": "src/InconsistentUints.sol",
            "line_no": 12,
            "src": "340:9",
            "src_char": "340:9"
          },
          {
            "contract_path": "src/InconsistentUints.sol",
            "line_no": 15,
            "src": "383:9",
            "src_char": "383:9"
          },
          {
            "contract_path": "src/InconsistentUints.sol",
            "line_no": 16,
            "src": "434:10",
            "src_char": "434:10"
          },
          {
            "contract_path": "src/InconsistentUints.sol",
            "line_no": 19,
            "src": "528:12",
            "src_char": "528:12"
          },
          {
            "contract_path": "src/TautologicalCompare.sol",
            "line_no": 11,
            "src": "186:1",
            "src_char": "186:1"
          },
          {
            "contract_path": "src/eth2/DepositContract.sol",
            "line_no": 59,
            "src": "4611:27",
            "src_char": "3123:27"
          },
          {
            "contract_path": "src/eth2/DepositContract.sol",
            "line_no": 61,
            "src": "4732:17",
            "src_char": "3244:17"
          },
          {
            "contract_path": "src/eth2/DepositContract.sol",
            "line_no": 70,
            "src": "5020:6",
            "src_char": "3532:6"
          },
          {
            "contract_path": "src/eth2/DepositContract.sol",
            "line_no": 76,
            "src": "5307:4",
            "src_char": "3819:4"
          },
          {
            "contract_path": "src/eth2/DepositContract.sol",
            "line_no": 77,
            "src": "5347:6",
            "src_char": "3859:6"
          },
          {
            "contract_path": "src/eth2/DepositContract.sol",
            "line_no": 103,
            "src": "6636:14",
            "src_char": "5148:14"
          },
          {
            "contract_path": "src/eth2/DepositContract.sol",
            "line_no": 133,
            "src": "8101:4",
            "src_char": "6613:4"
          },
          {
            "contract_path": "src/eth2/DepositContract.sol",
            "line_no": 134,
            "src": "8141:6",
            "src_char": "6653:6"
          },
          {
            "contract_path": "src/nested_mappings/LaterVersion.sol",
            "line_no": 8,
            "src": "184:5",
            "src_char": "184:5"
          },
          {
            "contract_path": "src/nested_mappings/NestedMappings.sol",
            "line_no": 8,
            "src": "168:10",
            "src_char": "168:10"
          }
        ]
      },
      {
        "title": "Unused Custom Error",
        "description": "it is recommended that the definition be removed when custom error is unused",
        "detector_name": "useless-error",
        "instances": [
          {
            "contract_path": "src/UnusedError.sol",
            "line_no": 5,
            "src": "84:27",
            "src_char": "84:27"
          },
          {
            "contract_path": "src/UnusedError.sol",
            "line_no": 13,
            "src": "258:36",
            "src_char": "258:36"
          },
          {
            "contract_path": "src/WrongOrderOfLayout.sol",
            "line_no": 13,
            "src": "274:21",
            "src_char": "274:21"
          }
        ]
      },
      {
        "title": "Loop contains `require`/`revert` statements",
        "description": "Avoid `require` / `revert` statements in a loop because a single bad item can cause the whole transaction to fail. It's better to forgive on fail and return failed elements post processing of the loop",
        "detector_name": "reverts-and-requires-in-loops",
        "instances": [
          {
            "contract_path": "src/RevertsAndRequriesInLoops.sol",
            "line_no": 10,
            "src": "227:129",
            "src_char": "227:129"
          },
          {
            "contract_path": "src/RevertsAndRequriesInLoops.sol",
            "line_no": 17,
            "src": "416:150",
            "src_char": "416:150"
          }
        ]
      },
      {
        "title": "Incorrect Order of Division and Multiplication",
        "description": "Division operations followed directly by multiplication operations can lead to precision loss due to the way integer arithmetic is handled in Solidity.",
        "detector_name": "division-before-multiplication",
        "instances": [
          {
            "contract_path": "src/DivisionBeforeMultiplication.sol",
            "line_no": 8,
            "src": "218:5",
            "src_char": "218:5"
          },
          {
            "contract_path": "src/DivisionBeforeMultiplication.sol",
            "line_no": 12,
            "src": "330:5",
            "src_char": "330:5"
          },
          {
            "contract_path": "src/DivisionBeforeMultiplication.sol",
            "line_no": 16,
            "src": "432:5",
            "src_char": "432:5"
          },
          {
            "contract_path": "src/DivisionBeforeMultiplication.sol",
            "line_no": 20,
            "src": "541:5",
            "src_char": "541:5"
          }
        ]
      },
      {
        "title": "Redundant statements have no effect.",
        "description": "Remove the redundant statements because no code will be generated and it just congests the codebase.",
        "detector_name": "redundant-statements",
        "instances": [
          {
            "contract_path": "src/RedundantStatements.sol",
            "line_no": 6,
            "src": "131:4",
            "src_char": "131:4"
          },
          {
            "contract_path": "src/RedundantStatements.sol",
            "line_no": 7,
            "src": "169:4",
            "src_char": "169:4"
          },
          {
            "contract_path": "src/RedundantStatements.sol",
            "line_no": 8,
            "src": "207:27",
            "src_char": "207:27"
          },
          {
            "contract_path": "src/RedundantStatements.sol",
            "line_no": 12,
            "src": "309:4",
            "src_char": "309:4"
          },
          {
            "contract_path": "src/RedundantStatements.sol",
            "line_no": 13,
            "src": "347:6",
            "src_char": "347:6"
          },
          {
            "contract_path": "src/RedundantStatements.sol",
            "line_no": 14,
            "src": "377:4",
            "src_char": "377:4"
          }
        ]
      },
      {
        "title": "Public variables of a contract read in an external context (using `this`).",
        "description": "The contract reads it's own variable using `this` which adds an unnecessary STATICCALL. Remove `this` and access the variable like storage.",
        "detector_name": "public-variable-read-in-external-context",
        "instances": [
          {
            "contract_path": "src/PublicVariableReadInExternalContext.sol",
            "line_no": 12,
            "src": "355:14",
            "src_char": "355:14"
          },
          {
            "contract_path": "src/PublicVariableReadInExternalContext.sol",
            "line_no": 16,
            "src": "457:16",
            "src_char": "457:16"
          },
          {
            "contract_path": "src/PublicVariableReadInExternalContext.sol",
            "line_no": 20,
            "src": "553:12",
            "src_char": "553:12"
          },
          {
            "contract_path": "src/PublicVariableReadInExternalContext.sol",
            "line_no": 42,
            "src": "1175:14",
            "src_char": "1175:14"
          }
        ]
      }
    ]
  },
  "detectors_used": [
    "delegate-call-in-loop",
    "centralization-risk",
    "solmate-safe-transfer-lib",
    "avoid-abi-encode-packed",
    "ecrecover",
    "deprecated-oz-functions",
    "unsafe-erc20-functions",
    "unspecific-solidity-pragma",
    "zero-address-check",
    "useless-public-function",
    "constants-instead-of-literals",
    "unindexed-events",
    "require-with-string",
    "non-reentrant-before-others",
    "block-timestamp-deadline",
    "unsafe-oz-erc721-mint",
    "push-zero-opcode",
    "arbitrary-transfer-from",
    "useless-modifier",
    "empty-block",
    "large-numeric-literal",
    "useless-internal-function",
    "contract-with-todos",
    "inconsistent-type-names",
    "unprotected-initializer",
    "useless-error",
    "reverts-and-requires-in-loops",
    "division-before-multiplication",
    "unsafe-casting-detector",
    "enumerable-loop-removal",
    "experimental-encoder",
    "incorrect-shift-order",
    "storage-array-edit-with-memory",
    "multiple-constructors",
    "reused-contract-name",
    "nested-struct-in-mapping",
    "selfdestruct-identifier",
    "dynamic-array-length-assignment",
    "uninitialized-state-variable",
    "incorrect-caret-operator",
    "yul-return",
    "state-variable-shadowing",
    "unchecked-send",
    "misused-boolean",
    "send-ether-no-checks",
    "delegate-call-unchecked-address",
    "tautological-compare",
    "rtlo",
    "unchecked-return",
    "dangerous-unary-operator",
<<<<<<< HEAD
    "signed-storage-array"
=======
    "redundant-statements",
    "public-variable-read-in-external-context",
    "weak-randomness",
    "pre-declared-local-variable-usage",
    "delete-nested-mapping"
>>>>>>> 63786210
  ]
}<|MERGE_RESOLUTION|>--- conflicted
+++ resolved
@@ -1,12 +1,7 @@
 {
   "files_summary": {
-<<<<<<< HEAD
-    "total_source_units": 61,
-    "total_sloc": 1633
-=======
-    "total_source_units": 70,
-    "total_sloc": 1968
->>>>>>> 63786210
+    "total_source_units": 71,
+    "total_sloc": 1981
   },
   "files_details": {
     "files_details": [
@@ -297,13 +292,8 @@
     ]
   },
   "issue_count": {
-<<<<<<< HEAD
-    "high": 24,
-    "low": 23
-=======
-    "high": 30,
+    "high": 31,
     "low": 25
->>>>>>> 63786210
   },
   "high_issues": {
     "issues": [
@@ -1661,7 +1651,6 @@
         ]
       },
       {
-<<<<<<< HEAD
         "title": "Compiler Bug: Signed array in storage detected for compiler version `<0.5.10`",
         "description": "If you want to leverage signed arrays in storage by assigning a literal array with at least one negative number, then you mus use solidity version 0.5.10 or above. This is because of a bug in older compilers.",
         "detector_name": "signed-storage-array",
@@ -1671,7 +1660,10 @@
             "line_no": 9,
             "src": "230:10",
             "src_char": "230:10"
-=======
+          }
+        ]
+      },
+      {
         "title": "Weak Randomness",
         "description": "The use of keccak256 hash functions on predictable values like block.timestamp, block.number, or similar data, including modulo operations on these values, should be avoided for generating randomness, as they are easily predictable and manipulable. The `PREVRANDAO` opcode also should not be used as a source of randomness. Instead, utilize Chainlink VRF for cryptographically secure and provably random values to ensure protocol integrity.",
         "detector_name": "weak-randomness",
@@ -1755,7 +1747,6 @@
             "line_no": 17,
             "src": "426:25",
             "src_char": "426:25"
->>>>>>> 63786210
           }
         ]
       }
@@ -3671,14 +3662,11 @@
     "rtlo",
     "unchecked-return",
     "dangerous-unary-operator",
-<<<<<<< HEAD
-    "signed-storage-array"
-=======
+    "signed-storage-array",
     "redundant-statements",
     "public-variable-read-in-external-context",
     "weak-randomness",
     "pre-declared-local-variable-usage",
     "delete-nested-mapping"
->>>>>>> 63786210
   ]
 }