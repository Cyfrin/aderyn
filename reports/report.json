{
  "files_summary": {
    "total_source_units": 59,
<<<<<<< HEAD
    "total_sloc": 1613
=======
    "total_sloc": 1603
>>>>>>> a84e2a6f
  },
  "files_details": {
    "files_details": [
      {
        "file_path": "src/AbstractContract.sol",
        "n_sloc": 11
      },
      {
        "file_path": "src/AdminContract.sol",
        "n_sloc": 11
      },
      {
        "file_path": "src/ArbitraryTransferFrom.sol",
        "n_sloc": 37
      },
      {
        "file_path": "src/AssemblyExample.sol",
        "n_sloc": 9
      },
      {
        "file_path": "src/Casting.sol",
        "n_sloc": 126
      },
      {
        "file_path": "src/ConstantsLiterals.sol",
        "n_sloc": 28
      },
      {
        "file_path": "src/ContractWithTodo.sol",
        "n_sloc": 7
      },
      {
        "file_path": "src/Counter.sol",
        "n_sloc": 20
      },
      {
        "file_path": "src/CrazyPragma.sol",
        "n_sloc": 4
      },
      {
        "file_path": "src/DangerousUnaryOperator.sol",
        "n_sloc": 13
      },
      {
        "file_path": "src/DeprecatedOZFunctions.sol",
        "n_sloc": 32
      },
      {
        "file_path": "src/DivisionBeforeMultiplication.sol",
        "n_sloc": 22
      },
      {
        "file_path": "src/DynamicArrayLengthAssignment.sol",
        "n_sloc": 16
      },
      {
        "file_path": "src/EmptyBlocks.sol",
        "n_sloc": 48
      },
      {
        "file_path": "src/EnumerableSetIteration.sol",
        "n_sloc": 55
      },
      {
        "file_path": "src/ExperimentalEncoder.sol",
        "n_sloc": 4
      },
      {
        "file_path": "src/HugeConstants.sol",
        "n_sloc": 36
      },
      {
        "file_path": "src/InconsistentUints.sol",
        "n_sloc": 17
      },
      {
        "file_path": "src/IncorrectCaretOperator.sol",
        "n_sloc": 16
      },
      {
        "file_path": "src/IncorrectShift.sol",
        "n_sloc": 17
      },
      {
        "file_path": "src/InternalFunctions.sol",
        "n_sloc": 22
      },
      {
        "file_path": "src/KeccakContract.sol",
        "n_sloc": 21
      },
      {
        "file_path": "src/MultipleConstructorSchemes.sol",
        "n_sloc": 10
      },
      {
        "file_path": "src/OnceModifierExample.sol",
        "n_sloc": 8
      },
      {
        "file_path": "src/RTLO.sol",
        "n_sloc": 7
      },
      {
        "file_path": "src/RevertsAndRequriesInLoops.sol",
        "n_sloc": 27
      },
      {
        "file_path": "src/StateShadowing.sol",
        "n_sloc": 17
      },
      {
        "file_path": "src/StateVariables.sol",
        "n_sloc": 58
      },
      {
        "file_path": "src/StorageConditionals.sol",
        "n_sloc": 59
      },
      {
        "file_path": "src/StorageParameters.sol",
        "n_sloc": 16
      },
      {
        "file_path": "src/T11sTranferer.sol",
        "n_sloc": 8
      },
      {
        "file_path": "src/TautologicalCompare.sol",
        "n_sloc": 17
      },
      {
        "file_path": "src/TestERC20.sol",
        "n_sloc": 62
      },
      {
        "file_path": "src/UncheckedReturn.sol",
        "n_sloc": 33
      },
      {
        "file_path": "src/UninitializedStateVariable.sol",
        "n_sloc": 29
      },
      {
        "file_path": "src/UnprotectedInitialize.sol",
        "n_sloc": 25
      },
      {
        "file_path": "src/UnsafeERC721Mint.sol",
        "n_sloc": 18
      },
      {
        "file_path": "src/UnusedError.sol",
        "n_sloc": 19
      },
      {
        "file_path": "src/UsingSelfdestruct.sol",
        "n_sloc": 6
      },
      {
        "file_path": "src/WrongOrderOfLayout.sol",
        "n_sloc": 13
      },
      {
        "file_path": "src/YulReturn.sol",
        "n_sloc": 8
      },
      {
        "file_path": "src/ZeroAddressCheck.sol",
        "n_sloc": 41
      },
      {
        "file_path": "src/auditor_mode/ExternalCalls.sol",
        "n_sloc": 65
      },
      {
        "file_path": "src/auditor_mode/PublicFunctionsWithoutSenderCheck.sol",
        "n_sloc": 45
      },
      {
        "file_path": "src/cloc/AnotherHeavilyCommentedContract.sol",
        "n_sloc": 32
      },
      {
        "file_path": "src/cloc/EmptyContractFile.sol",
        "n_sloc": 0
      },
      {
        "file_path": "src/cloc/HeavilyCommentedContract.sol",
        "n_sloc": 21
      },
      {
        "file_path": "src/eth2/DepositContract.sol",
        "n_sloc": 95
      },
      {
        "file_path": "src/inheritance/ExtendedInheritance.sol",
        "n_sloc": 17
      },
      {
        "file_path": "src/inheritance/IContractInheritance.sol",
        "n_sloc": 4
      },
      {
        "file_path": "src/inheritance/InheritanceBase.sol",
        "n_sloc": 8
      },
      {
        "file_path": "src/nested/1/Nested.sol",
        "n_sloc": 10
      },
      {
        "file_path": "src/nested/2/Nested.sol",
        "n_sloc": 7
      },
      {
        "file_path": "src/nested_mappings/LaterVersion.sol",
        "n_sloc": 10
      },
      {
        "file_path": "src/nested_mappings/NestedMappings.sol",
        "n_sloc": 10
      },
      {
        "file_path": "src/parent_chain/ParentChainContract.sol",
        "n_sloc": 29
      },
      {
        "file_path": "src/reused_contract_name/ContractA.sol",
        "n_sloc": 7
      },
      {
        "file_path": "src/reused_contract_name/ContractB.sol",
        "n_sloc": 7
      },
      {
        "file_path": "src/uniswap/UniswapV2Swapper.sol",
        "n_sloc": 50
      },
      {
        "file_path": "src/uniswap/UniswapV3Swapper.sol",
        "n_sloc": 150
      }
    ]
  },
  "issue_count": {
    "high": 22,
    "low": 23
  },
  "high_issues": {
    "issues": [
      {
        "title": "Using `delegatecall` in loop",
        "description": "When calling `delegatecall` the same `msg.value` amount will be accredited multiple times.",
        "detector_name": "delegate-call-in-loop",
        "instances": [
          {
            "contract_path": "src/inheritance/ExtendedInheritance.sol",
            "line_no": 16,
            "src": "488:19",
            "src_char": "488:19"
          }
        ]
      },
      {
        "title": "`abi.encodePacked()` should not be used with dynamic types when passing the result to a hash function such as `keccak256()`",
        "description": "Use `abi.encode()` instead which will pad items to 32 bytes, which will [prevent hash collisions](https://docs.soliditylang.org/en/v0.8.13/abi-spec.html#non-standard-packed-mode) (e.g. `abi.encodePacked(0x123,0x456)` => `0x123456` => `abi.encodePacked(0x1,0x23456)`, but `abi.encode(0x123,0x456)` => `0x0...1230...456`). Unless there is a compelling reason, `abi.encode` should be preferred. If there is only one argument to `abi.encodePacked()` it can often be cast to `bytes()` or `bytes32()` [instead](https://ethereum.stackexchange.com/questions/30912/how-to-compare-strings-in-solidity#answer-82739).\nIf all arguments are strings and or bytes, `bytes.concat()` should be used instead.",
        "detector_name": "avoid-abi-encode-packed",
        "instances": [
          {
            "contract_path": "src/KeccakContract.sol",
            "line_no": 18,
            "src": "587:16",
            "src_char": "587:16"
          },
          {
            "contract_path": "src/KeccakContract.sol",
            "line_no": 22,
            "src": "734:16",
            "src_char": "734:16"
          },
          {
            "contract_path": "src/KeccakContract.sol",
            "line_no": 26,
            "src": "887:16",
            "src_char": "887:16"
          }
        ]
      },
      {
        "title": "Using `block.timestamp` for swap deadline offers no protection",
        "description": "In the PoS model, proposers know well in advance if they will propose one or consecutive blocks ahead of time. In such a scenario, a malicious validator can hold back the transaction and execute it at a more favourable block number.Consider allowing function caller to specify swap deadline input parameter.",
        "detector_name": "block-timestamp-deadline",
        "instances": [
          {
            "contract_path": "src/uniswap/UniswapV2Swapper.sol",
            "line_no": 23,
            "src": "670:83",
            "src_char": "670:83"
          },
          {
            "contract_path": "src/uniswap/UniswapV2Swapper.sol",
            "line_no": 24,
            "src": "763:83",
            "src_char": "763:83"
          },
          {
            "contract_path": "src/uniswap/UniswapV2Swapper.sol",
            "line_no": 25,
            "src": "856:70",
            "src_char": "856:70"
          },
          {
            "contract_path": "src/uniswap/UniswapV2Swapper.sol",
            "line_no": 26,
            "src": "936:80",
            "src_char": "936:80"
          },
          {
            "contract_path": "src/uniswap/UniswapV2Swapper.sol",
            "line_no": 27,
            "src": "1026:80",
            "src_char": "1026:80"
          },
          {
            "contract_path": "src/uniswap/UniswapV2Swapper.sol",
            "line_no": 31,
            "src": "1278:112",
            "src_char": "1278:112"
          },
          {
            "contract_path": "src/uniswap/UniswapV2Swapper.sol",
            "line_no": 32,
            "src": "1400:99",
            "src_char": "1400:99"
          },
          {
            "contract_path": "src/uniswap/UniswapV2Swapper.sol",
            "line_no": 33,
            "src": "1509:109",
            "src_char": "1509:109"
          },
          {
            "contract_path": "src/uniswap/UniswapV3Swapper.sol",
            "line_no": 52,
            "src": "1115:143",
            "src_char": "1115:143"
          },
          {
            "contract_path": "src/uniswap/UniswapV3Swapper.sol",
            "line_no": 55,
            "src": "1293:321",
            "src_char": "1293:321"
          },
          {
            "contract_path": "src/uniswap/UniswapV3Swapper.sol",
            "line_no": 66,
            "src": "1668:131",
            "src_char": "1668:131"
          },
          {
            "contract_path": "src/uniswap/UniswapV3Swapper.sol",
            "line_no": 69,
            "src": "1828:236",
            "src_char": "1828:236"
          },
          {
            "contract_path": "src/uniswap/UniswapV3Swapper.sol",
            "line_no": 77,
            "src": "2132:144",
            "src_char": "2132:144"
          },
          {
            "contract_path": "src/uniswap/UniswapV3Swapper.sol",
            "line_no": 80,
            "src": "2312:322",
            "src_char": "2312:322"
          },
          {
            "contract_path": "src/uniswap/UniswapV3Swapper.sol",
            "line_no": 91,
            "src": "2690:132",
            "src_char": "2690:132"
          },
          {
            "contract_path": "src/uniswap/UniswapV3Swapper.sol",
            "line_no": 94,
            "src": "2852:237",
            "src_char": "2852:237"
          }
        ]
      },
      {
        "title": "Arbitrary `from` passed to `transferFrom` (or `safeTransferFrom`)",
        "description": "Passing an arbitrary `from` address to `transferFrom` (or `safeTransferFrom`) can lead to loss of funds, because anyone can transfer tokens from the `from` address if an approval is made.  ",
        "detector_name": "arbitrary-transfer-from",
        "instances": [
          {
            "contract_path": "src/ArbitraryTransferFrom.sol",
            "line_no": 16,
            "src": "370:38",
            "src_char": "370:38"
          },
          {
            "contract_path": "src/ArbitraryTransferFrom.sol",
            "line_no": 20,
            "src": "496:42",
            "src_char": "496:42"
          },
          {
            "contract_path": "src/ArbitraryTransferFrom.sol",
            "line_no": 24,
            "src": "634:53",
            "src_char": "634:53"
          },
          {
            "contract_path": "src/ArbitraryTransferFrom.sol",
            "line_no": 30,
            "src": "864:44",
            "src_char": "864:44"
          },
          {
            "contract_path": "src/DeprecatedOZFunctions.sol",
            "line_no": 17,
            "src": "579:39",
            "src_char": "579:39"
          },
          {
            "contract_path": "src/DeprecatedOZFunctions.sol",
            "line_no": 47,
            "src": "1598:35",
            "src_char": "1598:35"
          }
        ]
      },
      {
        "title": "Unprotected initializer",
        "description": "Consider protecting the initializer functions with modifiers.",
        "detector_name": "unprotected-initializer",
        "instances": [
          {
            "contract_path": "src/UnprotectedInitialize.sol",
            "line_no": 35,
            "src": "820:33",
            "src_char": "820:33"
          }
        ]
      },
      {
        "title": "Unsafe Casting",
        "description": "Downcasting int/uints in Solidity can be unsafe due to the potential for data loss and unintended behavior.When downcasting a larger integer type to a smaller one (e.g., uint256 to uint128), the value may exceed the range of the target type,leading to truncation and loss of significant digits. Use OpenZeppelin's SafeCast library to safely downcast integers.",
        "detector_name": "unsafe-casting-detector",
        "instances": [
          {
            "contract_path": "src/Casting.sol",
            "line_no": 35,
            "src": "1065:10",
            "src_char": "1065:10"
          },
          {
            "contract_path": "src/Casting.sol",
            "line_no": 36,
            "src": "1097:10",
            "src_char": "1097:10"
          },
          {
            "contract_path": "src/Casting.sol",
            "line_no": 37,
            "src": "1129:10",
            "src_char": "1129:10"
          },
          {
            "contract_path": "src/Casting.sol",
            "line_no": 38,
            "src": "1161:10",
            "src_char": "1161:10"
          },
          {
            "contract_path": "src/Casting.sol",
            "line_no": 39,
            "src": "1193:10",
            "src_char": "1193:10"
          },
          {
            "contract_path": "src/Casting.sol",
            "line_no": 40,
            "src": "1225:10",
            "src_char": "1225:10"
          },
          {
            "contract_path": "src/Casting.sol",
            "line_no": 41,
            "src": "1257:10",
            "src_char": "1257:10"
          },
          {
            "contract_path": "src/Casting.sol",
            "line_no": 42,
            "src": "1289:10",
            "src_char": "1289:10"
          },
          {
            "contract_path": "src/Casting.sol",
            "line_no": 43,
            "src": "1321:10",
            "src_char": "1321:10"
          },
          {
            "contract_path": "src/Casting.sol",
            "line_no": 44,
            "src": "1353:10",
            "src_char": "1353:10"
          },
          {
            "contract_path": "src/Casting.sol",
            "line_no": 45,
            "src": "1385:10",
            "src_char": "1385:10"
          },
          {
            "contract_path": "src/Casting.sol",
            "line_no": 46,
            "src": "1417:10",
            "src_char": "1417:10"
          },
          {
            "contract_path": "src/Casting.sol",
            "line_no": 47,
            "src": "1449:10",
            "src_char": "1449:10"
          },
          {
            "contract_path": "src/Casting.sol",
            "line_no": 48,
            "src": "1481:10",
            "src_char": "1481:10"
          },
          {
            "contract_path": "src/Casting.sol",
            "line_no": 49,
            "src": "1513:10",
            "src_char": "1513:10"
          },
          {
            "contract_path": "src/Casting.sol",
            "line_no": 50,
            "src": "1545:10",
            "src_char": "1545:10"
          },
          {
            "contract_path": "src/Casting.sol",
            "line_no": 51,
            "src": "1577:10",
            "src_char": "1577:10"
          },
          {
            "contract_path": "src/Casting.sol",
            "line_no": 52,
            "src": "1609:10",
            "src_char": "1609:10"
          },
          {
            "contract_path": "src/Casting.sol",
            "line_no": 53,
            "src": "1641:10",
            "src_char": "1641:10"
          },
          {
            "contract_path": "src/Casting.sol",
            "line_no": 54,
            "src": "1672:9",
            "src_char": "1672:9"
          },
          {
            "contract_path": "src/Casting.sol",
            "line_no": 55,
            "src": "1702:9",
            "src_char": "1702:9"
          },
          {
            "contract_path": "src/Casting.sol",
            "line_no": 56,
            "src": "1732:9",
            "src_char": "1732:9"
          },
          {
            "contract_path": "src/Casting.sol",
            "line_no": 57,
            "src": "1762:9",
            "src_char": "1762:9"
          },
          {
            "contract_path": "src/Casting.sol",
            "line_no": 58,
            "src": "1792:9",
            "src_char": "1792:9"
          },
          {
            "contract_path": "src/Casting.sol",
            "line_no": 59,
            "src": "1822:9",
            "src_char": "1822:9"
          },
          {
            "contract_path": "src/Casting.sol",
            "line_no": 60,
            "src": "1853:9",
            "src_char": "1853:9"
          },
          {
            "contract_path": "src/Casting.sol",
            "line_no": 61,
            "src": "1884:10",
            "src_char": "1884:10"
          },
          {
            "contract_path": "src/Casting.sol",
            "line_no": 62,
            "src": "1916:10",
            "src_char": "1916:10"
          },
          {
            "contract_path": "src/Casting.sol",
            "line_no": 63,
            "src": "1948:10",
            "src_char": "1948:10"
          },
          {
            "contract_path": "src/Casting.sol",
            "line_no": 64,
            "src": "1980:10",
            "src_char": "1980:10"
          },
          {
            "contract_path": "src/Casting.sol",
            "line_no": 65,
            "src": "2013:9",
            "src_char": "2013:9"
          },
          {
            "contract_path": "src/Casting.sol",
            "line_no": 73,
            "src": "2242:9",
            "src_char": "2242:9"
          },
          {
            "contract_path": "src/Casting.sol",
            "line_no": 74,
            "src": "2272:9",
            "src_char": "2272:9"
          },
          {
            "contract_path": "src/Casting.sol",
            "line_no": 75,
            "src": "2302:9",
            "src_char": "2302:9"
          },
          {
            "contract_path": "src/Casting.sol",
            "line_no": 76,
            "src": "2332:9",
            "src_char": "2332:9"
          },
          {
            "contract_path": "src/Casting.sol",
            "line_no": 77,
            "src": "2362:9",
            "src_char": "2362:9"
          },
          {
            "contract_path": "src/Casting.sol",
            "line_no": 78,
            "src": "2392:9",
            "src_char": "2392:9"
          },
          {
            "contract_path": "src/Casting.sol",
            "line_no": 79,
            "src": "2422:9",
            "src_char": "2422:9"
          },
          {
            "contract_path": "src/Casting.sol",
            "line_no": 80,
            "src": "2452:9",
            "src_char": "2452:9"
          },
          {
            "contract_path": "src/Casting.sol",
            "line_no": 81,
            "src": "2482:9",
            "src_char": "2482:9"
          },
          {
            "contract_path": "src/Casting.sol",
            "line_no": 82,
            "src": "2512:9",
            "src_char": "2512:9"
          },
          {
            "contract_path": "src/Casting.sol",
            "line_no": 83,
            "src": "2542:9",
            "src_char": "2542:9"
          },
          {
            "contract_path": "src/Casting.sol",
            "line_no": 84,
            "src": "2572:9",
            "src_char": "2572:9"
          },
          {
            "contract_path": "src/Casting.sol",
            "line_no": 85,
            "src": "2602:9",
            "src_char": "2602:9"
          },
          {
            "contract_path": "src/Casting.sol",
            "line_no": 86,
            "src": "2632:9",
            "src_char": "2632:9"
          },
          {
            "contract_path": "src/Casting.sol",
            "line_no": 87,
            "src": "2662:9",
            "src_char": "2662:9"
          },
          {
            "contract_path": "src/Casting.sol",
            "line_no": 88,
            "src": "2692:9",
            "src_char": "2692:9"
          },
          {
            "contract_path": "src/Casting.sol",
            "line_no": 89,
            "src": "2722:9",
            "src_char": "2722:9"
          },
          {
            "contract_path": "src/Casting.sol",
            "line_no": 90,
            "src": "2752:9",
            "src_char": "2752:9"
          },
          {
            "contract_path": "src/Casting.sol",
            "line_no": 91,
            "src": "2782:9",
            "src_char": "2782:9"
          },
          {
            "contract_path": "src/Casting.sol",
            "line_no": 92,
            "src": "2811:8",
            "src_char": "2811:8"
          },
          {
            "contract_path": "src/Casting.sol",
            "line_no": 93,
            "src": "2839:8",
            "src_char": "2839:8"
          },
          {
            "contract_path": "src/Casting.sol",
            "line_no": 94,
            "src": "2867:8",
            "src_char": "2867:8"
          },
          {
            "contract_path": "src/Casting.sol",
            "line_no": 95,
            "src": "2895:8",
            "src_char": "2895:8"
          },
          {
            "contract_path": "src/Casting.sol",
            "line_no": 96,
            "src": "2923:8",
            "src_char": "2923:8"
          },
          {
            "contract_path": "src/Casting.sol",
            "line_no": 97,
            "src": "2951:8",
            "src_char": "2951:8"
          },
          {
            "contract_path": "src/Casting.sol",
            "line_no": 98,
            "src": "2980:8",
            "src_char": "2980:8"
          },
          {
            "contract_path": "src/Casting.sol",
            "line_no": 99,
            "src": "3009:9",
            "src_char": "3009:9"
          },
          {
            "contract_path": "src/Casting.sol",
            "line_no": 100,
            "src": "3039:9",
            "src_char": "3039:9"
          },
          {
            "contract_path": "src/Casting.sol",
            "line_no": 101,
            "src": "3069:9",
            "src_char": "3069:9"
          },
          {
            "contract_path": "src/Casting.sol",
            "line_no": 102,
            "src": "3099:9",
            "src_char": "3099:9"
          },
          {
            "contract_path": "src/Casting.sol",
            "line_no": 103,
            "src": "3130:8",
            "src_char": "3130:8"
          },
          {
            "contract_path": "src/Casting.sol",
            "line_no": 111,
            "src": "3426:10",
            "src_char": "3426:10"
          },
          {
            "contract_path": "src/Casting.sol",
            "line_no": 112,
            "src": "3458:10",
            "src_char": "3458:10"
          },
          {
            "contract_path": "src/Casting.sol",
            "line_no": 113,
            "src": "3490:10",
            "src_char": "3490:10"
          },
          {
            "contract_path": "src/Casting.sol",
            "line_no": 114,
            "src": "3522:10",
            "src_char": "3522:10"
          },
          {
            "contract_path": "src/Casting.sol",
            "line_no": 115,
            "src": "3554:10",
            "src_char": "3554:10"
          },
          {
            "contract_path": "src/Casting.sol",
            "line_no": 116,
            "src": "3586:10",
            "src_char": "3586:10"
          },
          {
            "contract_path": "src/Casting.sol",
            "line_no": 117,
            "src": "3618:10",
            "src_char": "3618:10"
          },
          {
            "contract_path": "src/Casting.sol",
            "line_no": 118,
            "src": "3650:10",
            "src_char": "3650:10"
          },
          {
            "contract_path": "src/Casting.sol",
            "line_no": 119,
            "src": "3682:10",
            "src_char": "3682:10"
          },
          {
            "contract_path": "src/Casting.sol",
            "line_no": 120,
            "src": "3714:10",
            "src_char": "3714:10"
          },
          {
            "contract_path": "src/Casting.sol",
            "line_no": 121,
            "src": "3746:10",
            "src_char": "3746:10"
          },
          {
            "contract_path": "src/Casting.sol",
            "line_no": 122,
            "src": "3778:10",
            "src_char": "3778:10"
          },
          {
            "contract_path": "src/Casting.sol",
            "line_no": 123,
            "src": "3810:10",
            "src_char": "3810:10"
          },
          {
            "contract_path": "src/Casting.sol",
            "line_no": 124,
            "src": "3842:10",
            "src_char": "3842:10"
          },
          {
            "contract_path": "src/Casting.sol",
            "line_no": 125,
            "src": "3874:10",
            "src_char": "3874:10"
          },
          {
            "contract_path": "src/Casting.sol",
            "line_no": 126,
            "src": "3906:10",
            "src_char": "3906:10"
          },
          {
            "contract_path": "src/Casting.sol",
            "line_no": 127,
            "src": "3938:10",
            "src_char": "3938:10"
          },
          {
            "contract_path": "src/Casting.sol",
            "line_no": 128,
            "src": "3970:10",
            "src_char": "3970:10"
          },
          {
            "contract_path": "src/Casting.sol",
            "line_no": 129,
            "src": "4002:10",
            "src_char": "4002:10"
          },
          {
            "contract_path": "src/Casting.sol",
            "line_no": 130,
            "src": "4034:10",
            "src_char": "4034:10"
          },
          {
            "contract_path": "src/Casting.sol",
            "line_no": 131,
            "src": "4066:10",
            "src_char": "4066:10"
          },
          {
            "contract_path": "src/Casting.sol",
            "line_no": 132,
            "src": "4098:10",
            "src_char": "4098:10"
          },
          {
            "contract_path": "src/Casting.sol",
            "line_no": 133,
            "src": "4129:9",
            "src_char": "4129:9"
          },
          {
            "contract_path": "src/Casting.sol",
            "line_no": 134,
            "src": "4159:9",
            "src_char": "4159:9"
          },
          {
            "contract_path": "src/Casting.sol",
            "line_no": 135,
            "src": "4189:9",
            "src_char": "4189:9"
          },
          {
            "contract_path": "src/Casting.sol",
            "line_no": 136,
            "src": "4220:9",
            "src_char": "4220:9"
          },
          {
            "contract_path": "src/Casting.sol",
            "line_no": 137,
            "src": "4251:10",
            "src_char": "4251:10"
          },
          {
            "contract_path": "src/Casting.sol",
            "line_no": 138,
            "src": "4283:10",
            "src_char": "4283:10"
          },
          {
            "contract_path": "src/Casting.sol",
            "line_no": 139,
            "src": "4315:10",
            "src_char": "4315:10"
          },
          {
            "contract_path": "src/Casting.sol",
            "line_no": 140,
            "src": "4347:10",
            "src_char": "4347:10"
          },
          {
            "contract_path": "src/Casting.sol",
            "line_no": 141,
            "src": "4381:10",
            "src_char": "4381:10"
          }
        ]
      },
      {
        "title": "EnumerableSet.remove in loop corrupts the set order.",
        "description": "If the order of an EnumerableSet is required, removing items in a loop using `at` and `remove` corrupts this order.\nConsider using a different data structure or removing items by collecting them during the loop, then removing after the loop.",
        "detector_name": "enumerable-loop-removal",
        "instances": [
          {
            "contract_path": "src/EnumerableSetIteration.sol",
            "line_no": 31,
            "src": "1105:17",
            "src_char": "1105:17"
          },
          {
            "contract_path": "src/EnumerableSetIteration.sol",
            "line_no": 40,
            "src": "1350:17",
            "src_char": "1350:17"
          },
          {
            "contract_path": "src/EnumerableSetIteration.sol",
            "line_no": 50,
            "src": "1586:17",
            "src_char": "1586:17"
          },
          {
            "contract_path": "src/EnumerableSetIteration.sol",
            "line_no": 59,
            "src": "1865:17",
            "src_char": "1865:17"
          },
          {
            "contract_path": "src/EnumerableSetIteration.sol",
            "line_no": 67,
            "src": "2083:14",
            "src_char": "2083:14"
          }
        ]
      },
      {
        "title": "Experimental ABI Encoder",
        "description": "Experimental encoders should not be used in production. There are multiple known compiler bugs that are caused by the experimental encoder. Upgrade your solidity version to remove the need for experimental features.",
        "detector_name": "experimental-encoder",
        "instances": [
          {
            "contract_path": "src/ExperimentalEncoder.sol",
            "line_no": 2,
            "src": "23:33",
            "src_char": "23:33"
          }
        ]
      },
      {
        "title": "Incorrect Assembly Shift Parameter Order",
        "description": "Example: `shl(shifted, 4)` will shift the right constant `4` by `a` bits. The correct order is `shl(4, shifted)`.",
        "detector_name": "incorrect-shift-order",
        "instances": [
          {
            "contract_path": "src/IncorrectShift.sol",
            "line_no": 7,
            "src": "192:15",
            "src_char": "192:15"
          },
          {
            "contract_path": "src/IncorrectShift.sol",
            "line_no": 8,
            "src": "238:15",
            "src_char": "238:15"
          }
        ]
      },
      {
        "title": "Storage Array Edited with Memory",
        "description": "Storage reference is passed to a function with a memory parameter. This will not update the storage variable as expected. Consider using storage parameters instead.",
        "detector_name": "storage-array-edit-with-memory",
        "instances": [
          {
            "contract_path": "src/StorageParameters.sol",
            "line_no": 11,
            "src": "241:10",
            "src_char": "241:10"
          }
        ]
      },
      {
        "title": "Contract Has Multiple Constructors",
        "description": "In some versions of Solidity, contracts compile with multiple constructors. The first constructor takes precedence. This can lead to unexpected behavior.",
        "detector_name": "multiple-constructors",
        "instances": [
          {
            "contract_path": "src/MultipleConstructorSchemes.sol",
            "line_no": 3,
            "src": "25:180",
            "src_char": "25:180"
          }
        ]
      },
      {
        "title": "Contract Name Reused in Different Files",
        "description": "When compiling contracts with certain development frameworks (for example: Truffle), having contracts with the same name across different files can lead to one being overwritten.",
        "detector_name": "reused-contract-name",
        "instances": [
          {
            "contract_path": "src/nested/1/Nested.sol",
            "line_no": 7,
            "src": "214:6",
            "src_char": "214:6"
          },
          {
            "contract_path": "src/nested/2/Nested.sol",
            "line_no": 7,
            "src": "214:6",
            "src_char": "214:6"
          },
          {
            "contract_path": "src/reused_contract_name/ContractA.sol",
            "line_no": 4,
            "src": "70:10",
            "src_char": "70:10"
          },
          {
            "contract_path": "src/reused_contract_name/ContractB.sol",
            "line_no": 4,
            "src": "70:10",
            "src_char": "70:10"
          }
        ]
      },
      {
        "title": "Nested Structs in Mappings pre-0.5.0",
        "description": "Prior to updates in Solidity 0.5.0, public mappings with nested structs compiled, but produced incorrect values. Refrain from using these, or update to a more recent version of Solidity.",
        "detector_name": "nested-struct-in-mapping",
        "instances": [
          {
            "contract_path": "src/nested_mappings/NestedMappings.sol",
            "line_no": 17,
            "src": "367:58",
            "src_char": "367:58"
          }
        ]
      },
      {
        "title": "Depracated EVM Instruction for `selfdestruct` should not be used.",
        "description": "",
        "detector_name": "selfdestruct-identifier",
        "instances": [
          {
            "contract_path": "src/UsingSelfdestruct.sol",
            "line_no": 7,
            "src": "146:12",
            "src_char": "146:12"
          }
        ]
      },
      {
        "title": "Array length value has a direct assignment.",
        "description": "If the length of a dynamic array (storage variable) directly assigned to, it may allow access to other storage slots by tweaking it's value. This practice has been depracated in newer Solidity versions",
        "detector_name": "dynamic-array-length-assignment",
        "instances": [
          {
            "contract_path": "src/DynamicArrayLengthAssignment.sol",
            "line_no": 13,
            "src": "295:14",
            "src_char": "295:14"
          },
          {
            "contract_path": "src/DynamicArrayLengthAssignment.sol",
            "line_no": 14,
            "src": "325:18",
            "src_char": "325:18"
          },
          {
            "contract_path": "src/DynamicArrayLengthAssignment.sol",
            "line_no": 15,
            "src": "359:33",
            "src_char": "359:33"
          },
          {
            "contract_path": "src/DynamicArrayLengthAssignment.sol",
            "line_no": 16,
            "src": "408:15",
            "src_char": "408:15"
          },
          {
            "contract_path": "src/DynamicArrayLengthAssignment.sol",
            "line_no": 17,
            "src": "439:14",
            "src_char": "439:14"
          }
        ]
      },
      {
        "title": "Uninitialized State Variables",
        "description": "Solidity does initialize variables by default when you declare them, however it's good practice to explicitly declare an initial value. For example, if you transfer money to an address we must make sure that the address has been initialized.",
        "detector_name": "uninitialized-state-variable",
        "instances": [
          {
            "contract_path": "src/AssemblyExample.sol",
            "line_no": 5,
            "src": "97:1",
            "src_char": "97:1"
          },
          {
            "contract_path": "src/InconsistentUints.sol",
            "line_no": 7,
            "src": "197:11",
            "src_char": "197:11"
          },
          {
            "contract_path": "src/InconsistentUints.sol",
            "line_no": 8,
            "src": "233:14",
            "src_char": "233:14"
          },
          {
            "contract_path": "src/IncorrectCaretOperator.sol",
            "line_no": 10,
            "src": "355:7",
            "src_char": "355:7"
          },
          {
            "contract_path": "src/StateShadowing.sol",
            "line_no": 5,
            "src": "87:13",
            "src_char": "87:13"
          },
          {
            "contract_path": "src/StateVariables.sol",
            "line_no": 8,
            "src": "199:19",
            "src_char": "199:19"
          },
          {
            "contract_path": "src/StateVariables.sol",
            "line_no": 9,
            "src": "241:20",
            "src_char": "241:20"
          },
          {
            "contract_path": "src/StateVariables.sol",
            "line_no": 10,
            "src": "282:18",
            "src_char": "282:18"
          },
          {
            "contract_path": "src/UninitializedStateVariable.sol",
            "line_no": 7,
            "src": "122:8",
            "src_char": "122:8"
          },
          {
            "contract_path": "src/UninitializedStateVariable.sol",
            "line_no": 15,
            "src": "529:11",
            "src_char": "529:11"
          },
          {
            "contract_path": "src/WrongOrderOfLayout.sol",
            "line_no": 11,
            "src": "257:10",
            "src_char": "257:10"
          },
          {
            "contract_path": "src/auditor_mode/PublicFunctionsWithoutSenderCheck.sol",
            "line_no": 68,
            "src": "1971:5",
            "src_char": "1971:5"
          }
        ]
      },
      {
        "title": "Incorrect use of caret operator on a non hexadcimal constant",
        "description": "The caret operator is usually mistakenly thought of as an exponentiation operator but actually, it's a bitwise xor operator.",
        "detector_name": "incorrect-caret-operator",
        "instances": [
          {
            "contract_path": "src/IncorrectCaretOperator.sol",
            "line_no": 16,
            "src": "519:8",
            "src_char": "519:8"
          },
          {
            "contract_path": "src/IncorrectCaretOperator.sol",
            "line_no": 17,
            "src": "549:16",
            "src_char": "549:16"
          },
          {
            "contract_path": "src/IncorrectCaretOperator.sol",
            "line_no": 18,
            "src": "587:21",
            "src_char": "587:21"
          },
          {
            "contract_path": "src/IncorrectCaretOperator.sol",
            "line_no": 19,
            "src": "631:13",
            "src_char": "631:13"
          },
          {
            "contract_path": "src/IncorrectCaretOperator.sol",
            "line_no": 20,
            "src": "708:12",
            "src_char": "708:12"
          }
        ]
      },
      {
        "title": "Yul block contains `return` function call.",
        "description": "Remove this, as this causes execution to halt. Nothing after that call will execute, including code following the assembly block.",
        "detector_name": "yul-return",
        "instances": [
          {
            "contract_path": "src/YulReturn.sol",
            "line_no": 8,
            "src": "171:12",
            "src_char": "171:12"
          }
        ]
      },
      {
        "title": "High Issue Title",
        "description": "Description of the high issue.",
        "detector_name": "state-variable-shadowing",
        "instances": [
          {
            "contract_path": "src/StateShadowing.sol",
            "line_no": 15,
            "src": "239:13",
            "src_char": "239:13"
          }
        ]
      },
      {
<<<<<<< HEAD
        "title": "Tautological comparison.",
        "description": "The left hand side and the right hand side of the binary operation has the same value. This makes the condition always true or always false.",
        "detector_name": "tautological-compare",
        "instances": [
          {
            "contract_path": "src/TautologicalCompare.sol",
            "line_no": 13,
            "src": "255:6",
            "src_char": "255:6"
          },
          {
            "contract_path": "src/TautologicalCompare.sol",
            "line_no": 18,
            "src": "359:6",
            "src_char": "359:6"
          },
          {
            "contract_path": "src/TautologicalCompare.sol",
            "line_no": 23,
            "src": "463:5",
            "src_char": "463:5"
          },
          {
            "contract_path": "src/TautologicalCompare.sol",
            "line_no": 28,
            "src": "566:5",
            "src_char": "566:5"
=======
        "title": "RTLO character detected in file. \\u{202e}",
        "description": "Right to left override character may be misledaing and cause potential attacks by visually misordering method arguments!",
        "detector_name": "rtlo",
        "instances": [
          {
            "contract_path": "src/RTLO.sol",
            "line_no": 3,
            "src": "33:157",
            "src_char": "33:155"
>>>>>>> a84e2a6f
          }
        ]
      },
      {
        "title": "Return value of the function call is not checked.",
        "description": "Function returns a value but it is ignored.",
        "detector_name": "unchecked-return",
        "instances": [
          {
            "contract_path": "src/UncheckedReturn.sol",
            "line_no": 14,
            "src": "279:5",
            "src_char": "279:5"
          },
          {
            "contract_path": "src/UncheckedReturn.sol",
            "line_no": 27,
            "src": "575:47",
            "src_char": "575:47"
          }
        ]
      },
      {
        "title": "Dangerous unary operator found in assignment.",
        "description": "Potentially mistakened `=+` for `+=` or `=-` for `-=`. Please include a space in between.",
        "detector_name": "dangerous-unary-operator",
        "instances": [
          {
            "contract_path": "src/DangerousUnaryOperator.sol",
            "line_no": 12,
            "src": "220:10",
            "src_char": "220:10"
          },
          {
            "contract_path": "src/DangerousUnaryOperator.sol",
            "line_no": 13,
            "src": "247:10",
            "src_char": "247:10"
          }
        ]
      }
    ]
  },
  "low_issues": {
    "issues": [
      {
        "title": "Centralization Risk for trusted owners",
        "description": "Contracts have owners with privileged rights to perform admin tasks and need to be trusted to not perform malicious updates or drain funds.",
        "detector_name": "centralization-risk",
        "instances": [
          {
            "contract_path": "src/AdminContract.sol",
            "line_no": 7,
            "src": "270:7",
            "src_char": "270:7"
          },
          {
            "contract_path": "src/AdminContract.sol",
            "line_no": 10,
            "src": "376:9",
            "src_char": "376:9"
          },
          {
            "contract_path": "src/AdminContract.sol",
            "line_no": 14,
            "src": "505:9",
            "src_char": "505:9"
          },
          {
            "contract_path": "src/DeprecatedOZFunctions.sol",
            "line_no": 7,
            "src": "295:13",
            "src_char": "295:13"
          },
          {
            "contract_path": "src/EmptyBlocks.sol",
            "line_no": 6,
            "src": "188:7",
            "src_char": "188:7"
          },
          {
            "contract_path": "src/InternalFunctions.sol",
            "line_no": 12,
            "src": "250:9",
            "src_char": "250:9"
          },
          {
            "contract_path": "src/auditor_mode/PublicFunctionsWithoutSenderCheck.sol",
            "line_no": 9,
            "src": "322:7",
            "src_char": "322:7"
          },
          {
            "contract_path": "src/auditor_mode/PublicFunctionsWithoutSenderCheck.sol",
            "line_no": 11,
            "src": "396:9",
            "src_char": "396:9"
          },
          {
            "contract_path": "src/auditor_mode/PublicFunctionsWithoutSenderCheck.sol",
            "line_no": 35,
            "src": "975:13",
            "src_char": "975:13"
          },
          {
            "contract_path": "src/auditor_mode/PublicFunctionsWithoutSenderCheck.sol",
            "line_no": 38,
            "src": "1108:14",
            "src_char": "1108:14"
          },
          {
            "contract_path": "src/parent_chain/ParentChainContract.sol",
            "line_no": 7,
            "src": "282:7",
            "src_char": "282:7"
          },
          {
            "contract_path": "src/parent_chain/ParentChainContract.sol",
            "line_no": 28,
            "src": "725:9",
            "src_char": "725:9"
          },
          {
            "contract_path": "src/parent_chain/ParentChainContract.sol",
            "line_no": 32,
            "src": "854:9",
            "src_char": "854:9"
          }
        ]
      },
      {
        "title": "Solmate's SafeTransferLib does not check for token contract's existence",
        "description": "There is a subtle difference between the implementation of solmate's SafeTransferLib and OZ's SafeERC20: OZ's SafeERC20 checks if the token is a contract or not, solmate's SafeTransferLib does not.\nhttps://github.com/transmissions11/solmate/blob/main/src/utils/SafeTransferLib.sol#L9 \n`@dev Note that none of the functions in this library check that a token has code at all! That responsibility is delegated to the caller`\n",
        "detector_name": "solmate-safe-transfer-lib",
        "instances": [
          {
            "contract_path": "src/T11sTranferer.sol",
            "line_no": 4,
            "src": "57:84",
            "src_char": "57:84"
          }
        ]
      },
      {
        "title": "`ecrecover` is susceptible to signature malleability",
        "description": "The `ecrecover` function is susceptible to signature malleability. This means that the same message can be signed in multiple ways, allowing an attacker to change the message signature without invalidating it. This can lead to unexpected behavior in smart contracts, such as the loss of funds or the ability to bypass access control. Consider using OpenZeppelin's ECDSA library instead of the built-in function.",
        "detector_name": "ecrecover",
        "instances": [
          {
            "contract_path": "src/inheritance/ExtendedInheritance.sol",
            "line_no": 21,
            "src": "705:9",
            "src_char": "705:9"
          }
        ]
      },
      {
        "title": "Deprecated OpenZeppelin functions should not be used",
        "description": "Openzeppelin has deprecated several functions and replaced with newer versions. Please consult https://docs.openzeppelin.com/",
        "detector_name": "deprecated-oz-functions",
        "instances": [
          {
            "contract_path": "src/DeprecatedOZFunctions.sol",
            "line_no": 22,
            "src": "737:10",
            "src_char": "737:10"
          },
          {
            "contract_path": "src/DeprecatedOZFunctions.sol",
            "line_no": 27,
            "src": "898:17",
            "src_char": "898:17"
          }
        ]
      },
      {
        "title": "Unsafe ERC20 Operations should not be used",
        "description": "ERC20 functions may not behave as expected. For example: return values are not always meaningful. It is recommended to use OpenZeppelin's SafeERC20 library.",
        "detector_name": "unsafe-erc20-functions",
        "instances": [
          {
            "contract_path": "src/ArbitraryTransferFrom.sol",
            "line_no": 16,
            "src": "370:20",
            "src_char": "370:20"
          },
          {
            "contract_path": "src/ArbitraryTransferFrom.sol",
            "line_no": 30,
            "src": "864:20",
            "src_char": "864:20"
          },
          {
            "contract_path": "src/ArbitraryTransferFrom.sol",
            "line_no": 50,
            "src": "1517:20",
            "src_char": "1517:20"
          },
          {
            "contract_path": "src/DeprecatedOZFunctions.sol",
            "line_no": 32,
            "src": "1062:13",
            "src_char": "1062:13"
          },
          {
            "contract_path": "src/DeprecatedOZFunctions.sol",
            "line_no": 37,
            "src": "1272:13",
            "src_char": "1272:13"
          },
          {
            "contract_path": "src/DeprecatedOZFunctions.sol",
            "line_no": 38,
            "src": "1322:13",
            "src_char": "1322:13"
          },
          {
            "contract_path": "src/DeprecatedOZFunctions.sol",
            "line_no": 42,
            "src": "1424:13",
            "src_char": "1424:13"
          },
          {
            "contract_path": "src/DeprecatedOZFunctions.sol",
            "line_no": 47,
            "src": "1598:18",
            "src_char": "1598:18"
          },
          {
            "contract_path": "src/StateShadowing.sol",
            "line_no": 22,
            "src": "368:19",
            "src_char": "368:19"
          },
          {
            "contract_path": "src/UninitializedStateVariable.sol",
            "line_no": 18,
            "src": "599:29",
            "src_char": "599:29"
          }
        ]
      },
      {
        "title": "Solidity pragma should be specific, not wide",
        "description": "Consider using a specific version of Solidity in your contracts instead of a wide version. For example, instead of `pragma solidity ^0.8.0;`, use `pragma solidity 0.8.0;`",
        "detector_name": "unspecific-solidity-pragma",
        "instances": [
          {
            "contract_path": "src/ContractWithTodo.sol",
            "line_no": 2,
            "src": "32:23",
            "src_char": "32:23"
          },
          {
            "contract_path": "src/Counter.sol",
            "line_no": 2,
            "src": "39:24",
            "src_char": "39:24"
          },
          {
            "contract_path": "src/CrazyPragma.sol",
            "line_no": 2,
            "src": "32:32",
            "src_char": "32:32"
          },
          {
            "contract_path": "src/DangerousUnaryOperator.sol",
            "line_no": 2,
            "src": "32:23",
            "src_char": "32:23"
          },
          {
            "contract_path": "src/InconsistentUints.sol",
            "line_no": 1,
            "src": "0:24",
            "src_char": "0:24"
          },
          {
            "contract_path": "src/UsingSelfdestruct.sol",
            "line_no": 2,
            "src": "32:23",
            "src_char": "32:23"
          },
          {
            "contract_path": "src/cloc/AnotherHeavilyCommentedContract.sol",
            "line_no": 6,
            "src": "46:24",
            "src_char": "46:24"
          },
          {
            "contract_path": "src/cloc/HeavilyCommentedContract.sol",
            "line_no": 6,
            "src": "46:32",
            "src_char": "46:32"
          },
          {
            "contract_path": "src/inheritance/IContractInheritance.sol",
            "line_no": 2,
            "src": "32:24",
            "src_char": "32:24"
          },
          {
            "contract_path": "src/inheritance/InheritanceBase.sol",
            "line_no": 2,
            "src": "32:23",
            "src_char": "32:23"
          },
          {
            "contract_path": "src/nested_mappings/LaterVersion.sol",
            "line_no": 2,
            "src": "36:23",
            "src_char": "36:23"
          },
          {
            "contract_path": "src/nested_mappings/NestedMappings.sol",
            "line_no": 2,
            "src": "36:24",
            "src_char": "36:24"
          }
        ]
      },
      {
        "title": "Missing checks for `address(0)` when assigning values to address state variables",
        "description": "Check for `address(0)` when assigning values to address state variables.",
        "detector_name": "zero-address-check",
        "instances": [
          {
            "contract_path": "src/ArbitraryTransferFrom.sol",
            "line_no": 12,
            "src": "267:15",
            "src_char": "267:15"
          },
          {
            "contract_path": "src/StateVariables.sol",
            "line_no": 58,
            "src": "2121:14",
            "src_char": "2121:14"
          },
          {
            "contract_path": "src/ZeroAddressCheck.sol",
            "line_no": 43,
            "src": "1171:14",
            "src_char": "1171:14"
          },
          {
            "contract_path": "src/ZeroAddressCheck.sol",
            "line_no": 47,
            "src": "1248:16",
            "src_char": "1248:16"
          },
          {
            "contract_path": "src/ZeroAddressCheck.sol",
            "line_no": 51,
            "src": "1327:23",
            "src_char": "1327:23"
          },
          {
            "contract_path": "src/uniswap/UniswapV2Swapper.sol",
            "line_no": 11,
            "src": "365:17",
            "src_char": "365:17"
          }
        ]
      },
      {
        "title": "`public` functions not used internally could be marked `external`",
        "description": "Instead of marking a function as `public`, consider marking it as `external` if it is not used internally.",
        "detector_name": "useless-public-function",
        "instances": [
          {
            "contract_path": "src/ArbitraryTransferFrom.sol",
            "line_no": 28,
            "src": "772:5",
            "src_char": "772:5"
          },
          {
            "contract_path": "src/AssemblyExample.sol",
            "line_no": 6,
            "src": "113:1",
            "src_char": "113:1"
          },
          {
            "contract_path": "src/ContractWithTodo.sol",
            "line_no": 13,
            "src": "337:15",
            "src_char": "337:15"
          },
          {
            "contract_path": "src/Counter.sol",
            "line_no": 7,
            "src": "129:9",
            "src_char": "129:9"
          },
          {
            "contract_path": "src/StateVariables.sol",
            "line_no": 47,
            "src": "1764:18",
            "src_char": "1764:18"
          },
          {
            "contract_path": "src/StateVariables.sol",
            "line_no": 52,
            "src": "1915:20",
            "src_char": "1915:20"
          },
          {
            "contract_path": "src/StateVariables.sol",
            "line_no": 57,
            "src": "2072:14",
            "src_char": "2072:14"
          },
          {
            "contract_path": "src/StateVariables.sol",
            "line_no": 61,
            "src": "2157:22",
            "src_char": "2157:22"
          },
          {
            "contract_path": "src/StateVariables.sol",
            "line_no": 71,
            "src": "2539:25",
            "src_char": "2539:25"
          },
          {
            "contract_path": "src/UninitializedStateVariable.sol",
            "line_no": 17,
            "src": "563:8",
            "src_char": "563:8"
          },
          {
            "contract_path": "src/auditor_mode/PublicFunctionsWithoutSenderCheck.sol",
            "line_no": 16,
            "src": "475:27",
            "src_char": "475:27"
          },
          {
            "contract_path": "src/auditor_mode/PublicFunctionsWithoutSenderCheck.sol",
            "line_no": 22,
            "src": "653:28",
            "src_char": "653:28"
          },
          {
            "contract_path": "src/auditor_mode/PublicFunctionsWithoutSenderCheck.sol",
            "line_no": 45,
            "src": "1324:26",
            "src_char": "1324:26"
          },
          {
            "contract_path": "src/auditor_mode/PublicFunctionsWithoutSenderCheck.sol",
            "line_no": 53,
            "src": "1637:27",
            "src_char": "1637:27"
          },
          {
            "contract_path": "src/auditor_mode/PublicFunctionsWithoutSenderCheck.sol",
            "line_no": 71,
            "src": "2014:20",
            "src_char": "2014:20"
          },
          {
            "contract_path": "src/auditor_mode/PublicFunctionsWithoutSenderCheck.sol",
            "line_no": 77,
            "src": "2183:28",
            "src_char": "2183:28"
          },
          {
            "contract_path": "src/cloc/AnotherHeavilyCommentedContract.sol",
            "line_no": 31,
            "src": "500:3",
            "src_char": "500:3"
          },
          {
            "contract_path": "src/cloc/AnotherHeavilyCommentedContract.sol",
            "line_no": 38,
            "src": "637:5",
            "src_char": "637:5"
          },
          {
            "contract_path": "src/cloc/AnotherHeavilyCommentedContract.sol",
            "line_no": 42,
            "src": "738:4",
            "src_char": "735:4"
          },
          {
            "contract_path": "src/cloc/HeavilyCommentedContract.sol",
            "line_no": 31,
            "src": "509:3",
            "src_char": "509:3"
          },
          {
            "contract_path": "src/cloc/HeavilyCommentedContract.sol",
            "line_no": 38,
            "src": "646:4",
            "src_char": "646:4"
          },
          {
            "contract_path": "src/parent_chain/ParentChainContract.sol",
            "line_no": 11,
            "src": "355:9",
            "src_char": "355:9"
          },
          {
            "contract_path": "src/parent_chain/ParentChainContract.sol",
            "line_no": 15,
            "src": "422:9",
            "src_char": "422:9"
          }
        ]
      },
      {
        "title": "Define and use `constant` variables instead of using literals",
        "description": "If the same constant literal value is used multiple times, create a constant state variable and reference it throughout the contract.",
        "detector_name": "constants-instead-of-literals",
        "instances": [
          {
            "contract_path": "src/Casting.sol",
            "line_no": 16,
            "src": "483:18",
            "src_char": "483:18"
          },
          {
            "contract_path": "src/Casting.sol",
            "line_no": 22,
            "src": "646:18",
            "src_char": "646:18"
          },
          {
            "contract_path": "src/Casting.sol",
            "line_no": 31,
            "src": "921:18",
            "src_char": "921:18"
          },
          {
            "contract_path": "src/Casting.sol",
            "line_no": 69,
            "src": "2103:18",
            "src_char": "2103:18"
          },
          {
            "contract_path": "src/ConstantsLiterals.sol",
            "line_no": 25,
            "src": "958:3",
            "src_char": "958:3"
          },
          {
            "contract_path": "src/ConstantsLiterals.sol",
            "line_no": 26,
            "src": "992:3",
            "src_char": "992:3"
          },
          {
            "contract_path": "src/ConstantsLiterals.sol",
            "line_no": 27,
            "src": "1032:4",
            "src_char": "1032:4"
          },
          {
            "contract_path": "src/ConstantsLiterals.sol",
            "line_no": 28,
            "src": "1068:4",
            "src_char": "1068:4"
          },
          {
            "contract_path": "src/ConstantsLiterals.sol",
            "line_no": 29,
            "src": "1117:42",
            "src_char": "1117:42"
          },
          {
            "contract_path": "src/ConstantsLiterals.sol",
            "line_no": 30,
            "src": "1192:42",
            "src_char": "1192:42"
          },
          {
            "contract_path": "src/ConstantsLiterals.sol",
            "line_no": 31,
            "src": "1275:66",
            "src_char": "1275:66"
          },
          {
            "contract_path": "src/DynamicArrayLengthAssignment.sol",
            "line_no": 13,
            "src": "312:3",
            "src_char": "312:3"
          },
          {
            "contract_path": "src/DynamicArrayLengthAssignment.sol",
            "line_no": 14,
            "src": "346:3",
            "src_char": "346:3"
          },
          {
            "contract_path": "src/DynamicArrayLengthAssignment.sol",
            "line_no": 17,
            "src": "457:3",
            "src_char": "457:3"
          },
          {
            "contract_path": "src/IncorrectCaretOperator.sol",
            "line_no": 17,
            "src": "563:2",
            "src_char": "563:2"
          },
          {
            "contract_path": "src/IncorrectCaretOperator.sol",
            "line_no": 18,
            "src": "606:2",
            "src_char": "606:2"
          },
          {
            "contract_path": "src/RevertsAndRequriesInLoops.sol",
            "line_no": 10,
            "src": "253:2",
            "src_char": "253:2"
          },
          {
            "contract_path": "src/RevertsAndRequriesInLoops.sol",
            "line_no": 17,
            "src": "442:2",
            "src_char": "442:2"
          },
          {
            "contract_path": "src/RevertsAndRequriesInLoops.sol",
            "line_no": 26,
            "src": "706:2",
            "src_char": "706:2"
          },
          {
            "contract_path": "src/RevertsAndRequriesInLoops.sol",
            "line_no": 27,
            "src": "745:2",
            "src_char": "745:2"
          },
          {
            "contract_path": "src/UncheckedReturn.sol",
            "line_no": 27,
            "src": "607:7",
            "src_char": "607:7"
          },
          {
            "contract_path": "src/UncheckedReturn.sol",
            "line_no": 32,
            "src": "805:7",
            "src_char": "805:7"
          },
          {
            "contract_path": "src/UncheckedReturn.sol",
            "line_no": 37,
            "src": "995:7",
            "src_char": "995:7"
          },
          {
            "contract_path": "src/UncheckedReturn.sol",
            "line_no": 42,
            "src": "1190:7",
            "src_char": "1190:7"
          },
          {
            "contract_path": "src/eth2/DepositContract.sol",
            "line_no": 113,
            "src": "7252:2",
            "src_char": "5764:2"
          },
          {
            "contract_path": "src/eth2/DepositContract.sol",
            "line_no": 113,
            "src": "7293:2",
            "src_char": "5805:2"
          }
        ]
      },
      {
        "title": "Event is missing `indexed` fields",
        "description": "Index event fields make the field more quickly accessible to off-chain tools that parse events. However, note that each index field costs extra gas during emission, so it's not necessarily best to index the maximum allowed per event (three fields). Each event should use three indexed fields if there are three or more fields, and gas usage is not particularly of concern for the events in question. If there are fewer than three fields, all of the fields should be indexed.",
        "detector_name": "unindexed-events",
        "instances": [
          {
            "contract_path": "src/TestERC20.sol",
            "line_no": 14,
            "src": "338:70",
            "src_char": "338:70"
          },
          {
            "contract_path": "src/TestERC20.sol",
            "line_no": 15,
            "src": "413:70",
            "src_char": "413:70"
          },
          {
            "contract_path": "src/UncheckedReturn.sol",
            "line_no": 17,
            "src": "297:30",
            "src_char": "297:30"
          },
          {
            "contract_path": "src/UninitializedStateVariable.sol",
            "line_no": 21,
            "src": "700:27",
            "src_char": "700:27"
          },
          {
            "contract_path": "src/eth2/DepositContract.sol",
            "line_no": 19,
            "src": "2641:107",
            "src_char": "1153:107"
          },
          {
            "contract_path": "src/inheritance/ExtendedInheritance.sol",
            "line_no": 7,
            "src": "144:45",
            "src_char": "144:45"
          },
          {
            "contract_path": "src/inheritance/InheritanceBase.sol",
            "line_no": 7,
            "src": "150:28",
            "src_char": "150:28"
          }
        ]
      },
      {
        "title": "Empty `require()` / `revert()` statements",
        "description": "Use descriptive reason strings or custom errors for revert paths.",
        "detector_name": "require-with-string",
        "instances": [
          {
            "contract_path": "src/DeprecatedOZFunctions.sol",
            "line_no": 37,
            "src": "1264:7",
            "src_char": "1264:7"
          },
          {
            "contract_path": "src/DeprecatedOZFunctions.sol",
            "line_no": 40,
            "src": "1389:6",
            "src_char": "1389:6"
          },
          {
            "contract_path": "src/RevertsAndRequriesInLoops.sol",
            "line_no": 19,
            "src": "503:6",
            "src_char": "503:6"
          },
          {
            "contract_path": "src/StateShadowing.sol",
            "line_no": 8,
            "src": "135:7",
            "src_char": "135:7"
          },
          {
            "contract_path": "src/ZeroAddressCheck.sol",
            "line_no": 13,
            "src": "329:6",
            "src_char": "329:6"
          },
          {
            "contract_path": "src/ZeroAddressCheck.sol",
            "line_no": 23,
            "src": "608:6",
            "src_char": "608:6"
          },
          {
            "contract_path": "src/ZeroAddressCheck.sol",
            "line_no": 38,
            "src": "1074:6",
            "src_char": "1074:6"
          },
          {
            "contract_path": "src/cloc/AnotherHeavilyCommentedContract.sol",
            "line_no": 35,
            "src": "589:7",
            "src_char": "589:7"
          },
          {
            "contract_path": "src/cloc/AnotherHeavilyCommentedContract.sol",
            "line_no": 56,
            "src": "1403:7",
            "src_char": "1400:7"
          },
          {
            "contract_path": "src/cloc/HeavilyCommentedContract.sol",
            "line_no": 35,
            "src": "598:7",
            "src_char": "598:7"
          },
          {
            "contract_path": "src/cloc/HeavilyCommentedContract.sol",
            "line_no": 53,
            "src": "1408:7",
            "src_char": "1408:7"
          }
        ]
      },
      {
        "title": "The `nonReentrant` `modifier` should occur before all other modifiers",
        "description": "This is a best-practice to protect against reentrancy in other modifiers.",
        "detector_name": "non-reentrant-before-others",
        "instances": [
          {
            "contract_path": "src/AdminContract.sol",
            "line_no": 10,
            "src": "386:12",
            "src_char": "386:12"
          },
          {
            "contract_path": "src/parent_chain/ParentChainContract.sol",
            "line_no": 28,
            "src": "735:12",
            "src_char": "735:12"
          }
        ]
      },
      {
        "title": "Using `ERC721::_mint()` can be dangerous",
        "description": "Using `ERC721::_mint()` can mint ERC721 tokens to addresses which don't support ERC721 tokens. Use `_safeMint()` instead of `_mint()` for ERC721.",
        "detector_name": "unsafe-oz-erc721-mint",
        "instances": [
          {
            "contract_path": "src/UnsafeERC721Mint.sol",
            "line_no": 12,
            "src": "410:5",
            "src_char": "410:5"
          }
        ]
      },
      {
        "title": "PUSH0 is not supported by all chains",
        "description": "Solc compiler version 0.8.20 switches the default target EVM version to Shanghai, which means that the generated bytecode will include PUSH0 opcodes. Be sure to select the appropriate EVM version in case you intend to deploy on a chain other than mainnet like L2 chains that may not support PUSH0, otherwise deployment of your contracts will fail.",
        "detector_name": "push-zero-opcode",
        "instances": [
          {
            "contract_path": "src/AdminContract.sol",
            "line_no": 2,
            "src": "32:23",
            "src_char": "32:23"
          },
          {
            "contract_path": "src/ContractWithTodo.sol",
            "line_no": 2,
            "src": "32:23",
            "src_char": "32:23"
          },
          {
            "contract_path": "src/Counter.sol",
            "line_no": 2,
            "src": "39:24",
            "src_char": "39:24"
          },
          {
            "contract_path": "src/CrazyPragma.sol",
            "line_no": 2,
            "src": "32:32",
            "src_char": "32:32"
          },
          {
            "contract_path": "src/DeprecatedOZFunctions.sol",
            "line_no": 2,
            "src": "32:23",
            "src_char": "32:23"
          },
          {
            "contract_path": "src/InconsistentUints.sol",
            "line_no": 1,
            "src": "0:24",
            "src_char": "0:24"
          },
          {
            "contract_path": "src/KeccakContract.sol",
            "line_no": 2,
            "src": "32:23",
            "src_char": "32:23"
          },
          {
            "contract_path": "src/StateVariables.sol",
            "line_no": 2,
            "src": "32:23",
            "src_char": "32:23"
          },
          {
            "contract_path": "src/StorageConditionals.sol",
            "line_no": 2,
            "src": "32:23",
            "src_char": "32:23"
          },
          {
            "contract_path": "src/T11sTranferer.sol",
            "line_no": 2,
            "src": "32:23",
            "src_char": "32:23"
          },
          {
            "contract_path": "src/TautologicalCompare.sol",
            "line_no": 2,
            "src": "32:23",
            "src_char": "32:23"
          },
          {
            "contract_path": "src/UnsafeERC721Mint.sol",
            "line_no": 2,
            "src": "32:23",
            "src_char": "32:23"
          },
          {
            "contract_path": "src/cloc/AnotherHeavilyCommentedContract.sol",
            "line_no": 6,
            "src": "46:24",
            "src_char": "46:24"
          },
          {
            "contract_path": "src/cloc/HeavilyCommentedContract.sol",
            "line_no": 6,
            "src": "46:32",
            "src_char": "46:32"
          },
          {
            "contract_path": "src/eth2/DepositContract.sol",
            "line_no": 12,
            "src": "2302:23",
            "src_char": "814:23"
          },
          {
            "contract_path": "src/inheritance/ExtendedInheritance.sol",
            "line_no": 2,
            "src": "32:23",
            "src_char": "32:23"
          },
          {
            "contract_path": "src/inheritance/IContractInheritance.sol",
            "line_no": 2,
            "src": "32:24",
            "src_char": "32:24"
          },
          {
            "contract_path": "src/inheritance/InheritanceBase.sol",
            "line_no": 2,
            "src": "32:23",
            "src_char": "32:23"
          },
          {
            "contract_path": "src/nested/1/Nested.sol",
            "line_no": 5,
            "src": "180:23",
            "src_char": "180:23"
          },
          {
            "contract_path": "src/nested/2/Nested.sol",
            "line_no": 5,
            "src": "180:23",
            "src_char": "180:23"
          },
          {
            "contract_path": "src/nested_mappings/LaterVersion.sol",
            "line_no": 2,
            "src": "36:23",
            "src_char": "36:23"
          },
          {
            "contract_path": "src/parent_chain/ParentChainContract.sol",
            "line_no": 2,
            "src": "32:23",
            "src_char": "32:23"
          },
          {
            "contract_path": "src/uniswap/UniswapV2Swapper.sol",
            "line_no": 2,
            "src": "32:23",
            "src_char": "32:23"
          },
          {
            "contract_path": "src/uniswap/UniswapV3Swapper.sol",
            "line_no": 2,
            "src": "32:23",
            "src_char": "32:23"
          }
        ]
      },
      {
        "title": "Modifiers invoked only once can be shoe-horned into the function",
        "description": "",
        "detector_name": "useless-modifier",
        "instances": [
          {
            "contract_path": "src/InternalFunctions.sol",
            "line_no": 18,
            "src": "413:9",
            "src_char": "413:9"
          },
          {
            "contract_path": "src/OnceModifierExample.sol",
            "line_no": 6,
            "src": "103:8",
            "src_char": "103:8"
          },
          {
            "contract_path": "src/StateShadowing.sol",
            "line_no": 7,
            "src": "107:74",
            "src_char": "107:74"
          },
          {
            "contract_path": "src/UnprotectedInitialize.sol",
            "line_no": 13,
            "src": "222:21",
            "src_char": "222:21"
          }
        ]
      },
      {
        "title": "Empty Block",
        "description": "Consider removing empty blocks.",
        "detector_name": "empty-block",
        "instances": [
          {
            "contract_path": "src/AdminContract.sol",
            "line_no": 14,
            "src": "457:23",
            "src_char": "457:23"
          },
          {
            "contract_path": "src/ContractWithTodo.sol",
            "line_no": 7,
            "src": "129:10",
            "src_char": "129:10"
          },
          {
            "contract_path": "src/ContractWithTodo.sol",
            "line_no": 13,
            "src": "337:15",
            "src_char": "337:15"
          },
          {
            "contract_path": "src/EmptyBlocks.sol",
            "line_no": 30,
            "src": "503:12",
            "src_char": "503:12"
          },
          {
            "contract_path": "src/EmptyBlocks.sol",
            "line_no": 38,
            "src": "599:12",
            "src_char": "599:12"
          },
          {
            "contract_path": "src/EmptyBlocks.sol",
            "line_no": 49,
            "src": "739:12",
            "src_char": "739:12"
          },
          {
            "contract_path": "src/EmptyBlocks.sol",
            "line_no": 63,
            "src": "888:13",
            "src_char": "888:13"
          },
          {
            "contract_path": "src/EmptyBlocks.sol",
            "line_no": 67,
            "src": "946:24",
            "src_char": "946:24"
          },
          {
            "contract_path": "src/EmptyBlocks.sol",
            "line_no": 73,
            "src": "1068:30",
            "src_char": "1068:30"
          },
          {
            "contract_path": "src/EmptyBlocks.sol",
            "line_no": 81,
            "src": "1219:41",
            "src_char": "1219:41"
          },
          {
            "contract_path": "src/OnceModifierExample.sol",
            "line_no": 10,
            "src": "147:7",
            "src_char": "147:7"
          },
          {
            "contract_path": "src/auditor_mode/PublicFunctionsWithoutSenderCheck.sol",
            "line_no": 11,
            "src": "367:17",
            "src_char": "367:17"
          },
          {
            "contract_path": "src/auditor_mode/PublicFunctionsWithoutSenderCheck.sol",
            "line_no": 30,
            "src": "852:25",
            "src_char": "852:25"
          },
          {
            "contract_path": "src/auditor_mode/PublicFunctionsWithoutSenderCheck.sol",
            "line_no": 38,
            "src": "1080:16",
            "src_char": "1080:16"
          },
          {
            "contract_path": "src/auditor_mode/PublicFunctionsWithoutSenderCheck.sol",
            "line_no": 61,
            "src": "1840:17",
            "src_char": "1840:17"
          },
          {
            "contract_path": "src/auditor_mode/PublicFunctionsWithoutSenderCheck.sol",
            "line_no": 85,
            "src": "2380:25",
            "src_char": "2380:25"
          },
          {
            "contract_path": "src/parent_chain/ParentChainContract.sol",
            "line_no": 11,
            "src": "355:9",
            "src_char": "355:9"
          },
          {
            "contract_path": "src/parent_chain/ParentChainContract.sol",
            "line_no": 32,
            "src": "806:23",
            "src_char": "806:23"
          },
          {
            "contract_path": "src/parent_chain/ParentChainContract.sol",
            "line_no": 40,
            "src": "946:8",
            "src_char": "946:8"
          },
          {
            "contract_path": "src/parent_chain/ParentChainContract.sol",
            "line_no": 44,
            "src": "1011:23",
            "src_char": "1011:23"
          }
        ]
      },
      {
        "title": "Large literal values multiples of 10000 can be replaced with scientific notation",
        "description": "Use `e` notation, for example: `1e18`, instead of its full numeric value.",
        "detector_name": "large-numeric-literal",
        "instances": [
          {
            "contract_path": "src/HugeConstants.sol",
            "line_no": 6,
            "src": "182:24",
            "src_char": "182:24"
          },
          {
            "contract_path": "src/HugeConstants.sol",
            "line_no": 7,
            "src": "252:23",
            "src_char": "252:23"
          },
          {
            "contract_path": "src/HugeConstants.sol",
            "line_no": 8,
            "src": "321:22",
            "src_char": "321:22"
          },
          {
            "contract_path": "src/HugeConstants.sol",
            "line_no": 9,
            "src": "389:21",
            "src_char": "389:21"
          },
          {
            "contract_path": "src/HugeConstants.sol",
            "line_no": 10,
            "src": "456:20",
            "src_char": "456:20"
          },
          {
            "contract_path": "src/HugeConstants.sol",
            "line_no": 11,
            "src": "522:19",
            "src_char": "522:19"
          },
          {
            "contract_path": "src/HugeConstants.sol",
            "line_no": 12,
            "src": "587:18",
            "src_char": "587:18"
          },
          {
            "contract_path": "src/HugeConstants.sol",
            "line_no": 13,
            "src": "651:17",
            "src_char": "651:17"
          },
          {
            "contract_path": "src/HugeConstants.sol",
            "line_no": 14,
            "src": "714:16",
            "src_char": "714:16"
          },
          {
            "contract_path": "src/HugeConstants.sol",
            "line_no": 15,
            "src": "777:15",
            "src_char": "777:15"
          },
          {
            "contract_path": "src/HugeConstants.sol",
            "line_no": 16,
            "src": "839:14",
            "src_char": "839:14"
          },
          {
            "contract_path": "src/HugeConstants.sol",
            "line_no": 17,
            "src": "900:13",
            "src_char": "900:13"
          },
          {
            "contract_path": "src/HugeConstants.sol",
            "line_no": 18,
            "src": "960:12",
            "src_char": "960:12"
          },
          {
            "contract_path": "src/HugeConstants.sol",
            "line_no": 19,
            "src": "1019:11",
            "src_char": "1019:11"
          },
          {
            "contract_path": "src/HugeConstants.sol",
            "line_no": 20,
            "src": "1077:10",
            "src_char": "1077:10"
          },
          {
            "contract_path": "src/HugeConstants.sol",
            "line_no": 21,
            "src": "1134:9",
            "src_char": "1134:9"
          },
          {
            "contract_path": "src/HugeConstants.sol",
            "line_no": 22,
            "src": "1190:8",
            "src_char": "1190:8"
          },
          {
            "contract_path": "src/HugeConstants.sol",
            "line_no": 23,
            "src": "1245:7",
            "src_char": "1245:7"
          },
          {
            "contract_path": "src/HugeConstants.sol",
            "line_no": 24,
            "src": "1299:6",
            "src_char": "1299:6"
          },
          {
            "contract_path": "src/HugeConstants.sol",
            "line_no": 25,
            "src": "1352:5",
            "src_char": "1352:5"
          },
          {
            "contract_path": "src/HugeConstants.sol",
            "line_no": 31,
            "src": "1585:29",
            "src_char": "1585:29"
          },
          {
            "contract_path": "src/HugeConstants.sol",
            "line_no": 32,
            "src": "1673:6",
            "src_char": "1673:6"
          }
        ]
      },
      {
        "title": "Internal functions called only once can be inlined",
        "description": "Instead of separating the logic into a separate function, consider inlining the logic into the calling function. This can reduce the number of function calls and improve readability.",
        "detector_name": "useless-internal-function",
        "instances": [
          {
            "contract_path": "src/InternalFunctions.sol",
            "line_no": 28,
            "src": "693:12",
            "src_char": "693:12"
          },
          {
            "contract_path": "src/StorageParameters.sol",
            "line_no": 17,
            "src": "388:11",
            "src_char": "388:11"
          }
        ]
      },
      {
        "title": "Contract still has TODOs",
        "description": "Contract contains comments with TODOS",
        "detector_name": "contract-with-todos",
        "instances": [
          {
            "contract_path": "src/ContractWithTodo.sol",
            "line_no": 4,
            "src": "66:8",
            "src_char": "66:8"
          },
          {
            "contract_path": "src/Counter.sol",
            "line_no": 4,
            "src": "74:7",
            "src_char": "74:7"
          }
        ]
      },
      {
        "title": "Inconsistency in declaring uint256/uint (or) int256/int variables within a contract. Use explicit size declarations (uint256 or int256).",
        "description": "Consider keeping the naming convention consistent in a given contract. Explicit size declarations are preferred (uint256, int256) over implicit ones (uint, int) to avoid confusion.",
        "detector_name": "inconsistent-type-names",
        "instances": [
          {
            "contract_path": "src/Casting.sol",
            "line_no": 31,
            "src": "904:14",
            "src_char": "904:14"
          },
          {
            "contract_path": "src/Casting.sol",
            "line_no": 69,
            "src": "2086:13",
            "src_char": "2086:13"
          },
          {
            "contract_path": "src/InconsistentUints.sol",
            "line_no": 5,
            "src": "122:12",
            "src_char": "122:12"
          },
          {
            "contract_path": "src/InconsistentUints.sol",
            "line_no": 7,
            "src": "197:11",
            "src_char": "197:11"
          },
          {
            "contract_path": "src/InconsistentUints.sol",
            "line_no": 11,
            "src": "289:10",
            "src_char": "289:10"
          },
          {
            "contract_path": "src/InconsistentUints.sol",
            "line_no": 12,
            "src": "340:9",
            "src_char": "340:9"
          },
          {
            "contract_path": "src/InconsistentUints.sol",
            "line_no": 15,
            "src": "383:9",
            "src_char": "383:9"
          },
          {
            "contract_path": "src/InconsistentUints.sol",
            "line_no": 16,
            "src": "434:10",
            "src_char": "434:10"
          },
          {
            "contract_path": "src/InconsistentUints.sol",
            "line_no": 19,
            "src": "528:12",
            "src_char": "528:12"
          },
          {
            "contract_path": "src/TautologicalCompare.sol",
            "line_no": 11,
            "src": "186:1",
            "src_char": "186:1"
          },
          {
            "contract_path": "src/eth2/DepositContract.sol",
            "line_no": 59,
            "src": "4611:27",
            "src_char": "3123:27"
          },
          {
            "contract_path": "src/eth2/DepositContract.sol",
            "line_no": 61,
            "src": "4732:17",
            "src_char": "3244:17"
          },
          {
            "contract_path": "src/eth2/DepositContract.sol",
            "line_no": 70,
            "src": "5020:6",
            "src_char": "3532:6"
          },
          {
            "contract_path": "src/eth2/DepositContract.sol",
            "line_no": 76,
            "src": "5307:4",
            "src_char": "3819:4"
          },
          {
            "contract_path": "src/eth2/DepositContract.sol",
            "line_no": 77,
            "src": "5347:6",
            "src_char": "3859:6"
          },
          {
            "contract_path": "src/eth2/DepositContract.sol",
            "line_no": 103,
            "src": "6636:14",
            "src_char": "5148:14"
          },
          {
            "contract_path": "src/eth2/DepositContract.sol",
            "line_no": 133,
            "src": "8101:4",
            "src_char": "6613:4"
          },
          {
            "contract_path": "src/eth2/DepositContract.sol",
            "line_no": 134,
            "src": "8141:6",
            "src_char": "6653:6"
          },
          {
            "contract_path": "src/nested_mappings/LaterVersion.sol",
            "line_no": 8,
            "src": "184:5",
            "src_char": "184:5"
          },
          {
            "contract_path": "src/nested_mappings/NestedMappings.sol",
            "line_no": 8,
            "src": "168:10",
            "src_char": "168:10"
          }
        ]
      },
      {
        "title": "Unused Custom Error",
        "description": "it is recommended that the definition be removed when custom error is unused",
        "detector_name": "useless-error",
        "instances": [
          {
            "contract_path": "src/UnusedError.sol",
            "line_no": 5,
            "src": "84:27",
            "src_char": "84:27"
          },
          {
            "contract_path": "src/UnusedError.sol",
            "line_no": 13,
            "src": "258:36",
            "src_char": "258:36"
          },
          {
            "contract_path": "src/WrongOrderOfLayout.sol",
            "line_no": 13,
            "src": "274:21",
            "src_char": "274:21"
          }
        ]
      },
      {
        "title": "Loop contains `require`/`revert` statements",
        "description": "Avoid `require` / `revert` statements in a loop because a single bad item can cause the whole transaction to fail. It's better to forgive on fail and return failed elements post processing of the loop",
        "detector_name": "reverts-and-requires-in-loops",
        "instances": [
          {
            "contract_path": "src/RevertsAndRequriesInLoops.sol",
            "line_no": 10,
            "src": "227:129",
            "src_char": "227:129"
          },
          {
            "contract_path": "src/RevertsAndRequriesInLoops.sol",
            "line_no": 17,
            "src": "416:150",
            "src_char": "416:150"
          }
        ]
      },
      {
        "title": "Incorrect Order of Division and Multiplication",
        "description": "Division operations followed directly by multiplication operations can lead to precision loss due to the way integer arithmetic is handled in Solidity.",
        "detector_name": "division-before-multiplication",
        "instances": [
          {
            "contract_path": "src/DivisionBeforeMultiplication.sol",
            "line_no": 8,
            "src": "218:5",
            "src_char": "218:5"
          },
          {
            "contract_path": "src/DivisionBeforeMultiplication.sol",
            "line_no": 12,
            "src": "330:5",
            "src_char": "330:5"
          },
          {
            "contract_path": "src/DivisionBeforeMultiplication.sol",
            "line_no": 16,
            "src": "432:5",
            "src_char": "432:5"
          },
          {
            "contract_path": "src/DivisionBeforeMultiplication.sol",
            "line_no": 20,
            "src": "541:5",
            "src_char": "541:5"
          }
        ]
      }
    ]
  },
  "detectors_used": [
    "delegate-call-in-loop",
    "centralization-risk",
    "solmate-safe-transfer-lib",
    "avoid-abi-encode-packed",
    "ecrecover",
    "deprecated-oz-functions",
    "unsafe-erc20-functions",
    "unspecific-solidity-pragma",
    "zero-address-check",
    "useless-public-function",
    "constants-instead-of-literals",
    "unindexed-events",
    "require-with-string",
    "non-reentrant-before-others",
    "block-timestamp-deadline",
    "unsafe-oz-erc721-mint",
    "push-zero-opcode",
    "arbitrary-transfer-from",
    "useless-modifier",
    "empty-block",
    "large-numeric-literal",
    "useless-internal-function",
    "contract-with-todos",
    "inconsistent-type-names",
    "unprotected-initializer",
    "useless-error",
    "reverts-and-requires-in-loops",
    "division-before-multiplication",
    "unsafe-casting-detector",
    "enumerable-loop-removal",
    "experimental-encoder",
    "incorrect-shift-order",
    "storage-array-edit-with-memory",
    "multiple-constructors",
    "reused-contract-name",
    "nested-struct-in-mapping",
    "selfdestruct-identifier",
    "dynamic-array-length-assignment",
    "uninitialized-state-variable",
    "incorrect-caret-operator",
    "yul-return",
    "state-variable-shadowing",
<<<<<<< HEAD
    "tautological-compare",
=======
    "rtlo",
>>>>>>> a84e2a6f
    "unchecked-return",
    "dangerous-unary-operator"
  ]
}<|MERGE_RESOLUTION|>--- conflicted
+++ resolved
@@ -1,11 +1,7 @@
 {
   "files_summary": {
-    "total_source_units": 59,
-<<<<<<< HEAD
-    "total_sloc": 1613
-=======
-    "total_sloc": 1603
->>>>>>> a84e2a6f
+    "total_source_units": 60,
+    "total_sloc": 1620
   },
   "files_details": {
     "files_details": [
@@ -252,7 +248,7 @@
     ]
   },
   "issue_count": {
-    "high": 22,
+    "high": 23,
     "low": 23
   },
   "high_issues": {
@@ -1351,7 +1347,6 @@
         ]
       },
       {
-<<<<<<< HEAD
         "title": "Tautological comparison.",
         "description": "The left hand side and the right hand side of the binary operation has the same value. This makes the condition always true or always false.",
         "detector_name": "tautological-compare",
@@ -1379,7 +1374,10 @@
             "line_no": 28,
             "src": "566:5",
             "src_char": "566:5"
-=======
+          }
+        ]
+      },
+      {
         "title": "RTLO character detected in file. \\u{202e}",
         "description": "Right to left override character may be misledaing and cause potential attacks by visually misordering method arguments!",
         "detector_name": "rtlo",
@@ -1389,7 +1387,6 @@
             "line_no": 3,
             "src": "33:157",
             "src_char": "33:155"
->>>>>>> a84e2a6f
           }
         ]
       },
@@ -2949,11 +2946,8 @@
     "incorrect-caret-operator",
     "yul-return",
     "state-variable-shadowing",
-<<<<<<< HEAD
     "tautological-compare",
-=======
     "rtlo",
->>>>>>> a84e2a6f
     "unchecked-return",
     "dangerous-unary-operator"
   ]
