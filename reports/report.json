{
  "files_summary": {
    "total_source_units": 52,
    "total_sloc": 1480
  },
  "files_details": {
    "files_details": [
      {
        "file_path": "src/AbstractContract.sol",
        "n_sloc": 11
      },
      {
        "file_path": "src/AdminContract.sol",
        "n_sloc": 11
      },
      {
        "file_path": "src/ArbitraryTransferFrom.sol",
        "n_sloc": 37
      },
      {
        "file_path": "src/AssemblyExample.sol",
        "n_sloc": 9
      },
      {
        "file_path": "src/Casting.sol",
        "n_sloc": 126
      },
      {
        "file_path": "src/ConstantsLiterals.sol",
        "n_sloc": 28
      },
      {
        "file_path": "src/ContractWithTodo.sol",
        "n_sloc": 7
      },
      {
        "file_path": "src/Counter.sol",
        "n_sloc": 20
      },
      {
        "file_path": "src/CrazyPragma.sol",
        "n_sloc": 4
      },
      {
        "file_path": "src/DeprecatedOZFunctions.sol",
        "n_sloc": 32
      },
      {
        "file_path": "src/DivisionBeforeMultiplication.sol",
        "n_sloc": 22
      },
      {
        "file_path": "src/DynamicArrayLengthAssignment.sol",
        "n_sloc": 16
      },
      {
        "file_path": "src/EmptyBlocks.sol",
        "n_sloc": 48
      },
      {
        "file_path": "src/EnumerableSetIteration.sol",
        "n_sloc": 55
      },
      {
        "file_path": "src/ExperimentalEncoder.sol",
        "n_sloc": 4
      },
      {
        "file_path": "src/HugeConstants.sol",
        "n_sloc": 36
      },
      {
        "file_path": "src/InconsistentUints.sol",
        "n_sloc": 17
      },
      {
        "file_path": "src/IncorrectShift.sol",
        "n_sloc": 17
      },
      {
        "file_path": "src/InternalFunctions.sol",
        "n_sloc": 22
      },
      {
        "file_path": "src/KeccakContract.sol",
        "n_sloc": 21
      },
      {
        "file_path": "src/MultipleConstructorSchemes.sol",
        "n_sloc": 10
      },
      {
        "file_path": "src/OnceModifierExample.sol",
        "n_sloc": 8
      },
      {
        "file_path": "src/RevertsAndRequriesInLoops.sol",
        "n_sloc": 27
      },
      {
        "file_path": "src/StateVariables.sol",
        "n_sloc": 58
      },
      {
        "file_path": "src/StorageConditionals.sol",
        "n_sloc": 59
      },
      {
        "file_path": "src/StorageParameters.sol",
        "n_sloc": 16
      },
      {
        "file_path": "src/T11sTranferer.sol",
        "n_sloc": 8
      },
      {
        "file_path": "src/TestERC20.sol",
        "n_sloc": 62
      },
      {
        "file_path": "src/UnprotectedInitialize.sol",
        "n_sloc": 25
      },
      {
        "file_path": "src/UnsafeERC721Mint.sol",
        "n_sloc": 18
      },
      {
        "file_path": "src/UnusedError.sol",
        "n_sloc": 19
      },
      {
        "file_path": "src/UsingSelfdestruct.sol",
        "n_sloc": 6
      },
      {
        "file_path": "src/WrongOrderOfLayout.sol",
        "n_sloc": 13
      },
      {
        "file_path": "src/ZeroAddressCheck.sol",
        "n_sloc": 41
      },
      {
        "file_path": "src/auditor_mode/ExternalCalls.sol",
        "n_sloc": 65
      },
      {
        "file_path": "src/auditor_mode/PublicFunctionsWithoutSenderCheck.sol",
        "n_sloc": 45
      },
      {
        "file_path": "src/cloc/AnotherHeavilyCommentedContract.sol",
        "n_sloc": 32
      },
      {
        "file_path": "src/cloc/EmptyContractFile.sol",
        "n_sloc": 0
      },
      {
        "file_path": "src/cloc/HeavilyCommentedContract.sol",
        "n_sloc": 21
      },
      {
        "file_path": "src/eth2/DepositContract.sol",
        "n_sloc": 95
      },
      {
        "file_path": "src/inheritance/ExtendedInheritance.sol",
        "n_sloc": 17
      },
      {
        "file_path": "src/inheritance/IContractInheritance.sol",
        "n_sloc": 4
      },
      {
        "file_path": "src/inheritance/InheritanceBase.sol",
        "n_sloc": 8
      },
      {
        "file_path": "src/nested/1/Nested.sol",
        "n_sloc": 10
      },
      {
        "file_path": "src/nested/2/Nested.sol",
        "n_sloc": 7
      },
      {
        "file_path": "src/nested_mappings/LaterVersion.sol",
        "n_sloc": 10
      },
      {
        "file_path": "src/nested_mappings/NestedMappings.sol",
        "n_sloc": 10
      },
      {
        "file_path": "src/parent_chain/ParentChainContract.sol",
        "n_sloc": 29
      },
      {
        "file_path": "src/reused_contract_name/ContractA.sol",
        "n_sloc": 7
      },
      {
        "file_path": "src/reused_contract_name/ContractB.sol",
        "n_sloc": 7
      },
      {
        "file_path": "src/uniswap/UniswapV2Swapper.sol",
        "n_sloc": 50
      },
      {
        "file_path": "src/uniswap/UniswapV3Swapper.sol",
        "n_sloc": 150
      }
    ]
  },
  "issue_count": {
    "high": 15,
    "low": 23
  },
  "high_issues": {
    "issues": [
      {
        "title": "Using `delegatecall` in loop",
        "description": "When calling `delegatecall` the same `msg.value` amount will be accredited multiple times.",
        "detector_name": "delegate-call-in-loop",
        "instances": [
          {
            "contract_path": "src/inheritance/ExtendedInheritance.sol",
            "line_no": 16,
            "src": "488:19",
            "src_char": "488:19"
          }
        ]
      },
      {
        "title": "`abi.encodePacked()` should not be used with dynamic types when passing the result to a hash function such as `keccak256()`",
        "description": "Use `abi.encode()` instead which will pad items to 32 bytes, which will [prevent hash collisions](https://docs.soliditylang.org/en/v0.8.13/abi-spec.html#non-standard-packed-mode) (e.g. `abi.encodePacked(0x123,0x456)` => `0x123456` => `abi.encodePacked(0x1,0x23456)`, but `abi.encode(0x123,0x456)` => `0x0...1230...456`). Unless there is a compelling reason, `abi.encode` should be preferred. If there is only one argument to `abi.encodePacked()` it can often be cast to `bytes()` or `bytes32()` [instead](https://ethereum.stackexchange.com/questions/30912/how-to-compare-strings-in-solidity#answer-82739).\nIf all arguments are strings and or bytes, `bytes.concat()` should be used instead.",
        "detector_name": "avoid-abi-encode-packed",
        "instances": [
          {
            "contract_path": "src/KeccakContract.sol",
            "line_no": 18,
            "src": "587:16",
            "src_char": "587:16"
          },
          {
            "contract_path": "src/KeccakContract.sol",
            "line_no": 22,
            "src": "734:16",
            "src_char": "734:16"
          },
          {
            "contract_path": "src/KeccakContract.sol",
            "line_no": 26,
            "src": "887:16",
            "src_char": "887:16"
          }
        ]
      },
      {
        "title": "Using `block.timestamp` for swap deadline offers no protection",
        "description": "In the PoS model, proposers know well in advance if they will propose one or consecutive blocks ahead of time. In such a scenario, a malicious validator can hold back the transaction and execute it at a more favourable block number.Consider allowing function caller to specify swap deadline input parameter.",
        "detector_name": "block-timestamp-deadline",
        "instances": [
          {
            "contract_path": "src/uniswap/UniswapV2Swapper.sol",
            "line_no": 23,
            "src": "670:83",
            "src_char": "670:83"
          },
          {
            "contract_path": "src/uniswap/UniswapV2Swapper.sol",
            "line_no": 24,
            "src": "763:83",
            "src_char": "763:83"
          },
          {
            "contract_path": "src/uniswap/UniswapV2Swapper.sol",
            "line_no": 25,
            "src": "856:70",
            "src_char": "856:70"
          },
          {
            "contract_path": "src/uniswap/UniswapV2Swapper.sol",
            "line_no": 26,
            "src": "936:80",
            "src_char": "936:80"
          },
          {
            "contract_path": "src/uniswap/UniswapV2Swapper.sol",
            "line_no": 27,
            "src": "1026:80",
            "src_char": "1026:80"
          },
          {
            "contract_path": "src/uniswap/UniswapV2Swapper.sol",
            "line_no": 31,
            "src": "1278:112",
            "src_char": "1278:112"
          },
          {
            "contract_path": "src/uniswap/UniswapV2Swapper.sol",
            "line_no": 32,
            "src": "1400:99",
            "src_char": "1400:99"
          },
          {
            "contract_path": "src/uniswap/UniswapV2Swapper.sol",
            "line_no": 33,
            "src": "1509:109",
            "src_char": "1509:109"
          },
          {
            "contract_path": "src/uniswap/UniswapV3Swapper.sol",
            "line_no": 52,
            "src": "1115:143",
            "src_char": "1115:143"
          },
          {
            "contract_path": "src/uniswap/UniswapV3Swapper.sol",
            "line_no": 55,
            "src": "1293:321",
            "src_char": "1293:321"
          },
          {
            "contract_path": "src/uniswap/UniswapV3Swapper.sol",
            "line_no": 66,
            "src": "1668:131",
            "src_char": "1668:131"
          },
          {
            "contract_path": "src/uniswap/UniswapV3Swapper.sol",
            "line_no": 69,
            "src": "1828:236",
            "src_char": "1828:236"
          },
          {
            "contract_path": "src/uniswap/UniswapV3Swapper.sol",
            "line_no": 77,
            "src": "2132:144",
            "src_char": "2132:144"
          },
          {
            "contract_path": "src/uniswap/UniswapV3Swapper.sol",
            "line_no": 80,
            "src": "2312:322",
            "src_char": "2312:322"
          },
          {
            "contract_path": "src/uniswap/UniswapV3Swapper.sol",
            "line_no": 91,
            "src": "2690:132",
            "src_char": "2690:132"
          },
          {
            "contract_path": "src/uniswap/UniswapV3Swapper.sol",
            "line_no": 94,
            "src": "2852:237",
            "src_char": "2852:237"
          }
        ]
      },
      {
        "title": "Arbitrary `from` passed to `transferFrom` (or `safeTransferFrom`)",
        "description": "Passing an arbitrary `from` address to `transferFrom` (or `safeTransferFrom`) can lead to loss of funds, because anyone can transfer tokens from the `from` address if an approval is made.  ",
        "detector_name": "arbitrary-transfer-from",
        "instances": [
          {
            "contract_path": "src/ArbitraryTransferFrom.sol",
            "line_no": 16,
            "src": "370:38",
            "src_char": "370:38"
          },
          {
            "contract_path": "src/ArbitraryTransferFrom.sol",
            "line_no": 20,
            "src": "496:42",
            "src_char": "496:42"
          },
          {
            "contract_path": "src/ArbitraryTransferFrom.sol",
            "line_no": 24,
            "src": "634:53",
            "src_char": "634:53"
          },
          {
            "contract_path": "src/ArbitraryTransferFrom.sol",
            "line_no": 30,
            "src": "864:44",
            "src_char": "864:44"
          },
          {
            "contract_path": "src/DeprecatedOZFunctions.sol",
            "line_no": 17,
            "src": "579:39",
            "src_char": "579:39"
          },
          {
            "contract_path": "src/DeprecatedOZFunctions.sol",
            "line_no": 47,
            "src": "1598:35",
            "src_char": "1598:35"
          }
        ]
      },
      {
        "title": "Unprotected initializer",
        "description": "Consider protecting the initializer functions with modifiers.",
        "detector_name": "unprotected-initializer",
        "instances": [
          {
            "contract_path": "src/UnprotectedInitialize.sol",
            "line_no": 35,
            "src": "820:33",
            "src_char": "820:33"
          }
        ]
      },
      {
        "title": "Unsafe Casting",
        "description": "Downcasting int/uints in Solidity can be unsafe due to the potential for data loss and unintended behavior.When downcasting a larger integer type to a smaller one (e.g., uint256 to uint128), the value may exceed the range of the target type,leading to truncation and loss of significant digits. Use OpenZeppelin's SafeCast library to safely downcast integers.",
        "detector_name": "unsafe-casting-detector",
        "instances": [
          {
            "contract_path": "src/Casting.sol",
            "line_no": 35,
            "src": "1065:10",
            "src_char": "1065:10"
          },
          {
            "contract_path": "src/Casting.sol",
            "line_no": 36,
            "src": "1097:10",
            "src_char": "1097:10"
          },
          {
            "contract_path": "src/Casting.sol",
            "line_no": 37,
            "src": "1129:10",
            "src_char": "1129:10"
          },
          {
            "contract_path": "src/Casting.sol",
            "line_no": 38,
            "src": "1161:10",
            "src_char": "1161:10"
          },
          {
            "contract_path": "src/Casting.sol",
            "line_no": 39,
            "src": "1193:10",
            "src_char": "1193:10"
          },
          {
            "contract_path": "src/Casting.sol",
            "line_no": 40,
            "src": "1225:10",
            "src_char": "1225:10"
          },
          {
            "contract_path": "src/Casting.sol",
            "line_no": 41,
            "src": "1257:10",
            "src_char": "1257:10"
          },
          {
            "contract_path": "src/Casting.sol",
            "line_no": 42,
            "src": "1289:10",
            "src_char": "1289:10"
          },
          {
            "contract_path": "src/Casting.sol",
            "line_no": 43,
            "src": "1321:10",
            "src_char": "1321:10"
          },
          {
            "contract_path": "src/Casting.sol",
            "line_no": 44,
            "src": "1353:10",
            "src_char": "1353:10"
          },
          {
            "contract_path": "src/Casting.sol",
            "line_no": 45,
            "src": "1385:10",
            "src_char": "1385:10"
          },
          {
            "contract_path": "src/Casting.sol",
            "line_no": 46,
            "src": "1417:10",
            "src_char": "1417:10"
          },
          {
            "contract_path": "src/Casting.sol",
            "line_no": 47,
            "src": "1449:10",
            "src_char": "1449:10"
          },
          {
            "contract_path": "src/Casting.sol",
            "line_no": 48,
            "src": "1481:10",
            "src_char": "1481:10"
          },
          {
            "contract_path": "src/Casting.sol",
            "line_no": 49,
            "src": "1513:10",
            "src_char": "1513:10"
          },
          {
            "contract_path": "src/Casting.sol",
            "line_no": 50,
            "src": "1545:10",
            "src_char": "1545:10"
          },
          {
            "contract_path": "src/Casting.sol",
            "line_no": 51,
            "src": "1577:10",
            "src_char": "1577:10"
          },
          {
            "contract_path": "src/Casting.sol",
            "line_no": 52,
            "src": "1609:10",
            "src_char": "1609:10"
          },
          {
            "contract_path": "src/Casting.sol",
            "line_no": 53,
            "src": "1641:10",
            "src_char": "1641:10"
          },
          {
            "contract_path": "src/Casting.sol",
            "line_no": 54,
            "src": "1672:9",
            "src_char": "1672:9"
          },
          {
            "contract_path": "src/Casting.sol",
            "line_no": 55,
            "src": "1702:9",
            "src_char": "1702:9"
          },
          {
            "contract_path": "src/Casting.sol",
            "line_no": 56,
            "src": "1732:9",
            "src_char": "1732:9"
          },
          {
            "contract_path": "src/Casting.sol",
            "line_no": 57,
            "src": "1762:9",
            "src_char": "1762:9"
          },
          {
            "contract_path": "src/Casting.sol",
            "line_no": 58,
            "src": "1792:9",
            "src_char": "1792:9"
          },
          {
            "contract_path": "src/Casting.sol",
            "line_no": 59,
            "src": "1822:9",
            "src_char": "1822:9"
          },
          {
            "contract_path": "src/Casting.sol",
            "line_no": 60,
            "src": "1853:9",
            "src_char": "1853:9"
          },
          {
            "contract_path": "src/Casting.sol",
            "line_no": 61,
            "src": "1884:10",
            "src_char": "1884:10"
          },
          {
            "contract_path": "src/Casting.sol",
            "line_no": 62,
            "src": "1916:10",
            "src_char": "1916:10"
          },
          {
            "contract_path": "src/Casting.sol",
            "line_no": 63,
            "src": "1948:10",
            "src_char": "1948:10"
          },
          {
            "contract_path": "src/Casting.sol",
            "line_no": 64,
            "src": "1980:10",
            "src_char": "1980:10"
          },
          {
            "contract_path": "src/Casting.sol",
            "line_no": 65,
            "src": "2013:9",
            "src_char": "2013:9"
          },
          {
            "contract_path": "src/Casting.sol",
            "line_no": 73,
            "src": "2242:9",
            "src_char": "2242:9"
          },
          {
            "contract_path": "src/Casting.sol",
            "line_no": 74,
            "src": "2272:9",
            "src_char": "2272:9"
          },
          {
            "contract_path": "src/Casting.sol",
            "line_no": 75,
            "src": "2302:9",
            "src_char": "2302:9"
          },
          {
            "contract_path": "src/Casting.sol",
            "line_no": 76,
            "src": "2332:9",
            "src_char": "2332:9"
          },
          {
            "contract_path": "src/Casting.sol",
            "line_no": 77,
            "src": "2362:9",
            "src_char": "2362:9"
          },
          {
            "contract_path": "src/Casting.sol",
            "line_no": 78,
            "src": "2392:9",
            "src_char": "2392:9"
          },
          {
            "contract_path": "src/Casting.sol",
            "line_no": 79,
            "src": "2422:9",
            "src_char": "2422:9"
          },
          {
            "contract_path": "src/Casting.sol",
            "line_no": 80,
            "src": "2452:9",
            "src_char": "2452:9"
          },
          {
            "contract_path": "src/Casting.sol",
            "line_no": 81,
            "src": "2482:9",
            "src_char": "2482:9"
          },
          {
            "contract_path": "src/Casting.sol",
            "line_no": 82,
            "src": "2512:9",
            "src_char": "2512:9"
          },
          {
            "contract_path": "src/Casting.sol",
            "line_no": 83,
            "src": "2542:9",
            "src_char": "2542:9"
          },
          {
            "contract_path": "src/Casting.sol",
            "line_no": 84,
            "src": "2572:9",
            "src_char": "2572:9"
          },
          {
            "contract_path": "src/Casting.sol",
            "line_no": 85,
            "src": "2602:9",
            "src_char": "2602:9"
          },
          {
            "contract_path": "src/Casting.sol",
            "line_no": 86,
            "src": "2632:9",
            "src_char": "2632:9"
          },
          {
            "contract_path": "src/Casting.sol",
            "line_no": 87,
            "src": "2662:9",
            "src_char": "2662:9"
          },
          {
            "contract_path": "src/Casting.sol",
            "line_no": 88,
            "src": "2692:9",
            "src_char": "2692:9"
          },
          {
            "contract_path": "src/Casting.sol",
            "line_no": 89,
            "src": "2722:9",
            "src_char": "2722:9"
          },
          {
            "contract_path": "src/Casting.sol",
            "line_no": 90,
            "src": "2752:9",
            "src_char": "2752:9"
          },
          {
            "contract_path": "src/Casting.sol",
            "line_no": 91,
            "src": "2782:9",
            "src_char": "2782:9"
          },
          {
            "contract_path": "src/Casting.sol",
            "line_no": 92,
            "src": "2811:8",
            "src_char": "2811:8"
          },
          {
            "contract_path": "src/Casting.sol",
            "line_no": 93,
            "src": "2839:8",
            "src_char": "2839:8"
          },
          {
            "contract_path": "src/Casting.sol",
            "line_no": 94,
            "src": "2867:8",
            "src_char": "2867:8"
          },
          {
            "contract_path": "src/Casting.sol",
            "line_no": 95,
            "src": "2895:8",
            "src_char": "2895:8"
          },
          {
            "contract_path": "src/Casting.sol",
            "line_no": 96,
            "src": "2923:8",
            "src_char": "2923:8"
          },
          {
            "contract_path": "src/Casting.sol",
            "line_no": 97,
            "src": "2951:8",
            "src_char": "2951:8"
          },
          {
            "contract_path": "src/Casting.sol",
            "line_no": 98,
            "src": "2980:8",
            "src_char": "2980:8"
          },
          {
            "contract_path": "src/Casting.sol",
            "line_no": 99,
            "src": "3009:9",
            "src_char": "3009:9"
          },
          {
            "contract_path": "src/Casting.sol",
            "line_no": 100,
            "src": "3039:9",
            "src_char": "3039:9"
          },
          {
            "contract_path": "src/Casting.sol",
            "line_no": 101,
            "src": "3069:9",
            "src_char": "3069:9"
          },
          {
            "contract_path": "src/Casting.sol",
            "line_no": 102,
            "src": "3099:9",
            "src_char": "3099:9"
          },
          {
            "contract_path": "src/Casting.sol",
            "line_no": 103,
            "src": "3130:8",
            "src_char": "3130:8"
          },
          {
            "contract_path": "src/Casting.sol",
            "line_no": 111,
            "src": "3426:10",
            "src_char": "3426:10"
          },
          {
            "contract_path": "src/Casting.sol",
            "line_no": 112,
            "src": "3458:10",
            "src_char": "3458:10"
          },
          {
            "contract_path": "src/Casting.sol",
            "line_no": 113,
            "src": "3490:10",
            "src_char": "3490:10"
          },
          {
            "contract_path": "src/Casting.sol",
            "line_no": 114,
            "src": "3522:10",
            "src_char": "3522:10"
          },
          {
            "contract_path": "src/Casting.sol",
            "line_no": 115,
            "src": "3554:10",
            "src_char": "3554:10"
          },
          {
            "contract_path": "src/Casting.sol",
            "line_no": 116,
            "src": "3586:10",
            "src_char": "3586:10"
          },
          {
            "contract_path": "src/Casting.sol",
            "line_no": 117,
            "src": "3618:10",
            "src_char": "3618:10"
          },
          {
            "contract_path": "src/Casting.sol",
            "line_no": 118,
            "src": "3650:10",
            "src_char": "3650:10"
          },
          {
            "contract_path": "src/Casting.sol",
            "line_no": 119,
            "src": "3682:10",
            "src_char": "3682:10"
          },
          {
            "contract_path": "src/Casting.sol",
            "line_no": 120,
            "src": "3714:10",
            "src_char": "3714:10"
          },
          {
            "contract_path": "src/Casting.sol",
            "line_no": 121,
            "src": "3746:10",
            "src_char": "3746:10"
          },
          {
            "contract_path": "src/Casting.sol",
            "line_no": 122,
            "src": "3778:10",
            "src_char": "3778:10"
          },
          {
            "contract_path": "src/Casting.sol",
            "line_no": 123,
            "src": "3810:10",
            "src_char": "3810:10"
          },
          {
            "contract_path": "src/Casting.sol",
            "line_no": 124,
            "src": "3842:10",
            "src_char": "3842:10"
          },
          {
            "contract_path": "src/Casting.sol",
            "line_no": 125,
            "src": "3874:10",
            "src_char": "3874:10"
          },
          {
            "contract_path": "src/Casting.sol",
            "line_no": 126,
            "src": "3906:10",
            "src_char": "3906:10"
          },
          {
            "contract_path": "src/Casting.sol",
            "line_no": 127,
            "src": "3938:10",
            "src_char": "3938:10"
          },
          {
            "contract_path": "src/Casting.sol",
            "line_no": 128,
            "src": "3970:10",
            "src_char": "3970:10"
          },
          {
            "contract_path": "src/Casting.sol",
            "line_no": 129,
            "src": "4002:10",
            "src_char": "4002:10"
          },
          {
            "contract_path": "src/Casting.sol",
            "line_no": 130,
            "src": "4034:10",
            "src_char": "4034:10"
          },
          {
            "contract_path": "src/Casting.sol",
            "line_no": 131,
            "src": "4066:10",
            "src_char": "4066:10"
          },
          {
            "contract_path": "src/Casting.sol",
            "line_no": 132,
            "src": "4098:10",
            "src_char": "4098:10"
          },
          {
            "contract_path": "src/Casting.sol",
            "line_no": 133,
            "src": "4129:9",
            "src_char": "4129:9"
          },
          {
            "contract_path": "src/Casting.sol",
            "line_no": 134,
            "src": "4159:9",
            "src_char": "4159:9"
          },
          {
            "contract_path": "src/Casting.sol",
            "line_no": 135,
            "src": "4189:9",
            "src_char": "4189:9"
          },
          {
            "contract_path": "src/Casting.sol",
            "line_no": 136,
            "src": "4220:9",
            "src_char": "4220:9"
          },
          {
            "contract_path": "src/Casting.sol",
            "line_no": 137,
            "src": "4251:10",
            "src_char": "4251:10"
          },
          {
            "contract_path": "src/Casting.sol",
            "line_no": 138,
            "src": "4283:10",
            "src_char": "4283:10"
          },
          {
            "contract_path": "src/Casting.sol",
            "line_no": 139,
            "src": "4315:10",
            "src_char": "4315:10"
          },
          {
            "contract_path": "src/Casting.sol",
            "line_no": 140,
            "src": "4347:10",
            "src_char": "4347:10"
          },
          {
            "contract_path": "src/Casting.sol",
            "line_no": 141,
            "src": "4381:10",
            "src_char": "4381:10"
          }
        ]
      },
      {
        "title": "EnumerableSet.remove in loop corrupts the set order.",
        "description": "If the order of an EnumerableSet is required, removing items in a loop using `at` and `remove` corrupts this order.\nConsider using a different data structure or removing items by collecting them during the loop, then removing after the loop.",
        "detector_name": "enumerable-loop-removal",
        "instances": [
          {
            "contract_path": "src/EnumerableSetIteration.sol",
            "line_no": 31,
            "src": "1105:17",
            "src_char": "1105:17"
          },
          {
            "contract_path": "src/EnumerableSetIteration.sol",
            "line_no": 40,
            "src": "1350:17",
            "src_char": "1350:17"
          },
          {
            "contract_path": "src/EnumerableSetIteration.sol",
            "line_no": 50,
            "src": "1586:17",
            "src_char": "1586:17"
          },
          {
            "contract_path": "src/EnumerableSetIteration.sol",
            "line_no": 59,
            "src": "1865:17",
            "src_char": "1865:17"
          },
          {
            "contract_path": "src/EnumerableSetIteration.sol",
            "line_no": 67,
            "src": "2083:14",
            "src_char": "2083:14"
          }
        ]
      },
      {
        "title": "Experimental ABI Encoder",
        "description": "Experimental encoders should not be used in production. There are multiple known compiler bugs that are caused by the experimental encoder. Upgrade your solidity version to remove the need for experimental features.",
        "detector_name": "experimental-encoder",
        "instances": [
          {
            "contract_path": "src/ExperimentalEncoder.sol",
            "line_no": 2,
            "src": "23:33",
            "src_char": "23:33"
          }
        ]
      },
      {
        "title": "Incorrect Assembly Shift Parameter Order",
        "description": "Example: `shl(shifted, 4)` will shift the right constant `4` by `a` bits. The correct order is `shl(4, shifted)`.",
        "detector_name": "incorrect-shift-order",
        "instances": [
          {
            "contract_path": "src/IncorrectShift.sol",
            "line_no": 7,
            "src": "192:15",
            "src_char": "192:15"
          },
          {
            "contract_path": "src/IncorrectShift.sol",
            "line_no": 8,
            "src": "238:15",
            "src_char": "238:15"
          }
        ]
      },
      {
        "title": "Storage Array Edited with Memory",
        "description": "Storage reference is passed to a function with a memory parameter. This will not update the storage variable as expected. Consider using storage parameters instead.",
        "detector_name": "storage-array-edit-with-memory",
        "instances": [
          {
            "contract_path": "src/StorageParameters.sol",
            "line_no": 11,
            "src": "241:10",
            "src_char": "241:10"
          }
        ]
      },
      {
        "title": "Contract Has Multiple Constructors",
        "description": "In some versions of Solidity, contracts compile with multiple constructors. The first constructor takes precedence. This can lead to unexpected behavior.",
        "detector_name": "multiple-constructors",
        "instances": [
          {
            "contract_path": "src/MultipleConstructorSchemes.sol",
            "line_no": 3,
            "src": "25:180",
            "src_char": "25:180"
          }
        ]
      },
      {
        "title": "Contract Name Reused in Different Files",
        "description": "When compiling contracts with certain development frameworks (for example: Truffle), having contracts with the same name across different files can lead to one being overwritten.",
        "detector_name": "reused-contract-name",
        "instances": [
          {
            "contract_path": "src/nested/1/Nested.sol",
            "line_no": 7,
            "src": "214:6",
            "src_char": "214:6"
          },
          {
            "contract_path": "src/nested/2/Nested.sol",
            "line_no": 7,
            "src": "214:6",
            "src_char": "214:6"
          },
          {
            "contract_path": "src/reused_contract_name/ContractA.sol",
            "line_no": 4,
            "src": "70:10",
            "src_char": "70:10"
          },
          {
            "contract_path": "src/reused_contract_name/ContractB.sol",
            "line_no": 4,
            "src": "70:10",
            "src_char": "70:10"
          }
        ]
      },
      {
        "title": "Nested Structs in Mappings pre-0.5.0",
        "description": "Prior to updates in Solidity 0.5.0, public mappings with nested structs compiled, but produced incorrect values. Refrain from using these, or update to a more recent version of Solidity.",
        "detector_name": "nested-struct-in-mapping",
        "instances": [
          {
            "contract_path": "src/nested_mappings/NestedMappings.sol",
            "line_no": 17,
            "src": "367:58",
            "src_char": "367:58"
          }
        ]
      },
      {
        "title": "Depracated EVM Instruction for `selfdestruct` should not be used.",
        "description": "",
        "detector_name": "selfdestruct-identifier",
        "instances": [
          {
            "contract_path": "src/UsingSelfdestruct.sol",
            "line_no": 7,
            "src": "146:12",
            "src_char": "146:12"
          }
        ]
      },
      {
        "title": "Array length value has a direct assignment.",
        "description": "If the length of a dynamic array (storage variable) directly assigned to, it may allow access to other storage slots by tweaking it's value. This practice has been depracated in newer Solidity versions",
        "detector_name": "dynamic-array-length-assignment",
        "instances": [
          {
            "contract_path": "src/DynamicArrayLengthAssignment.sol",
            "line_no": 13,
            "src": "295:14",
            "src_char": "295:14"
          },
          {
            "contract_path": "src/DynamicArrayLengthAssignment.sol",
            "line_no": 14,
            "src": "325:18",
            "src_char": "325:18"
          },
          {
            "contract_path": "src/DynamicArrayLengthAssignment.sol",
            "line_no": 15,
            "src": "359:33",
            "src_char": "359:33"
          },
          {
            "contract_path": "src/DynamicArrayLengthAssignment.sol",
            "line_no": 16,
            "src": "408:15",
            "src_char": "408:15"
          },
          {
            "contract_path": "src/DynamicArrayLengthAssignment.sol",
            "line_no": 17,
            "src": "439:14",
            "src_char": "439:14"
          }
        ]
      }
    ]
  },
  "low_issues": {
    "issues": [
      {
        "title": "Centralization Risk for trusted owners",
        "description": "Contracts have owners with privileged rights to perform admin tasks and need to be trusted to not perform malicious updates or drain funds.",
        "detector_name": "centralization-risk",
        "instances": [
          {
            "contract_path": "src/AdminContract.sol",
            "line_no": 7,
            "src": "270:7",
            "src_char": "270:7"
          },
          {
            "contract_path": "src/AdminContract.sol",
            "line_no": 10,
            "src": "376:9",
            "src_char": "376:9"
          },
          {
            "contract_path": "src/AdminContract.sol",
            "line_no": 14,
            "src": "505:9",
            "src_char": "505:9"
          },
          {
            "contract_path": "src/DeprecatedOZFunctions.sol",
            "line_no": 7,
            "src": "295:13",
            "src_char": "295:13"
          },
          {
            "contract_path": "src/EmptyBlocks.sol",
            "line_no": 6,
            "src": "188:7",
            "src_char": "188:7"
          },
          {
            "contract_path": "src/InternalFunctions.sol",
            "line_no": 12,
            "src": "250:9",
            "src_char": "250:9"
          },
          {
            "contract_path": "src/auditor_mode/PublicFunctionsWithoutSenderCheck.sol",
            "line_no": 9,
            "src": "322:7",
            "src_char": "322:7"
          },
          {
            "contract_path": "src/auditor_mode/PublicFunctionsWithoutSenderCheck.sol",
            "line_no": 11,
            "src": "396:9",
            "src_char": "396:9"
          },
          {
            "contract_path": "src/auditor_mode/PublicFunctionsWithoutSenderCheck.sol",
            "line_no": 35,
            "src": "975:13",
            "src_char": "975:13"
          },
          {
            "contract_path": "src/auditor_mode/PublicFunctionsWithoutSenderCheck.sol",
            "line_no": 38,
            "src": "1108:14",
            "src_char": "1108:14"
          },
          {
            "contract_path": "src/parent_chain/ParentChainContract.sol",
            "line_no": 7,
            "src": "282:7",
            "src_char": "282:7"
          },
          {
            "contract_path": "src/parent_chain/ParentChainContract.sol",
            "line_no": 28,
            "src": "725:9",
            "src_char": "725:9"
          },
          {
            "contract_path": "src/parent_chain/ParentChainContract.sol",
            "line_no": 32,
            "src": "854:9",
            "src_char": "854:9"
          }
        ]
      },
      {
        "title": "Solmate's SafeTransferLib does not check for token contract's existence",
        "description": "There is a subtle difference between the implementation of solmate's SafeTransferLib and OZ's SafeERC20: OZ's SafeERC20 checks if the token is a contract or not, solmate's SafeTransferLib does not.\nhttps://github.com/transmissions11/solmate/blob/main/src/utils/SafeTransferLib.sol#L9 \n`@dev Note that none of the functions in this library check that a token has code at all! That responsibility is delegated to the caller`\n",
        "detector_name": "solmate-safe-transfer-lib",
        "instances": [
          {
            "contract_path": "src/T11sTranferer.sol",
            "line_no": 4,
            "src": "57:84",
            "src_char": "57:84"
          }
        ]
      },
      {
        "title": "`ecrecover` is susceptible to signature malleability",
        "description": "The `ecrecover` function is susceptible to signature malleability. This means that the same message can be signed in multiple ways, allowing an attacker to change the message signature without invalidating it. This can lead to unexpected behavior in smart contracts, such as the loss of funds or the ability to bypass access control. Consider using OpenZeppelin's ECDSA library instead of the built-in function.",
        "detector_name": "ecrecover",
        "instances": [
          {
            "contract_path": "src/inheritance/ExtendedInheritance.sol",
            "line_no": 21,
            "src": "705:9",
            "src_char": "705:9"
          }
        ]
      },
      {
        "title": "Deprecated OpenZeppelin functions should not be used",
        "description": "Openzeppelin has deprecated several functions and replaced with newer versions. Please consult https://docs.openzeppelin.com/",
        "detector_name": "deprecated-oz-functions",
        "instances": [
          {
            "contract_path": "src/DeprecatedOZFunctions.sol",
            "line_no": 22,
            "src": "737:10",
            "src_char": "737:10"
          },
          {
            "contract_path": "src/DeprecatedOZFunctions.sol",
            "line_no": 27,
            "src": "898:17",
            "src_char": "898:17"
          }
        ]
      },
      {
        "title": "Unsafe ERC20 Operations should not be used",
        "description": "ERC20 functions may not behave as expected. For example: return values are not always meaningful. It is recommended to use OpenZeppelin's SafeERC20 library.",
        "detector_name": "unsafe-erc20-functions",
        "instances": [
          {
            "contract_path": "src/ArbitraryTransferFrom.sol",
            "line_no": 16,
            "src": "370:20",
            "src_char": "370:20"
          },
          {
            "contract_path": "src/ArbitraryTransferFrom.sol",
            "line_no": 30,
            "src": "864:20",
            "src_char": "864:20"
          },
          {
            "contract_path": "src/ArbitraryTransferFrom.sol",
            "line_no": 50,
            "src": "1517:20",
            "src_char": "1517:20"
          },
          {
            "contract_path": "src/DeprecatedOZFunctions.sol",
            "line_no": 32,
            "src": "1062:13",
            "src_char": "1062:13"
          },
          {
            "contract_path": "src/DeprecatedOZFunctions.sol",
            "line_no": 37,
            "src": "1272:13",
            "src_char": "1272:13"
          },
          {
            "contract_path": "src/DeprecatedOZFunctions.sol",
            "line_no": 38,
            "src": "1322:13",
            "src_char": "1322:13"
          },
          {
            "contract_path": "src/DeprecatedOZFunctions.sol",
            "line_no": 42,
            "src": "1424:13",
            "src_char": "1424:13"
          },
          {
            "contract_path": "src/DeprecatedOZFunctions.sol",
            "line_no": 47,
            "src": "1598:18",
            "src_char": "1598:18"
          }
        ]
      },
      {
        "title": "Solidity pragma should be specific, not wide",
        "description": "Consider using a specific version of Solidity in your contracts instead of a wide version. For example, instead of `pragma solidity ^0.8.0;`, use `pragma solidity 0.8.0;`",
        "detector_name": "unspecific-solidity-pragma",
        "instances": [
          {
            "contract_path": "src/ContractWithTodo.sol",
            "line_no": 2,
            "src": "32:23",
            "src_char": "32:23"
          },
          {
            "contract_path": "src/Counter.sol",
            "line_no": 2,
            "src": "39:24",
            "src_char": "39:24"
          },
          {
            "contract_path": "src/CrazyPragma.sol",
            "line_no": 2,
            "src": "32:32",
            "src_char": "32:32"
          },
          {
            "contract_path": "src/InconsistentUints.sol",
            "line_no": 1,
            "src": "0:24",
            "src_char": "0:24"
          },
          {
            "contract_path": "src/UsingSelfdestruct.sol",
            "line_no": 2,
            "src": "32:23",
            "src_char": "32:23"
          },
          {
            "contract_path": "src/cloc/AnotherHeavilyCommentedContract.sol",
            "line_no": 6,
            "src": "46:24",
            "src_char": "46:24"
          },
          {
            "contract_path": "src/cloc/HeavilyCommentedContract.sol",
            "line_no": 6,
            "src": "46:32",
            "src_char": "46:32"
          },
          {
            "contract_path": "src/inheritance/IContractInheritance.sol",
            "line_no": 2,
            "src": "32:24",
            "src_char": "32:24"
          },
          {
            "contract_path": "src/inheritance/InheritanceBase.sol",
            "line_no": 2,
            "src": "32:23",
            "src_char": "32:23"
          },
          {
            "contract_path": "src/nested_mappings/LaterVersion.sol",
            "line_no": 2,
            "src": "36:23",
            "src_char": "36:23"
          },
          {
            "contract_path": "src/nested_mappings/NestedMappings.sol",
            "line_no": 2,
            "src": "36:24",
            "src_char": "36:24"
          }
        ]
      },
      {
        "title": "Missing checks for `address(0)` when assigning values to address state variables",
        "description": "Check for `address(0)` when assigning values to address state variables.",
        "detector_name": "zero-address-check",
        "instances": [
          {
            "contract_path": "src/ArbitraryTransferFrom.sol",
            "line_no": 12,
            "src": "267:15",
            "src_char": "267:15"
          },
          {
            "contract_path": "src/StateVariables.sol",
            "line_no": 58,
            "src": "2121:14",
            "src_char": "2121:14"
          },
          {
            "contract_path": "src/ZeroAddressCheck.sol",
            "line_no": 43,
            "src": "1171:14",
            "src_char": "1171:14"
          },
          {
            "contract_path": "src/ZeroAddressCheck.sol",
            "line_no": 47,
            "src": "1248:16",
            "src_char": "1248:16"
          },
          {
            "contract_path": "src/ZeroAddressCheck.sol",
            "line_no": 51,
            "src": "1327:23",
            "src_char": "1327:23"
          },
          {
            "contract_path": "src/uniswap/UniswapV2Swapper.sol",
            "line_no": 11,
            "src": "365:17",
            "src_char": "365:17"
          }
        ]
      },
      {
        "title": "`public` functions not used internally could be marked `external`",
        "description": "Instead of marking a function as `public`, consider marking it as `external` if it is not used internally.",
        "detector_name": "useless-public-function",
        "instances": [
          {
            "contract_path": "src/ArbitraryTransferFrom.sol",
            "line_no": 28,
            "src": "772:5",
            "src_char": "772:5"
          },
          {
            "contract_path": "src/AssemblyExample.sol",
            "line_no": 6,
            "src": "113:1",
            "src_char": "113:1"
          },
          {
            "contract_path": "src/ContractWithTodo.sol",
            "line_no": 13,
            "src": "337:15",
            "src_char": "337:15"
          },
          {
            "contract_path": "src/Counter.sol",
            "line_no": 7,
            "src": "129:9",
            "src_char": "129:9"
          },
          {
            "contract_path": "src/StateVariables.sol",
            "line_no": 47,
            "src": "1764:18",
            "src_char": "1764:18"
          },
          {
            "contract_path": "src/StateVariables.sol",
            "line_no": 52,
            "src": "1915:20",
            "src_char": "1915:20"
          },
          {
            "contract_path": "src/StateVariables.sol",
            "line_no": 57,
            "src": "2072:14",
            "src_char": "2072:14"
          },
          {
            "contract_path": "src/StateVariables.sol",
            "line_no": 61,
            "src": "2157:22",
            "src_char": "2157:22"
          },
          {
            "contract_path": "src/StateVariables.sol",
            "line_no": 71,
            "src": "2539:25",
            "src_char": "2539:25"
          },
          {
            "contract_path": "src/auditor_mode/PublicFunctionsWithoutSenderCheck.sol",
            "line_no": 16,
            "src": "475:27",
            "src_char": "475:27"
          },
          {
            "contract_path": "src/auditor_mode/PublicFunctionsWithoutSenderCheck.sol",
            "line_no": 22,
            "src": "653:28",
            "src_char": "653:28"
          },
          {
            "contract_path": "src/auditor_mode/PublicFunctionsWithoutSenderCheck.sol",
            "line_no": 45,
            "src": "1324:26",
            "src_char": "1324:26"
          },
          {
            "contract_path": "src/auditor_mode/PublicFunctionsWithoutSenderCheck.sol",
            "line_no": 53,
            "src": "1637:27",
            "src_char": "1637:27"
          },
          {
            "contract_path": "src/auditor_mode/PublicFunctionsWithoutSenderCheck.sol",
            "line_no": 71,
            "src": "2014:20",
            "src_char": "2014:20"
          },
          {
            "contract_path": "src/auditor_mode/PublicFunctionsWithoutSenderCheck.sol",
            "line_no": 77,
            "src": "2183:28",
            "src_char": "2183:28"
          },
          {
            "contract_path": "src/cloc/AnotherHeavilyCommentedContract.sol",
            "line_no": 31,
            "src": "500:3",
            "src_char": "500:3"
          },
          {
            "contract_path": "src/cloc/AnotherHeavilyCommentedContract.sol",
            "line_no": 38,
            "src": "637:5",
            "src_char": "637:5"
          },
          {
            "contract_path": "src/cloc/AnotherHeavilyCommentedContract.sol",
            "line_no": 42,
            "src": "738:4",
            "src_char": "735:4"
          },
          {
            "contract_path": "src/cloc/HeavilyCommentedContract.sol",
            "line_no": 31,
            "src": "509:3",
            "src_char": "509:3"
          },
          {
            "contract_path": "src/cloc/HeavilyCommentedContract.sol",
            "line_no": 38,
            "src": "646:4",
            "src_char": "646:4"
          },
          {
            "contract_path": "src/parent_chain/ParentChainContract.sol",
            "line_no": 11,
            "src": "355:9",
            "src_char": "355:9"
          },
          {
            "contract_path": "src/parent_chain/ParentChainContract.sol",
            "line_no": 15,
            "src": "422:9",
            "src_char": "422:9"
          }
        ]
      },
      {
        "title": "Define and use `constant` variables instead of using literals",
        "description": "If the same constant literal value is used multiple times, create a constant state variable and reference it throughout the contract.",
        "detector_name": "constants-instead-of-literals",
        "instances": [
          {
            "contract_path": "src/Casting.sol",
            "line_no": 16,
            "src": "483:18",
            "src_char": "483:18"
          },
          {
            "contract_path": "src/Casting.sol",
            "line_no": 22,
            "src": "646:18",
            "src_char": "646:18"
          },
          {
            "contract_path": "src/Casting.sol",
            "line_no": 31,
            "src": "921:18",
            "src_char": "921:18"
          },
          {
            "contract_path": "src/Casting.sol",
            "line_no": 69,
            "src": "2103:18",
            "src_char": "2103:18"
          },
          {
            "contract_path": "src/ConstantsLiterals.sol",
            "line_no": 25,
            "src": "958:3",
            "src_char": "958:3"
          },
          {
            "contract_path": "src/ConstantsLiterals.sol",
            "line_no": 26,
            "src": "992:3",
            "src_char": "992:3"
          },
          {
            "contract_path": "src/ConstantsLiterals.sol",
            "line_no": 27,
            "src": "1032:4",
            "src_char": "1032:4"
          },
          {
            "contract_path": "src/ConstantsLiterals.sol",
            "line_no": 28,
            "src": "1068:4",
            "src_char": "1068:4"
          },
          {
            "contract_path": "src/ConstantsLiterals.sol",
            "line_no": 29,
            "src": "1117:42",
            "src_char": "1117:42"
          },
          {
            "contract_path": "src/ConstantsLiterals.sol",
            "line_no": 30,
            "src": "1192:42",
            "src_char": "1192:42"
          },
          {
            "contract_path": "src/ConstantsLiterals.sol",
            "line_no": 31,
            "src": "1275:66",
            "src_char": "1275:66"
          },
          {
<<<<<<< HEAD
=======
            "contract_path": "src/ConstantsLiterals.sol",
            "line_no": 32,
            "src": "1374:66",
            "src_char": "1374:66"
          },
          {
            "contract_path": "src/DynamicArrayLengthAssignment.sol",
            "line_no": 13,
            "src": "312:3",
            "src_char": "312:3"
          },
          {
            "contract_path": "src/DynamicArrayLengthAssignment.sol",
            "line_no": 14,
            "src": "346:3",
            "src_char": "346:3"
          },
          {
            "contract_path": "src/DynamicArrayLengthAssignment.sol",
            "line_no": 17,
            "src": "457:3",
            "src_char": "457:3"
          },
          {
>>>>>>> 5b06d92e
            "contract_path": "src/RevertsAndRequriesInLoops.sol",
            "line_no": 10,
            "src": "253:2",
            "src_char": "253:2"
          },
          {
            "contract_path": "src/RevertsAndRequriesInLoops.sol",
            "line_no": 17,
            "src": "442:2",
            "src_char": "442:2"
          },
          {
            "contract_path": "src/RevertsAndRequriesInLoops.sol",
            "line_no": 26,
            "src": "706:2",
            "src_char": "706:2"
          },
          {
            "contract_path": "src/RevertsAndRequriesInLoops.sol",
            "line_no": 27,
            "src": "745:2",
            "src_char": "745:2"
          },
          {
            "contract_path": "src/eth2/DepositContract.sol",
            "line_no": 113,
            "src": "7252:2",
            "src_char": "5764:2"
          },
          {
            "contract_path": "src/eth2/DepositContract.sol",
            "line_no": 113,
            "src": "7293:2",
            "src_char": "5805:2"
          }
        ]
      },
      {
        "title": "Event is missing `indexed` fields",
        "description": "Index event fields make the field more quickly accessible to off-chain tools that parse events. However, note that each index field costs extra gas during emission, so it's not necessarily best to index the maximum allowed per event (three fields). Each event should use three indexed fields if there are three or more fields, and gas usage is not particularly of concern for the events in question. If there are fewer than three fields, all of the fields should be indexed.",
        "detector_name": "unindexed-events",
        "instances": [
          {
            "contract_path": "src/TestERC20.sol",
            "line_no": 14,
            "src": "338:70",
            "src_char": "338:70"
          },
          {
            "contract_path": "src/TestERC20.sol",
            "line_no": 15,
            "src": "413:70",
            "src_char": "413:70"
          },
          {
            "contract_path": "src/eth2/DepositContract.sol",
            "line_no": 19,
            "src": "2641:107",
            "src_char": "1153:107"
          },
          {
            "contract_path": "src/inheritance/ExtendedInheritance.sol",
            "line_no": 7,
            "src": "144:45",
            "src_char": "144:45"
          },
          {
            "contract_path": "src/inheritance/InheritanceBase.sol",
            "line_no": 7,
            "src": "150:28",
            "src_char": "150:28"
          }
        ]
      },
      {
        "title": "Empty `require()` / `revert()` statements",
        "description": "Use descriptive reason strings or custom errors for revert paths.",
        "detector_name": "require-with-string",
        "instances": [
          {
            "contract_path": "src/DeprecatedOZFunctions.sol",
            "line_no": 37,
            "src": "1264:7",
            "src_char": "1264:7"
          },
          {
            "contract_path": "src/DeprecatedOZFunctions.sol",
            "line_no": 40,
            "src": "1389:6",
            "src_char": "1389:6"
          },
          {
            "contract_path": "src/RevertsAndRequriesInLoops.sol",
            "line_no": 19,
            "src": "503:6",
            "src_char": "503:6"
          },
          {
            "contract_path": "src/ZeroAddressCheck.sol",
            "line_no": 13,
            "src": "329:6",
            "src_char": "329:6"
          },
          {
            "contract_path": "src/ZeroAddressCheck.sol",
            "line_no": 23,
            "src": "608:6",
            "src_char": "608:6"
          },
          {
            "contract_path": "src/ZeroAddressCheck.sol",
            "line_no": 38,
            "src": "1074:6",
            "src_char": "1074:6"
          },
          {
            "contract_path": "src/cloc/AnotherHeavilyCommentedContract.sol",
            "line_no": 35,
            "src": "589:7",
            "src_char": "589:7"
          },
          {
            "contract_path": "src/cloc/AnotherHeavilyCommentedContract.sol",
            "line_no": 56,
            "src": "1403:7",
            "src_char": "1400:7"
          },
          {
            "contract_path": "src/cloc/HeavilyCommentedContract.sol",
            "line_no": 35,
            "src": "598:7",
            "src_char": "598:7"
          },
          {
            "contract_path": "src/cloc/HeavilyCommentedContract.sol",
            "line_no": 53,
            "src": "1408:7",
            "src_char": "1408:7"
          }
        ]
      },
      {
        "title": "The `nonReentrant` `modifier` should occur before all other modifiers",
        "description": "This is a best-practice to protect against reentrancy in other modifiers.",
        "detector_name": "non-reentrant-before-others",
        "instances": [
          {
            "contract_path": "src/AdminContract.sol",
            "line_no": 10,
            "src": "386:12",
            "src_char": "386:12"
          },
          {
            "contract_path": "src/parent_chain/ParentChainContract.sol",
            "line_no": 28,
            "src": "735:12",
            "src_char": "735:12"
          }
        ]
      },
      {
        "title": "Using `ERC721::_mint()` can be dangerous",
        "description": "Using `ERC721::_mint()` can mint ERC721 tokens to addresses which don't support ERC721 tokens. Use `_safeMint()` instead of `_mint()` for ERC721.",
        "detector_name": "unsafe-oz-erc721-mint",
        "instances": [
          {
            "contract_path": "src/UnsafeERC721Mint.sol",
            "line_no": 12,
            "src": "410:5",
            "src_char": "410:5"
          }
        ]
      },
      {
        "title": "PUSH0 is not supported by all chains",
        "description": "Solc compiler version 0.8.20 switches the default target EVM version to Shanghai, which means that the generated bytecode will include PUSH0 opcodes. Be sure to select the appropriate EVM version in case you intend to deploy on a chain other than mainnet like L2 chains that may not support PUSH0, otherwise deployment of your contracts will fail.",
        "detector_name": "push-zero-opcode",
        "instances": [
          {
            "contract_path": "src/AdminContract.sol",
            "line_no": 2,
            "src": "32:23",
            "src_char": "32:23"
          },
          {
            "contract_path": "src/ContractWithTodo.sol",
            "line_no": 2,
            "src": "32:23",
            "src_char": "32:23"
          },
          {
            "contract_path": "src/Counter.sol",
            "line_no": 2,
            "src": "39:24",
            "src_char": "39:24"
          },
          {
            "contract_path": "src/CrazyPragma.sol",
            "line_no": 2,
            "src": "32:32",
            "src_char": "32:32"
          },
          {
            "contract_path": "src/DeprecatedOZFunctions.sol",
            "line_no": 2,
            "src": "32:23",
            "src_char": "32:23"
          },
          {
            "contract_path": "src/InconsistentUints.sol",
            "line_no": 1,
            "src": "0:24",
            "src_char": "0:24"
          },
          {
            "contract_path": "src/KeccakContract.sol",
            "line_no": 2,
            "src": "32:23",
            "src_char": "32:23"
          },
          {
            "contract_path": "src/StateVariables.sol",
            "line_no": 2,
            "src": "32:23",
            "src_char": "32:23"
          },
          {
            "contract_path": "src/StorageConditionals.sol",
            "line_no": 2,
            "src": "32:23",
            "src_char": "32:23"
          },
          {
            "contract_path": "src/T11sTranferer.sol",
            "line_no": 2,
            "src": "32:23",
            "src_char": "32:23"
          },
          {
            "contract_path": "src/UnsafeERC721Mint.sol",
            "line_no": 2,
            "src": "32:23",
            "src_char": "32:23"
          },
          {
            "contract_path": "src/cloc/AnotherHeavilyCommentedContract.sol",
            "line_no": 6,
            "src": "46:24",
            "src_char": "46:24"
          },
          {
            "contract_path": "src/cloc/HeavilyCommentedContract.sol",
            "line_no": 6,
            "src": "46:32",
            "src_char": "46:32"
          },
          {
            "contract_path": "src/eth2/DepositContract.sol",
            "line_no": 12,
            "src": "2302:23",
            "src_char": "814:23"
          },
          {
            "contract_path": "src/inheritance/ExtendedInheritance.sol",
            "line_no": 2,
            "src": "32:23",
            "src_char": "32:23"
          },
          {
            "contract_path": "src/inheritance/IContractInheritance.sol",
            "line_no": 2,
            "src": "32:24",
            "src_char": "32:24"
          },
          {
            "contract_path": "src/inheritance/InheritanceBase.sol",
            "line_no": 2,
            "src": "32:23",
            "src_char": "32:23"
          },
          {
            "contract_path": "src/nested/1/Nested.sol",
            "line_no": 5,
            "src": "180:23",
            "src_char": "180:23"
          },
          {
            "contract_path": "src/nested/2/Nested.sol",
            "line_no": 5,
            "src": "180:23",
            "src_char": "180:23"
          },
          {
            "contract_path": "src/nested_mappings/LaterVersion.sol",
            "line_no": 2,
            "src": "36:23",
            "src_char": "36:23"
          },
          {
            "contract_path": "src/parent_chain/ParentChainContract.sol",
            "line_no": 2,
            "src": "32:23",
            "src_char": "32:23"
          },
          {
            "contract_path": "src/uniswap/UniswapV2Swapper.sol",
            "line_no": 2,
            "src": "32:23",
            "src_char": "32:23"
          },
          {
            "contract_path": "src/uniswap/UniswapV3Swapper.sol",
            "line_no": 2,
            "src": "32:23",
            "src_char": "32:23"
          }
        ]
      },
      {
        "title": "Modifiers invoked only once can be shoe-horned into the function",
        "description": "",
        "detector_name": "useless-modifier",
        "instances": [
          {
            "contract_path": "src/InternalFunctions.sol",
            "line_no": 18,
            "src": "413:9",
            "src_char": "413:9"
          },
          {
            "contract_path": "src/OnceModifierExample.sol",
            "line_no": 6,
            "src": "103:8",
            "src_char": "103:8"
          },
          {
            "contract_path": "src/UnprotectedInitialize.sol",
            "line_no": 13,
            "src": "222:21",
            "src_char": "222:21"
          }
        ]
      },
      {
        "title": "Empty Block",
        "description": "Consider removing empty blocks.",
        "detector_name": "empty-block",
        "instances": [
          {
            "contract_path": "src/AdminContract.sol",
            "line_no": 14,
            "src": "457:23",
            "src_char": "457:23"
          },
          {
            "contract_path": "src/ContractWithTodo.sol",
            "line_no": 7,
            "src": "129:10",
            "src_char": "129:10"
          },
          {
            "contract_path": "src/ContractWithTodo.sol",
            "line_no": 13,
            "src": "337:15",
            "src_char": "337:15"
          },
          {
            "contract_path": "src/EmptyBlocks.sol",
            "line_no": 30,
            "src": "503:12",
            "src_char": "503:12"
          },
          {
            "contract_path": "src/EmptyBlocks.sol",
            "line_no": 38,
            "src": "599:12",
            "src_char": "599:12"
          },
          {
            "contract_path": "src/EmptyBlocks.sol",
            "line_no": 49,
            "src": "739:12",
            "src_char": "739:12"
          },
          {
            "contract_path": "src/EmptyBlocks.sol",
            "line_no": 63,
            "src": "888:13",
            "src_char": "888:13"
          },
          {
            "contract_path": "src/EmptyBlocks.sol",
            "line_no": 67,
            "src": "946:24",
            "src_char": "946:24"
          },
          {
            "contract_path": "src/EmptyBlocks.sol",
            "line_no": 73,
            "src": "1068:30",
            "src_char": "1068:30"
          },
          {
            "contract_path": "src/EmptyBlocks.sol",
            "line_no": 81,
            "src": "1219:41",
            "src_char": "1219:41"
          },
          {
            "contract_path": "src/OnceModifierExample.sol",
            "line_no": 10,
            "src": "147:7",
            "src_char": "147:7"
          },
          {
            "contract_path": "src/auditor_mode/PublicFunctionsWithoutSenderCheck.sol",
            "line_no": 11,
            "src": "367:17",
            "src_char": "367:17"
          },
          {
            "contract_path": "src/auditor_mode/PublicFunctionsWithoutSenderCheck.sol",
            "line_no": 30,
            "src": "852:25",
            "src_char": "852:25"
          },
          {
            "contract_path": "src/auditor_mode/PublicFunctionsWithoutSenderCheck.sol",
            "line_no": 38,
            "src": "1080:16",
            "src_char": "1080:16"
          },
          {
            "contract_path": "src/auditor_mode/PublicFunctionsWithoutSenderCheck.sol",
            "line_no": 61,
            "src": "1840:17",
            "src_char": "1840:17"
          },
          {
            "contract_path": "src/auditor_mode/PublicFunctionsWithoutSenderCheck.sol",
            "line_no": 85,
            "src": "2380:25",
            "src_char": "2380:25"
          },
          {
            "contract_path": "src/parent_chain/ParentChainContract.sol",
            "line_no": 11,
            "src": "355:9",
            "src_char": "355:9"
          },
          {
            "contract_path": "src/parent_chain/ParentChainContract.sol",
            "line_no": 32,
            "src": "806:23",
            "src_char": "806:23"
          },
          {
            "contract_path": "src/parent_chain/ParentChainContract.sol",
            "line_no": 40,
            "src": "946:8",
            "src_char": "946:8"
          },
          {
            "contract_path": "src/parent_chain/ParentChainContract.sol",
            "line_no": 44,
            "src": "1011:23",
            "src_char": "1011:23"
          }
        ]
      },
      {
        "title": "Large literal values multiples of 10000 can be replaced with scientific notation",
        "description": "Use `e` notation, for example: `1e18`, instead of its full numeric value.",
        "detector_name": "large-numeric-literal",
        "instances": [
          {
            "contract_path": "src/HugeConstants.sol",
            "line_no": 6,
            "src": "182:24",
            "src_char": "182:24"
          },
          {
            "contract_path": "src/HugeConstants.sol",
            "line_no": 7,
            "src": "252:23",
            "src_char": "252:23"
          },
          {
            "contract_path": "src/HugeConstants.sol",
            "line_no": 8,
            "src": "321:22",
            "src_char": "321:22"
          },
          {
            "contract_path": "src/HugeConstants.sol",
            "line_no": 9,
            "src": "389:21",
            "src_char": "389:21"
          },
          {
            "contract_path": "src/HugeConstants.sol",
            "line_no": 10,
            "src": "456:20",
            "src_char": "456:20"
          },
          {
            "contract_path": "src/HugeConstants.sol",
            "line_no": 11,
            "src": "522:19",
            "src_char": "522:19"
          },
          {
            "contract_path": "src/HugeConstants.sol",
            "line_no": 12,
            "src": "587:18",
            "src_char": "587:18"
          },
          {
            "contract_path": "src/HugeConstants.sol",
            "line_no": 13,
            "src": "651:17",
            "src_char": "651:17"
          },
          {
            "contract_path": "src/HugeConstants.sol",
            "line_no": 14,
            "src": "714:16",
            "src_char": "714:16"
          },
          {
            "contract_path": "src/HugeConstants.sol",
            "line_no": 15,
            "src": "777:15",
            "src_char": "777:15"
          },
          {
            "contract_path": "src/HugeConstants.sol",
            "line_no": 16,
            "src": "839:14",
            "src_char": "839:14"
          },
          {
            "contract_path": "src/HugeConstants.sol",
            "line_no": 17,
            "src": "900:13",
            "src_char": "900:13"
          },
          {
            "contract_path": "src/HugeConstants.sol",
            "line_no": 18,
            "src": "960:12",
            "src_char": "960:12"
          },
          {
            "contract_path": "src/HugeConstants.sol",
            "line_no": 19,
            "src": "1019:11",
            "src_char": "1019:11"
          },
          {
            "contract_path": "src/HugeConstants.sol",
            "line_no": 20,
            "src": "1077:10",
            "src_char": "1077:10"
          },
          {
            "contract_path": "src/HugeConstants.sol",
            "line_no": 21,
            "src": "1134:9",
            "src_char": "1134:9"
          },
          {
            "contract_path": "src/HugeConstants.sol",
            "line_no": 22,
            "src": "1190:8",
            "src_char": "1190:8"
          },
          {
            "contract_path": "src/HugeConstants.sol",
            "line_no": 23,
            "src": "1245:7",
            "src_char": "1245:7"
          },
          {
            "contract_path": "src/HugeConstants.sol",
            "line_no": 24,
            "src": "1299:6",
            "src_char": "1299:6"
          },
          {
            "contract_path": "src/HugeConstants.sol",
            "line_no": 25,
            "src": "1352:5",
            "src_char": "1352:5"
          },
          {
            "contract_path": "src/HugeConstants.sol",
            "line_no": 31,
            "src": "1585:29",
            "src_char": "1585:29"
          },
          {
            "contract_path": "src/HugeConstants.sol",
            "line_no": 32,
            "src": "1673:6",
            "src_char": "1673:6"
          }
        ]
      },
      {
        "title": "Internal functions called only once can be inlined",
        "description": "Instead of separating the logic into a separate function, consider inlining the logic into the calling function. This can reduce the number of function calls and improve readability.",
        "detector_name": "useless-internal-function",
        "instances": [
          {
            "contract_path": "src/InternalFunctions.sol",
            "line_no": 28,
            "src": "693:12",
            "src_char": "693:12"
          },
          {
            "contract_path": "src/StorageParameters.sol",
            "line_no": 17,
            "src": "388:11",
            "src_char": "388:11"
          }
        ]
      },
      {
        "title": "Contract still has TODOs",
        "description": "Contract contains comments with TODOS",
        "detector_name": "contract-with-todos",
        "instances": [
          {
            "contract_path": "src/ContractWithTodo.sol",
            "line_no": 4,
            "src": "66:8",
            "src_char": "66:8"
          },
          {
            "contract_path": "src/Counter.sol",
            "line_no": 4,
            "src": "74:7",
            "src_char": "74:7"
          }
        ]
      },
      {
        "title": "Inconsistency in declaring uint256/uint (or) int256/int variables within a contract. Use explicit size declarations (uint256 or int256).",
        "description": "Consider keeping the naming convention consistent in a given contract. Explicit size declarations are preferred (uint256, int256) over implicit ones (uint, int) to avoid confusion.",
        "detector_name": "inconsistent-type-names",
        "instances": [
          {
            "contract_path": "src/Casting.sol",
            "line_no": 31,
            "src": "904:14",
            "src_char": "904:14"
          },
          {
            "contract_path": "src/Casting.sol",
            "line_no": 69,
            "src": "2086:13",
            "src_char": "2086:13"
          },
          {
            "contract_path": "src/InconsistentUints.sol",
            "line_no": 5,
            "src": "122:12",
            "src_char": "122:12"
          },
          {
            "contract_path": "src/InconsistentUints.sol",
            "line_no": 7,
            "src": "197:11",
            "src_char": "197:11"
          },
          {
            "contract_path": "src/InconsistentUints.sol",
            "line_no": 11,
            "src": "289:10",
            "src_char": "289:10"
          },
          {
            "contract_path": "src/InconsistentUints.sol",
            "line_no": 12,
            "src": "340:9",
            "src_char": "340:9"
          },
          {
            "contract_path": "src/InconsistentUints.sol",
            "line_no": 15,
            "src": "383:9",
            "src_char": "383:9"
          },
          {
            "contract_path": "src/InconsistentUints.sol",
            "line_no": 16,
            "src": "434:10",
            "src_char": "434:10"
          },
          {
            "contract_path": "src/InconsistentUints.sol",
            "line_no": 19,
            "src": "528:12",
            "src_char": "528:12"
          },
          {
            "contract_path": "src/eth2/DepositContract.sol",
            "line_no": 59,
            "src": "4611:27",
            "src_char": "3123:27"
          },
          {
            "contract_path": "src/eth2/DepositContract.sol",
            "line_no": 61,
            "src": "4732:17",
            "src_char": "3244:17"
          },
          {
            "contract_path": "src/eth2/DepositContract.sol",
            "line_no": 70,
            "src": "5020:6",
            "src_char": "3532:6"
          },
          {
            "contract_path": "src/eth2/DepositContract.sol",
            "line_no": 76,
            "src": "5307:4",
            "src_char": "3819:4"
          },
          {
            "contract_path": "src/eth2/DepositContract.sol",
            "line_no": 77,
            "src": "5347:6",
            "src_char": "3859:6"
          },
          {
            "contract_path": "src/eth2/DepositContract.sol",
            "line_no": 103,
            "src": "6636:14",
            "src_char": "5148:14"
          },
          {
            "contract_path": "src/eth2/DepositContract.sol",
            "line_no": 133,
            "src": "8101:4",
            "src_char": "6613:4"
          },
          {
            "contract_path": "src/eth2/DepositContract.sol",
            "line_no": 134,
            "src": "8141:6",
            "src_char": "6653:6"
          },
          {
            "contract_path": "src/nested_mappings/LaterVersion.sol",
            "line_no": 8,
            "src": "184:5",
            "src_char": "184:5"
          },
          {
            "contract_path": "src/nested_mappings/NestedMappings.sol",
            "line_no": 8,
            "src": "168:10",
            "src_char": "168:10"
          }
        ]
      },
      {
        "title": "Unused Custom Error",
        "description": "it is recommended that the definition be removed when custom error is unused",
        "detector_name": "useless-error",
        "instances": [
          {
            "contract_path": "src/UnusedError.sol",
            "line_no": 5,
            "src": "84:27",
            "src_char": "84:27"
          },
          {
            "contract_path": "src/UnusedError.sol",
            "line_no": 13,
            "src": "258:36",
            "src_char": "258:36"
          },
          {
            "contract_path": "src/WrongOrderOfLayout.sol",
            "line_no": 13,
            "src": "274:21",
            "src_char": "274:21"
          }
        ]
      },
      {
        "title": "Loop contains `require`/`revert` statements",
        "description": "Avoid `require` / `revert` statements in a loop because a single bad item can cause the whole transaction to fail. It's better to forgive on fail and return failed elements post processing of the loop",
        "detector_name": "reverts-and-requires-in-loops",
        "instances": [
          {
            "contract_path": "src/RevertsAndRequriesInLoops.sol",
            "line_no": 10,
            "src": "227:129",
            "src_char": "227:129"
          },
          {
            "contract_path": "src/RevertsAndRequriesInLoops.sol",
            "line_no": 17,
            "src": "416:150",
            "src_char": "416:150"
          }
        ]
      },
      {
        "title": "Incorrect Order of Division and Multiplication",
        "description": "Division operations followed directly by multiplication operations can lead to precision loss due to the way integer arithmetic is handled in Solidity.",
        "detector_name": "division-before-multiplication",
        "instances": [
          {
            "contract_path": "src/DivisionBeforeMultiplication.sol",
            "line_no": 8,
            "src": "218:5",
            "src_char": "218:5"
          },
          {
            "contract_path": "src/DivisionBeforeMultiplication.sol",
            "line_no": 12,
            "src": "330:5",
            "src_char": "330:5"
          },
          {
            "contract_path": "src/DivisionBeforeMultiplication.sol",
            "line_no": 16,
            "src": "432:5",
            "src_char": "432:5"
          },
          {
            "contract_path": "src/DivisionBeforeMultiplication.sol",
            "line_no": 20,
            "src": "541:5",
            "src_char": "541:5"
          }
        ]
      }
    ]
  },
  "detectors_used": [
    "delegate-call-in-loop",
    "centralization-risk",
    "solmate-safe-transfer-lib",
    "avoid-abi-encode-packed",
    "ecrecover",
    "deprecated-oz-functions",
    "unsafe-erc20-functions",
    "unspecific-solidity-pragma",
    "zero-address-check",
    "useless-public-function",
    "constants-instead-of-literals",
    "unindexed-events",
    "require-with-string",
    "non-reentrant-before-others",
    "block-timestamp-deadline",
    "unsafe-oz-erc721-mint",
    "push-zero-opcode",
    "arbitrary-transfer-from",
    "useless-modifier",
    "empty-block",
    "large-numeric-literal",
    "useless-internal-function",
    "contract-with-todos",
    "inconsistent-type-names",
    "unprotected-initializer",
    "useless-error",
    "reverts-and-requires-in-loops",
    "division-before-multiplication",
    "unsafe-casting-detector",
    "enumerable-loop-removal",
    "experimental-encoder",
    "incorrect-shift-order",
    "storage-array-edit-with-memory",
    "multiple-constructors",
    "reused-contract-name",
    "nested-struct-in-mapping",
    "selfdestruct-identifier",
    "dynamic-array-length-assignment"
  ]
}<|MERGE_RESOLUTION|>--- conflicted
+++ resolved
@@ -1688,14 +1688,6 @@
             "src_char": "1275:66"
           },
           {
-<<<<<<< HEAD
-=======
-            "contract_path": "src/ConstantsLiterals.sol",
-            "line_no": 32,
-            "src": "1374:66",
-            "src_char": "1374:66"
-          },
-          {
             "contract_path": "src/DynamicArrayLengthAssignment.sol",
             "line_no": 13,
             "src": "312:3",
@@ -1714,7 +1706,6 @@
             "src_char": "457:3"
           },
           {
->>>>>>> 5b06d92e
             "contract_path": "src/RevertsAndRequriesInLoops.sol",
             "line_no": 10,
             "src": "253:2",
