{
  "files_summary": {
    "total_source_units": 57,
<<<<<<< HEAD
    "total_sloc": 1574
=======
    "total_sloc": 1563
>>>>>>> ed7d662c
  },
  "files_details": {
    "files_details": [
      {
        "file_path": "src/AbstractContract.sol",
        "n_sloc": 11
      },
      {
        "file_path": "src/AdminContract.sol",
        "n_sloc": 11
      },
      {
        "file_path": "src/ArbitraryTransferFrom.sol",
        "n_sloc": 37
      },
      {
        "file_path": "src/AssemblyExample.sol",
        "n_sloc": 9
      },
      {
        "file_path": "src/Casting.sol",
        "n_sloc": 126
      },
      {
        "file_path": "src/ConstantsLiterals.sol",
        "n_sloc": 28
      },
      {
        "file_path": "src/ContractWithTodo.sol",
        "n_sloc": 7
      },
      {
        "file_path": "src/Counter.sol",
        "n_sloc": 20
      },
      {
        "file_path": "src/CrazyPragma.sol",
        "n_sloc": 4
      },
      {
        "file_path": "src/DangerousUnaryOperator.sol",
        "n_sloc": 13
      },
      {
        "file_path": "src/DeprecatedOZFunctions.sol",
        "n_sloc": 32
      },
      {
        "file_path": "src/DivisionBeforeMultiplication.sol",
        "n_sloc": 22
      },
      {
        "file_path": "src/DynamicArrayLengthAssignment.sol",
        "n_sloc": 16
      },
      {
        "file_path": "src/EmptyBlocks.sol",
        "n_sloc": 48
      },
      {
        "file_path": "src/EnumerableSetIteration.sol",
        "n_sloc": 55
      },
      {
        "file_path": "src/ExperimentalEncoder.sol",
        "n_sloc": 4
      },
      {
        "file_path": "src/HugeConstants.sol",
        "n_sloc": 36
      },
      {
        "file_path": "src/InconsistentUints.sol",
        "n_sloc": 17
      },
      {
        "file_path": "src/IncorrectCaretOperator.sol",
        "n_sloc": 16
      },
      {
        "file_path": "src/IncorrectShift.sol",
        "n_sloc": 17
      },
      {
        "file_path": "src/InternalFunctions.sol",
        "n_sloc": 22
      },
      {
        "file_path": "src/KeccakContract.sol",
        "n_sloc": 21
      },
      {
        "file_path": "src/MultipleConstructorSchemes.sol",
        "n_sloc": 10
      },
      {
        "file_path": "src/OnceModifierExample.sol",
        "n_sloc": 8
      },
      {
        "file_path": "src/RevertsAndRequriesInLoops.sol",
        "n_sloc": 27
      },
      {
        "file_path": "src/StateShadowing.sol",
        "n_sloc": 17
      },
      {
        "file_path": "src/StateVariables.sol",
        "n_sloc": 58
      },
      {
        "file_path": "src/StorageConditionals.sol",
        "n_sloc": 59
      },
      {
        "file_path": "src/StorageParameters.sol",
        "n_sloc": 16
      },
      {
        "file_path": "src/T11sTranferer.sol",
        "n_sloc": 8
      },
      {
        "file_path": "src/TestERC20.sol",
        "n_sloc": 62
      },
      {
        "file_path": "src/UncheckedReturn.sol",
        "n_sloc": 24
      },
      {
        "file_path": "src/UninitializedStateVariable.sol",
        "n_sloc": 29
      },
      {
        "file_path": "src/UnprotectedInitialize.sol",
        "n_sloc": 25
      },
      {
        "file_path": "src/UnsafeERC721Mint.sol",
        "n_sloc": 18
      },
      {
        "file_path": "src/UnusedError.sol",
        "n_sloc": 19
      },
      {
        "file_path": "src/UsingSelfdestruct.sol",
        "n_sloc": 6
      },
      {
        "file_path": "src/WrongOrderOfLayout.sol",
        "n_sloc": 13
      },
      {
        "file_path": "src/YulReturn.sol",
        "n_sloc": 8
      },
      {
        "file_path": "src/ZeroAddressCheck.sol",
        "n_sloc": 41
      },
      {
        "file_path": "src/auditor_mode/ExternalCalls.sol",
        "n_sloc": 65
      },
      {
        "file_path": "src/auditor_mode/PublicFunctionsWithoutSenderCheck.sol",
        "n_sloc": 45
      },
      {
        "file_path": "src/cloc/AnotherHeavilyCommentedContract.sol",
        "n_sloc": 32
      },
      {
        "file_path": "src/cloc/EmptyContractFile.sol",
        "n_sloc": 0
      },
      {
        "file_path": "src/cloc/HeavilyCommentedContract.sol",
        "n_sloc": 21
      },
      {
        "file_path": "src/eth2/DepositContract.sol",
        "n_sloc": 95
      },
      {
        "file_path": "src/inheritance/ExtendedInheritance.sol",
        "n_sloc": 17
      },
      {
        "file_path": "src/inheritance/IContractInheritance.sol",
        "n_sloc": 4
      },
      {
        "file_path": "src/inheritance/InheritanceBase.sol",
        "n_sloc": 8
      },
      {
        "file_path": "src/nested/1/Nested.sol",
        "n_sloc": 10
      },
      {
        "file_path": "src/nested/2/Nested.sol",
        "n_sloc": 7
      },
      {
        "file_path": "src/nested_mappings/LaterVersion.sol",
        "n_sloc": 10
      },
      {
        "file_path": "src/nested_mappings/NestedMappings.sol",
        "n_sloc": 10
      },
      {
        "file_path": "src/parent_chain/ParentChainContract.sol",
        "n_sloc": 29
      },
      {
        "file_path": "src/reused_contract_name/ContractA.sol",
        "n_sloc": 7
      },
      {
        "file_path": "src/reused_contract_name/ContractB.sol",
        "n_sloc": 7
      },
      {
        "file_path": "src/uniswap/UniswapV2Swapper.sol",
        "n_sloc": 50
      },
      {
        "file_path": "src/uniswap/UniswapV3Swapper.sol",
        "n_sloc": 150
      }
    ]
  },
  "issue_count": {
    "high": 20,
    "low": 23
  },
  "high_issues": {
    "issues": [
      {
        "title": "Using `delegatecall` in loop",
        "description": "When calling `delegatecall` the same `msg.value` amount will be accredited multiple times.",
        "detector_name": "delegate-call-in-loop",
        "instances": [
          {
            "contract_path": "src/inheritance/ExtendedInheritance.sol",
            "line_no": 16,
            "src": "488:19",
            "src_char": "488:19"
          }
        ]
      },
      {
        "title": "`abi.encodePacked()` should not be used with dynamic types when passing the result to a hash function such as `keccak256()`",
        "description": "Use `abi.encode()` instead which will pad items to 32 bytes, which will [prevent hash collisions](https://docs.soliditylang.org/en/v0.8.13/abi-spec.html#non-standard-packed-mode) (e.g. `abi.encodePacked(0x123,0x456)` => `0x123456` => `abi.encodePacked(0x1,0x23456)`, but `abi.encode(0x123,0x456)` => `0x0...1230...456`). Unless there is a compelling reason, `abi.encode` should be preferred. If there is only one argument to `abi.encodePacked()` it can often be cast to `bytes()` or `bytes32()` [instead](https://ethereum.stackexchange.com/questions/30912/how-to-compare-strings-in-solidity#answer-82739).\nIf all arguments are strings and or bytes, `bytes.concat()` should be used instead.",
        "detector_name": "avoid-abi-encode-packed",
        "instances": [
          {
            "contract_path": "src/KeccakContract.sol",
            "line_no": 18,
            "src": "587:16",
            "src_char": "587:16"
          },
          {
            "contract_path": "src/KeccakContract.sol",
            "line_no": 22,
            "src": "734:16",
            "src_char": "734:16"
          },
          {
            "contract_path": "src/KeccakContract.sol",
            "line_no": 26,
            "src": "887:16",
            "src_char": "887:16"
          }
        ]
      },
      {
        "title": "Using `block.timestamp` for swap deadline offers no protection",
        "description": "In the PoS model, proposers know well in advance if they will propose one or consecutive blocks ahead of time. In such a scenario, a malicious validator can hold back the transaction and execute it at a more favourable block number.Consider allowing function caller to specify swap deadline input parameter.",
        "detector_name": "block-timestamp-deadline",
        "instances": [
          {
            "contract_path": "src/uniswap/UniswapV2Swapper.sol",
            "line_no": 23,
            "src": "670:83",
            "src_char": "670:83"
          },
          {
            "contract_path": "src/uniswap/UniswapV2Swapper.sol",
            "line_no": 24,
            "src": "763:83",
            "src_char": "763:83"
          },
          {
            "contract_path": "src/uniswap/UniswapV2Swapper.sol",
            "line_no": 25,
            "src": "856:70",
            "src_char": "856:70"
          },
          {
            "contract_path": "src/uniswap/UniswapV2Swapper.sol",
            "line_no": 26,
            "src": "936:80",
            "src_char": "936:80"
          },
          {
            "contract_path": "src/uniswap/UniswapV2Swapper.sol",
            "line_no": 27,
            "src": "1026:80",
            "src_char": "1026:80"
          },
          {
            "contract_path": "src/uniswap/UniswapV2Swapper.sol",
            "line_no": 31,
            "src": "1278:112",
            "src_char": "1278:112"
          },
          {
            "contract_path": "src/uniswap/UniswapV2Swapper.sol",
            "line_no": 32,
            "src": "1400:99",
            "src_char": "1400:99"
          },
          {
            "contract_path": "src/uniswap/UniswapV2Swapper.sol",
            "line_no": 33,
            "src": "1509:109",
            "src_char": "1509:109"
          },
          {
            "contract_path": "src/uniswap/UniswapV3Swapper.sol",
            "line_no": 52,
            "src": "1115:143",
            "src_char": "1115:143"
          },
          {
            "contract_path": "src/uniswap/UniswapV3Swapper.sol",
            "line_no": 55,
            "src": "1293:321",
            "src_char": "1293:321"
          },
          {
            "contract_path": "src/uniswap/UniswapV3Swapper.sol",
            "line_no": 66,
            "src": "1668:131",
            "src_char": "1668:131"
          },
          {
            "contract_path": "src/uniswap/UniswapV3Swapper.sol",
            "line_no": 69,
            "src": "1828:236",
            "src_char": "1828:236"
          },
          {
            "contract_path": "src/uniswap/UniswapV3Swapper.sol",
            "line_no": 77,
            "src": "2132:144",
            "src_char": "2132:144"
          },
          {
            "contract_path": "src/uniswap/UniswapV3Swapper.sol",
            "line_no": 80,
            "src": "2312:322",
            "src_char": "2312:322"
          },
          {
            "contract_path": "src/uniswap/UniswapV3Swapper.sol",
            "line_no": 91,
            "src": "2690:132",
            "src_char": "2690:132"
          },
          {
            "contract_path": "src/uniswap/UniswapV3Swapper.sol",
            "line_no": 94,
            "src": "2852:237",
            "src_char": "2852:237"
          }
        ]
      },
      {
        "title": "Arbitrary `from` passed to `transferFrom` (or `safeTransferFrom`)",
        "description": "Passing an arbitrary `from` address to `transferFrom` (or `safeTransferFrom`) can lead to loss of funds, because anyone can transfer tokens from the `from` address if an approval is made.  ",
        "detector_name": "arbitrary-transfer-from",
        "instances": [
          {
            "contract_path": "src/ArbitraryTransferFrom.sol",
            "line_no": 16,
            "src": "370:38",
            "src_char": "370:38"
          },
          {
            "contract_path": "src/ArbitraryTransferFrom.sol",
            "line_no": 20,
            "src": "496:42",
            "src_char": "496:42"
          },
          {
            "contract_path": "src/ArbitraryTransferFrom.sol",
            "line_no": 24,
            "src": "634:53",
            "src_char": "634:53"
          },
          {
            "contract_path": "src/ArbitraryTransferFrom.sol",
            "line_no": 30,
            "src": "864:44",
            "src_char": "864:44"
          },
          {
            "contract_path": "src/DeprecatedOZFunctions.sol",
            "line_no": 17,
            "src": "579:39",
            "src_char": "579:39"
          },
          {
            "contract_path": "src/DeprecatedOZFunctions.sol",
            "line_no": 47,
            "src": "1598:35",
            "src_char": "1598:35"
          }
        ]
      },
      {
        "title": "Unprotected initializer",
        "description": "Consider protecting the initializer functions with modifiers.",
        "detector_name": "unprotected-initializer",
        "instances": [
          {
            "contract_path": "src/UnprotectedInitialize.sol",
            "line_no": 35,
            "src": "820:33",
            "src_char": "820:33"
          }
        ]
      },
      {
        "title": "Unsafe Casting",
        "description": "Downcasting int/uints in Solidity can be unsafe due to the potential for data loss and unintended behavior.When downcasting a larger integer type to a smaller one (e.g., uint256 to uint128), the value may exceed the range of the target type,leading to truncation and loss of significant digits. Use OpenZeppelin's SafeCast library to safely downcast integers.",
        "detector_name": "unsafe-casting-detector",
        "instances": [
          {
            "contract_path": "src/Casting.sol",
            "line_no": 35,
            "src": "1065:10",
            "src_char": "1065:10"
          },
          {
            "contract_path": "src/Casting.sol",
            "line_no": 36,
            "src": "1097:10",
            "src_char": "1097:10"
          },
          {
            "contract_path": "src/Casting.sol",
            "line_no": 37,
            "src": "1129:10",
            "src_char": "1129:10"
          },
          {
            "contract_path": "src/Casting.sol",
            "line_no": 38,
            "src": "1161:10",
            "src_char": "1161:10"
          },
          {
            "contract_path": "src/Casting.sol",
            "line_no": 39,
            "src": "1193:10",
            "src_char": "1193:10"
          },
          {
            "contract_path": "src/Casting.sol",
            "line_no": 40,
            "src": "1225:10",
            "src_char": "1225:10"
          },
          {
            "contract_path": "src/Casting.sol",
            "line_no": 41,
            "src": "1257:10",
            "src_char": "1257:10"
          },
          {
            "contract_path": "src/Casting.sol",
            "line_no": 42,
            "src": "1289:10",
            "src_char": "1289:10"
          },
          {
            "contract_path": "src/Casting.sol",
            "line_no": 43,
            "src": "1321:10",
            "src_char": "1321:10"
          },
          {
            "contract_path": "src/Casting.sol",
            "line_no": 44,
            "src": "1353:10",
            "src_char": "1353:10"
          },
          {
            "contract_path": "src/Casting.sol",
            "line_no": 45,
            "src": "1385:10",
            "src_char": "1385:10"
          },
          {
            "contract_path": "src/Casting.sol",
            "line_no": 46,
            "src": "1417:10",
            "src_char": "1417:10"
          },
          {
            "contract_path": "src/Casting.sol",
            "line_no": 47,
            "src": "1449:10",
            "src_char": "1449:10"
          },
          {
            "contract_path": "src/Casting.sol",
            "line_no": 48,
            "src": "1481:10",
            "src_char": "1481:10"
          },
          {
            "contract_path": "src/Casting.sol",
            "line_no": 49,
            "src": "1513:10",
            "src_char": "1513:10"
          },
          {
            "contract_path": "src/Casting.sol",
            "line_no": 50,
            "src": "1545:10",
            "src_char": "1545:10"
          },
          {
            "contract_path": "src/Casting.sol",
            "line_no": 51,
            "src": "1577:10",
            "src_char": "1577:10"
          },
          {
            "contract_path": "src/Casting.sol",
            "line_no": 52,
            "src": "1609:10",
            "src_char": "1609:10"
          },
          {
            "contract_path": "src/Casting.sol",
            "line_no": 53,
            "src": "1641:10",
            "src_char": "1641:10"
          },
          {
            "contract_path": "src/Casting.sol",
            "line_no": 54,
            "src": "1672:9",
            "src_char": "1672:9"
          },
          {
            "contract_path": "src/Casting.sol",
            "line_no": 55,
            "src": "1702:9",
            "src_char": "1702:9"
          },
          {
            "contract_path": "src/Casting.sol",
            "line_no": 56,
            "src": "1732:9",
            "src_char": "1732:9"
          },
          {
            "contract_path": "src/Casting.sol",
            "line_no": 57,
            "src": "1762:9",
            "src_char": "1762:9"
          },
          {
            "contract_path": "src/Casting.sol",
            "line_no": 58,
            "src": "1792:9",
            "src_char": "1792:9"
          },
          {
            "contract_path": "src/Casting.sol",
            "line_no": 59,
            "src": "1822:9",
            "src_char": "1822:9"
          },
          {
            "contract_path": "src/Casting.sol",
            "line_no": 60,
            "src": "1853:9",
            "src_char": "1853:9"
          },
          {
            "contract_path": "src/Casting.sol",
            "line_no": 61,
            "src": "1884:10",
            "src_char": "1884:10"
          },
          {
            "contract_path": "src/Casting.sol",
            "line_no": 62,
            "src": "1916:10",
            "src_char": "1916:10"
          },
          {
            "contract_path": "src/Casting.sol",
            "line_no": 63,
            "src": "1948:10",
            "src_char": "1948:10"
          },
          {
            "contract_path": "src/Casting.sol",
            "line_no": 64,
            "src": "1980:10",
            "src_char": "1980:10"
          },
          {
            "contract_path": "src/Casting.sol",
            "line_no": 65,
            "src": "2013:9",
            "src_char": "2013:9"
          },
          {
            "contract_path": "src/Casting.sol",
            "line_no": 73,
            "src": "2242:9",
            "src_char": "2242:9"
          },
          {
            "contract_path": "src/Casting.sol",
            "line_no": 74,
            "src": "2272:9",
            "src_char": "2272:9"
          },
          {
            "contract_path": "src/Casting.sol",
            "line_no": 75,
            "src": "2302:9",
            "src_char": "2302:9"
          },
          {
            "contract_path": "src/Casting.sol",
            "line_no": 76,
            "src": "2332:9",
            "src_char": "2332:9"
          },
          {
            "contract_path": "src/Casting.sol",
            "line_no": 77,
            "src": "2362:9",
            "src_char": "2362:9"
          },
          {
            "contract_path": "src/Casting.sol",
            "line_no": 78,
            "src": "2392:9",
            "src_char": "2392:9"
          },
          {
            "contract_path": "src/Casting.sol",
            "line_no": 79,
            "src": "2422:9",
            "src_char": "2422:9"
          },
          {
            "contract_path": "src/Casting.sol",
            "line_no": 80,
            "src": "2452:9",
            "src_char": "2452:9"
          },
          {
            "contract_path": "src/Casting.sol",
            "line_no": 81,
            "src": "2482:9",
            "src_char": "2482:9"
          },
          {
            "contract_path": "src/Casting.sol",
            "line_no": 82,
            "src": "2512:9",
            "src_char": "2512:9"
          },
          {
            "contract_path": "src/Casting.sol",
            "line_no": 83,
            "src": "2542:9",
            "src_char": "2542:9"
          },
          {
            "contract_path": "src/Casting.sol",
            "line_no": 84,
            "src": "2572:9",
            "src_char": "2572:9"
          },
          {
            "contract_path": "src/Casting.sol",
            "line_no": 85,
            "src": "2602:9",
            "src_char": "2602:9"
          },
          {
            "contract_path": "src/Casting.sol",
            "line_no": 86,
            "src": "2632:9",
            "src_char": "2632:9"
          },
          {
            "contract_path": "src/Casting.sol",
            "line_no": 87,
            "src": "2662:9",
            "src_char": "2662:9"
          },
          {
            "contract_path": "src/Casting.sol",
            "line_no": 88,
            "src": "2692:9",
            "src_char": "2692:9"
          },
          {
            "contract_path": "src/Casting.sol",
            "line_no": 89,
            "src": "2722:9",
            "src_char": "2722:9"
          },
          {
            "contract_path": "src/Casting.sol",
            "line_no": 90,
            "src": "2752:9",
            "src_char": "2752:9"
          },
          {
            "contract_path": "src/Casting.sol",
            "line_no": 91,
            "src": "2782:9",
            "src_char": "2782:9"
          },
          {
            "contract_path": "src/Casting.sol",
            "line_no": 92,
            "src": "2811:8",
            "src_char": "2811:8"
          },
          {
            "contract_path": "src/Casting.sol",
            "line_no": 93,
            "src": "2839:8",
            "src_char": "2839:8"
          },
          {
            "contract_path": "src/Casting.sol",
            "line_no": 94,
            "src": "2867:8",
            "src_char": "2867:8"
          },
          {
            "contract_path": "src/Casting.sol",
            "line_no": 95,
            "src": "2895:8",
            "src_char": "2895:8"
          },
          {
            "contract_path": "src/Casting.sol",
            "line_no": 96,
            "src": "2923:8",
            "src_char": "2923:8"
          },
          {
            "contract_path": "src/Casting.sol",
            "line_no": 97,
            "src": "2951:8",
            "src_char": "2951:8"
          },
          {
            "contract_path": "src/Casting.sol",
            "line_no": 98,
            "src": "2980:8",
            "src_char": "2980:8"
          },
          {
            "contract_path": "src/Casting.sol",
            "line_no": 99,
            "src": "3009:9",
            "src_char": "3009:9"
          },
          {
            "contract_path": "src/Casting.sol",
            "line_no": 100,
            "src": "3039:9",
            "src_char": "3039:9"
          },
          {
            "contract_path": "src/Casting.sol",
            "line_no": 101,
            "src": "3069:9",
            "src_char": "3069:9"
          },
          {
            "contract_path": "src/Casting.sol",
            "line_no": 102,
            "src": "3099:9",
            "src_char": "3099:9"
          },
          {
            "contract_path": "src/Casting.sol",
            "line_no": 103,
            "src": "3130:8",
            "src_char": "3130:8"
          },
          {
            "contract_path": "src/Casting.sol",
            "line_no": 111,
            "src": "3426:10",
            "src_char": "3426:10"
          },
          {
            "contract_path": "src/Casting.sol",
            "line_no": 112,
            "src": "3458:10",
            "src_char": "3458:10"
          },
          {
            "contract_path": "src/Casting.sol",
            "line_no": 113,
            "src": "3490:10",
            "src_char": "3490:10"
          },
          {
            "contract_path": "src/Casting.sol",
            "line_no": 114,
            "src": "3522:10",
            "src_char": "3522:10"
          },
          {
            "contract_path": "src/Casting.sol",
            "line_no": 115,
            "src": "3554:10",
            "src_char": "3554:10"
          },
          {
            "contract_path": "src/Casting.sol",
            "line_no": 116,
            "src": "3586:10",
            "src_char": "3586:10"
          },
          {
            "contract_path": "src/Casting.sol",
            "line_no": 117,
            "src": "3618:10",
            "src_char": "3618:10"
          },
          {
            "contract_path": "src/Casting.sol",
            "line_no": 118,
            "src": "3650:10",
            "src_char": "3650:10"
          },
          {
            "contract_path": "src/Casting.sol",
            "line_no": 119,
            "src": "3682:10",
            "src_char": "3682:10"
          },
          {
            "contract_path": "src/Casting.sol",
            "line_no": 120,
            "src": "3714:10",
            "src_char": "3714:10"
          },
          {
            "contract_path": "src/Casting.sol",
            "line_no": 121,
            "src": "3746:10",
            "src_char": "3746:10"
          },
          {
            "contract_path": "src/Casting.sol",
            "line_no": 122,
            "src": "3778:10",
            "src_char": "3778:10"
          },
          {
            "contract_path": "src/Casting.sol",
            "line_no": 123,
            "src": "3810:10",
            "src_char": "3810:10"
          },
          {
            "contract_path": "src/Casting.sol",
            "line_no": 124,
            "src": "3842:10",
            "src_char": "3842:10"
          },
          {
            "contract_path": "src/Casting.sol",
            "line_no": 125,
            "src": "3874:10",
            "src_char": "3874:10"
          },
          {
            "contract_path": "src/Casting.sol",
            "line_no": 126,
            "src": "3906:10",
            "src_char": "3906:10"
          },
          {
            "contract_path": "src/Casting.sol",
            "line_no": 127,
            "src": "3938:10",
            "src_char": "3938:10"
          },
          {
            "contract_path": "src/Casting.sol",
            "line_no": 128,
            "src": "3970:10",
            "src_char": "3970:10"
          },
          {
            "contract_path": "src/Casting.sol",
            "line_no": 129,
            "src": "4002:10",
            "src_char": "4002:10"
          },
          {
            "contract_path": "src/Casting.sol",
            "line_no": 130,
            "src": "4034:10",
            "src_char": "4034:10"
          },
          {
            "contract_path": "src/Casting.sol",
            "line_no": 131,
            "src": "4066:10",
            "src_char": "4066:10"
          },
          {
            "contract_path": "src/Casting.sol",
            "line_no": 132,
            "src": "4098:10",
            "src_char": "4098:10"
          },
          {
            "contract_path": "src/Casting.sol",
            "line_no": 133,
            "src": "4129:9",
            "src_char": "4129:9"
          },
          {
            "contract_path": "src/Casting.sol",
            "line_no": 134,
            "src": "4159:9",
            "src_char": "4159:9"
          },
          {
            "contract_path": "src/Casting.sol",
            "line_no": 135,
            "src": "4189:9",
            "src_char": "4189:9"
          },
          {
            "contract_path": "src/Casting.sol",
            "line_no": 136,
            "src": "4220:9",
            "src_char": "4220:9"
          },
          {
            "contract_path": "src/Casting.sol",
            "line_no": 137,
            "src": "4251:10",
            "src_char": "4251:10"
          },
          {
            "contract_path": "src/Casting.sol",
            "line_no": 138,
            "src": "4283:10",
            "src_char": "4283:10"
          },
          {
            "contract_path": "src/Casting.sol",
            "line_no": 139,
            "src": "4315:10",
            "src_char": "4315:10"
          },
          {
            "contract_path": "src/Casting.sol",
            "line_no": 140,
            "src": "4347:10",
            "src_char": "4347:10"
          },
          {
            "contract_path": "src/Casting.sol",
            "line_no": 141,
            "src": "4381:10",
            "src_char": "4381:10"
          }
        ]
      },
      {
        "title": "EnumerableSet.remove in loop corrupts the set order.",
        "description": "If the order of an EnumerableSet is required, removing items in a loop using `at` and `remove` corrupts this order.\nConsider using a different data structure or removing items by collecting them during the loop, then removing after the loop.",
        "detector_name": "enumerable-loop-removal",
        "instances": [
          {
            "contract_path": "src/EnumerableSetIteration.sol",
            "line_no": 31,
            "src": "1105:17",
            "src_char": "1105:17"
          },
          {
            "contract_path": "src/EnumerableSetIteration.sol",
            "line_no": 40,
            "src": "1350:17",
            "src_char": "1350:17"
          },
          {
            "contract_path": "src/EnumerableSetIteration.sol",
            "line_no": 50,
            "src": "1586:17",
            "src_char": "1586:17"
          },
          {
            "contract_path": "src/EnumerableSetIteration.sol",
            "line_no": 59,
            "src": "1865:17",
            "src_char": "1865:17"
          },
          {
            "contract_path": "src/EnumerableSetIteration.sol",
            "line_no": 67,
            "src": "2083:14",
            "src_char": "2083:14"
          }
        ]
      },
      {
        "title": "Experimental ABI Encoder",
        "description": "Experimental encoders should not be used in production. There are multiple known compiler bugs that are caused by the experimental encoder. Upgrade your solidity version to remove the need for experimental features.",
        "detector_name": "experimental-encoder",
        "instances": [
          {
            "contract_path": "src/ExperimentalEncoder.sol",
            "line_no": 2,
            "src": "23:33",
            "src_char": "23:33"
          }
        ]
      },
      {
        "title": "Incorrect Assembly Shift Parameter Order",
        "description": "Example: `shl(shifted, 4)` will shift the right constant `4` by `a` bits. The correct order is `shl(4, shifted)`.",
        "detector_name": "incorrect-shift-order",
        "instances": [
          {
            "contract_path": "src/IncorrectShift.sol",
            "line_no": 7,
            "src": "192:15",
            "src_char": "192:15"
          },
          {
            "contract_path": "src/IncorrectShift.sol",
            "line_no": 8,
            "src": "238:15",
            "src_char": "238:15"
          }
        ]
      },
      {
        "title": "Storage Array Edited with Memory",
        "description": "Storage reference is passed to a function with a memory parameter. This will not update the storage variable as expected. Consider using storage parameters instead.",
        "detector_name": "storage-array-edit-with-memory",
        "instances": [
          {
            "contract_path": "src/StorageParameters.sol",
            "line_no": 11,
            "src": "241:10",
            "src_char": "241:10"
          }
        ]
      },
      {
        "title": "Contract Has Multiple Constructors",
        "description": "In some versions of Solidity, contracts compile with multiple constructors. The first constructor takes precedence. This can lead to unexpected behavior.",
        "detector_name": "multiple-constructors",
        "instances": [
          {
            "contract_path": "src/MultipleConstructorSchemes.sol",
            "line_no": 3,
            "src": "25:180",
            "src_char": "25:180"
          }
        ]
      },
      {
        "title": "Contract Name Reused in Different Files",
        "description": "When compiling contracts with certain development frameworks (for example: Truffle), having contracts with the same name across different files can lead to one being overwritten.",
        "detector_name": "reused-contract-name",
        "instances": [
          {
            "contract_path": "src/nested/1/Nested.sol",
            "line_no": 7,
            "src": "214:6",
            "src_char": "214:6"
          },
          {
            "contract_path": "src/nested/2/Nested.sol",
            "line_no": 7,
            "src": "214:6",
            "src_char": "214:6"
          },
          {
            "contract_path": "src/reused_contract_name/ContractA.sol",
            "line_no": 4,
            "src": "70:10",
            "src_char": "70:10"
          },
          {
            "contract_path": "src/reused_contract_name/ContractB.sol",
            "line_no": 4,
            "src": "70:10",
            "src_char": "70:10"
          }
        ]
      },
      {
        "title": "Nested Structs in Mappings pre-0.5.0",
        "description": "Prior to updates in Solidity 0.5.0, public mappings with nested structs compiled, but produced incorrect values. Refrain from using these, or update to a more recent version of Solidity.",
        "detector_name": "nested-struct-in-mapping",
        "instances": [
          {
            "contract_path": "src/nested_mappings/NestedMappings.sol",
            "line_no": 17,
            "src": "367:58",
            "src_char": "367:58"
          }
        ]
      },
      {
        "title": "Depracated EVM Instruction for `selfdestruct` should not be used.",
        "description": "",
        "detector_name": "selfdestruct-identifier",
        "instances": [
          {
            "contract_path": "src/UsingSelfdestruct.sol",
            "line_no": 7,
            "src": "146:12",
            "src_char": "146:12"
          }
        ]
      },
      {
        "title": "Array length value has a direct assignment.",
        "description": "If the length of a dynamic array (storage variable) directly assigned to, it may allow access to other storage slots by tweaking it's value. This practice has been depracated in newer Solidity versions",
        "detector_name": "dynamic-array-length-assignment",
        "instances": [
          {
            "contract_path": "src/DynamicArrayLengthAssignment.sol",
            "line_no": 13,
            "src": "295:14",
            "src_char": "295:14"
          },
          {
            "contract_path": "src/DynamicArrayLengthAssignment.sol",
            "line_no": 14,
            "src": "325:18",
            "src_char": "325:18"
          },
          {
            "contract_path": "src/DynamicArrayLengthAssignment.sol",
            "line_no": 15,
            "src": "359:33",
            "src_char": "359:33"
          },
          {
            "contract_path": "src/DynamicArrayLengthAssignment.sol",
            "line_no": 16,
            "src": "408:15",
            "src_char": "408:15"
          },
          {
            "contract_path": "src/DynamicArrayLengthAssignment.sol",
            "line_no": 17,
            "src": "439:14",
            "src_char": "439:14"
          }
        ]
      },
      {
        "title": "Uninitialized State Variables",
        "description": "Solidity does initialize variables by default when you declare them, however it's good practice to explicitly declare an initial value. For example, if you transfer money to an address we must make sure that the address has been initialized.",
        "detector_name": "uninitialized-state-variable",
        "instances": [
          {
            "contract_path": "src/AssemblyExample.sol",
            "line_no": 5,
            "src": "97:1",
            "src_char": "97:1"
          },
          {
            "contract_path": "src/InconsistentUints.sol",
            "line_no": 7,
            "src": "197:11",
            "src_char": "197:11"
          },
          {
            "contract_path": "src/InconsistentUints.sol",
            "line_no": 8,
            "src": "233:14",
            "src_char": "233:14"
          },
          {
            "contract_path": "src/IncorrectCaretOperator.sol",
            "line_no": 10,
            "src": "355:7",
            "src_char": "355:7"
          },
          {
            "contract_path": "src/StateShadowing.sol",
            "line_no": 5,
            "src": "87:13",
            "src_char": "87:13"
          },
          {
            "contract_path": "src/StateVariables.sol",
            "line_no": 8,
            "src": "199:19",
            "src_char": "199:19"
          },
          {
            "contract_path": "src/StateVariables.sol",
            "line_no": 9,
            "src": "241:20",
            "src_char": "241:20"
          },
          {
            "contract_path": "src/StateVariables.sol",
            "line_no": 10,
            "src": "282:18",
            "src_char": "282:18"
          },
          {
            "contract_path": "src/UninitializedStateVariable.sol",
            "line_no": 7,
            "src": "122:8",
            "src_char": "122:8"
          },
          {
            "contract_path": "src/UninitializedStateVariable.sol",
            "line_no": 15,
            "src": "529:11",
            "src_char": "529:11"
          },
          {
            "contract_path": "src/WrongOrderOfLayout.sol",
            "line_no": 11,
            "src": "257:10",
            "src_char": "257:10"
          },
          {
            "contract_path": "src/auditor_mode/PublicFunctionsWithoutSenderCheck.sol",
            "line_no": 68,
            "src": "1971:5",
            "src_char": "1971:5"
          }
        ]
      },
      {
        "title": "Incorrect use of caret operator on a non hexadcimal constant",
        "description": "The caret operator is usually mistakenly thought of as an exponentiation operator but actually, it's a bitwise xor operator.",
        "detector_name": "incorrect-caret-operator",
        "instances": [
          {
            "contract_path": "src/IncorrectCaretOperator.sol",
            "line_no": 16,
            "src": "519:8",
            "src_char": "519:8"
          },
          {
            "contract_path": "src/IncorrectCaretOperator.sol",
            "line_no": 17,
            "src": "549:16",
            "src_char": "549:16"
          },
          {
            "contract_path": "src/IncorrectCaretOperator.sol",
            "line_no": 18,
            "src": "587:21",
            "src_char": "587:21"
          },
          {
            "contract_path": "src/IncorrectCaretOperator.sol",
            "line_no": 19,
            "src": "631:13",
            "src_char": "631:13"
          },
          {
            "contract_path": "src/IncorrectCaretOperator.sol",
            "line_no": 20,
            "src": "708:12",
            "src_char": "708:12"
          }
        ]
      },
      {
        "title": "Yul block contains `return` function call.",
        "description": "Remove this, as this causes execution to halt. Nothing after that call will execute, including code following the assembly block.",
        "detector_name": "yul-return",
        "instances": [
          {
            "contract_path": "src/YulReturn.sol",
            "line_no": 8,
            "src": "171:12",
            "src_char": "171:12"
          }
        ]
      },
      {
        "title": "High Issue Title",
        "description": "Description of the high issue.",
        "detector_name": "state-variable-shadowing",
        "instances": [
          {
            "contract_path": "src/StateShadowing.sol",
            "line_no": 15,
            "src": "239:13",
            "src_char": "239:13"
          }
        ]
      },
      {
<<<<<<< HEAD
        "title": "Return value of the function call is not checked.",
        "description": "Function returns a value but it is ignored.",
        "detector_name": "unchecked-return",
        "instances": [
          {
            "contract_path": "src/UncheckedReturn.sol",
            "line_no": 14,
            "src": "279:5",
            "src_char": "279:5"
          },
          {
            "contract_path": "src/UncheckedReturn.sol",
            "line_no": 26,
            "src": "555:47",
            "src_char": "555:47"
=======
        "title": "Dangerous unary operator found in assignment.",
        "description": "Potentially mistakened `=+` for `+=` or `=-` for `-=`. Please include a space in between.",
        "detector_name": "dangerous-unary-operator",
        "instances": [
          {
            "contract_path": "src/DangerousUnaryOperator.sol",
            "line_no": 12,
            "src": "220:10",
            "src_char": "220:10"
          },
          {
            "contract_path": "src/DangerousUnaryOperator.sol",
            "line_no": 13,
            "src": "247:10",
            "src_char": "247:10"
>>>>>>> ed7d662c
          }
        ]
      }
    ]
  },
  "low_issues": {
    "issues": [
      {
        "title": "Centralization Risk for trusted owners",
        "description": "Contracts have owners with privileged rights to perform admin tasks and need to be trusted to not perform malicious updates or drain funds.",
        "detector_name": "centralization-risk",
        "instances": [
          {
            "contract_path": "src/AdminContract.sol",
            "line_no": 7,
            "src": "270:7",
            "src_char": "270:7"
          },
          {
            "contract_path": "src/AdminContract.sol",
            "line_no": 10,
            "src": "376:9",
            "src_char": "376:9"
          },
          {
            "contract_path": "src/AdminContract.sol",
            "line_no": 14,
            "src": "505:9",
            "src_char": "505:9"
          },
          {
            "contract_path": "src/DeprecatedOZFunctions.sol",
            "line_no": 7,
            "src": "295:13",
            "src_char": "295:13"
          },
          {
            "contract_path": "src/EmptyBlocks.sol",
            "line_no": 6,
            "src": "188:7",
            "src_char": "188:7"
          },
          {
            "contract_path": "src/InternalFunctions.sol",
            "line_no": 12,
            "src": "250:9",
            "src_char": "250:9"
          },
          {
            "contract_path": "src/auditor_mode/PublicFunctionsWithoutSenderCheck.sol",
            "line_no": 9,
            "src": "322:7",
            "src_char": "322:7"
          },
          {
            "contract_path": "src/auditor_mode/PublicFunctionsWithoutSenderCheck.sol",
            "line_no": 11,
            "src": "396:9",
            "src_char": "396:9"
          },
          {
            "contract_path": "src/auditor_mode/PublicFunctionsWithoutSenderCheck.sol",
            "line_no": 35,
            "src": "975:13",
            "src_char": "975:13"
          },
          {
            "contract_path": "src/auditor_mode/PublicFunctionsWithoutSenderCheck.sol",
            "line_no": 38,
            "src": "1108:14",
            "src_char": "1108:14"
          },
          {
            "contract_path": "src/parent_chain/ParentChainContract.sol",
            "line_no": 7,
            "src": "282:7",
            "src_char": "282:7"
          },
          {
            "contract_path": "src/parent_chain/ParentChainContract.sol",
            "line_no": 28,
            "src": "725:9",
            "src_char": "725:9"
          },
          {
            "contract_path": "src/parent_chain/ParentChainContract.sol",
            "line_no": 32,
            "src": "854:9",
            "src_char": "854:9"
          }
        ]
      },
      {
        "title": "Solmate's SafeTransferLib does not check for token contract's existence",
        "description": "There is a subtle difference between the implementation of solmate's SafeTransferLib and OZ's SafeERC20: OZ's SafeERC20 checks if the token is a contract or not, solmate's SafeTransferLib does not.\nhttps://github.com/transmissions11/solmate/blob/main/src/utils/SafeTransferLib.sol#L9 \n`@dev Note that none of the functions in this library check that a token has code at all! That responsibility is delegated to the caller`\n",
        "detector_name": "solmate-safe-transfer-lib",
        "instances": [
          {
            "contract_path": "src/T11sTranferer.sol",
            "line_no": 4,
            "src": "57:84",
            "src_char": "57:84"
          }
        ]
      },
      {
        "title": "`ecrecover` is susceptible to signature malleability",
        "description": "The `ecrecover` function is susceptible to signature malleability. This means that the same message can be signed in multiple ways, allowing an attacker to change the message signature without invalidating it. This can lead to unexpected behavior in smart contracts, such as the loss of funds or the ability to bypass access control. Consider using OpenZeppelin's ECDSA library instead of the built-in function.",
        "detector_name": "ecrecover",
        "instances": [
          {
            "contract_path": "src/inheritance/ExtendedInheritance.sol",
            "line_no": 21,
            "src": "705:9",
            "src_char": "705:9"
          }
        ]
      },
      {
        "title": "Deprecated OpenZeppelin functions should not be used",
        "description": "Openzeppelin has deprecated several functions and replaced with newer versions. Please consult https://docs.openzeppelin.com/",
        "detector_name": "deprecated-oz-functions",
        "instances": [
          {
            "contract_path": "src/DeprecatedOZFunctions.sol",
            "line_no": 22,
            "src": "737:10",
            "src_char": "737:10"
          },
          {
            "contract_path": "src/DeprecatedOZFunctions.sol",
            "line_no": 27,
            "src": "898:17",
            "src_char": "898:17"
          }
        ]
      },
      {
        "title": "Unsafe ERC20 Operations should not be used",
        "description": "ERC20 functions may not behave as expected. For example: return values are not always meaningful. It is recommended to use OpenZeppelin's SafeERC20 library.",
        "detector_name": "unsafe-erc20-functions",
        "instances": [
          {
            "contract_path": "src/ArbitraryTransferFrom.sol",
            "line_no": 16,
            "src": "370:20",
            "src_char": "370:20"
          },
          {
            "contract_path": "src/ArbitraryTransferFrom.sol",
            "line_no": 30,
            "src": "864:20",
            "src_char": "864:20"
          },
          {
            "contract_path": "src/ArbitraryTransferFrom.sol",
            "line_no": 50,
            "src": "1517:20",
            "src_char": "1517:20"
          },
          {
            "contract_path": "src/DeprecatedOZFunctions.sol",
            "line_no": 32,
            "src": "1062:13",
            "src_char": "1062:13"
          },
          {
            "contract_path": "src/DeprecatedOZFunctions.sol",
            "line_no": 37,
            "src": "1272:13",
            "src_char": "1272:13"
          },
          {
            "contract_path": "src/DeprecatedOZFunctions.sol",
            "line_no": 38,
            "src": "1322:13",
            "src_char": "1322:13"
          },
          {
            "contract_path": "src/DeprecatedOZFunctions.sol",
            "line_no": 42,
            "src": "1424:13",
            "src_char": "1424:13"
          },
          {
            "contract_path": "src/DeprecatedOZFunctions.sol",
            "line_no": 47,
            "src": "1598:18",
            "src_char": "1598:18"
          },
          {
            "contract_path": "src/StateShadowing.sol",
            "line_no": 22,
            "src": "368:19",
            "src_char": "368:19"
          },
          {
            "contract_path": "src/UninitializedStateVariable.sol",
            "line_no": 18,
            "src": "599:29",
            "src_char": "599:29"
          }
        ]
      },
      {
        "title": "Solidity pragma should be specific, not wide",
        "description": "Consider using a specific version of Solidity in your contracts instead of a wide version. For example, instead of `pragma solidity ^0.8.0;`, use `pragma solidity 0.8.0;`",
        "detector_name": "unspecific-solidity-pragma",
        "instances": [
          {
            "contract_path": "src/ContractWithTodo.sol",
            "line_no": 2,
            "src": "32:23",
            "src_char": "32:23"
          },
          {
            "contract_path": "src/Counter.sol",
            "line_no": 2,
            "src": "39:24",
            "src_char": "39:24"
          },
          {
            "contract_path": "src/CrazyPragma.sol",
            "line_no": 2,
            "src": "32:32",
            "src_char": "32:32"
          },
          {
            "contract_path": "src/DangerousUnaryOperator.sol",
            "line_no": 2,
            "src": "32:23",
            "src_char": "32:23"
          },
          {
            "contract_path": "src/InconsistentUints.sol",
            "line_no": 1,
            "src": "0:24",
            "src_char": "0:24"
          },
          {
            "contract_path": "src/UsingSelfdestruct.sol",
            "line_no": 2,
            "src": "32:23",
            "src_char": "32:23"
          },
          {
            "contract_path": "src/cloc/AnotherHeavilyCommentedContract.sol",
            "line_no": 6,
            "src": "46:24",
            "src_char": "46:24"
          },
          {
            "contract_path": "src/cloc/HeavilyCommentedContract.sol",
            "line_no": 6,
            "src": "46:32",
            "src_char": "46:32"
          },
          {
            "contract_path": "src/inheritance/IContractInheritance.sol",
            "line_no": 2,
            "src": "32:24",
            "src_char": "32:24"
          },
          {
            "contract_path": "src/inheritance/InheritanceBase.sol",
            "line_no": 2,
            "src": "32:23",
            "src_char": "32:23"
          },
          {
            "contract_path": "src/nested_mappings/LaterVersion.sol",
            "line_no": 2,
            "src": "36:23",
            "src_char": "36:23"
          },
          {
            "contract_path": "src/nested_mappings/NestedMappings.sol",
            "line_no": 2,
            "src": "36:24",
            "src_char": "36:24"
          }
        ]
      },
      {
        "title": "Missing checks for `address(0)` when assigning values to address state variables",
        "description": "Check for `address(0)` when assigning values to address state variables.",
        "detector_name": "zero-address-check",
        "instances": [
          {
            "contract_path": "src/ArbitraryTransferFrom.sol",
            "line_no": 12,
            "src": "267:15",
            "src_char": "267:15"
          },
          {
            "contract_path": "src/StateVariables.sol",
            "line_no": 58,
            "src": "2121:14",
            "src_char": "2121:14"
          },
          {
            "contract_path": "src/ZeroAddressCheck.sol",
            "line_no": 43,
            "src": "1171:14",
            "src_char": "1171:14"
          },
          {
            "contract_path": "src/ZeroAddressCheck.sol",
            "line_no": 47,
            "src": "1248:16",
            "src_char": "1248:16"
          },
          {
            "contract_path": "src/ZeroAddressCheck.sol",
            "line_no": 51,
            "src": "1327:23",
            "src_char": "1327:23"
          },
          {
            "contract_path": "src/uniswap/UniswapV2Swapper.sol",
            "line_no": 11,
            "src": "365:17",
            "src_char": "365:17"
          }
        ]
      },
      {
        "title": "`public` functions not used internally could be marked `external`",
        "description": "Instead of marking a function as `public`, consider marking it as `external` if it is not used internally.",
        "detector_name": "useless-public-function",
        "instances": [
          {
            "contract_path": "src/ArbitraryTransferFrom.sol",
            "line_no": 28,
            "src": "772:5",
            "src_char": "772:5"
          },
          {
            "contract_path": "src/AssemblyExample.sol",
            "line_no": 6,
            "src": "113:1",
            "src_char": "113:1"
          },
          {
            "contract_path": "src/ContractWithTodo.sol",
            "line_no": 13,
            "src": "337:15",
            "src_char": "337:15"
          },
          {
            "contract_path": "src/Counter.sol",
            "line_no": 7,
            "src": "129:9",
            "src_char": "129:9"
          },
          {
            "contract_path": "src/StateVariables.sol",
            "line_no": 47,
            "src": "1764:18",
            "src_char": "1764:18"
          },
          {
            "contract_path": "src/StateVariables.sol",
            "line_no": 52,
            "src": "1915:20",
            "src_char": "1915:20"
          },
          {
            "contract_path": "src/StateVariables.sol",
            "line_no": 57,
            "src": "2072:14",
            "src_char": "2072:14"
          },
          {
            "contract_path": "src/StateVariables.sol",
            "line_no": 61,
            "src": "2157:22",
            "src_char": "2157:22"
          },
          {
            "contract_path": "src/StateVariables.sol",
            "line_no": 71,
            "src": "2539:25",
            "src_char": "2539:25"
          },
          {
            "contract_path": "src/UninitializedStateVariable.sol",
            "line_no": 17,
            "src": "563:8",
            "src_char": "563:8"
          },
          {
            "contract_path": "src/auditor_mode/PublicFunctionsWithoutSenderCheck.sol",
            "line_no": 16,
            "src": "475:27",
            "src_char": "475:27"
          },
          {
            "contract_path": "src/auditor_mode/PublicFunctionsWithoutSenderCheck.sol",
            "line_no": 22,
            "src": "653:28",
            "src_char": "653:28"
          },
          {
            "contract_path": "src/auditor_mode/PublicFunctionsWithoutSenderCheck.sol",
            "line_no": 45,
            "src": "1324:26",
            "src_char": "1324:26"
          },
          {
            "contract_path": "src/auditor_mode/PublicFunctionsWithoutSenderCheck.sol",
            "line_no": 53,
            "src": "1637:27",
            "src_char": "1637:27"
          },
          {
            "contract_path": "src/auditor_mode/PublicFunctionsWithoutSenderCheck.sol",
            "line_no": 71,
            "src": "2014:20",
            "src_char": "2014:20"
          },
          {
            "contract_path": "src/auditor_mode/PublicFunctionsWithoutSenderCheck.sol",
            "line_no": 77,
            "src": "2183:28",
            "src_char": "2183:28"
          },
          {
            "contract_path": "src/cloc/AnotherHeavilyCommentedContract.sol",
            "line_no": 31,
            "src": "500:3",
            "src_char": "500:3"
          },
          {
            "contract_path": "src/cloc/AnotherHeavilyCommentedContract.sol",
            "line_no": 38,
            "src": "637:5",
            "src_char": "637:5"
          },
          {
            "contract_path": "src/cloc/AnotherHeavilyCommentedContract.sol",
            "line_no": 42,
            "src": "738:4",
            "src_char": "735:4"
          },
          {
            "contract_path": "src/cloc/HeavilyCommentedContract.sol",
            "line_no": 31,
            "src": "509:3",
            "src_char": "509:3"
          },
          {
            "contract_path": "src/cloc/HeavilyCommentedContract.sol",
            "line_no": 38,
            "src": "646:4",
            "src_char": "646:4"
          },
          {
            "contract_path": "src/parent_chain/ParentChainContract.sol",
            "line_no": 11,
            "src": "355:9",
            "src_char": "355:9"
          },
          {
            "contract_path": "src/parent_chain/ParentChainContract.sol",
            "line_no": 15,
            "src": "422:9",
            "src_char": "422:9"
          }
        ]
      },
      {
        "title": "Define and use `constant` variables instead of using literals",
        "description": "If the same constant literal value is used multiple times, create a constant state variable and reference it throughout the contract.",
        "detector_name": "constants-instead-of-literals",
        "instances": [
          {
            "contract_path": "src/Casting.sol",
            "line_no": 16,
            "src": "483:18",
            "src_char": "483:18"
          },
          {
            "contract_path": "src/Casting.sol",
            "line_no": 22,
            "src": "646:18",
            "src_char": "646:18"
          },
          {
            "contract_path": "src/Casting.sol",
            "line_no": 31,
            "src": "921:18",
            "src_char": "921:18"
          },
          {
            "contract_path": "src/Casting.sol",
            "line_no": 69,
            "src": "2103:18",
            "src_char": "2103:18"
          },
          {
            "contract_path": "src/ConstantsLiterals.sol",
            "line_no": 25,
            "src": "958:3",
            "src_char": "958:3"
          },
          {
            "contract_path": "src/ConstantsLiterals.sol",
            "line_no": 26,
            "src": "992:3",
            "src_char": "992:3"
          },
          {
            "contract_path": "src/ConstantsLiterals.sol",
            "line_no": 27,
            "src": "1032:4",
            "src_char": "1032:4"
          },
          {
            "contract_path": "src/ConstantsLiterals.sol",
            "line_no": 28,
            "src": "1068:4",
            "src_char": "1068:4"
          },
          {
            "contract_path": "src/ConstantsLiterals.sol",
            "line_no": 29,
            "src": "1117:42",
            "src_char": "1117:42"
          },
          {
            "contract_path": "src/ConstantsLiterals.sol",
            "line_no": 30,
            "src": "1192:42",
            "src_char": "1192:42"
          },
          {
            "contract_path": "src/ConstantsLiterals.sol",
            "line_no": 31,
            "src": "1275:66",
            "src_char": "1275:66"
          },
          {
            "contract_path": "src/DynamicArrayLengthAssignment.sol",
            "line_no": 13,
            "src": "312:3",
            "src_char": "312:3"
          },
          {
            "contract_path": "src/DynamicArrayLengthAssignment.sol",
            "line_no": 14,
            "src": "346:3",
            "src_char": "346:3"
          },
          {
            "contract_path": "src/DynamicArrayLengthAssignment.sol",
            "line_no": 17,
            "src": "457:3",
            "src_char": "457:3"
          },
          {
            "contract_path": "src/IncorrectCaretOperator.sol",
            "line_no": 17,
            "src": "563:2",
            "src_char": "563:2"
          },
          {
            "contract_path": "src/IncorrectCaretOperator.sol",
            "line_no": 18,
            "src": "606:2",
            "src_char": "606:2"
          },
          {
            "contract_path": "src/RevertsAndRequriesInLoops.sol",
            "line_no": 10,
            "src": "253:2",
            "src_char": "253:2"
          },
          {
            "contract_path": "src/RevertsAndRequriesInLoops.sol",
            "line_no": 17,
            "src": "442:2",
            "src_char": "442:2"
          },
          {
            "contract_path": "src/RevertsAndRequriesInLoops.sol",
            "line_no": 26,
            "src": "706:2",
            "src_char": "706:2"
          },
          {
            "contract_path": "src/RevertsAndRequriesInLoops.sol",
            "line_no": 27,
            "src": "745:2",
            "src_char": "745:2"
          },
          {
            "contract_path": "src/UncheckedReturn.sol",
            "line_no": 26,
            "src": "587:7",
            "src_char": "587:7"
          },
          {
            "contract_path": "src/UncheckedReturn.sol",
            "line_no": 31,
            "src": "785:7",
            "src_char": "785:7"
          },
          {
            "contract_path": "src/eth2/DepositContract.sol",
            "line_no": 113,
            "src": "7252:2",
            "src_char": "5764:2"
          },
          {
            "contract_path": "src/eth2/DepositContract.sol",
            "line_no": 113,
            "src": "7293:2",
            "src_char": "5805:2"
          }
        ]
      },
      {
        "title": "Event is missing `indexed` fields",
        "description": "Index event fields make the field more quickly accessible to off-chain tools that parse events. However, note that each index field costs extra gas during emission, so it's not necessarily best to index the maximum allowed per event (three fields). Each event should use three indexed fields if there are three or more fields, and gas usage is not particularly of concern for the events in question. If there are fewer than three fields, all of the fields should be indexed.",
        "detector_name": "unindexed-events",
        "instances": [
          {
            "contract_path": "src/TestERC20.sol",
            "line_no": 14,
            "src": "338:70",
            "src_char": "338:70"
          },
          {
            "contract_path": "src/TestERC20.sol",
            "line_no": 15,
            "src": "413:70",
            "src_char": "413:70"
          },
          {
            "contract_path": "src/UncheckedReturn.sol",
            "line_no": 17,
            "src": "297:30",
            "src_char": "297:30"
          },
          {
            "contract_path": "src/UninitializedStateVariable.sol",
            "line_no": 21,
            "src": "700:27",
            "src_char": "700:27"
          },
          {
            "contract_path": "src/eth2/DepositContract.sol",
            "line_no": 19,
            "src": "2641:107",
            "src_char": "1153:107"
          },
          {
            "contract_path": "src/inheritance/ExtendedInheritance.sol",
            "line_no": 7,
            "src": "144:45",
            "src_char": "144:45"
          },
          {
            "contract_path": "src/inheritance/InheritanceBase.sol",
            "line_no": 7,
            "src": "150:28",
            "src_char": "150:28"
          }
        ]
      },
      {
        "title": "Empty `require()` / `revert()` statements",
        "description": "Use descriptive reason strings or custom errors for revert paths.",
        "detector_name": "require-with-string",
        "instances": [
          {
            "contract_path": "src/DeprecatedOZFunctions.sol",
            "line_no": 37,
            "src": "1264:7",
            "src_char": "1264:7"
          },
          {
            "contract_path": "src/DeprecatedOZFunctions.sol",
            "line_no": 40,
            "src": "1389:6",
            "src_char": "1389:6"
          },
          {
            "contract_path": "src/RevertsAndRequriesInLoops.sol",
            "line_no": 19,
            "src": "503:6",
            "src_char": "503:6"
          },
          {
            "contract_path": "src/StateShadowing.sol",
            "line_no": 8,
            "src": "135:7",
            "src_char": "135:7"
          },
          {
            "contract_path": "src/ZeroAddressCheck.sol",
            "line_no": 13,
            "src": "329:6",
            "src_char": "329:6"
          },
          {
            "contract_path": "src/ZeroAddressCheck.sol",
            "line_no": 23,
            "src": "608:6",
            "src_char": "608:6"
          },
          {
            "contract_path": "src/ZeroAddressCheck.sol",
            "line_no": 38,
            "src": "1074:6",
            "src_char": "1074:6"
          },
          {
            "contract_path": "src/cloc/AnotherHeavilyCommentedContract.sol",
            "line_no": 35,
            "src": "589:7",
            "src_char": "589:7"
          },
          {
            "contract_path": "src/cloc/AnotherHeavilyCommentedContract.sol",
            "line_no": 56,
            "src": "1403:7",
            "src_char": "1400:7"
          },
          {
            "contract_path": "src/cloc/HeavilyCommentedContract.sol",
            "line_no": 35,
            "src": "598:7",
            "src_char": "598:7"
          },
          {
            "contract_path": "src/cloc/HeavilyCommentedContract.sol",
            "line_no": 53,
            "src": "1408:7",
            "src_char": "1408:7"
          }
        ]
      },
      {
        "title": "The `nonReentrant` `modifier` should occur before all other modifiers",
        "description": "This is a best-practice to protect against reentrancy in other modifiers.",
        "detector_name": "non-reentrant-before-others",
        "instances": [
          {
            "contract_path": "src/AdminContract.sol",
            "line_no": 10,
            "src": "386:12",
            "src_char": "386:12"
          },
          {
            "contract_path": "src/parent_chain/ParentChainContract.sol",
            "line_no": 28,
            "src": "735:12",
            "src_char": "735:12"
          }
        ]
      },
      {
        "title": "Using `ERC721::_mint()` can be dangerous",
        "description": "Using `ERC721::_mint()` can mint ERC721 tokens to addresses which don't support ERC721 tokens. Use `_safeMint()` instead of `_mint()` for ERC721.",
        "detector_name": "unsafe-oz-erc721-mint",
        "instances": [
          {
            "contract_path": "src/UnsafeERC721Mint.sol",
            "line_no": 12,
            "src": "410:5",
            "src_char": "410:5"
          }
        ]
      },
      {
        "title": "PUSH0 is not supported by all chains",
        "description": "Solc compiler version 0.8.20 switches the default target EVM version to Shanghai, which means that the generated bytecode will include PUSH0 opcodes. Be sure to select the appropriate EVM version in case you intend to deploy on a chain other than mainnet like L2 chains that may not support PUSH0, otherwise deployment of your contracts will fail.",
        "detector_name": "push-zero-opcode",
        "instances": [
          {
            "contract_path": "src/AdminContract.sol",
            "line_no": 2,
            "src": "32:23",
            "src_char": "32:23"
          },
          {
            "contract_path": "src/ContractWithTodo.sol",
            "line_no": 2,
            "src": "32:23",
            "src_char": "32:23"
          },
          {
            "contract_path": "src/Counter.sol",
            "line_no": 2,
            "src": "39:24",
            "src_char": "39:24"
          },
          {
            "contract_path": "src/CrazyPragma.sol",
            "line_no": 2,
            "src": "32:32",
            "src_char": "32:32"
          },
          {
            "contract_path": "src/DeprecatedOZFunctions.sol",
            "line_no": 2,
            "src": "32:23",
            "src_char": "32:23"
          },
          {
            "contract_path": "src/InconsistentUints.sol",
            "line_no": 1,
            "src": "0:24",
            "src_char": "0:24"
          },
          {
            "contract_path": "src/KeccakContract.sol",
            "line_no": 2,
            "src": "32:23",
            "src_char": "32:23"
          },
          {
            "contract_path": "src/StateVariables.sol",
            "line_no": 2,
            "src": "32:23",
            "src_char": "32:23"
          },
          {
            "contract_path": "src/StorageConditionals.sol",
            "line_no": 2,
            "src": "32:23",
            "src_char": "32:23"
          },
          {
            "contract_path": "src/T11sTranferer.sol",
            "line_no": 2,
            "src": "32:23",
            "src_char": "32:23"
          },
          {
            "contract_path": "src/UnsafeERC721Mint.sol",
            "line_no": 2,
            "src": "32:23",
            "src_char": "32:23"
          },
          {
            "contract_path": "src/cloc/AnotherHeavilyCommentedContract.sol",
            "line_no": 6,
            "src": "46:24",
            "src_char": "46:24"
          },
          {
            "contract_path": "src/cloc/HeavilyCommentedContract.sol",
            "line_no": 6,
            "src": "46:32",
            "src_char": "46:32"
          },
          {
            "contract_path": "src/eth2/DepositContract.sol",
            "line_no": 12,
            "src": "2302:23",
            "src_char": "814:23"
          },
          {
            "contract_path": "src/inheritance/ExtendedInheritance.sol",
            "line_no": 2,
            "src": "32:23",
            "src_char": "32:23"
          },
          {
            "contract_path": "src/inheritance/IContractInheritance.sol",
            "line_no": 2,
            "src": "32:24",
            "src_char": "32:24"
          },
          {
            "contract_path": "src/inheritance/InheritanceBase.sol",
            "line_no": 2,
            "src": "32:23",
            "src_char": "32:23"
          },
          {
            "contract_path": "src/nested/1/Nested.sol",
            "line_no": 5,
            "src": "180:23",
            "src_char": "180:23"
          },
          {
            "contract_path": "src/nested/2/Nested.sol",
            "line_no": 5,
            "src": "180:23",
            "src_char": "180:23"
          },
          {
            "contract_path": "src/nested_mappings/LaterVersion.sol",
            "line_no": 2,
            "src": "36:23",
            "src_char": "36:23"
          },
          {
            "contract_path": "src/parent_chain/ParentChainContract.sol",
            "line_no": 2,
            "src": "32:23",
            "src_char": "32:23"
          },
          {
            "contract_path": "src/uniswap/UniswapV2Swapper.sol",
            "line_no": 2,
            "src": "32:23",
            "src_char": "32:23"
          },
          {
            "contract_path": "src/uniswap/UniswapV3Swapper.sol",
            "line_no": 2,
            "src": "32:23",
            "src_char": "32:23"
          }
        ]
      },
      {
        "title": "Modifiers invoked only once can be shoe-horned into the function",
        "description": "",
        "detector_name": "useless-modifier",
        "instances": [
          {
            "contract_path": "src/InternalFunctions.sol",
            "line_no": 18,
            "src": "413:9",
            "src_char": "413:9"
          },
          {
            "contract_path": "src/OnceModifierExample.sol",
            "line_no": 6,
            "src": "103:8",
            "src_char": "103:8"
          },
          {
            "contract_path": "src/StateShadowing.sol",
            "line_no": 7,
            "src": "107:74",
            "src_char": "107:74"
          },
          {
            "contract_path": "src/UnprotectedInitialize.sol",
            "line_no": 13,
            "src": "222:21",
            "src_char": "222:21"
          }
        ]
      },
      {
        "title": "Empty Block",
        "description": "Consider removing empty blocks.",
        "detector_name": "empty-block",
        "instances": [
          {
            "contract_path": "src/AdminContract.sol",
            "line_no": 14,
            "src": "457:23",
            "src_char": "457:23"
          },
          {
            "contract_path": "src/ContractWithTodo.sol",
            "line_no": 7,
            "src": "129:10",
            "src_char": "129:10"
          },
          {
            "contract_path": "src/ContractWithTodo.sol",
            "line_no": 13,
            "src": "337:15",
            "src_char": "337:15"
          },
          {
            "contract_path": "src/EmptyBlocks.sol",
            "line_no": 30,
            "src": "503:12",
            "src_char": "503:12"
          },
          {
            "contract_path": "src/EmptyBlocks.sol",
            "line_no": 38,
            "src": "599:12",
            "src_char": "599:12"
          },
          {
            "contract_path": "src/EmptyBlocks.sol",
            "line_no": 49,
            "src": "739:12",
            "src_char": "739:12"
          },
          {
            "contract_path": "src/EmptyBlocks.sol",
            "line_no": 63,
            "src": "888:13",
            "src_char": "888:13"
          },
          {
            "contract_path": "src/EmptyBlocks.sol",
            "line_no": 67,
            "src": "946:24",
            "src_char": "946:24"
          },
          {
            "contract_path": "src/EmptyBlocks.sol",
            "line_no": 73,
            "src": "1068:30",
            "src_char": "1068:30"
          },
          {
            "contract_path": "src/EmptyBlocks.sol",
            "line_no": 81,
            "src": "1219:41",
            "src_char": "1219:41"
          },
          {
            "contract_path": "src/OnceModifierExample.sol",
            "line_no": 10,
            "src": "147:7",
            "src_char": "147:7"
          },
          {
            "contract_path": "src/auditor_mode/PublicFunctionsWithoutSenderCheck.sol",
            "line_no": 11,
            "src": "367:17",
            "src_char": "367:17"
          },
          {
            "contract_path": "src/auditor_mode/PublicFunctionsWithoutSenderCheck.sol",
            "line_no": 30,
            "src": "852:25",
            "src_char": "852:25"
          },
          {
            "contract_path": "src/auditor_mode/PublicFunctionsWithoutSenderCheck.sol",
            "line_no": 38,
            "src": "1080:16",
            "src_char": "1080:16"
          },
          {
            "contract_path": "src/auditor_mode/PublicFunctionsWithoutSenderCheck.sol",
            "line_no": 61,
            "src": "1840:17",
            "src_char": "1840:17"
          },
          {
            "contract_path": "src/auditor_mode/PublicFunctionsWithoutSenderCheck.sol",
            "line_no": 85,
            "src": "2380:25",
            "src_char": "2380:25"
          },
          {
            "contract_path": "src/parent_chain/ParentChainContract.sol",
            "line_no": 11,
            "src": "355:9",
            "src_char": "355:9"
          },
          {
            "contract_path": "src/parent_chain/ParentChainContract.sol",
            "line_no": 32,
            "src": "806:23",
            "src_char": "806:23"
          },
          {
            "contract_path": "src/parent_chain/ParentChainContract.sol",
            "line_no": 40,
            "src": "946:8",
            "src_char": "946:8"
          },
          {
            "contract_path": "src/parent_chain/ParentChainContract.sol",
            "line_no": 44,
            "src": "1011:23",
            "src_char": "1011:23"
          }
        ]
      },
      {
        "title": "Large literal values multiples of 10000 can be replaced with scientific notation",
        "description": "Use `e` notation, for example: `1e18`, instead of its full numeric value.",
        "detector_name": "large-numeric-literal",
        "instances": [
          {
            "contract_path": "src/HugeConstants.sol",
            "line_no": 6,
            "src": "182:24",
            "src_char": "182:24"
          },
          {
            "contract_path": "src/HugeConstants.sol",
            "line_no": 7,
            "src": "252:23",
            "src_char": "252:23"
          },
          {
            "contract_path": "src/HugeConstants.sol",
            "line_no": 8,
            "src": "321:22",
            "src_char": "321:22"
          },
          {
            "contract_path": "src/HugeConstants.sol",
            "line_no": 9,
            "src": "389:21",
            "src_char": "389:21"
          },
          {
            "contract_path": "src/HugeConstants.sol",
            "line_no": 10,
            "src": "456:20",
            "src_char": "456:20"
          },
          {
            "contract_path": "src/HugeConstants.sol",
            "line_no": 11,
            "src": "522:19",
            "src_char": "522:19"
          },
          {
            "contract_path": "src/HugeConstants.sol",
            "line_no": 12,
            "src": "587:18",
            "src_char": "587:18"
          },
          {
            "contract_path": "src/HugeConstants.sol",
            "line_no": 13,
            "src": "651:17",
            "src_char": "651:17"
          },
          {
            "contract_path": "src/HugeConstants.sol",
            "line_no": 14,
            "src": "714:16",
            "src_char": "714:16"
          },
          {
            "contract_path": "src/HugeConstants.sol",
            "line_no": 15,
            "src": "777:15",
            "src_char": "777:15"
          },
          {
            "contract_path": "src/HugeConstants.sol",
            "line_no": 16,
            "src": "839:14",
            "src_char": "839:14"
          },
          {
            "contract_path": "src/HugeConstants.sol",
            "line_no": 17,
            "src": "900:13",
            "src_char": "900:13"
          },
          {
            "contract_path": "src/HugeConstants.sol",
            "line_no": 18,
            "src": "960:12",
            "src_char": "960:12"
          },
          {
            "contract_path": "src/HugeConstants.sol",
            "line_no": 19,
            "src": "1019:11",
            "src_char": "1019:11"
          },
          {
            "contract_path": "src/HugeConstants.sol",
            "line_no": 20,
            "src": "1077:10",
            "src_char": "1077:10"
          },
          {
            "contract_path": "src/HugeConstants.sol",
            "line_no": 21,
            "src": "1134:9",
            "src_char": "1134:9"
          },
          {
            "contract_path": "src/HugeConstants.sol",
            "line_no": 22,
            "src": "1190:8",
            "src_char": "1190:8"
          },
          {
            "contract_path": "src/HugeConstants.sol",
            "line_no": 23,
            "src": "1245:7",
            "src_char": "1245:7"
          },
          {
            "contract_path": "src/HugeConstants.sol",
            "line_no": 24,
            "src": "1299:6",
            "src_char": "1299:6"
          },
          {
            "contract_path": "src/HugeConstants.sol",
            "line_no": 25,
            "src": "1352:5",
            "src_char": "1352:5"
          },
          {
            "contract_path": "src/HugeConstants.sol",
            "line_no": 31,
            "src": "1585:29",
            "src_char": "1585:29"
          },
          {
            "contract_path": "src/HugeConstants.sol",
            "line_no": 32,
            "src": "1673:6",
            "src_char": "1673:6"
          }
        ]
      },
      {
        "title": "Internal functions called only once can be inlined",
        "description": "Instead of separating the logic into a separate function, consider inlining the logic into the calling function. This can reduce the number of function calls and improve readability.",
        "detector_name": "useless-internal-function",
        "instances": [
          {
            "contract_path": "src/InternalFunctions.sol",
            "line_no": 28,
            "src": "693:12",
            "src_char": "693:12"
          },
          {
            "contract_path": "src/StorageParameters.sol",
            "line_no": 17,
            "src": "388:11",
            "src_char": "388:11"
          }
        ]
      },
      {
        "title": "Contract still has TODOs",
        "description": "Contract contains comments with TODOS",
        "detector_name": "contract-with-todos",
        "instances": [
          {
            "contract_path": "src/ContractWithTodo.sol",
            "line_no": 4,
            "src": "66:8",
            "src_char": "66:8"
          },
          {
            "contract_path": "src/Counter.sol",
            "line_no": 4,
            "src": "74:7",
            "src_char": "74:7"
          }
        ]
      },
      {
        "title": "Inconsistency in declaring uint256/uint (or) int256/int variables within a contract. Use explicit size declarations (uint256 or int256).",
        "description": "Consider keeping the naming convention consistent in a given contract. Explicit size declarations are preferred (uint256, int256) over implicit ones (uint, int) to avoid confusion.",
        "detector_name": "inconsistent-type-names",
        "instances": [
          {
            "contract_path": "src/Casting.sol",
            "line_no": 31,
            "src": "904:14",
            "src_char": "904:14"
          },
          {
            "contract_path": "src/Casting.sol",
            "line_no": 69,
            "src": "2086:13",
            "src_char": "2086:13"
          },
          {
            "contract_path": "src/InconsistentUints.sol",
            "line_no": 5,
            "src": "122:12",
            "src_char": "122:12"
          },
          {
            "contract_path": "src/InconsistentUints.sol",
            "line_no": 7,
            "src": "197:11",
            "src_char": "197:11"
          },
          {
            "contract_path": "src/InconsistentUints.sol",
            "line_no": 11,
            "src": "289:10",
            "src_char": "289:10"
          },
          {
            "contract_path": "src/InconsistentUints.sol",
            "line_no": 12,
            "src": "340:9",
            "src_char": "340:9"
          },
          {
            "contract_path": "src/InconsistentUints.sol",
            "line_no": 15,
            "src": "383:9",
            "src_char": "383:9"
          },
          {
            "contract_path": "src/InconsistentUints.sol",
            "line_no": 16,
            "src": "434:10",
            "src_char": "434:10"
          },
          {
            "contract_path": "src/InconsistentUints.sol",
            "line_no": 19,
            "src": "528:12",
            "src_char": "528:12"
          },
          {
            "contract_path": "src/eth2/DepositContract.sol",
            "line_no": 59,
            "src": "4611:27",
            "src_char": "3123:27"
          },
          {
            "contract_path": "src/eth2/DepositContract.sol",
            "line_no": 61,
            "src": "4732:17",
            "src_char": "3244:17"
          },
          {
            "contract_path": "src/eth2/DepositContract.sol",
            "line_no": 70,
            "src": "5020:6",
            "src_char": "3532:6"
          },
          {
            "contract_path": "src/eth2/DepositContract.sol",
            "line_no": 76,
            "src": "5307:4",
            "src_char": "3819:4"
          },
          {
            "contract_path": "src/eth2/DepositContract.sol",
            "line_no": 77,
            "src": "5347:6",
            "src_char": "3859:6"
          },
          {
            "contract_path": "src/eth2/DepositContract.sol",
            "line_no": 103,
            "src": "6636:14",
            "src_char": "5148:14"
          },
          {
            "contract_path": "src/eth2/DepositContract.sol",
            "line_no": 133,
            "src": "8101:4",
            "src_char": "6613:4"
          },
          {
            "contract_path": "src/eth2/DepositContract.sol",
            "line_no": 134,
            "src": "8141:6",
            "src_char": "6653:6"
          },
          {
            "contract_path": "src/nested_mappings/LaterVersion.sol",
            "line_no": 8,
            "src": "184:5",
            "src_char": "184:5"
          },
          {
            "contract_path": "src/nested_mappings/NestedMappings.sol",
            "line_no": 8,
            "src": "168:10",
            "src_char": "168:10"
          }
        ]
      },
      {
        "title": "Unused Custom Error",
        "description": "it is recommended that the definition be removed when custom error is unused",
        "detector_name": "useless-error",
        "instances": [
          {
            "contract_path": "src/UnusedError.sol",
            "line_no": 5,
            "src": "84:27",
            "src_char": "84:27"
          },
          {
            "contract_path": "src/UnusedError.sol",
            "line_no": 13,
            "src": "258:36",
            "src_char": "258:36"
          },
          {
            "contract_path": "src/WrongOrderOfLayout.sol",
            "line_no": 13,
            "src": "274:21",
            "src_char": "274:21"
          }
        ]
      },
      {
        "title": "Loop contains `require`/`revert` statements",
        "description": "Avoid `require` / `revert` statements in a loop because a single bad item can cause the whole transaction to fail. It's better to forgive on fail and return failed elements post processing of the loop",
        "detector_name": "reverts-and-requires-in-loops",
        "instances": [
          {
            "contract_path": "src/RevertsAndRequriesInLoops.sol",
            "line_no": 10,
            "src": "227:129",
            "src_char": "227:129"
          },
          {
            "contract_path": "src/RevertsAndRequriesInLoops.sol",
            "line_no": 17,
            "src": "416:150",
            "src_char": "416:150"
          }
        ]
      },
      {
        "title": "Incorrect Order of Division and Multiplication",
        "description": "Division operations followed directly by multiplication operations can lead to precision loss due to the way integer arithmetic is handled in Solidity.",
        "detector_name": "division-before-multiplication",
        "instances": [
          {
            "contract_path": "src/DivisionBeforeMultiplication.sol",
            "line_no": 8,
            "src": "218:5",
            "src_char": "218:5"
          },
          {
            "contract_path": "src/DivisionBeforeMultiplication.sol",
            "line_no": 12,
            "src": "330:5",
            "src_char": "330:5"
          },
          {
            "contract_path": "src/DivisionBeforeMultiplication.sol",
            "line_no": 16,
            "src": "432:5",
            "src_char": "432:5"
          },
          {
            "contract_path": "src/DivisionBeforeMultiplication.sol",
            "line_no": 20,
            "src": "541:5",
            "src_char": "541:5"
          }
        ]
      }
    ]
  },
  "detectors_used": [
    "delegate-call-in-loop",
    "centralization-risk",
    "solmate-safe-transfer-lib",
    "avoid-abi-encode-packed",
    "ecrecover",
    "deprecated-oz-functions",
    "unsafe-erc20-functions",
    "unspecific-solidity-pragma",
    "zero-address-check",
    "useless-public-function",
    "constants-instead-of-literals",
    "unindexed-events",
    "require-with-string",
    "non-reentrant-before-others",
    "block-timestamp-deadline",
    "unsafe-oz-erc721-mint",
    "push-zero-opcode",
    "arbitrary-transfer-from",
    "useless-modifier",
    "empty-block",
    "large-numeric-literal",
    "useless-internal-function",
    "contract-with-todos",
    "inconsistent-type-names",
    "unprotected-initializer",
    "useless-error",
    "reverts-and-requires-in-loops",
    "division-before-multiplication",
    "unsafe-casting-detector",
    "enumerable-loop-removal",
    "experimental-encoder",
    "incorrect-shift-order",
    "storage-array-edit-with-memory",
    "multiple-constructors",
    "reused-contract-name",
    "nested-struct-in-mapping",
    "selfdestruct-identifier",
    "dynamic-array-length-assignment",
    "uninitialized-state-variable",
    "incorrect-caret-operator",
    "yul-return",
    "state-variable-shadowing",
<<<<<<< HEAD
    "unchecked-return"
=======
    "dangerous-unary-operator"
>>>>>>> ed7d662c
  ]
}<|MERGE_RESOLUTION|>--- conflicted
+++ resolved
@@ -1,11 +1,7 @@
 {
   "files_summary": {
-    "total_source_units": 57,
-<<<<<<< HEAD
-    "total_sloc": 1574
-=======
-    "total_sloc": 1563
->>>>>>> ed7d662c
+    "total_source_units": 58,
+    "total_sloc": 1587
   },
   "files_details": {
     "files_details": [
@@ -244,7 +240,7 @@
     ]
   },
   "issue_count": {
-    "high": 20,
+    "high": 21,
     "low": 23
   },
   "high_issues": {
@@ -1343,7 +1339,6 @@
         ]
       },
       {
-<<<<<<< HEAD
         "title": "Return value of the function call is not checked.",
         "description": "Function returns a value but it is ignored.",
         "detector_name": "unchecked-return",
@@ -1359,7 +1354,10 @@
             "line_no": 26,
             "src": "555:47",
             "src_char": "555:47"
-=======
+          }
+        ]
+      },
+      {
         "title": "Dangerous unary operator found in assignment.",
         "description": "Potentially mistakened `=+` for `+=` or `=-` for `-=`. Please include a space in between.",
         "detector_name": "dangerous-unary-operator",
@@ -1375,7 +1373,6 @@
             "line_no": 13,
             "src": "247:10",
             "src_char": "247:10"
->>>>>>> ed7d662c
           }
         ]
       }
@@ -2873,10 +2870,7 @@
     "incorrect-caret-operator",
     "yul-return",
     "state-variable-shadowing",
-<<<<<<< HEAD
-    "unchecked-return"
-=======
+    "unchecked-return",
     "dangerous-unary-operator"
->>>>>>> ed7d662c
   ]
 }