--- conflicted
+++ resolved
@@ -1,12 +1,7 @@
 {
   "files_summary": {
-<<<<<<< HEAD
-    "total_source_units": 98,
-    "total_sloc": 3409
-=======
-    "total_source_units": 106,
-    "total_sloc": 3470
->>>>>>> 82ebc88a
+    "total_source_units": 107,
+    "total_sloc": 3509
   },
   "files_details": {
     "files_details": [
@@ -187,13 +182,12 @@
         "n_sloc": 21
       },
       {
-<<<<<<< HEAD
+        "file_path": "src/LocalVariableShadow.sol",
+        "n_sloc": 23
+      },
+      {
         "file_path": "src/MissingInheritance.sol",
         "n_sloc": 39
-=======
-        "file_path": "src/LocalVariableShadow.sol",
-        "n_sloc": 23
->>>>>>> 82ebc88a
       },
       {
         "file_path": "src/MisusedBoolean.sol",
@@ -443,11 +437,7 @@
   },
   "issue_count": {
     "high": 42,
-<<<<<<< HEAD
-    "low": 38
-=======
-    "low": 41
->>>>>>> 82ebc88a
+    "low": 42
   },
   "high_issues": {
     "issues": [
@@ -5925,7 +5915,19 @@
         ]
       },
       {
-<<<<<<< HEAD
+        "title": "Void constructor",
+        "description": "Call to a constructor that is not implemented.",
+        "detector_name": "void-constructor",
+        "instances": [
+          {
+            "contract_path": "src/VoidConstructor.sol",
+            "line_no": 16,
+            "src": "372:17",
+            "src_char": "372:17"
+          }
+        ]
+      },
+      {
         "title": "Potentially missing inheritance for contract.",
         "description": "There is an interface / abstract contract that is potentially missing (not included in) the inheritance of this contract.",
         "detector_name": "missing-inheritance",
@@ -5950,16 +5952,6 @@
             "src": "70:9",
             "src_char": "70:9",
             "hint": "Consider implementing the most suitable of following inheritances : IERC20"
-=======
-        "title": "Void constructor",
-        "description": "Call to a constructor that is not implemented.",
-        "detector_name": "void-constructor",
-        "instances": [
-          {
-            "contract_path": "src/VoidConstructor.sol",
-            "line_no": 16,
-            "src": "372:17",
-            "src_char": "372:17"
           }
         ]
       },
@@ -5985,7 +5977,6 @@
             "line_no": 9,
             "src": "144:28",
             "src_char": "144:28"
->>>>>>> 82ebc88a
           }
         ]
       },
@@ -6295,11 +6286,8 @@
     "builtin-symbol-shadow",
     "void-constructor",
     "function-selector-collision",
-<<<<<<< HEAD
     "missing-inheritance",
-=======
     "unused-import",
->>>>>>> 82ebc88a
     "unchecked-low-level-call",
     "function-pointer-in-constructor",
     "state-variable-could-be-declared-constant"
