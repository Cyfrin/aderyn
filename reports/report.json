{
  "files_summary": {
<<<<<<< HEAD
    "total_source_units": 83,
    "total_sloc": 2466
=======
    "total_source_units": 81,
    "total_sloc": 2334
>>>>>>> 61295dbb
  },
  "files_details": {
    "files_details": [
      {
        "file_path": "src/AbstractContract.sol",
        "n_sloc": 11
      },
      {
        "file_path": "src/AdminContract.sol",
        "n_sloc": 11
      },
      {
        "file_path": "src/ArbitraryTransferFrom.sol",
        "n_sloc": 37
      },
      {
        "file_path": "src/AssemblyExample.sol",
        "n_sloc": 9
      },
      {
        "file_path": "src/BooleanEquality.sol",
        "n_sloc": 27
      },
      {
        "file_path": "src/CallGraphTests.sol",
        "n_sloc": 49
      },
      {
        "file_path": "src/Casting.sol",
        "n_sloc": 126
      },
      {
        "file_path": "src/CompilerBugStorageSignedIntegerArray.sol",
        "n_sloc": 13
      },
      {
        "file_path": "src/ConstantFuncsAssembly.sol",
        "n_sloc": 26
      },
      {
        "file_path": "src/ConstantsLiterals.sol",
        "n_sloc": 28
      },
      {
        "file_path": "src/ContractLocksEther.sol",
        "n_sloc": 121
      },
      {
        "file_path": "src/ContractWithTodo.sol",
        "n_sloc": 7
      },
      {
        "file_path": "src/Counter.sol",
        "n_sloc": 20
      },
      {
        "file_path": "src/CrazyPragma.sol",
        "n_sloc": 4
      },
      {
        "file_path": "src/DangerousStrictEquality1.sol",
        "n_sloc": 6
      },
      {
        "file_path": "src/DangerousStrictEquality2.sol",
        "n_sloc": 9
      },
      {
        "file_path": "src/DangerousUnaryOperator.sol",
        "n_sloc": 13
      },
      {
        "file_path": "src/DelegateCallWithoutAddressCheck.sol",
        "n_sloc": 31
      },
      {
        "file_path": "src/DeletionNestedMappingStructureContract.sol",
        "n_sloc": 11
      },
      {
        "file_path": "src/DeprecatedOZFunctions.sol",
        "n_sloc": 32
      },
      {
        "file_path": "src/DivisionBeforeMultiplication.sol",
        "n_sloc": 22
      },
      {
        "file_path": "src/DomainSeparatorCollision.sol",
        "n_sloc": 44
      },
      {
        "file_path": "src/DynamicArrayLengthAssignment.sol",
        "n_sloc": 16
      },
      {
        "file_path": "src/EmptyBlocks.sol",
        "n_sloc": 48
      },
      {
        "file_path": "src/EnumerableSetIteration.sol",
        "n_sloc": 55
      },
      {
        "file_path": "src/ExperimentalEncoder.sol",
        "n_sloc": 4
      },
      {
        "file_path": "src/HugeConstants.sol",
        "n_sloc": 36
      },
      {
        "file_path": "src/InconsistentUints.sol",
        "n_sloc": 17
      },
      {
        "file_path": "src/IncorrectCaretOperator.sol",
        "n_sloc": 16
      },
      {
        "file_path": "src/IncorrectShift.sol",
        "n_sloc": 17
      },
      {
        "file_path": "src/InternalFunctions.sol",
        "n_sloc": 22
      },
      {
        "file_path": "src/KeccakContract.sol",
        "n_sloc": 21
      },
      {
        "file_path": "src/MisusedBoolean.sol",
        "n_sloc": 67
      },
      {
        "file_path": "src/MsgValueInLoop.sol",
        "n_sloc": 55
      },
      {
        "file_path": "src/MultipleConstructorSchemes.sol",
        "n_sloc": 10
      },
      {
        "file_path": "src/OnceModifierExample.sol",
        "n_sloc": 8
      },
      {
        "file_path": "src/PreDeclaredVarUsage.sol",
        "n_sloc": 9
      },
      {
        "file_path": "src/PublicVariableReadInExternalContext.sol",
        "n_sloc": 32
      },
      {
        "file_path": "src/RTLO.sol",
        "n_sloc": 7
      },
      {
        "file_path": "src/RedundantStatements.sol",
        "n_sloc": 14
      },
      {
        "file_path": "src/ReturnBomb.sol",
        "n_sloc": 44
      },
      {
        "file_path": "src/RevertsAndRequriesInLoops.sol",
        "n_sloc": 27
      },
      {
        "file_path": "src/SendEtherNoChecks.sol",
        "n_sloc": 58
      },
      {
        "file_path": "src/StateShadowing.sol",
        "n_sloc": 17
      },
      {
        "file_path": "src/StateVariables.sol",
        "n_sloc": 58
      },
      {
        "file_path": "src/StorageConditionals.sol",
        "n_sloc": 59
      },
      {
        "file_path": "src/StorageParameters.sol",
        "n_sloc": 16
      },
      {
        "file_path": "src/T11sTranferer.sol",
        "n_sloc": 8
      },
      {
        "file_path": "src/TautologicalCompare.sol",
        "n_sloc": 17
      },
      {
        "file_path": "src/TautologyOrContradiction.sol",
        "n_sloc": 11
      },
      {
        "file_path": "src/TestERC20.sol",
        "n_sloc": 62
      },
      {
        "file_path": "src/TxOriginUsedForAuth.sol",
        "n_sloc": 42
      },
      {
        "file_path": "src/UncheckedReturn.sol",
        "n_sloc": 33
      },
      {
        "file_path": "src/UncheckedSend.sol",
        "n_sloc": 18
      },
      {
        "file_path": "src/UninitializedStateVariable.sol",
        "n_sloc": 29
      },
      {
        "file_path": "src/UnprotectedInitialize.sol",
        "n_sloc": 25
      },
      {
        "file_path": "src/UnsafeERC721Mint.sol",
        "n_sloc": 18
      },
      {
        "file_path": "src/UnusedError.sol",
        "n_sloc": 19
      },
      {
        "file_path": "src/UnusedStateVariables.sol",
        "n_sloc": 12
      },
      {
        "file_path": "src/UsingSelfdestruct.sol",
        "n_sloc": 6
      },
      {
        "file_path": "src/WeakRandomness.sol",
        "n_sloc": 59
      },
      {
        "file_path": "src/WrongOrderOfLayout.sol",
        "n_sloc": 13
      },
      {
        "file_path": "src/YulReturn.sol",
        "n_sloc": 8
      },
      {
        "file_path": "src/ZeroAddressCheck.sol",
        "n_sloc": 41
      },
      {
        "file_path": "src/auditor_mode/ExternalCalls.sol",
        "n_sloc": 65
      },
      {
        "file_path": "src/auditor_mode/PublicFunctionsWithoutSenderCheck.sol",
        "n_sloc": 45
      },
      {
        "file_path": "src/cloc/AnotherHeavilyCommentedContract.sol",
        "n_sloc": 32
      },
      {
        "file_path": "src/cloc/EmptyContractFile.sol",
        "n_sloc": 0
      },
      {
        "file_path": "src/cloc/HeavilyCommentedContract.sol",
        "n_sloc": 21
      },
      {
        "file_path": "src/eth2/DepositContract.sol",
        "n_sloc": 95
      },
      {
        "file_path": "src/inheritance/ExtendedInheritance.sol",
        "n_sloc": 17
      },
      {
        "file_path": "src/inheritance/IContractInheritance.sol",
        "n_sloc": 4
      },
      {
        "file_path": "src/inheritance/InheritanceBase.sol",
        "n_sloc": 8
      },
      {
        "file_path": "src/nested/1/Nested.sol",
        "n_sloc": 10
      },
      {
        "file_path": "src/nested/2/Nested.sol",
        "n_sloc": 7
      },
      {
        "file_path": "src/nested_mappings/LaterVersion.sol",
        "n_sloc": 10
      },
      {
        "file_path": "src/nested_mappings/NestedMappings.sol",
        "n_sloc": 10
      },
      {
        "file_path": "src/parent_chain/ParentChainContract.sol",
        "n_sloc": 29
      },
      {
        "file_path": "src/reused_contract_name/ContractA.sol",
        "n_sloc": 7
      },
      {
        "file_path": "src/reused_contract_name/ContractB.sol",
        "n_sloc": 7
      },
      {
        "file_path": "src/uniswap/UniswapV2Swapper.sol",
        "n_sloc": 50
      },
      {
        "file_path": "src/uniswap/UniswapV3Swapper.sol",
        "n_sloc": 150
      }
    ]
  },
  "issue_count": {
<<<<<<< HEAD
    "high": 37,
    "low": 30
=======
    "high": 36,
    "low": 29
>>>>>>> 61295dbb
  },
  "high_issues": {
    "issues": [
      {
        "title": "Using `delegatecall` in loop",
        "description": "When calling `delegatecall` the same `msg.value` amount will be accredited multiple times.",
        "detector_name": "delegate-call-in-loop",
        "instances": [
          {
            "contract_path": "src/inheritance/ExtendedInheritance.sol",
            "line_no": 16,
            "src": "488:19",
            "src_char": "488:19"
          }
        ]
      },
      {
        "title": "`abi.encodePacked()` should not be used with dynamic types when passing the result to a hash function such as `keccak256()`",
        "description": "Use `abi.encode()` instead which will pad items to 32 bytes, which will [prevent hash collisions](https://docs.soliditylang.org/en/v0.8.13/abi-spec.html#non-standard-packed-mode) (e.g. `abi.encodePacked(0x123,0x456)` => `0x123456` => `abi.encodePacked(0x1,0x23456)`, but `abi.encode(0x123,0x456)` => `0x0...1230...456`). Unless there is a compelling reason, `abi.encode` should be preferred. If there is only one argument to `abi.encodePacked()` it can often be cast to `bytes()` or `bytes32()` [instead](https://ethereum.stackexchange.com/questions/30912/how-to-compare-strings-in-solidity#answer-82739).\nIf all arguments are strings and or bytes, `bytes.concat()` should be used instead.",
        "detector_name": "avoid-abi-encode-packed",
        "instances": [
          {
            "contract_path": "src/KeccakContract.sol",
            "line_no": 18,
            "src": "587:16",
            "src_char": "587:16"
          },
          {
            "contract_path": "src/KeccakContract.sol",
            "line_no": 22,
            "src": "734:16",
            "src_char": "734:16"
          },
          {
            "contract_path": "src/KeccakContract.sol",
            "line_no": 26,
            "src": "887:16",
            "src_char": "887:16"
          }
        ]
      },
      {
        "title": "Using `block.timestamp` for swap deadline offers no protection",
        "description": "In the PoS model, proposers know well in advance if they will propose one or consecutive blocks ahead of time. In such a scenario, a malicious validator can hold back the transaction and execute it at a more favourable block number.Consider allowing function caller to specify swap deadline input parameter.",
        "detector_name": "block-timestamp-deadline",
        "instances": [
          {
            "contract_path": "src/uniswap/UniswapV2Swapper.sol",
            "line_no": 23,
            "src": "670:83",
            "src_char": "670:83"
          },
          {
            "contract_path": "src/uniswap/UniswapV2Swapper.sol",
            "line_no": 24,
            "src": "763:83",
            "src_char": "763:83"
          },
          {
            "contract_path": "src/uniswap/UniswapV2Swapper.sol",
            "line_no": 25,
            "src": "856:70",
            "src_char": "856:70"
          },
          {
            "contract_path": "src/uniswap/UniswapV2Swapper.sol",
            "line_no": 26,
            "src": "936:80",
            "src_char": "936:80"
          },
          {
            "contract_path": "src/uniswap/UniswapV2Swapper.sol",
            "line_no": 27,
            "src": "1026:80",
            "src_char": "1026:80"
          },
          {
            "contract_path": "src/uniswap/UniswapV2Swapper.sol",
            "line_no": 31,
            "src": "1278:112",
            "src_char": "1278:112"
          },
          {
            "contract_path": "src/uniswap/UniswapV2Swapper.sol",
            "line_no": 32,
            "src": "1400:99",
            "src_char": "1400:99"
          },
          {
            "contract_path": "src/uniswap/UniswapV2Swapper.sol",
            "line_no": 33,
            "src": "1509:109",
            "src_char": "1509:109"
          },
          {
            "contract_path": "src/uniswap/UniswapV3Swapper.sol",
            "line_no": 52,
            "src": "1115:143",
            "src_char": "1115:143"
          },
          {
            "contract_path": "src/uniswap/UniswapV3Swapper.sol",
            "line_no": 55,
            "src": "1293:321",
            "src_char": "1293:321"
          },
          {
            "contract_path": "src/uniswap/UniswapV3Swapper.sol",
            "line_no": 66,
            "src": "1668:131",
            "src_char": "1668:131"
          },
          {
            "contract_path": "src/uniswap/UniswapV3Swapper.sol",
            "line_no": 69,
            "src": "1828:236",
            "src_char": "1828:236"
          },
          {
            "contract_path": "src/uniswap/UniswapV3Swapper.sol",
            "line_no": 77,
            "src": "2132:144",
            "src_char": "2132:144"
          },
          {
            "contract_path": "src/uniswap/UniswapV3Swapper.sol",
            "line_no": 80,
            "src": "2312:322",
            "src_char": "2312:322"
          },
          {
            "contract_path": "src/uniswap/UniswapV3Swapper.sol",
            "line_no": 91,
            "src": "2690:132",
            "src_char": "2690:132"
          },
          {
            "contract_path": "src/uniswap/UniswapV3Swapper.sol",
            "line_no": 94,
            "src": "2852:237",
            "src_char": "2852:237"
          }
        ]
      },
      {
        "title": "Arbitrary `from` passed to `transferFrom` (or `safeTransferFrom`)",
        "description": "Passing an arbitrary `from` address to `transferFrom` (or `safeTransferFrom`) can lead to loss of funds, because anyone can transfer tokens from the `from` address if an approval is made.  ",
        "detector_name": "arbitrary-transfer-from",
        "instances": [
          {
            "contract_path": "src/ArbitraryTransferFrom.sol",
            "line_no": 16,
            "src": "370:38",
            "src_char": "370:38"
          },
          {
            "contract_path": "src/ArbitraryTransferFrom.sol",
            "line_no": 20,
            "src": "496:42",
            "src_char": "496:42"
          },
          {
            "contract_path": "src/ArbitraryTransferFrom.sol",
            "line_no": 24,
            "src": "634:53",
            "src_char": "634:53"
          },
          {
            "contract_path": "src/ArbitraryTransferFrom.sol",
            "line_no": 30,
            "src": "864:44",
            "src_char": "864:44"
          },
          {
            "contract_path": "src/DeprecatedOZFunctions.sol",
            "line_no": 17,
            "src": "579:39",
            "src_char": "579:39"
          },
          {
            "contract_path": "src/DeprecatedOZFunctions.sol",
            "line_no": 47,
            "src": "1598:35",
            "src_char": "1598:35"
          }
        ]
      },
      {
        "title": "Unprotected initializer",
        "description": "Consider protecting the initializer functions with modifiers.",
        "detector_name": "unprotected-initializer",
        "instances": [
          {
            "contract_path": "src/UnprotectedInitialize.sol",
            "line_no": 35,
            "src": "820:33",
            "src_char": "820:33"
          }
        ]
      },
      {
        "title": "Unsafe Casting",
        "description": "Downcasting int/uints in Solidity can be unsafe due to the potential for data loss and unintended behavior.When downcasting a larger integer type to a smaller one (e.g., uint256 to uint128), the value may exceed the range of the target type,leading to truncation and loss of significant digits. Use OpenZeppelin's SafeCast library to safely downcast integers.",
        "detector_name": "unsafe-casting-detector",
        "instances": [
          {
            "contract_path": "src/Casting.sol",
            "line_no": 35,
            "src": "1065:10",
            "src_char": "1065:10"
          },
          {
            "contract_path": "src/Casting.sol",
            "line_no": 36,
            "src": "1097:10",
            "src_char": "1097:10"
          },
          {
            "contract_path": "src/Casting.sol",
            "line_no": 37,
            "src": "1129:10",
            "src_char": "1129:10"
          },
          {
            "contract_path": "src/Casting.sol",
            "line_no": 38,
            "src": "1161:10",
            "src_char": "1161:10"
          },
          {
            "contract_path": "src/Casting.sol",
            "line_no": 39,
            "src": "1193:10",
            "src_char": "1193:10"
          },
          {
            "contract_path": "src/Casting.sol",
            "line_no": 40,
            "src": "1225:10",
            "src_char": "1225:10"
          },
          {
            "contract_path": "src/Casting.sol",
            "line_no": 41,
            "src": "1257:10",
            "src_char": "1257:10"
          },
          {
            "contract_path": "src/Casting.sol",
            "line_no": 42,
            "src": "1289:10",
            "src_char": "1289:10"
          },
          {
            "contract_path": "src/Casting.sol",
            "line_no": 43,
            "src": "1321:10",
            "src_char": "1321:10"
          },
          {
            "contract_path": "src/Casting.sol",
            "line_no": 44,
            "src": "1353:10",
            "src_char": "1353:10"
          },
          {
            "contract_path": "src/Casting.sol",
            "line_no": 45,
            "src": "1385:10",
            "src_char": "1385:10"
          },
          {
            "contract_path": "src/Casting.sol",
            "line_no": 46,
            "src": "1417:10",
            "src_char": "1417:10"
          },
          {
            "contract_path": "src/Casting.sol",
            "line_no": 47,
            "src": "1449:10",
            "src_char": "1449:10"
          },
          {
            "contract_path": "src/Casting.sol",
            "line_no": 48,
            "src": "1481:10",
            "src_char": "1481:10"
          },
          {
            "contract_path": "src/Casting.sol",
            "line_no": 49,
            "src": "1513:10",
            "src_char": "1513:10"
          },
          {
            "contract_path": "src/Casting.sol",
            "line_no": 50,
            "src": "1545:10",
            "src_char": "1545:10"
          },
          {
            "contract_path": "src/Casting.sol",
            "line_no": 51,
            "src": "1577:10",
            "src_char": "1577:10"
          },
          {
            "contract_path": "src/Casting.sol",
            "line_no": 52,
            "src": "1609:10",
            "src_char": "1609:10"
          },
          {
            "contract_path": "src/Casting.sol",
            "line_no": 53,
            "src": "1641:10",
            "src_char": "1641:10"
          },
          {
            "contract_path": "src/Casting.sol",
            "line_no": 54,
            "src": "1672:9",
            "src_char": "1672:9"
          },
          {
            "contract_path": "src/Casting.sol",
            "line_no": 55,
            "src": "1702:9",
            "src_char": "1702:9"
          },
          {
            "contract_path": "src/Casting.sol",
            "line_no": 56,
            "src": "1732:9",
            "src_char": "1732:9"
          },
          {
            "contract_path": "src/Casting.sol",
            "line_no": 57,
            "src": "1762:9",
            "src_char": "1762:9"
          },
          {
            "contract_path": "src/Casting.sol",
            "line_no": 58,
            "src": "1792:9",
            "src_char": "1792:9"
          },
          {
            "contract_path": "src/Casting.sol",
            "line_no": 59,
            "src": "1822:9",
            "src_char": "1822:9"
          },
          {
            "contract_path": "src/Casting.sol",
            "line_no": 60,
            "src": "1853:9",
            "src_char": "1853:9"
          },
          {
            "contract_path": "src/Casting.sol",
            "line_no": 61,
            "src": "1884:10",
            "src_char": "1884:10"
          },
          {
            "contract_path": "src/Casting.sol",
            "line_no": 62,
            "src": "1916:10",
            "src_char": "1916:10"
          },
          {
            "contract_path": "src/Casting.sol",
            "line_no": 63,
            "src": "1948:10",
            "src_char": "1948:10"
          },
          {
            "contract_path": "src/Casting.sol",
            "line_no": 64,
            "src": "1980:10",
            "src_char": "1980:10"
          },
          {
            "contract_path": "src/Casting.sol",
            "line_no": 65,
            "src": "2013:9",
            "src_char": "2013:9"
          },
          {
            "contract_path": "src/Casting.sol",
            "line_no": 73,
            "src": "2242:9",
            "src_char": "2242:9"
          },
          {
            "contract_path": "src/Casting.sol",
            "line_no": 74,
            "src": "2272:9",
            "src_char": "2272:9"
          },
          {
            "contract_path": "src/Casting.sol",
            "line_no": 75,
            "src": "2302:9",
            "src_char": "2302:9"
          },
          {
            "contract_path": "src/Casting.sol",
            "line_no": 76,
            "src": "2332:9",
            "src_char": "2332:9"
          },
          {
            "contract_path": "src/Casting.sol",
            "line_no": 77,
            "src": "2362:9",
            "src_char": "2362:9"
          },
          {
            "contract_path": "src/Casting.sol",
            "line_no": 78,
            "src": "2392:9",
            "src_char": "2392:9"
          },
          {
            "contract_path": "src/Casting.sol",
            "line_no": 79,
            "src": "2422:9",
            "src_char": "2422:9"
          },
          {
            "contract_path": "src/Casting.sol",
            "line_no": 80,
            "src": "2452:9",
            "src_char": "2452:9"
          },
          {
            "contract_path": "src/Casting.sol",
            "line_no": 81,
            "src": "2482:9",
            "src_char": "2482:9"
          },
          {
            "contract_path": "src/Casting.sol",
            "line_no": 82,
            "src": "2512:9",
            "src_char": "2512:9"
          },
          {
            "contract_path": "src/Casting.sol",
            "line_no": 83,
            "src": "2542:9",
            "src_char": "2542:9"
          },
          {
            "contract_path": "src/Casting.sol",
            "line_no": 84,
            "src": "2572:9",
            "src_char": "2572:9"
          },
          {
            "contract_path": "src/Casting.sol",
            "line_no": 85,
            "src": "2602:9",
            "src_char": "2602:9"
          },
          {
            "contract_path": "src/Casting.sol",
            "line_no": 86,
            "src": "2632:9",
            "src_char": "2632:9"
          },
          {
            "contract_path": "src/Casting.sol",
            "line_no": 87,
            "src": "2662:9",
            "src_char": "2662:9"
          },
          {
            "contract_path": "src/Casting.sol",
            "line_no": 88,
            "src": "2692:9",
            "src_char": "2692:9"
          },
          {
            "contract_path": "src/Casting.sol",
            "line_no": 89,
            "src": "2722:9",
            "src_char": "2722:9"
          },
          {
            "contract_path": "src/Casting.sol",
            "line_no": 90,
            "src": "2752:9",
            "src_char": "2752:9"
          },
          {
            "contract_path": "src/Casting.sol",
            "line_no": 91,
            "src": "2782:9",
            "src_char": "2782:9"
          },
          {
            "contract_path": "src/Casting.sol",
            "line_no": 92,
            "src": "2811:8",
            "src_char": "2811:8"
          },
          {
            "contract_path": "src/Casting.sol",
            "line_no": 93,
            "src": "2839:8",
            "src_char": "2839:8"
          },
          {
            "contract_path": "src/Casting.sol",
            "line_no": 94,
            "src": "2867:8",
            "src_char": "2867:8"
          },
          {
            "contract_path": "src/Casting.sol",
            "line_no": 95,
            "src": "2895:8",
            "src_char": "2895:8"
          },
          {
            "contract_path": "src/Casting.sol",
            "line_no": 96,
            "src": "2923:8",
            "src_char": "2923:8"
          },
          {
            "contract_path": "src/Casting.sol",
            "line_no": 97,
            "src": "2951:8",
            "src_char": "2951:8"
          },
          {
            "contract_path": "src/Casting.sol",
            "line_no": 98,
            "src": "2980:8",
            "src_char": "2980:8"
          },
          {
            "contract_path": "src/Casting.sol",
            "line_no": 99,
            "src": "3009:9",
            "src_char": "3009:9"
          },
          {
            "contract_path": "src/Casting.sol",
            "line_no": 100,
            "src": "3039:9",
            "src_char": "3039:9"
          },
          {
            "contract_path": "src/Casting.sol",
            "line_no": 101,
            "src": "3069:9",
            "src_char": "3069:9"
          },
          {
            "contract_path": "src/Casting.sol",
            "line_no": 102,
            "src": "3099:9",
            "src_char": "3099:9"
          },
          {
            "contract_path": "src/Casting.sol",
            "line_no": 103,
            "src": "3130:8",
            "src_char": "3130:8"
          },
          {
            "contract_path": "src/Casting.sol",
            "line_no": 111,
            "src": "3426:10",
            "src_char": "3426:10"
          },
          {
            "contract_path": "src/Casting.sol",
            "line_no": 112,
            "src": "3458:10",
            "src_char": "3458:10"
          },
          {
            "contract_path": "src/Casting.sol",
            "line_no": 113,
            "src": "3490:10",
            "src_char": "3490:10"
          },
          {
            "contract_path": "src/Casting.sol",
            "line_no": 114,
            "src": "3522:10",
            "src_char": "3522:10"
          },
          {
            "contract_path": "src/Casting.sol",
            "line_no": 115,
            "src": "3554:10",
            "src_char": "3554:10"
          },
          {
            "contract_path": "src/Casting.sol",
            "line_no": 116,
            "src": "3586:10",
            "src_char": "3586:10"
          },
          {
            "contract_path": "src/Casting.sol",
            "line_no": 117,
            "src": "3618:10",
            "src_char": "3618:10"
          },
          {
            "contract_path": "src/Casting.sol",
            "line_no": 118,
            "src": "3650:10",
            "src_char": "3650:10"
          },
          {
            "contract_path": "src/Casting.sol",
            "line_no": 119,
            "src": "3682:10",
            "src_char": "3682:10"
          },
          {
            "contract_path": "src/Casting.sol",
            "line_no": 120,
            "src": "3714:10",
            "src_char": "3714:10"
          },
          {
            "contract_path": "src/Casting.sol",
            "line_no": 121,
            "src": "3746:10",
            "src_char": "3746:10"
          },
          {
            "contract_path": "src/Casting.sol",
            "line_no": 122,
            "src": "3778:10",
            "src_char": "3778:10"
          },
          {
            "contract_path": "src/Casting.sol",
            "line_no": 123,
            "src": "3810:10",
            "src_char": "3810:10"
          },
          {
            "contract_path": "src/Casting.sol",
            "line_no": 124,
            "src": "3842:10",
            "src_char": "3842:10"
          },
          {
            "contract_path": "src/Casting.sol",
            "line_no": 125,
            "src": "3874:10",
            "src_char": "3874:10"
          },
          {
            "contract_path": "src/Casting.sol",
            "line_no": 126,
            "src": "3906:10",
            "src_char": "3906:10"
          },
          {
            "contract_path": "src/Casting.sol",
            "line_no": 127,
            "src": "3938:10",
            "src_char": "3938:10"
          },
          {
            "contract_path": "src/Casting.sol",
            "line_no": 128,
            "src": "3970:10",
            "src_char": "3970:10"
          },
          {
            "contract_path": "src/Casting.sol",
            "line_no": 129,
            "src": "4002:10",
            "src_char": "4002:10"
          },
          {
            "contract_path": "src/Casting.sol",
            "line_no": 130,
            "src": "4034:10",
            "src_char": "4034:10"
          },
          {
            "contract_path": "src/Casting.sol",
            "line_no": 131,
            "src": "4066:10",
            "src_char": "4066:10"
          },
          {
            "contract_path": "src/Casting.sol",
            "line_no": 132,
            "src": "4098:10",
            "src_char": "4098:10"
          },
          {
            "contract_path": "src/Casting.sol",
            "line_no": 133,
            "src": "4129:9",
            "src_char": "4129:9"
          },
          {
            "contract_path": "src/Casting.sol",
            "line_no": 134,
            "src": "4159:9",
            "src_char": "4159:9"
          },
          {
            "contract_path": "src/Casting.sol",
            "line_no": 135,
            "src": "4189:9",
            "src_char": "4189:9"
          },
          {
            "contract_path": "src/Casting.sol",
            "line_no": 136,
            "src": "4220:9",
            "src_char": "4220:9"
          },
          {
            "contract_path": "src/Casting.sol",
            "line_no": 137,
            "src": "4251:10",
            "src_char": "4251:10"
          },
          {
            "contract_path": "src/Casting.sol",
            "line_no": 138,
            "src": "4283:10",
            "src_char": "4283:10"
          },
          {
            "contract_path": "src/Casting.sol",
            "line_no": 139,
            "src": "4315:10",
            "src_char": "4315:10"
          },
          {
            "contract_path": "src/Casting.sol",
            "line_no": 140,
            "src": "4347:10",
            "src_char": "4347:10"
          },
          {
            "contract_path": "src/Casting.sol",
            "line_no": 141,
            "src": "4381:10",
            "src_char": "4381:10"
          }
        ]
      },
      {
        "title": "EnumerableSet.remove in loop corrupts the set order.",
        "description": "If the order of an EnumerableSet is required, removing items in a loop using `at` and `remove` corrupts this order.\nConsider using a different data structure or removing items by collecting them during the loop, then removing after the loop.",
        "detector_name": "enumerable-loop-removal",
        "instances": [
          {
            "contract_path": "src/EnumerableSetIteration.sol",
            "line_no": 31,
            "src": "1105:17",
            "src_char": "1105:17"
          },
          {
            "contract_path": "src/EnumerableSetIteration.sol",
            "line_no": 40,
            "src": "1350:17",
            "src_char": "1350:17"
          },
          {
            "contract_path": "src/EnumerableSetIteration.sol",
            "line_no": 50,
            "src": "1586:17",
            "src_char": "1586:17"
          },
          {
            "contract_path": "src/EnumerableSetIteration.sol",
            "line_no": 59,
            "src": "1865:17",
            "src_char": "1865:17"
          },
          {
            "contract_path": "src/EnumerableSetIteration.sol",
            "line_no": 67,
            "src": "2083:14",
            "src_char": "2083:14"
          }
        ]
      },
      {
        "title": "Experimental ABI Encoder",
        "description": "Experimental encoders should not be used in production. There are multiple known compiler bugs that are caused by the experimental encoder. Upgrade your solidity version to remove the need for experimental features.",
        "detector_name": "experimental-encoder",
        "instances": [
          {
            "contract_path": "src/ExperimentalEncoder.sol",
            "line_no": 2,
            "src": "23:33",
            "src_char": "23:33"
          }
        ]
      },
      {
        "title": "Incorrect Assembly Shift Parameter Order",
        "description": "Example: `shl(shifted, 4)` will shift the right constant `4` by `a` bits. The correct order is `shl(4, shifted)`.",
        "detector_name": "incorrect-shift-order",
        "instances": [
          {
            "contract_path": "src/IncorrectShift.sol",
            "line_no": 7,
            "src": "192:15",
            "src_char": "192:15"
          },
          {
            "contract_path": "src/IncorrectShift.sol",
            "line_no": 8,
            "src": "238:15",
            "src_char": "238:15"
          }
        ]
      },
      {
        "title": "Storage Array Edited with Memory",
        "description": "Storage reference is passed to a function with a memory parameter. This will not update the storage variable as expected. Consider using storage parameters instead.",
        "detector_name": "storage-array-edit-with-memory",
        "instances": [
          {
            "contract_path": "src/StorageParameters.sol",
            "line_no": 11,
            "src": "241:10",
            "src_char": "241:10"
          }
        ]
      },
      {
        "title": "Contract Has Multiple Constructors",
        "description": "In some versions of Solidity, contracts compile with multiple constructors. The first constructor takes precedence. This can lead to unexpected behavior.",
        "detector_name": "multiple-constructors",
        "instances": [
          {
            "contract_path": "src/MultipleConstructorSchemes.sol",
            "line_no": 3,
            "src": "25:180",
            "src_char": "25:180"
          }
        ]
      },
      {
        "title": "Contract Name Reused in Different Files",
        "description": "When compiling contracts with certain development frameworks (for example: Truffle), having contracts with the same name across different files can lead to one being overwritten.",
        "detector_name": "reused-contract-name",
        "instances": [
          {
            "contract_path": "src/nested/1/Nested.sol",
            "line_no": 7,
            "src": "214:6",
            "src_char": "214:6"
          },
          {
            "contract_path": "src/nested/2/Nested.sol",
            "line_no": 7,
            "src": "214:6",
            "src_char": "214:6"
          },
          {
            "contract_path": "src/reused_contract_name/ContractA.sol",
            "line_no": 4,
            "src": "70:10",
            "src_char": "70:10"
          },
          {
            "contract_path": "src/reused_contract_name/ContractB.sol",
            "line_no": 4,
            "src": "70:10",
            "src_char": "70:10"
          }
        ]
      },
      {
        "title": "Nested Structs in Mappings pre-0.5.0",
        "description": "Prior to updates in Solidity 0.5.0, public mappings with nested structs compiled, but produced incorrect values. Refrain from using these, or update to a more recent version of Solidity.",
        "detector_name": "nested-struct-in-mapping",
        "instances": [
          {
            "contract_path": "src/nested_mappings/NestedMappings.sol",
            "line_no": 17,
            "src": "367:58",
            "src_char": "367:58"
          }
        ]
      },
      {
        "title": "Depracated EVM Instruction for `selfdestruct` should not be used.",
        "description": "",
        "detector_name": "selfdestruct-identifier",
        "instances": [
          {
            "contract_path": "src/UsingSelfdestruct.sol",
            "line_no": 7,
            "src": "146:12",
            "src_char": "146:12"
          }
        ]
      },
      {
        "title": "Array length value has a direct assignment.",
        "description": "If the length of a dynamic array (storage variable) directly assigned to, it may allow access to other storage slots by tweaking it's value. This practice has been depracated in newer Solidity versions",
        "detector_name": "dynamic-array-length-assignment",
        "instances": [
          {
            "contract_path": "src/DynamicArrayLengthAssignment.sol",
            "line_no": 13,
            "src": "295:14",
            "src_char": "295:14"
          },
          {
            "contract_path": "src/DynamicArrayLengthAssignment.sol",
            "line_no": 14,
            "src": "325:18",
            "src_char": "325:18"
          },
          {
            "contract_path": "src/DynamicArrayLengthAssignment.sol",
            "line_no": 15,
            "src": "359:33",
            "src_char": "359:33"
          },
          {
            "contract_path": "src/DynamicArrayLengthAssignment.sol",
            "line_no": 16,
            "src": "408:15",
            "src_char": "408:15"
          },
          {
            "contract_path": "src/DynamicArrayLengthAssignment.sol",
            "line_no": 17,
            "src": "439:14",
            "src_char": "439:14"
          }
        ]
      },
      {
        "title": "Uninitialized State Variables",
        "description": "Solidity does initialize variables by default when you declare them, however it's good practice to explicitly declare an initial value. For example, if you transfer money to an address we must make sure that the address has been initialized.",
        "detector_name": "uninitialized-state-variable",
        "instances": [
          {
            "contract_path": "src/AssemblyExample.sol",
            "line_no": 5,
            "src": "97:1",
            "src_char": "97:1"
          },
          {
            "contract_path": "src/ConstantFuncsAssembly.sol",
            "line_no": 6,
            "src": "110:20",
            "src_char": "110:20"
          },
          {
            "contract_path": "src/DelegateCallWithoutAddressCheck.sol",
            "line_no": 9,
            "src": "337:7",
            "src_char": "337:7"
          },
          {
            "contract_path": "src/InconsistentUints.sol",
            "line_no": 7,
            "src": "197:11",
            "src_char": "197:11"
          },
          {
            "contract_path": "src/InconsistentUints.sol",
            "line_no": 8,
            "src": "233:14",
            "src_char": "233:14"
          },
          {
            "contract_path": "src/IncorrectCaretOperator.sol",
            "line_no": 10,
            "src": "355:7",
            "src_char": "355:7"
          },
          {
            "contract_path": "src/PublicVariableReadInExternalContext.sol",
            "line_no": 6,
            "src": "130:26",
            "src_char": "130:26"
          },
          {
            "contract_path": "src/ReturnBomb.sol",
            "line_no": 61,
            "src": "1623:7",
            "src_char": "1623:7"
          },
          {
            "contract_path": "src/StateShadowing.sol",
            "line_no": 5,
            "src": "87:13",
            "src_char": "87:13"
          },
          {
            "contract_path": "src/StateVariables.sol",
            "line_no": 8,
            "src": "199:19",
            "src_char": "199:19"
          },
          {
            "contract_path": "src/StateVariables.sol",
            "line_no": 9,
            "src": "241:20",
            "src_char": "241:20"
          },
          {
            "contract_path": "src/StateVariables.sol",
            "line_no": 10,
            "src": "282:18",
            "src_char": "282:18"
          },
          {
            "contract_path": "src/TautologyOrContradiction.sol",
            "line_no": 6,
            "src": "133:6",
            "src_char": "133:6"
          },
          {
            "contract_path": "src/TautologyOrContradiction.sol",
            "line_no": 7,
            "src": "145:9",
            "src_char": "145:9"
          },
          {
            "contract_path": "src/UninitializedStateVariable.sol",
            "line_no": 7,
            "src": "122:8",
            "src_char": "122:8"
          },
          {
            "contract_path": "src/UninitializedStateVariable.sol",
            "line_no": 15,
            "src": "529:11",
            "src_char": "529:11"
          },
          {
            "contract_path": "src/UnusedStateVariables.sol",
            "line_no": 6,
            "src": "147:13",
            "src_char": "147:13"
          },
          {
            "contract_path": "src/UnusedStateVariables.sol",
            "line_no": 7,
            "src": "183:13",
            "src_char": "183:13"
          },
          {
            "contract_path": "src/UnusedStateVariables.sol",
            "line_no": 8,
            "src": "215:10",
            "src_char": "215:10"
          },
          {
            "contract_path": "src/UnusedStateVariables.sol",
            "line_no": 9,
            "src": "246:12",
            "src_char": "246:12"
          },
          {
            "contract_path": "src/UnusedStateVariables.sol",
            "line_no": 12,
            "src": "314:11",
            "src_char": "314:11"
          },
          {
            "contract_path": "src/WrongOrderOfLayout.sol",
            "line_no": 11,
            "src": "257:10",
            "src_char": "257:10"
          },
          {
            "contract_path": "src/auditor_mode/PublicFunctionsWithoutSenderCheck.sol",
            "line_no": 68,
            "src": "1971:5",
            "src_char": "1971:5"
          }
        ]
      },
      {
        "title": "Incorrect use of caret operator on a non hexadcimal constant",
        "description": "The caret operator is usually mistakenly thought of as an exponentiation operator but actually, it's a bitwise xor operator.",
        "detector_name": "incorrect-caret-operator",
        "instances": [
          {
            "contract_path": "src/IncorrectCaretOperator.sol",
            "line_no": 16,
            "src": "519:8",
            "src_char": "519:8"
          },
          {
            "contract_path": "src/IncorrectCaretOperator.sol",
            "line_no": 17,
            "src": "549:16",
            "src_char": "549:16"
          },
          {
            "contract_path": "src/IncorrectCaretOperator.sol",
            "line_no": 18,
            "src": "587:21",
            "src_char": "587:21"
          },
          {
            "contract_path": "src/IncorrectCaretOperator.sol",
            "line_no": 19,
            "src": "631:13",
            "src_char": "631:13"
          },
          {
            "contract_path": "src/IncorrectCaretOperator.sol",
            "line_no": 20,
            "src": "708:12",
            "src_char": "708:12"
          }
        ]
      },
      {
        "title": "Yul block contains `return` function call.",
        "description": "Remove this, as this causes execution to halt. Nothing after that call will execute, including code following the assembly block.",
        "detector_name": "yul-return",
        "instances": [
          {
            "contract_path": "src/YulReturn.sol",
            "line_no": 8,
            "src": "171:12",
            "src_char": "171:12"
          }
        ]
      },
      {
        "title": "Shadowed State Variables in Inheritance Hierarchy",
        "description": "This vulnerability arises when a derived contract unintentionally shadows a state variable from a parent contract by declaring a variable with the same name. This can be misleading. To prevent this, ensure variable names are unique across the inheritance hierarchy or use proper visibility and scope controls.",
        "detector_name": "state-variable-shadowing",
        "instances": [
          {
            "contract_path": "src/StateShadowing.sol",
            "line_no": 15,
            "src": "239:13",
            "src_char": "239:13"
          }
        ]
      },
      {
        "title": "Unchecked `bool success` value for send call.",
        "description": "The transaction `address(payable?).send(address)` may fail because of reasons like out-of-gas, invalid receipient address or revert from the recipient. Therefore, the boolean returned by this function call must be checked to be `true` in order to verify that the transaction was successful",
        "detector_name": "unchecked-send",
        "instances": [
          {
            "contract_path": "src/UncheckedSend.sol",
            "line_no": 24,
            "src": "815:22",
            "src_char": "815:22"
          }
        ]
      },
      {
        "title": "Misused boolean with logical operators",
        "description": "The patterns `if (… || true)` and `if (.. && false)` will always evaluate to true and false respectively.",
        "detector_name": "misused-boolean",
        "instances": [
          {
            "contract_path": "src/MisusedBoolean.sol",
            "line_no": 12,
            "src": "257:19",
            "src_char": "257:19"
          },
          {
            "contract_path": "src/MisusedBoolean.sol",
            "line_no": 19,
            "src": "419:20",
            "src_char": "419:20"
          },
          {
            "contract_path": "src/MisusedBoolean.sol",
            "line_no": 26,
            "src": "582:20",
            "src_char": "582:20"
          },
          {
            "contract_path": "src/MisusedBoolean.sol",
            "line_no": 33,
            "src": "745:19",
            "src_char": "745:19"
          },
          {
            "contract_path": "src/MisusedBoolean.sol",
            "line_no": 40,
            "src": "908:51",
            "src_char": "908:51"
          },
          {
            "contract_path": "src/MisusedBoolean.sol",
            "line_no": 47,
            "src": "1060:52",
            "src_char": "1060:52"
          },
          {
            "contract_path": "src/MisusedBoolean.sol",
            "line_no": 54,
            "src": "1213:53",
            "src_char": "1213:53"
          },
          {
            "contract_path": "src/MisusedBoolean.sol",
            "line_no": 61,
            "src": "1366:21",
            "src_char": "1366:21"
          },
          {
            "contract_path": "src/MisusedBoolean.sol",
            "line_no": 68,
            "src": "1530:17",
            "src_char": "1530:17"
          },
          {
            "contract_path": "src/MisusedBoolean.sol",
            "line_no": 75,
            "src": "1691:18",
            "src_char": "1691:18"
          }
        ]
      },
      {
        "title": "Sending native Eth is not protected from these functions.",
        "description": "Introduce checks for `msg.sender` in the function",
        "detector_name": "send-ether-no-checks",
        "instances": [
          {
            "contract_path": "src/CallGraphTests.sol",
            "line_no": 38,
            "src": "686:16",
            "src_char": "686:16"
          },
          {
            "contract_path": "src/ContractLocksEther.sol",
            "line_no": 94,
            "src": "2981:11",
            "src_char": "2981:11"
          },
          {
            "contract_path": "src/ContractLocksEther.sol",
            "line_no": 131,
            "src": "4205:11",
            "src_char": "4205:11"
          },
          {
            "contract_path": "src/ContractLocksEther.sol",
            "line_no": 167,
            "src": "5373:11",
            "src_char": "5373:11"
          },
          {
            "contract_path": "src/ContractLocksEther.sol",
            "line_no": 194,
            "src": "6342:11",
            "src_char": "6342:11"
          },
          {
            "contract_path": "src/ReturnBomb.sol",
            "line_no": 32,
            "src": "839:4",
            "src_char": "839:4"
          },
          {
            "contract_path": "src/SendEtherNoChecks.sol",
            "line_no": 53,
            "src": "1060:5",
            "src_char": "1060:5"
          },
          {
            "contract_path": "src/SendEtherNoChecks.sol",
            "line_no": 77,
            "src": "1405:5",
            "src_char": "1405:5"
          },
          {
            "contract_path": "src/SendEtherNoChecks.sol",
            "line_no": 99,
            "src": "1795:5",
            "src_char": "1795:5"
          },
          {
            "contract_path": "src/UncheckedSend.sol",
            "line_no": 6,
            "src": "85:246",
            "src_char": "85:246"
          },
          {
            "contract_path": "src/UncheckedSend.sol",
            "line_no": 12,
            "src": "337:190",
            "src_char": "337:190"
          },
          {
            "contract_path": "src/UncheckedSend.sol",
            "line_no": 17,
            "src": "533:184",
            "src_char": "533:184"
          },
          {
            "contract_path": "src/UncheckedSend.sol",
            "line_no": 22,
            "src": "723:186",
            "src_char": "723:186"
          },
          {
            "contract_path": "src/UninitializedStateVariable.sol",
            "line_no": 17,
            "src": "563:8",
            "src_char": "563:8"
          }
        ]
      },
      {
        "title": "Delegatecall made by the function without checks on any adress.",
        "description": "Introduce checks on the address",
        "detector_name": "delegate-call-unchecked-address",
        "instances": [
          {
            "contract_path": "src/DelegateCallWithoutAddressCheck.sol",
            "line_no": 15,
            "src": "392:9",
            "src_char": "392:9"
          },
          {
            "contract_path": "src/auditor_mode/ExternalCalls.sol",
            "line_no": 38,
            "src": "1253:28",
            "src_char": "1253:28"
          },
          {
            "contract_path": "src/inheritance/ExtendedInheritance.sol",
            "line_no": 14,
            "src": "391:15",
            "src_char": "391:15"
          }
        ]
      },
      {
        "title": "Tautological comparison.",
        "description": "The left hand side and the right hand side of the binary operation has the same value. This makes the condition always true or always false.",
        "detector_name": "tautological-compare",
        "instances": [
          {
            "contract_path": "src/TautologicalCompare.sol",
            "line_no": 13,
            "src": "255:6",
            "src_char": "255:6"
          },
          {
            "contract_path": "src/TautologicalCompare.sol",
            "line_no": 18,
            "src": "359:6",
            "src_char": "359:6"
          },
          {
            "contract_path": "src/TautologicalCompare.sol",
            "line_no": 23,
            "src": "463:5",
            "src_char": "463:5"
          },
          {
            "contract_path": "src/TautologicalCompare.sol",
            "line_no": 28,
            "src": "566:5",
            "src_char": "566:5"
          }
        ]
      },
      {
        "title": "RTLO character detected in file. \\u{202e}",
        "description": "Right to left override character may be misledaing and cause potential attacks by visually misordering method arguments!",
        "detector_name": "rtlo",
        "instances": [
          {
            "contract_path": "src/RTLO.sol",
            "line_no": 3,
            "src": "33:157",
            "src_char": "33:155"
          }
        ]
      },
      {
        "title": "Return value of the function call is not checked.",
        "description": "Function returns a value but it is ignored.",
        "detector_name": "unchecked-return",
        "instances": [
          {
            "contract_path": "src/UncheckedReturn.sol",
            "line_no": 14,
            "src": "279:5",
            "src_char": "279:5"
          },
          {
            "contract_path": "src/UncheckedReturn.sol",
            "line_no": 27,
            "src": "575:47",
            "src_char": "575:47"
          }
        ]
      },
      {
        "title": "Dangerous unary operator found in assignment.",
        "description": "Potentially mistakened `=+` for `+=` or `=-` for `-=`. Please include a space in between.",
        "detector_name": "dangerous-unary-operator",
        "instances": [
          {
            "contract_path": "src/DangerousUnaryOperator.sol",
            "line_no": 12,
            "src": "220:10",
            "src_char": "220:10"
          },
          {
            "contract_path": "src/DangerousUnaryOperator.sol",
            "line_no": 13,
            "src": "247:10",
            "src_char": "247:10"
          }
        ]
      },
      {
        "title": "Tautology or Contradiction in comparison.",
        "description": "The condition has been determined to be either always true or always false due to the integer range in which we're operating.",
        "detector_name": "tautology-or-contradiction",
        "instances": [
          {
            "contract_path": "src/TautologyOrContradiction.sol",
            "line_no": 13,
            "src": "296:7",
            "src_char": "296:7"
          },
          {
            "contract_path": "src/TautologyOrContradiction.sol",
            "line_no": 16,
            "src": "369:11",
            "src_char": "369:11"
          }
        ]
      },
      {
        "title": "Dangerous strict equality checks on contract balances.",
        "description": "A contract's balance can be forcibly manipulated by another selfdestructing contract. Therefore, it's recommended to use >, <, >= or <= instead of strict equality.",
        "detector_name": "dangerous-strict-equailty-on-contract-balance",
        "instances": [
          {
            "contract_path": "src/DangerousStrictEquality1.sol",
            "line_no": 6,
            "src": "177:25",
            "src_char": "177:25"
          },
          {
            "contract_path": "src/DangerousStrictEquality2.sol",
            "line_no": 6,
            "src": "177:34",
            "src_char": "177:34"
          },
          {
            "contract_path": "src/DangerousStrictEquality2.sol",
            "line_no": 10,
            "src": "305:43",
            "src_char": "305:43"
          }
        ]
      },
      {
        "title": "Compiler Bug: Signed array in storage detected for compiler version `<0.5.10`",
        "description": "If you want to leverage signed arrays in storage by assigning a literal array with at least one negative number, then you mus use solidity version 0.5.10 or above. This is because of a bug in older compilers.",
        "detector_name": "signed-storage-array",
        "instances": [
          {
            "contract_path": "src/CompilerBugStorageSignedIntegerArray.sol",
            "line_no": 9,
            "src": "230:10",
            "src_char": "230:10"
          }
        ]
      },
      {
        "title": "Weak Randomness",
        "description": "The use of keccak256 hash functions on predictable values like block.timestamp, block.number, or similar data, including modulo operations on these values, should be avoided for generating randomness, as they are easily predictable and manipulable. The `PREVRANDAO` opcode also should not be used as a source of randomness. Instead, utilize Chainlink VRF for cryptographically secure and provably random values to ensure protocol integrity.",
        "detector_name": "weak-randomness",
        "instances": [
          {
            "contract_path": "src/WeakRandomness.sol",
            "line_no": 6,
            "src": "188:70",
            "src_char": "188:70"
          },
          {
            "contract_path": "src/WeakRandomness.sol",
            "line_no": 11,
            "src": "386:41",
            "src_char": "386:41"
          },
          {
            "contract_path": "src/WeakRandomness.sol",
            "line_no": 16,
            "src": "597:20",
            "src_char": "597:20"
          },
          {
            "contract_path": "src/WeakRandomness.sol",
            "line_no": 21,
            "src": "793:20",
            "src_char": "793:20"
          },
          {
            "contract_path": "src/WeakRandomness.sol",
            "line_no": 25,
            "src": "915:20",
            "src_char": "915:20"
          },
          {
            "contract_path": "src/WeakRandomness.sol",
            "line_no": 31,
            "src": "1095:5",
            "src_char": "1095:5"
          },
          {
            "contract_path": "src/WeakRandomness.sol",
            "line_no": 35,
            "src": "1217:37",
            "src_char": "1217:37"
          },
          {
            "contract_path": "src/WeakRandomness.sol",
            "line_no": 41,
            "src": "1434:9",
            "src_char": "1434:9"
          },
          {
            "contract_path": "src/WeakRandomness.sol",
            "line_no": 45,
            "src": "1563:16",
            "src_char": "1563:16"
          }
        ]
      },
      {
        "title": "Usage of variable before declaration.",
        "description": "This is a bad practice that may lead to unintended consequences. Please declare the variable before using it.",
        "detector_name": "pre-declared-local-variable-usage",
        "instances": [
          {
            "contract_path": "src/PreDeclaredVarUsage.sol",
            "line_no": 8,
            "src": "196:1",
            "src_char": "196:1"
          }
        ]
      },
      {
        "title": "Deletion from a nested mappping.",
        "description": "A deletion in a structure containing a mapping will not delete the mapping. The remaining data may be used to compromise the contract.",
        "detector_name": "delete-nested-mapping",
        "instances": [
          {
            "contract_path": "src/DeletionNestedMappingStructureContract.sol",
            "line_no": 17,
            "src": "426:25",
            "src_char": "426:25"
          }
        ]
      },
      {
        "title": "Potential use of `tx.origin` for authentication.",
        "description": "Using `tx.origin` may lead to problems when users are interacting via smart contract with your protocol. It is recommended to use `msg.sender` for authentication.",
        "detector_name": "tx-origin-used-for-auth",
        "instances": [
          {
            "contract_path": "src/TxOriginUsedForAuth.sol",
            "line_no": 40,
            "src": "1117:183",
            "src_char": "1117:183"
          },
          {
            "contract_path": "src/TxOriginUsedForAuth.sol",
            "line_no": 51,
            "src": "1431:90",
            "src_char": "1431:90"
          },
          {
            "contract_path": "src/TxOriginUsedForAuth.sol",
            "line_no": 59,
            "src": "1610:68",
            "src_char": "1610:68"
          }
        ]
      },
      {
        "title": "Loop contains `msg.value`.",
        "description": "Provide an explicit array of amounts alongside the receivers array, and check that the sum of all amounts matches `msg.value`.",
        "detector_name": "msg-value-in-loop",
        "instances": [
          {
            "contract_path": "src/MsgValueInLoop.sol",
            "line_no": 12,
            "src": "289:107",
            "src_char": "289:107"
          },
          {
            "contract_path": "src/MsgValueInLoop.sol",
            "line_no": 38,
            "src": "988:94",
            "src_char": "988:94"
          },
          {
            "contract_path": "src/MsgValueInLoop.sol",
            "line_no": 54,
            "src": "1415:93",
            "src_char": "1415:93"
          },
          {
            "contract_path": "src/MsgValueInLoop.sol",
            "line_no": 71,
            "src": "1844:97",
            "src_char": "1844:97"
          }
        ]
      },
      {
        "title": "Contract locks Ether without a withdraw function.",
        "description": "It appears that the contract includes a payable function to accept Ether but lacks a corresponding function to withdraw it, which leads to the Ether being locked in the contract. To resolve this issue, please implement a public or external function that allows for the withdrawal of Ether from the contract.",
        "detector_name": "contract-locks-ether",
        "instances": [
          {
            "contract_path": "src/ContractLocksEther.sol",
            "line_no": 5,
            "src": "73:10",
            "src_char": "73:10"
          },
          {
            "contract_path": "src/ContractLocksEther.sol",
            "line_no": 31,
            "src": "822:11",
            "src_char": "822:11"
          },
          {
            "contract_path": "src/EmptyBlocks.sol",
            "line_no": 20,
            "src": "344:39",
            "src_char": "344:39"
          },
          {
            "contract_path": "src/EmptyBlocks.sol",
            "line_no": 44,
            "src": "630:11",
            "src_char": "630:11"
          },
          {
            "contract_path": "src/MsgValueInLoop.sol",
            "line_no": 7,
            "src": "103:15",
            "src_char": "103:15"
          },
          {
            "contract_path": "src/MsgValueInLoop.sol",
            "line_no": 19,
            "src": "423:19",
            "src_char": "423:19"
          },
          {
            "contract_path": "src/MsgValueInLoop.sol",
            "line_no": 33,
            "src": "831:15",
            "src_char": "831:15"
          },
          {
            "contract_path": "src/MsgValueInLoop.sol",
            "line_no": 48,
            "src": "1233:15",
            "src_char": "1233:15"
          },
          {
            "contract_path": "src/MsgValueInLoop.sol",
            "line_no": 65,
            "src": "1659:15",
            "src_char": "1659:15"
          },
          {
            "contract_path": "src/eth2/DepositContract.sol",
            "line_no": 58,
            "src": "4547:15",
            "src_char": "3059:15"
          }
        ]
      },
      {
        "title": "Domain Separator collision for ERC20 contracts.",
        "description": "An ERC20 token has a function whose signature collides with EIP-2612's DOMAIN_SEPARATOR(), causing unanticipated behavior for contracts using permit functionality. Remove or rename the pubic/external variable or function that collides with DOMAIN_SEPARATOR()",
        "detector_name": "domain-separator-collision",
        "instances": [
          {
            "contract_path": "src/DomainSeparatorCollision.sol",
            "line_no": 29,
            "src": "1097:16",
            "src_char": "1097:16"
          },
          {
            "contract_path": "src/DomainSeparatorCollision.sol",
            "line_no": 37,
            "src": "1267:16",
            "src_char": "1267:16"
          },
          {
            "contract_path": "src/DomainSeparatorCollision.sol",
            "line_no": 42,
            "src": "1376:16",
            "src_char": "1376:16"
          },
          {
            "contract_path": "src/DomainSeparatorCollision.sol",
            "line_no": 51,
            "src": "1520:16",
            "src_char": "1520:16"
          }
        ]
      }
    ]
  },
  "low_issues": {
    "issues": [
      {
        "title": "Centralization Risk for trusted owners",
        "description": "Contracts have owners with privileged rights to perform admin tasks and need to be trusted to not perform malicious updates or drain funds.",
        "detector_name": "centralization-risk",
        "instances": [
          {
            "contract_path": "src/AdminContract.sol",
            "line_no": 7,
            "src": "270:7",
            "src_char": "270:7"
          },
          {
            "contract_path": "src/AdminContract.sol",
            "line_no": 10,
            "src": "376:9",
            "src_char": "376:9"
          },
          {
            "contract_path": "src/AdminContract.sol",
            "line_no": 14,
            "src": "505:9",
            "src_char": "505:9"
          },
          {
            "contract_path": "src/DeprecatedOZFunctions.sol",
            "line_no": 7,
            "src": "295:13",
            "src_char": "295:13"
          },
          {
            "contract_path": "src/EmptyBlocks.sol",
            "line_no": 6,
            "src": "188:7",
            "src_char": "188:7"
          },
          {
            "contract_path": "src/InternalFunctions.sol",
            "line_no": 12,
            "src": "250:9",
            "src_char": "250:9"
          },
          {
            "contract_path": "src/auditor_mode/PublicFunctionsWithoutSenderCheck.sol",
            "line_no": 9,
            "src": "322:7",
            "src_char": "322:7"
          },
          {
            "contract_path": "src/auditor_mode/PublicFunctionsWithoutSenderCheck.sol",
            "line_no": 11,
            "src": "396:9",
            "src_char": "396:9"
          },
          {
            "contract_path": "src/auditor_mode/PublicFunctionsWithoutSenderCheck.sol",
            "line_no": 35,
            "src": "975:13",
            "src_char": "975:13"
          },
          {
            "contract_path": "src/auditor_mode/PublicFunctionsWithoutSenderCheck.sol",
            "line_no": 38,
            "src": "1108:14",
            "src_char": "1108:14"
          },
          {
            "contract_path": "src/parent_chain/ParentChainContract.sol",
            "line_no": 7,
            "src": "282:7",
            "src_char": "282:7"
          },
          {
            "contract_path": "src/parent_chain/ParentChainContract.sol",
            "line_no": 28,
            "src": "725:9",
            "src_char": "725:9"
          },
          {
            "contract_path": "src/parent_chain/ParentChainContract.sol",
            "line_no": 32,
            "src": "854:9",
            "src_char": "854:9"
          }
        ]
      },
      {
        "title": "Solmate's SafeTransferLib does not check for token contract's existence",
        "description": "There is a subtle difference between the implementation of solmate's SafeTransferLib and OZ's SafeERC20: OZ's SafeERC20 checks if the token is a contract or not, solmate's SafeTransferLib does not.\nhttps://github.com/transmissions11/solmate/blob/main/src/utils/SafeTransferLib.sol#L9 \n`@dev Note that none of the functions in this library check that a token has code at all! That responsibility is delegated to the caller`\n",
        "detector_name": "solmate-safe-transfer-lib",
        "instances": [
          {
            "contract_path": "src/T11sTranferer.sol",
            "line_no": 4,
            "src": "57:84",
            "src_char": "57:84"
          }
        ]
      },
      {
        "title": "`ecrecover` is susceptible to signature malleability",
        "description": "The `ecrecover` function is susceptible to signature malleability. This means that the same message can be signed in multiple ways, allowing an attacker to change the message signature without invalidating it. This can lead to unexpected behavior in smart contracts, such as the loss of funds or the ability to bypass access control. Consider using OpenZeppelin's ECDSA library instead of the built-in function.",
        "detector_name": "ecrecover",
        "instances": [
          {
            "contract_path": "src/inheritance/ExtendedInheritance.sol",
            "line_no": 21,
            "src": "705:9",
            "src_char": "705:9"
          }
        ]
      },
      {
        "title": "Deprecated OpenZeppelin functions should not be used",
        "description": "Openzeppelin has deprecated several functions and replaced with newer versions. Please consult https://docs.openzeppelin.com/",
        "detector_name": "deprecated-oz-functions",
        "instances": [
          {
            "contract_path": "src/DeprecatedOZFunctions.sol",
            "line_no": 22,
            "src": "737:10",
            "src_char": "737:10"
          },
          {
            "contract_path": "src/DeprecatedOZFunctions.sol",
            "line_no": 27,
            "src": "898:17",
            "src_char": "898:17"
          }
        ]
      },
      {
        "title": "Unsafe ERC20 Operations should not be used",
        "description": "ERC20 functions may not behave as expected. For example: return values are not always meaningful. It is recommended to use OpenZeppelin's SafeERC20 library.",
        "detector_name": "unsafe-erc20-functions",
        "instances": [
          {
            "contract_path": "src/ArbitraryTransferFrom.sol",
            "line_no": 16,
            "src": "370:20",
            "src_char": "370:20"
          },
          {
            "contract_path": "src/ArbitraryTransferFrom.sol",
            "line_no": 30,
            "src": "864:20",
            "src_char": "864:20"
          },
          {
            "contract_path": "src/ArbitraryTransferFrom.sol",
            "line_no": 50,
            "src": "1517:20",
            "src_char": "1517:20"
          },
          {
            "contract_path": "src/ContractLocksEther.sol",
            "line_no": 162,
            "src": "5185:18",
            "src_char": "5185:18"
          },
          {
            "contract_path": "src/DeprecatedOZFunctions.sol",
            "line_no": 32,
            "src": "1062:13",
            "src_char": "1062:13"
          },
          {
            "contract_path": "src/DeprecatedOZFunctions.sol",
            "line_no": 37,
            "src": "1272:13",
            "src_char": "1272:13"
          },
          {
            "contract_path": "src/DeprecatedOZFunctions.sol",
            "line_no": 38,
            "src": "1322:13",
            "src_char": "1322:13"
          },
          {
            "contract_path": "src/DeprecatedOZFunctions.sol",
            "line_no": 42,
            "src": "1424:13",
            "src_char": "1424:13"
          },
          {
            "contract_path": "src/DeprecatedOZFunctions.sol",
            "line_no": 47,
            "src": "1598:18",
            "src_char": "1598:18"
          },
          {
            "contract_path": "src/SendEtherNoChecks.sol",
            "line_no": 67,
            "src": "1255:19",
            "src_char": "1255:19"
          },
          {
            "contract_path": "src/StateShadowing.sol",
            "line_no": 22,
            "src": "368:19",
            "src_char": "368:19"
          },
          {
            "contract_path": "src/UninitializedStateVariable.sol",
            "line_no": 18,
            "src": "599:29",
            "src_char": "599:29"
          }
        ]
      },
      {
        "title": "Solidity pragma should be specific, not wide",
        "description": "Consider using a specific version of Solidity in your contracts instead of a wide version. For example, instead of `pragma solidity ^0.8.0;`, use `pragma solidity 0.8.0;`",
        "detector_name": "unspecific-solidity-pragma",
        "instances": [
          {
            "contract_path": "src/CompilerBugStorageSignedIntegerArray.sol",
            "line_no": 2,
            "src": "32:23",
            "src_char": "32:23"
          },
          {
            "contract_path": "src/ConstantFuncsAssembly.sol",
            "line_no": 2,
            "src": "32:23",
            "src_char": "32:23"
          },
          {
            "contract_path": "src/ContractLocksEther.sol",
            "line_no": 2,
            "src": "32:23",
            "src_char": "32:23"
          },
          {
            "contract_path": "src/ContractWithTodo.sol",
            "line_no": 2,
            "src": "32:23",
            "src_char": "32:23"
          },
          {
            "contract_path": "src/Counter.sol",
            "line_no": 2,
            "src": "39:24",
            "src_char": "39:24"
          },
          {
            "contract_path": "src/CrazyPragma.sol",
            "line_no": 2,
            "src": "32:32",
            "src_char": "32:32"
          },
          {
            "contract_path": "src/DangerousStrictEquality1.sol",
            "line_no": 2,
            "src": "32:23",
            "src_char": "32:23"
          },
          {
            "contract_path": "src/DangerousUnaryOperator.sol",
            "line_no": 2,
            "src": "32:23",
            "src_char": "32:23"
          },
          {
            "contract_path": "src/DelegateCallWithoutAddressCheck.sol",
            "line_no": 2,
            "src": "32:21",
            "src_char": "32:21"
          },
          {
            "contract_path": "src/DeletionNestedMappingStructureContract.sol",
            "line_no": 2,
            "src": "32:23",
            "src_char": "32:23"
          },
          {
            "contract_path": "src/DomainSeparatorCollision.sol",
            "line_no": 2,
            "src": "32:23",
            "src_char": "32:23"
          },
          {
            "contract_path": "src/InconsistentUints.sol",
            "line_no": 1,
            "src": "0:24",
            "src_char": "0:24"
          },
          {
            "contract_path": "src/MsgValueInLoop.sol",
            "line_no": 2,
            "src": "32:23",
            "src_char": "32:23"
          },
          {
            "contract_path": "src/PreDeclaredVarUsage.sol",
            "line_no": 2,
            "src": "32:23",
            "src_char": "32:23"
          },
          {
            "contract_path": "src/RedundantStatements.sol",
            "line_no": 2,
            "src": "32:23",
            "src_char": "32:23"
          },
          {
            "contract_path": "src/TautologyOrContradiction.sol",
            "line_no": 2,
            "src": "32:23",
            "src_char": "32:23"
          },
          {
            "contract_path": "src/TxOriginUsedForAuth.sol",
            "line_no": 2,
            "src": "32:24",
            "src_char": "32:24"
          },
          {
            "contract_path": "src/UncheckedSend.sol",
            "line_no": 2,
            "src": "32:23",
            "src_char": "32:23"
          },
          {
            "contract_path": "src/UnusedStateVariables.sol",
            "line_no": 2,
            "src": "32:24",
            "src_char": "32:24"
          },
          {
            "contract_path": "src/UsingSelfdestruct.sol",
            "line_no": 2,
            "src": "32:23",
            "src_char": "32:23"
          },
          {
            "contract_path": "src/cloc/AnotherHeavilyCommentedContract.sol",
            "line_no": 6,
            "src": "46:24",
            "src_char": "46:24"
          },
          {
            "contract_path": "src/cloc/HeavilyCommentedContract.sol",
            "line_no": 6,
            "src": "46:32",
            "src_char": "46:32"
          },
          {
            "contract_path": "src/inheritance/IContractInheritance.sol",
            "line_no": 2,
            "src": "32:24",
            "src_char": "32:24"
          },
          {
            "contract_path": "src/inheritance/InheritanceBase.sol",
            "line_no": 2,
            "src": "32:23",
            "src_char": "32:23"
          },
          {
            "contract_path": "src/nested_mappings/LaterVersion.sol",
            "line_no": 2,
            "src": "36:23",
            "src_char": "36:23"
          },
          {
            "contract_path": "src/nested_mappings/NestedMappings.sol",
            "line_no": 2,
            "src": "36:24",
            "src_char": "36:24"
          }
        ]
      },
      {
        "title": "Missing checks for `address(0)` when assigning values to address state variables",
        "description": "Check for `address(0)` when assigning values to address state variables.",
        "detector_name": "zero-address-check",
        "instances": [
          {
            "contract_path": "src/ArbitraryTransferFrom.sol",
            "line_no": 12,
            "src": "267:15",
            "src_char": "267:15"
          },
          {
            "contract_path": "src/StateVariables.sol",
            "line_no": 58,
            "src": "2121:14",
            "src_char": "2121:14"
          },
          {
            "contract_path": "src/ZeroAddressCheck.sol",
            "line_no": 43,
            "src": "1171:14",
            "src_char": "1171:14"
          },
          {
            "contract_path": "src/ZeroAddressCheck.sol",
            "line_no": 47,
            "src": "1248:16",
            "src_char": "1248:16"
          },
          {
            "contract_path": "src/ZeroAddressCheck.sol",
            "line_no": 51,
            "src": "1327:23",
            "src_char": "1327:23"
          },
          {
            "contract_path": "src/uniswap/UniswapV2Swapper.sol",
            "line_no": 11,
            "src": "365:17",
            "src_char": "365:17"
          }
        ]
      },
      {
        "title": "`public` functions not used internally could be marked `external`",
        "description": "Instead of marking a function as `public`, consider marking it as `external` if it is not used internally.",
        "detector_name": "useless-public-function",
        "instances": [
          {
            "contract_path": "src/ArbitraryTransferFrom.sol",
            "line_no": 28,
            "src": "772:5",
            "src_char": "772:5"
          },
          {
            "contract_path": "src/AssemblyExample.sol",
            "line_no": 6,
            "src": "113:1",
            "src_char": "113:1"
          },
          {
            "contract_path": "src/ContractLocksEther.sol",
            "line_no": 20,
            "src": "539:10",
            "src_char": "539:10"
          },
          {
            "contract_path": "src/ContractLocksEther.sol",
            "line_no": 49,
            "src": "1379:10",
            "src_char": "1379:10"
          },
          {
            "contract_path": "src/ContractLocksEther.sol",
            "line_no": 81,
            "src": "2414:10",
            "src_char": "2414:10"
          },
          {
            "contract_path": "src/ContractLocksEther.sol",
            "line_no": 118,
            "src": "3653:10",
            "src_char": "3653:10"
          },
          {
            "contract_path": "src/ContractLocksEther.sol",
            "line_no": 155,
            "src": "4877:10",
            "src_char": "4877:10"
          },
          {
            "contract_path": "src/ContractLocksEther.sol",
            "line_no": 181,
            "src": "5775:10",
            "src_char": "5775:10"
          },
          {
            "contract_path": "src/ContractWithTodo.sol",
            "line_no": 13,
            "src": "337:15",
            "src_char": "337:15"
          },
          {
            "contract_path": "src/Counter.sol",
            "line_no": 7,
            "src": "129:9",
            "src_char": "129:9"
          },
          {
            "contract_path": "src/ReturnBomb.sol",
            "line_no": 16,
            "src": "358:4",
            "src_char": "358:4"
          },
          {
            "contract_path": "src/ReturnBomb.sol",
            "line_no": 32,
            "src": "839:4",
            "src_char": "839:4"
          },
          {
            "contract_path": "src/ReturnBomb.sol",
            "line_no": 47,
            "src": "1273:4",
            "src_char": "1273:4"
          },
          {
            "contract_path": "src/ReturnBomb.sol",
            "line_no": 63,
            "src": "1646:4",
            "src_char": "1646:4"
          },
          {
            "contract_path": "src/StateVariables.sol",
            "line_no": 47,
            "src": "1764:18",
            "src_char": "1764:18"
          },
          {
            "contract_path": "src/StateVariables.sol",
            "line_no": 52,
            "src": "1915:20",
            "src_char": "1915:20"
          },
          {
            "contract_path": "src/StateVariables.sol",
            "line_no": 57,
            "src": "2072:14",
            "src_char": "2072:14"
          },
          {
            "contract_path": "src/StateVariables.sol",
            "line_no": 61,
            "src": "2157:22",
            "src_char": "2157:22"
          },
          {
            "contract_path": "src/StateVariables.sol",
            "line_no": 71,
            "src": "2539:25",
            "src_char": "2539:25"
          },
          {
            "contract_path": "src/UninitializedStateVariable.sol",
            "line_no": 17,
            "src": "563:8",
            "src_char": "563:8"
          },
          {
            "contract_path": "src/auditor_mode/PublicFunctionsWithoutSenderCheck.sol",
            "line_no": 16,
            "src": "475:27",
            "src_char": "475:27"
          },
          {
            "contract_path": "src/auditor_mode/PublicFunctionsWithoutSenderCheck.sol",
            "line_no": 22,
            "src": "653:28",
            "src_char": "653:28"
          },
          {
            "contract_path": "src/auditor_mode/PublicFunctionsWithoutSenderCheck.sol",
            "line_no": 45,
            "src": "1324:26",
            "src_char": "1324:26"
          },
          {
            "contract_path": "src/auditor_mode/PublicFunctionsWithoutSenderCheck.sol",
            "line_no": 53,
            "src": "1637:27",
            "src_char": "1637:27"
          },
          {
            "contract_path": "src/auditor_mode/PublicFunctionsWithoutSenderCheck.sol",
            "line_no": 71,
            "src": "2014:20",
            "src_char": "2014:20"
          },
          {
            "contract_path": "src/auditor_mode/PublicFunctionsWithoutSenderCheck.sol",
            "line_no": 77,
            "src": "2183:28",
            "src_char": "2183:28"
          },
          {
            "contract_path": "src/cloc/AnotherHeavilyCommentedContract.sol",
            "line_no": 31,
            "src": "500:3",
            "src_char": "500:3"
          },
          {
            "contract_path": "src/cloc/AnotherHeavilyCommentedContract.sol",
            "line_no": 38,
            "src": "637:5",
            "src_char": "637:5"
          },
          {
            "contract_path": "src/cloc/AnotherHeavilyCommentedContract.sol",
            "line_no": 42,
            "src": "738:4",
            "src_char": "735:4"
          },
          {
            "contract_path": "src/cloc/HeavilyCommentedContract.sol",
            "line_no": 31,
            "src": "509:3",
            "src_char": "509:3"
          },
          {
            "contract_path": "src/cloc/HeavilyCommentedContract.sol",
            "line_no": 38,
            "src": "646:4",
            "src_char": "646:4"
          },
          {
            "contract_path": "src/parent_chain/ParentChainContract.sol",
            "line_no": 11,
            "src": "355:9",
            "src_char": "355:9"
          },
          {
            "contract_path": "src/parent_chain/ParentChainContract.sol",
            "line_no": 15,
            "src": "422:9",
            "src_char": "422:9"
          }
        ]
      },
      {
        "title": "Define and use `constant` variables instead of using literals",
        "description": "If the same constant literal value is used multiple times, create a constant state variable and reference it throughout the contract.",
        "detector_name": "constants-instead-of-literals",
        "instances": [
          {
            "contract_path": "src/BooleanEquality.sol",
            "line_no": 6,
            "src": "170:3",
            "src_char": "170:3"
          },
          {
            "contract_path": "src/BooleanEquality.sol",
            "line_no": 13,
            "src": "330:3",
            "src_char": "330:3"
          },
          {
            "contract_path": "src/BooleanEquality.sol",
            "line_no": 15,
            "src": "360:3",
            "src_char": "360:3"
          },
          {
            "contract_path": "src/BooleanEquality.sol",
            "line_no": 20,
            "src": "492:3",
            "src_char": "492:3"
          },
          {
            "contract_path": "src/BooleanEquality.sol",
            "line_no": 27,
            "src": "653:3",
            "src_char": "653:3"
          },
          {
            "contract_path": "src/BooleanEquality.sol",
            "line_no": 29,
            "src": "683:3",
            "src_char": "683:3"
          },
          {
            "contract_path": "src/Casting.sol",
            "line_no": 16,
            "src": "483:18",
            "src_char": "483:18"
          },
          {
            "contract_path": "src/Casting.sol",
            "line_no": 22,
            "src": "646:18",
            "src_char": "646:18"
          },
          {
            "contract_path": "src/Casting.sol",
            "line_no": 31,
            "src": "921:18",
            "src_char": "921:18"
          },
          {
            "contract_path": "src/Casting.sol",
            "line_no": 69,
            "src": "2103:18",
            "src_char": "2103:18"
          },
          {
            "contract_path": "src/CompilerBugStorageSignedIntegerArray.sol",
            "line_no": 9,
            "src": "235:1",
            "src_char": "235:1"
          },
          {
            "contract_path": "src/CompilerBugStorageSignedIntegerArray.sol",
            "line_no": 14,
            "src": "352:1",
            "src_char": "352:1"
          },
          {
            "contract_path": "src/ConstantsLiterals.sol",
            "line_no": 25,
            "src": "958:3",
            "src_char": "958:3"
          },
          {
            "contract_path": "src/ConstantsLiterals.sol",
            "line_no": 26,
            "src": "992:3",
            "src_char": "992:3"
          },
          {
            "contract_path": "src/ConstantsLiterals.sol",
            "line_no": 27,
            "src": "1032:4",
            "src_char": "1032:4"
          },
          {
            "contract_path": "src/ConstantsLiterals.sol",
            "line_no": 28,
            "src": "1068:4",
            "src_char": "1068:4"
          },
          {
            "contract_path": "src/ConstantsLiterals.sol",
            "line_no": 29,
            "src": "1117:42",
            "src_char": "1117:42"
          },
          {
            "contract_path": "src/ConstantsLiterals.sol",
            "line_no": 30,
            "src": "1192:42",
            "src_char": "1192:42"
          },
          {
            "contract_path": "src/ConstantsLiterals.sol",
            "line_no": 31,
            "src": "1275:66",
            "src_char": "1275:66"
          },
          {
            "contract_path": "src/DangerousStrictEquality2.sol",
            "line_no": 6,
            "src": "202:9",
            "src_char": "202:9"
          },
          {
            "contract_path": "src/DangerousStrictEquality2.sol",
            "line_no": 10,
            "src": "339:9",
            "src_char": "339:9"
          },
          {
            "contract_path": "src/DelegateCallWithoutAddressCheck.sol",
            "line_no": 24,
            "src": "718:1",
            "src_char": "718:1"
          },
          {
            "contract_path": "src/DelegateCallWithoutAddressCheck.sol",
            "line_no": 24,
            "src": "771:1",
            "src_char": "771:1"
          },
          {
            "contract_path": "src/DelegateCallWithoutAddressCheck.sol",
            "line_no": 26,
            "src": "838:1",
            "src_char": "838:1"
          },
          {
            "contract_path": "src/DynamicArrayLengthAssignment.sol",
            "line_no": 13,
            "src": "312:3",
            "src_char": "312:3"
          },
          {
            "contract_path": "src/DynamicArrayLengthAssignment.sol",
            "line_no": 14,
            "src": "346:3",
            "src_char": "346:3"
          },
          {
            "contract_path": "src/DynamicArrayLengthAssignment.sol",
            "line_no": 17,
            "src": "457:3",
            "src_char": "457:3"
          },
          {
            "contract_path": "src/IncorrectCaretOperator.sol",
            "line_no": 17,
            "src": "563:2",
            "src_char": "563:2"
          },
          {
            "contract_path": "src/IncorrectCaretOperator.sol",
            "line_no": 18,
            "src": "606:2",
            "src_char": "606:2"
          },
          {
            "contract_path": "src/PreDeclaredVarUsage.sol",
            "line_no": 8,
            "src": "200:3",
            "src_char": "200:3"
          },
          {
            "contract_path": "src/PreDeclaredVarUsage.sol",
            "line_no": 9,
            "src": "222:3",
            "src_char": "222:3"
          },
          {
            "contract_path": "src/RevertsAndRequriesInLoops.sol",
            "line_no": 10,
            "src": "253:2",
            "src_char": "253:2"
          },
          {
            "contract_path": "src/RevertsAndRequriesInLoops.sol",
            "line_no": 17,
            "src": "442:2",
            "src_char": "442:2"
          },
          {
            "contract_path": "src/RevertsAndRequriesInLoops.sol",
            "line_no": 26,
            "src": "706:2",
            "src_char": "706:2"
          },
          {
            "contract_path": "src/RevertsAndRequriesInLoops.sol",
            "line_no": 27,
            "src": "745:2",
            "src_char": "745:2"
          },
          {
            "contract_path": "src/UncheckedReturn.sol",
            "line_no": 27,
            "src": "607:7",
            "src_char": "607:7"
          },
          {
            "contract_path": "src/UncheckedReturn.sol",
            "line_no": 32,
            "src": "805:7",
            "src_char": "805:7"
          },
          {
            "contract_path": "src/UncheckedReturn.sol",
            "line_no": 37,
            "src": "995:7",
            "src_char": "995:7"
          },
          {
            "contract_path": "src/UncheckedReturn.sol",
            "line_no": 42,
            "src": "1190:7",
            "src_char": "1190:7"
          },
          {
            "contract_path": "src/WeakRandomness.sol",
            "line_no": 25,
            "src": "933:2",
            "src_char": "933:2"
          },
          {
            "contract_path": "src/WeakRandomness.sol",
            "line_no": 35,
            "src": "1252:2",
            "src_char": "1252:2"
          },
          {
            "contract_path": "src/WeakRandomness.sol",
            "line_no": 41,
            "src": "1441:2",
            "src_char": "1441:2"
          },
          {
            "contract_path": "src/eth2/DepositContract.sol",
            "line_no": 113,
            "src": "7252:2",
            "src_char": "5764:2"
          },
          {
            "contract_path": "src/eth2/DepositContract.sol",
            "line_no": 113,
            "src": "7293:2",
            "src_char": "5805:2"
          }
        ]
      },
      {
        "title": "Event is missing `indexed` fields",
        "description": "Index event fields make the field more quickly accessible to off-chain tools that parse events. However, note that each index field costs extra gas during emission, so it's not necessarily best to index the maximum allowed per event (three fields). Each event should use three indexed fields if there are three or more fields, and gas usage is not particularly of concern for the events in question. If there are fewer than three fields, all of the fields should be indexed.",
        "detector_name": "unindexed-events",
        "instances": [
          {
            "contract_path": "src/ContractLocksEther.sol",
            "line_no": 7,
            "src": "119:56",
            "src_char": "119:56"
          },
          {
            "contract_path": "src/ContractLocksEther.sol",
            "line_no": 33,
            "src": "869:56",
            "src_char": "869:56"
          },
          {
            "contract_path": "src/ContractLocksEther.sol",
            "line_no": 36,
            "src": "961:54",
            "src_char": "961:54"
          },
          {
            "contract_path": "src/ContractLocksEther.sol",
            "line_no": 65,
            "src": "1904:56",
            "src_char": "1904:56"
          },
          {
            "contract_path": "src/ContractLocksEther.sol",
            "line_no": 68,
            "src": "1996:54",
            "src_char": "1996:54"
          },
          {
            "contract_path": "src/ContractLocksEther.sol",
            "line_no": 102,
            "src": "3143:56",
            "src_char": "3143:56"
          },
          {
            "contract_path": "src/ContractLocksEther.sol",
            "line_no": 105,
            "src": "3235:54",
            "src_char": "3235:54"
          },
          {
            "contract_path": "src/ContractLocksEther.sol",
            "line_no": 139,
            "src": "4367:56",
            "src_char": "4367:56"
          },
          {
            "contract_path": "src/ContractLocksEther.sol",
            "line_no": 142,
            "src": "4459:54",
            "src_char": "4459:54"
          },
          {
            "contract_path": "src/ContractLocksEther.sol",
            "line_no": 175,
            "src": "5563:56",
            "src_char": "5563:56"
          },
          {
            "contract_path": "src/ContractLocksEther.sol",
            "line_no": 178,
            "src": "5655:54",
            "src_char": "5655:54"
          },
          {
            "contract_path": "src/TestERC20.sol",
            "line_no": 14,
            "src": "338:70",
            "src_char": "338:70"
          },
          {
            "contract_path": "src/TestERC20.sol",
            "line_no": 15,
            "src": "413:70",
            "src_char": "413:70"
          },
          {
            "contract_path": "src/UncheckedReturn.sol",
            "line_no": 17,
            "src": "297:30",
            "src_char": "297:30"
          },
          {
            "contract_path": "src/UninitializedStateVariable.sol",
            "line_no": 21,
            "src": "700:27",
            "src_char": "700:27"
          },
          {
            "contract_path": "src/eth2/DepositContract.sol",
            "line_no": 19,
            "src": "2641:107",
            "src_char": "1153:107"
          },
          {
            "contract_path": "src/inheritance/ExtendedInheritance.sol",
            "line_no": 7,
            "src": "144:45",
            "src_char": "144:45"
          },
          {
            "contract_path": "src/inheritance/InheritanceBase.sol",
            "line_no": 7,
            "src": "150:28",
            "src_char": "150:28"
          }
        ]
      },
      {
        "title": "Empty `require()` / `revert()` statements",
        "description": "Use descriptive reason strings or custom errors for revert paths.",
        "detector_name": "require-with-string",
        "instances": [
          {
            "contract_path": "src/CallGraphTests.sol",
            "line_no": 7,
            "src": "128:7",
            "src_char": "128:7"
          },
          {
            "contract_path": "src/CallGraphTests.sol",
            "line_no": 28,
            "src": "531:6",
            "src_char": "531:6"
          },
          {
            "contract_path": "src/CallGraphTests.sol",
            "line_no": 50,
            "src": "936:6",
            "src_char": "936:6"
          },
          {
            "contract_path": "src/CallGraphTests.sol",
            "line_no": 65,
            "src": "1246:7",
            "src_char": "1246:7"
          },
          {
            "contract_path": "src/DelegateCallWithoutAddressCheck.sol",
            "line_no": 31,
            "src": "948:7",
            "src_char": "948:7"
          },
          {
            "contract_path": "src/DeprecatedOZFunctions.sol",
            "line_no": 37,
            "src": "1264:7",
            "src_char": "1264:7"
          },
          {
            "contract_path": "src/DeprecatedOZFunctions.sol",
            "line_no": 40,
            "src": "1389:6",
            "src_char": "1389:6"
          },
          {
            "contract_path": "src/RevertsAndRequriesInLoops.sol",
            "line_no": 19,
            "src": "503:6",
            "src_char": "503:6"
          },
          {
            "contract_path": "src/SendEtherNoChecks.sol",
            "line_no": 12,
            "src": "268:6",
            "src_char": "268:6"
          },
          {
            "contract_path": "src/SendEtherNoChecks.sol",
            "line_no": 27,
            "src": "513:7",
            "src_char": "513:7"
          },
          {
            "contract_path": "src/SendEtherNoChecks.sol",
            "line_no": 43,
            "src": "920:6",
            "src_char": "920:6"
          },
          {
            "contract_path": "src/StateShadowing.sol",
            "line_no": 8,
            "src": "135:7",
            "src_char": "135:7"
          },
          {
            "contract_path": "src/ZeroAddressCheck.sol",
            "line_no": 13,
            "src": "329:6",
            "src_char": "329:6"
          },
          {
            "contract_path": "src/ZeroAddressCheck.sol",
            "line_no": 23,
            "src": "608:6",
            "src_char": "608:6"
          },
          {
            "contract_path": "src/ZeroAddressCheck.sol",
            "line_no": 38,
            "src": "1074:6",
            "src_char": "1074:6"
          },
          {
            "contract_path": "src/cloc/AnotherHeavilyCommentedContract.sol",
            "line_no": 35,
            "src": "589:7",
            "src_char": "589:7"
          },
          {
            "contract_path": "src/cloc/AnotherHeavilyCommentedContract.sol",
            "line_no": 56,
            "src": "1403:7",
            "src_char": "1400:7"
          },
          {
            "contract_path": "src/cloc/HeavilyCommentedContract.sol",
            "line_no": 35,
            "src": "598:7",
            "src_char": "598:7"
          },
          {
            "contract_path": "src/cloc/HeavilyCommentedContract.sol",
            "line_no": 53,
            "src": "1408:7",
            "src_char": "1408:7"
          }
        ]
      },
      {
        "title": "The `nonReentrant` `modifier` should occur before all other modifiers",
        "description": "This is a best-practice to protect against reentrancy in other modifiers.",
        "detector_name": "non-reentrant-before-others",
        "instances": [
          {
            "contract_path": "src/AdminContract.sol",
            "line_no": 10,
            "src": "386:12",
            "src_char": "386:12"
          },
          {
            "contract_path": "src/parent_chain/ParentChainContract.sol",
            "line_no": 28,
            "src": "735:12",
            "src_char": "735:12"
          }
        ]
      },
      {
        "title": "Using `ERC721::_mint()` can be dangerous",
        "description": "Using `ERC721::_mint()` can mint ERC721 tokens to addresses which don't support ERC721 tokens. Use `_safeMint()` instead of `_mint()` for ERC721.",
        "detector_name": "unsafe-oz-erc721-mint",
        "instances": [
          {
            "contract_path": "src/UnsafeERC721Mint.sol",
            "line_no": 12,
            "src": "410:5",
            "src_char": "410:5"
          }
        ]
      },
      {
        "title": "PUSH0 is not supported by all chains",
        "description": "Solc compiler version 0.8.20 switches the default target EVM version to Shanghai, which means that the generated bytecode will include PUSH0 opcodes. Be sure to select the appropriate EVM version in case you intend to deploy on a chain other than mainnet like L2 chains that may not support PUSH0, otherwise deployment of your contracts will fail.",
        "detector_name": "push-zero-opcode",
        "instances": [
          {
            "contract_path": "src/AdminContract.sol",
            "line_no": 2,
            "src": "32:23",
            "src_char": "32:23"
          },
          {
            "contract_path": "src/ContractLocksEther.sol",
            "line_no": 2,
            "src": "32:23",
            "src_char": "32:23"
          },
          {
            "contract_path": "src/ContractWithTodo.sol",
            "line_no": 2,
            "src": "32:23",
            "src_char": "32:23"
          },
          {
            "contract_path": "src/Counter.sol",
            "line_no": 2,
            "src": "39:24",
            "src_char": "39:24"
          },
          {
            "contract_path": "src/CrazyPragma.sol",
            "line_no": 2,
            "src": "32:32",
            "src_char": "32:32"
          },
          {
            "contract_path": "src/DangerousStrictEquality2.sol",
            "line_no": 2,
            "src": "32:23",
            "src_char": "32:23"
          },
          {
            "contract_path": "src/DelegateCallWithoutAddressCheck.sol",
            "line_no": 2,
            "src": "32:21",
            "src_char": "32:21"
          },
          {
            "contract_path": "src/DeletionNestedMappingStructureContract.sol",
            "line_no": 2,
            "src": "32:23",
            "src_char": "32:23"
          },
          {
            "contract_path": "src/DeprecatedOZFunctions.sol",
            "line_no": 2,
            "src": "32:23",
            "src_char": "32:23"
          },
          {
            "contract_path": "src/DomainSeparatorCollision.sol",
            "line_no": 2,
            "src": "32:23",
            "src_char": "32:23"
          },
          {
            "contract_path": "src/InconsistentUints.sol",
            "line_no": 1,
            "src": "0:24",
            "src_char": "0:24"
          },
          {
            "contract_path": "src/KeccakContract.sol",
            "line_no": 2,
            "src": "32:23",
            "src_char": "32:23"
          },
          {
            "contract_path": "src/MsgValueInLoop.sol",
            "line_no": 2,
            "src": "32:23",
            "src_char": "32:23"
          },
          {
            "contract_path": "src/ReturnBomb.sol",
            "line_no": 2,
            "src": "32:23",
            "src_char": "32:23"
          },
          {
            "contract_path": "src/StateVariables.sol",
            "line_no": 2,
            "src": "32:23",
            "src_char": "32:23"
          },
          {
            "contract_path": "src/StorageConditionals.sol",
            "line_no": 2,
            "src": "32:23",
            "src_char": "32:23"
          },
          {
            "contract_path": "src/T11sTranferer.sol",
            "line_no": 2,
            "src": "32:23",
            "src_char": "32:23"
          },
          {
            "contract_path": "src/TautologicalCompare.sol",
            "line_no": 2,
            "src": "32:23",
            "src_char": "32:23"
          },
          {
            "contract_path": "src/TxOriginUsedForAuth.sol",
            "line_no": 2,
            "src": "32:24",
            "src_char": "32:24"
          },
          {
            "contract_path": "src/UnsafeERC721Mint.sol",
            "line_no": 2,
            "src": "32:23",
            "src_char": "32:23"
          },
          {
            "contract_path": "src/UnusedStateVariables.sol",
            "line_no": 2,
            "src": "32:24",
            "src_char": "32:24"
          },
          {
            "contract_path": "src/WeakRandomness.sol",
            "line_no": 2,
            "src": "32:23",
            "src_char": "32:23"
          },
          {
            "contract_path": "src/cloc/AnotherHeavilyCommentedContract.sol",
            "line_no": 6,
            "src": "46:24",
            "src_char": "46:24"
          },
          {
            "contract_path": "src/cloc/HeavilyCommentedContract.sol",
            "line_no": 6,
            "src": "46:32",
            "src_char": "46:32"
          },
          {
            "contract_path": "src/eth2/DepositContract.sol",
            "line_no": 12,
            "src": "2302:23",
            "src_char": "814:23"
          },
          {
            "contract_path": "src/inheritance/ExtendedInheritance.sol",
            "line_no": 2,
            "src": "32:23",
            "src_char": "32:23"
          },
          {
            "contract_path": "src/inheritance/IContractInheritance.sol",
            "line_no": 2,
            "src": "32:24",
            "src_char": "32:24"
          },
          {
            "contract_path": "src/inheritance/InheritanceBase.sol",
            "line_no": 2,
            "src": "32:23",
            "src_char": "32:23"
          },
          {
            "contract_path": "src/nested/1/Nested.sol",
            "line_no": 5,
            "src": "180:23",
            "src_char": "180:23"
          },
          {
            "contract_path": "src/nested/2/Nested.sol",
            "line_no": 5,
            "src": "180:23",
            "src_char": "180:23"
          },
          {
            "contract_path": "src/nested_mappings/LaterVersion.sol",
            "line_no": 2,
            "src": "36:23",
            "src_char": "36:23"
          },
          {
            "contract_path": "src/parent_chain/ParentChainContract.sol",
            "line_no": 2,
            "src": "32:23",
            "src_char": "32:23"
          },
          {
            "contract_path": "src/uniswap/UniswapV2Swapper.sol",
            "line_no": 2,
            "src": "32:23",
            "src_char": "32:23"
          },
          {
            "contract_path": "src/uniswap/UniswapV3Swapper.sol",
            "line_no": 2,
            "src": "32:23",
            "src_char": "32:23"
          }
        ]
      },
      {
        "title": "Modifiers invoked only once can be shoe-horned into the function",
        "description": "",
        "detector_name": "useless-modifier",
        "instances": [
          {
            "contract_path": "src/CallGraphTests.sol",
            "line_no": 10,
            "src": "186:22",
            "src_char": "186:22"
          },
          {
            "contract_path": "src/CallGraphTests.sol",
            "line_no": 32,
            "src": "571:22",
            "src_char": "571:22"
          },
          {
            "contract_path": "src/CallGraphTests.sol",
            "line_no": 54,
            "src": "976:22",
            "src_char": "976:22"
          },
          {
            "contract_path": "src/DelegateCallWithoutAddressCheck.sol",
            "line_no": 23,
            "src": "678:9",
            "src_char": "678:9"
          },
          {
            "contract_path": "src/InternalFunctions.sol",
            "line_no": 18,
            "src": "413:9",
            "src_char": "413:9"
          },
          {
            "contract_path": "src/OnceModifierExample.sol",
            "line_no": 6,
            "src": "103:8",
            "src_char": "103:8"
          },
          {
            "contract_path": "src/SendEtherNoChecks.sol",
            "line_no": 16,
            "src": "308:4",
            "src_char": "308:4"
          },
          {
            "contract_path": "src/SendEtherNoChecks.sol",
            "line_no": 47,
            "src": "960:4",
            "src_char": "960:4"
          },
          {
            "contract_path": "src/SendEtherNoChecks.sol",
            "line_no": 70,
            "src": "1301:4",
            "src_char": "1301:4"
          },
          {
            "contract_path": "src/SendEtherNoChecks.sol",
            "line_no": 93,
            "src": "1704:4",
            "src_char": "1704:4"
          },
          {
            "contract_path": "src/StateShadowing.sol",
            "line_no": 7,
            "src": "107:74",
            "src_char": "107:74"
          },
          {
            "contract_path": "src/UnprotectedInitialize.sol",
            "line_no": 13,
            "src": "222:21",
            "src_char": "222:21"
          }
        ]
      },
      {
        "title": "Empty Block",
        "description": "Consider removing empty blocks.",
        "detector_name": "empty-block",
        "instances": [
          {
            "contract_path": "src/AdminContract.sol",
            "line_no": 14,
            "src": "457:23",
            "src_char": "457:23"
          },
          {
            "contract_path": "src/CallGraphTests.sol",
            "line_no": 16,
            "src": "291:16",
            "src_char": "291:16"
          },
          {
            "contract_path": "src/CallGraphTests.sol",
            "line_no": 38,
            "src": "686:16",
            "src_char": "686:16"
          },
          {
            "contract_path": "src/ContractWithTodo.sol",
            "line_no": 7,
            "src": "129:10",
            "src_char": "129:10"
          },
          {
            "contract_path": "src/ContractWithTodo.sol",
            "line_no": 13,
            "src": "337:15",
            "src_char": "337:15"
          },
          {
            "contract_path": "src/EmptyBlocks.sol",
            "line_no": 30,
            "src": "503:12",
            "src_char": "503:12"
          },
          {
            "contract_path": "src/EmptyBlocks.sol",
            "line_no": 38,
            "src": "599:12",
            "src_char": "599:12"
          },
          {
            "contract_path": "src/EmptyBlocks.sol",
            "line_no": 49,
            "src": "739:12",
            "src_char": "739:12"
          },
          {
            "contract_path": "src/EmptyBlocks.sol",
            "line_no": 63,
            "src": "888:13",
            "src_char": "888:13"
          },
          {
            "contract_path": "src/EmptyBlocks.sol",
            "line_no": 67,
            "src": "946:24",
            "src_char": "946:24"
          },
          {
            "contract_path": "src/EmptyBlocks.sol",
            "line_no": 73,
            "src": "1068:30",
            "src_char": "1068:30"
          },
          {
            "contract_path": "src/EmptyBlocks.sol",
            "line_no": 81,
            "src": "1219:41",
            "src_char": "1219:41"
          },
          {
            "contract_path": "src/OnceModifierExample.sol",
            "line_no": 10,
            "src": "147:7",
            "src_char": "147:7"
          },
          {
            "contract_path": "src/SendEtherNoChecks.sol",
            "line_no": 53,
            "src": "1060:5",
            "src_char": "1060:5"
          },
          {
            "contract_path": "src/SendEtherNoChecks.sol",
            "line_no": 77,
            "src": "1405:5",
            "src_char": "1405:5"
          },
          {
            "contract_path": "src/SendEtherNoChecks.sol",
            "line_no": 99,
            "src": "1795:5",
            "src_char": "1795:5"
          },
          {
            "contract_path": "src/TautologyOrContradiction.sol",
            "line_no": 9,
            "src": "161:229",
            "src_char": "161:229"
          },
          {
            "contract_path": "src/UncheckedSend.sol",
            "line_no": 27,
            "src": "915:65",
            "src_char": "915:65"
          },
          {
            "contract_path": "src/auditor_mode/PublicFunctionsWithoutSenderCheck.sol",
            "line_no": 11,
            "src": "367:17",
            "src_char": "367:17"
          },
          {
            "contract_path": "src/auditor_mode/PublicFunctionsWithoutSenderCheck.sol",
            "line_no": 30,
            "src": "852:25",
            "src_char": "852:25"
          },
          {
            "contract_path": "src/auditor_mode/PublicFunctionsWithoutSenderCheck.sol",
            "line_no": 38,
            "src": "1080:16",
            "src_char": "1080:16"
          },
          {
            "contract_path": "src/auditor_mode/PublicFunctionsWithoutSenderCheck.sol",
            "line_no": 61,
            "src": "1840:17",
            "src_char": "1840:17"
          },
          {
            "contract_path": "src/auditor_mode/PublicFunctionsWithoutSenderCheck.sol",
            "line_no": 85,
            "src": "2380:25",
            "src_char": "2380:25"
          },
          {
            "contract_path": "src/parent_chain/ParentChainContract.sol",
            "line_no": 11,
            "src": "355:9",
            "src_char": "355:9"
          },
          {
            "contract_path": "src/parent_chain/ParentChainContract.sol",
            "line_no": 32,
            "src": "806:23",
            "src_char": "806:23"
          },
          {
            "contract_path": "src/parent_chain/ParentChainContract.sol",
            "line_no": 40,
            "src": "946:8",
            "src_char": "946:8"
          },
          {
            "contract_path": "src/parent_chain/ParentChainContract.sol",
            "line_no": 44,
            "src": "1011:23",
            "src_char": "1011:23"
          }
        ]
      },
      {
        "title": "Large literal values multiples of 10000 can be replaced with scientific notation",
        "description": "Use `e` notation, for example: `1e18`, instead of its full numeric value.",
        "detector_name": "large-numeric-literal",
        "instances": [
          {
            "contract_path": "src/HugeConstants.sol",
            "line_no": 6,
            "src": "182:24",
            "src_char": "182:24"
          },
          {
            "contract_path": "src/HugeConstants.sol",
            "line_no": 7,
            "src": "252:23",
            "src_char": "252:23"
          },
          {
            "contract_path": "src/HugeConstants.sol",
            "line_no": 8,
            "src": "321:22",
            "src_char": "321:22"
          },
          {
            "contract_path": "src/HugeConstants.sol",
            "line_no": 9,
            "src": "389:21",
            "src_char": "389:21"
          },
          {
            "contract_path": "src/HugeConstants.sol",
            "line_no": 10,
            "src": "456:20",
            "src_char": "456:20"
          },
          {
            "contract_path": "src/HugeConstants.sol",
            "line_no": 11,
            "src": "522:19",
            "src_char": "522:19"
          },
          {
            "contract_path": "src/HugeConstants.sol",
            "line_no": 12,
            "src": "587:18",
            "src_char": "587:18"
          },
          {
            "contract_path": "src/HugeConstants.sol",
            "line_no": 13,
            "src": "651:17",
            "src_char": "651:17"
          },
          {
            "contract_path": "src/HugeConstants.sol",
            "line_no": 14,
            "src": "714:16",
            "src_char": "714:16"
          },
          {
            "contract_path": "src/HugeConstants.sol",
            "line_no": 15,
            "src": "777:15",
            "src_char": "777:15"
          },
          {
            "contract_path": "src/HugeConstants.sol",
            "line_no": 16,
            "src": "839:14",
            "src_char": "839:14"
          },
          {
            "contract_path": "src/HugeConstants.sol",
            "line_no": 17,
            "src": "900:13",
            "src_char": "900:13"
          },
          {
            "contract_path": "src/HugeConstants.sol",
            "line_no": 18,
            "src": "960:12",
            "src_char": "960:12"
          },
          {
            "contract_path": "src/HugeConstants.sol",
            "line_no": 19,
            "src": "1019:11",
            "src_char": "1019:11"
          },
          {
            "contract_path": "src/HugeConstants.sol",
            "line_no": 20,
            "src": "1077:10",
            "src_char": "1077:10"
          },
          {
            "contract_path": "src/HugeConstants.sol",
            "line_no": 21,
            "src": "1134:9",
            "src_char": "1134:9"
          },
          {
            "contract_path": "src/HugeConstants.sol",
            "line_no": 22,
            "src": "1190:8",
            "src_char": "1190:8"
          },
          {
            "contract_path": "src/HugeConstants.sol",
            "line_no": 23,
            "src": "1245:7",
            "src_char": "1245:7"
          },
          {
            "contract_path": "src/HugeConstants.sol",
            "line_no": 24,
            "src": "1299:6",
            "src_char": "1299:6"
          },
          {
            "contract_path": "src/HugeConstants.sol",
            "line_no": 25,
            "src": "1352:5",
            "src_char": "1352:5"
          },
          {
            "contract_path": "src/HugeConstants.sol",
            "line_no": 31,
            "src": "1585:29",
            "src_char": "1585:29"
          },
          {
            "contract_path": "src/HugeConstants.sol",
            "line_no": 32,
            "src": "1673:6",
            "src_char": "1673:6"
          }
        ]
      },
      {
        "title": "Internal functions called only once can be inlined",
        "description": "Instead of separating the logic into a separate function, consider inlining the logic into the calling function. This can reduce the number of function calls and improve readability.",
        "detector_name": "useless-internal-function",
        "instances": [
          {
            "contract_path": "src/CallGraphTests.sol",
            "line_no": 6,
            "src": "89:17",
            "src_char": "89:17"
          },
          {
            "contract_path": "src/CallGraphTests.sol",
            "line_no": 25,
            "src": "398:17",
            "src_char": "398:17"
          },
          {
            "contract_path": "src/CallGraphTests.sol",
            "line_no": 47,
            "src": "803:17",
            "src_char": "803:17"
          },
          {
            "contract_path": "src/CallGraphTests.sol",
            "line_no": 64,
            "src": "1206:18",
            "src_char": "1206:18"
          },
          {
            "contract_path": "src/ConstantFuncsAssembly.sol",
            "line_no": 26,
            "src": "651:232",
            "src_char": "651:232"
          },
          {
            "contract_path": "src/InternalFunctions.sol",
            "line_no": 28,
            "src": "693:12",
            "src_char": "693:12"
          },
          {
            "contract_path": "src/MsgValueInLoop.sol",
            "line_no": 43,
            "src": "1103:8",
            "src_char": "1103:8"
          },
          {
            "contract_path": "src/MsgValueInLoop.sol",
            "line_no": 60,
            "src": "1529:8",
            "src_char": "1529:8"
          },
          {
            "contract_path": "src/MsgValueInLoop.sol",
            "line_no": 77,
            "src": "1962:8",
            "src_char": "1962:8"
          },
          {
            "contract_path": "src/SendEtherNoChecks.sol",
            "line_no": 9,
            "src": "132:20",
            "src_char": "132:20"
          },
          {
            "contract_path": "src/SendEtherNoChecks.sol",
            "line_no": 26,
            "src": "481:5",
            "src_char": "481:5"
          },
          {
            "contract_path": "src/SendEtherNoChecks.sol",
            "line_no": 40,
            "src": "784:20",
            "src_char": "784:20"
          },
          {
            "contract_path": "src/SendEtherNoChecks.sol",
            "line_no": 66,
            "src": "1209:15",
            "src_char": "1209:15"
          },
          {
            "contract_path": "src/SendEtherNoChecks.sol",
            "line_no": 88,
            "src": "1551:11",
            "src_char": "1551:11"
          },
          {
            "contract_path": "src/StorageParameters.sol",
            "line_no": 17,
            "src": "388:11",
            "src_char": "388:11"
          },
          {
            "contract_path": "src/UncheckedSend.sol",
            "line_no": 27,
            "src": "915:65",
            "src_char": "915:65"
          }
        ]
      },
      {
        "title": "Contract still has TODOs",
        "description": "Contract contains comments with TODOS",
        "detector_name": "contract-with-todos",
        "instances": [
          {
            "contract_path": "src/ContractWithTodo.sol",
            "line_no": 4,
            "src": "66:8",
            "src_char": "66:8"
          },
          {
            "contract_path": "src/Counter.sol",
            "line_no": 4,
            "src": "74:7",
            "src_char": "74:7"
          }
        ]
      },
      {
        "title": "Inconsistency in declaring uint256/uint (or) int256/int variables within a contract. Use explicit size declarations (uint256 or int256).",
        "description": "Consider keeping the naming convention consistent in a given contract. Explicit size declarations are preferred (uint256, int256) over implicit ones (uint, int) to avoid confusion.",
        "detector_name": "inconsistent-type-names",
        "instances": [
          {
            "contract_path": "src/Casting.sol",
            "line_no": 31,
            "src": "904:14",
            "src_char": "904:14"
          },
          {
            "contract_path": "src/Casting.sol",
            "line_no": 69,
            "src": "2086:13",
            "src_char": "2086:13"
          },
          {
            "contract_path": "src/InconsistentUints.sol",
            "line_no": 5,
            "src": "122:12",
            "src_char": "122:12"
          },
          {
            "contract_path": "src/InconsistentUints.sol",
            "line_no": 7,
            "src": "197:11",
            "src_char": "197:11"
          },
          {
            "contract_path": "src/InconsistentUints.sol",
            "line_no": 11,
            "src": "289:10",
            "src_char": "289:10"
          },
          {
            "contract_path": "src/InconsistentUints.sol",
            "line_no": 12,
            "src": "340:9",
            "src_char": "340:9"
          },
          {
            "contract_path": "src/InconsistentUints.sol",
            "line_no": 15,
            "src": "383:9",
            "src_char": "383:9"
          },
          {
            "contract_path": "src/InconsistentUints.sol",
            "line_no": 16,
            "src": "434:10",
            "src_char": "434:10"
          },
          {
            "contract_path": "src/InconsistentUints.sol",
            "line_no": 19,
            "src": "528:12",
            "src_char": "528:12"
          },
          {
            "contract_path": "src/TautologicalCompare.sol",
            "line_no": 11,
            "src": "186:1",
            "src_char": "186:1"
          },
          {
            "contract_path": "src/TautologyOrContradiction.sol",
            "line_no": 6,
            "src": "133:6",
            "src_char": "133:6"
          },
          {
            "contract_path": "src/eth2/DepositContract.sol",
            "line_no": 59,
            "src": "4611:27",
            "src_char": "3123:27"
          },
          {
            "contract_path": "src/eth2/DepositContract.sol",
            "line_no": 61,
            "src": "4732:17",
            "src_char": "3244:17"
          },
          {
            "contract_path": "src/eth2/DepositContract.sol",
            "line_no": 70,
            "src": "5020:6",
            "src_char": "3532:6"
          },
          {
            "contract_path": "src/eth2/DepositContract.sol",
            "line_no": 76,
            "src": "5307:4",
            "src_char": "3819:4"
          },
          {
            "contract_path": "src/eth2/DepositContract.sol",
            "line_no": 77,
            "src": "5347:6",
            "src_char": "3859:6"
          },
          {
            "contract_path": "src/eth2/DepositContract.sol",
            "line_no": 103,
            "src": "6636:14",
            "src_char": "5148:14"
          },
          {
            "contract_path": "src/eth2/DepositContract.sol",
            "line_no": 133,
            "src": "8101:4",
            "src_char": "6613:4"
          },
          {
            "contract_path": "src/eth2/DepositContract.sol",
            "line_no": 134,
            "src": "8141:6",
            "src_char": "6653:6"
          },
          {
            "contract_path": "src/nested_mappings/LaterVersion.sol",
            "line_no": 8,
            "src": "184:5",
            "src_char": "184:5"
          },
          {
            "contract_path": "src/nested_mappings/NestedMappings.sol",
            "line_no": 8,
            "src": "168:10",
            "src_char": "168:10"
          }
        ]
      },
      {
        "title": "Unused Custom Error",
        "description": "it is recommended that the definition be removed when custom error is unused",
        "detector_name": "useless-error",
        "instances": [
          {
            "contract_path": "src/UnusedError.sol",
            "line_no": 5,
            "src": "84:27",
            "src_char": "84:27"
          },
          {
            "contract_path": "src/UnusedError.sol",
            "line_no": 13,
            "src": "258:36",
            "src_char": "258:36"
          },
          {
            "contract_path": "src/WrongOrderOfLayout.sol",
            "line_no": 13,
            "src": "274:21",
            "src_char": "274:21"
          }
        ]
      },
      {
        "title": "Loop contains `require`/`revert` statements",
        "description": "Avoid `require` / `revert` statements in a loop because a single bad item can cause the whole transaction to fail. It's better to forgive on fail and return failed elements post processing of the loop",
        "detector_name": "reverts-and-requires-in-loops",
        "instances": [
          {
            "contract_path": "src/RevertsAndRequriesInLoops.sol",
            "line_no": 10,
            "src": "227:129",
            "src_char": "227:129"
          },
          {
            "contract_path": "src/RevertsAndRequriesInLoops.sol",
            "line_no": 17,
            "src": "416:150",
            "src_char": "416:150"
          }
        ]
      },
      {
        "title": "Incorrect Order of Division and Multiplication",
        "description": "Division operations followed directly by multiplication operations can lead to precision loss due to the way integer arithmetic is handled in Solidity.",
        "detector_name": "division-before-multiplication",
        "instances": [
          {
            "contract_path": "src/DivisionBeforeMultiplication.sol",
            "line_no": 8,
            "src": "218:5",
            "src_char": "218:5"
          },
          {
            "contract_path": "src/DivisionBeforeMultiplication.sol",
            "line_no": 12,
            "src": "330:5",
            "src_char": "330:5"
          },
          {
            "contract_path": "src/DivisionBeforeMultiplication.sol",
            "line_no": 16,
            "src": "432:5",
            "src_char": "432:5"
          },
          {
            "contract_path": "src/DivisionBeforeMultiplication.sol",
            "line_no": 20,
            "src": "541:5",
            "src_char": "541:5"
          }
        ]
      },
      {
        "title": "Redundant statements have no effect.",
        "description": "Remove the redundant statements because no code will be generated and it just congests the codebase.",
        "detector_name": "redundant-statements",
        "instances": [
          {
            "contract_path": "src/RedundantStatements.sol",
            "line_no": 6,
            "src": "131:4",
            "src_char": "131:4"
          },
          {
            "contract_path": "src/RedundantStatements.sol",
            "line_no": 7,
            "src": "169:4",
            "src_char": "169:4"
          },
          {
            "contract_path": "src/RedundantStatements.sol",
            "line_no": 8,
            "src": "207:27",
            "src_char": "207:27"
          },
          {
            "contract_path": "src/RedundantStatements.sol",
            "line_no": 12,
            "src": "309:4",
            "src_char": "309:4"
          },
          {
            "contract_path": "src/RedundantStatements.sol",
            "line_no": 13,
            "src": "347:6",
            "src_char": "347:6"
          },
          {
            "contract_path": "src/RedundantStatements.sol",
            "line_no": 14,
            "src": "377:4",
            "src_char": "377:4"
          }
        ]
      },
      {
        "title": "Public variables of a contract read in an external context (using `this`).",
        "description": "The contract reads it's own variable using `this` which adds an unnecessary STATICCALL. Remove `this` and access the variable like storage.",
        "detector_name": "public-variable-read-in-external-context",
        "instances": [
          {
            "contract_path": "src/DomainSeparatorCollision.sol",
            "line_no": 54,
            "src": "1585:21",
            "src_char": "1585:21"
          },
          {
            "contract_path": "src/PublicVariableReadInExternalContext.sol",
            "line_no": 12,
            "src": "355:14",
            "src_char": "355:14"
          },
          {
            "contract_path": "src/PublicVariableReadInExternalContext.sol",
            "line_no": 16,
            "src": "457:16",
            "src_char": "457:16"
          },
          {
            "contract_path": "src/PublicVariableReadInExternalContext.sol",
            "line_no": 20,
            "src": "553:12",
            "src_char": "553:12"
          },
          {
            "contract_path": "src/PublicVariableReadInExternalContext.sol",
            "line_no": 42,
            "src": "1175:14",
            "src_char": "1175:14"
          }
        ]
      },
      {
        "title": "Potentially unused `private` / `internal` state variables found.",
        "description": "State variable appears to be unused. No analysis has been performed to see if any inilne assembly references it. So if that's not the case, consider removing this unused variable.",
        "detector_name": "unused-state-variable",
        "instances": [
          {
            "contract_path": "src/AssemblyExample.sol",
            "line_no": 5,
            "src": "97:1",
            "src_char": "97:1"
          },
          {
            "contract_path": "src/InconsistentUints.sol",
            "line_no": 16,
            "src": "434:10",
            "src_char": "434:10"
          },
          {
            "contract_path": "src/StateVariables.sol",
            "line_no": 8,
            "src": "199:19",
            "src_char": "199:19"
          },
          {
            "contract_path": "src/StateVariables.sol",
            "line_no": 9,
            "src": "241:20",
            "src_char": "241:20"
          },
          {
            "contract_path": "src/StateVariables.sol",
            "line_no": 13,
            "src": "383:27",
            "src_char": "383:27"
          },
          {
            "contract_path": "src/StateVariables.sol",
            "line_no": 14,
            "src": "437:28",
            "src_char": "437:28"
          },
          {
            "contract_path": "src/StateVariables.sol",
            "line_no": 28,
            "src": "1056:16",
            "src_char": "1056:16"
          },
          {
            "contract_path": "src/StateVariables.sol",
            "line_no": 29,
            "src": "1108:17",
            "src_char": "1108:17"
          },
          {
            "contract_path": "src/TautologyOrContradiction.sol",
            "line_no": 6,
            "src": "133:6",
            "src_char": "133:6"
          },
          {
            "contract_path": "src/TautologyOrContradiction.sol",
            "line_no": 7,
            "src": "145:9",
            "src_char": "145:9"
          },
          {
            "contract_path": "src/UninitializedStateVariable.sol",
            "line_no": 13,
            "src": "503:3",
            "src_char": "503:3"
          },
          {
            "contract_path": "src/UnusedStateVariables.sol",
            "line_no": 6,
            "src": "147:13",
            "src_char": "147:13"
          },
          {
            "contract_path": "src/UnusedStateVariables.sol",
            "line_no": 7,
            "src": "183:13",
            "src_char": "183:13"
          },
          {
            "contract_path": "src/UnusedStateVariables.sol",
            "line_no": 8,
            "src": "215:10",
            "src_char": "215:10"
          },
          {
            "contract_path": "src/UnusedStateVariables.sol",
            "line_no": 9,
            "src": "246:12",
            "src_char": "246:12"
          },
          {
            "contract_path": "src/cloc/AnotherHeavilyCommentedContract.sol",
            "line_no": 14,
            "src": "151:3",
            "src_char": "151:3"
          },
          {
            "contract_path": "src/cloc/AnotherHeavilyCommentedContract.sol",
            "line_no": 16,
            "src": "190:3",
            "src_char": "190:3"
          },
          {
            "contract_path": "src/cloc/AnotherHeavilyCommentedContract.sol",
            "line_no": 19,
            "src": "261:3",
            "src_char": "261:3"
          },
          {
            "contract_path": "src/cloc/AnotherHeavilyCommentedContract.sol",
            "line_no": 22,
            "src": "367:3",
            "src_char": "367:3"
          },
          {
            "contract_path": "src/cloc/AnotherHeavilyCommentedContract.sol",
            "line_no": 29,
            "src": "477:3",
            "src_char": "477:3"
          },
          {
            "contract_path": "src/cloc/HeavilyCommentedContract.sol",
            "line_no": 14,
            "src": "160:3",
            "src_char": "160:3"
          },
          {
            "contract_path": "src/cloc/HeavilyCommentedContract.sol",
            "line_no": 16,
            "src": "199:3",
            "src_char": "199:3"
          },
          {
            "contract_path": "src/cloc/HeavilyCommentedContract.sol",
            "line_no": 19,
            "src": "270:3",
            "src_char": "270:3"
          },
          {
            "contract_path": "src/cloc/HeavilyCommentedContract.sol",
            "line_no": 22,
            "src": "376:3",
            "src_char": "376:3"
          },
          {
            "contract_path": "src/cloc/HeavilyCommentedContract.sol",
            "line_no": 29,
            "src": "486:3",
            "src_char": "486:3"
          }
        ]
      },
      {
        "title": "Functions declared `pure` / `view` but contains assembly",
        "description": "If the assembly code contains bugs or unintended side effects, it can lead to incorrect results or vulnerabilities, which are hard to debug and resolve, especially when the function is meant to be simple and predictable.",
        "detector_name": "constant-functions-assembly",
        "instances": [
          {
            "contract_path": "src/ConstantFuncsAssembly.sol",
            "line_no": 9,
            "src": "182:175",
            "src_char": "182:175"
          },
          {
            "contract_path": "src/ConstantFuncsAssembly.sol",
            "line_no": 17,
            "src": "408:237",
            "src_char": "408:237"
          },
          {
            "contract_path": "src/ConstantFuncsAssembly.sol",
            "line_no": 36,
            "src": "934:98",
            "src_char": "934:98"
          }
        ]
      },
      {
        "title": "Boolean equality is not required.",
        "description": "If `x` is a boolean, there is no need to do `if(x == true)` or `if(x == false)`. Just use `if(x)` and `if(!x)` respectively.",
        "detector_name": "boolean-equality",
        "instances": [
          {
            "contract_path": "src/BooleanEquality.sol",
            "line_no": 5,
            "src": "133:14",
            "src_char": "133:14"
          },
          {
            "contract_path": "src/BooleanEquality.sol",
            "line_no": 12,
            "src": "292:15",
            "src_char": "292:15"
          },
          {
            "contract_path": "src/BooleanEquality.sol",
            "line_no": 19,
            "src": "454:15",
            "src_char": "454:15"
          },
          {
            "contract_path": "src/BooleanEquality.sol",
            "line_no": 26,
            "src": "614:16",
            "src_char": "614:16"
          }
        ]
      },
      {
        "title": "Return Bomb",
        "description": "A low level callee may consume all callers gas unexpectedly. Avoid unlimited implicit decoding of returndata on calls to unchecked addresses. You can limit the gas by passing a gas limit as an option to the call. For example, `unknownAdress.call{gas: gasLimitHere}(\"calldata\")` That would act as a safety net from OOG errors.\n        ",
        "detector_name": "return-bomb",
        "instances": [
          {
            "contract_path": "src/ReturnBomb.sol",
            "line_no": 22,
            "src": "591:115",
            "src_char": "591:115"
          }
        ]
      }
    ]
  },
  "detectors_used": [
    "delegate-call-in-loop",
    "centralization-risk",
    "solmate-safe-transfer-lib",
    "avoid-abi-encode-packed",
    "ecrecover",
    "deprecated-oz-functions",
    "unsafe-erc20-functions",
    "unspecific-solidity-pragma",
    "zero-address-check",
    "useless-public-function",
    "constants-instead-of-literals",
    "unindexed-events",
    "require-with-string",
    "non-reentrant-before-others",
    "block-timestamp-deadline",
    "unsafe-oz-erc721-mint",
    "push-zero-opcode",
    "arbitrary-transfer-from",
    "useless-modifier",
    "empty-block",
    "large-numeric-literal",
    "useless-internal-function",
    "contract-with-todos",
    "inconsistent-type-names",
    "unprotected-initializer",
    "useless-error",
    "reverts-and-requires-in-loops",
    "division-before-multiplication",
    "unsafe-casting-detector",
    "enumerable-loop-removal",
    "experimental-encoder",
    "incorrect-shift-order",
    "storage-array-edit-with-memory",
    "multiple-constructors",
    "reused-contract-name",
    "nested-struct-in-mapping",
    "selfdestruct-identifier",
    "dynamic-array-length-assignment",
    "uninitialized-state-variable",
    "incorrect-caret-operator",
    "yul-return",
    "state-variable-shadowing",
    "unchecked-send",
    "misused-boolean",
    "send-ether-no-checks",
    "delegate-call-unchecked-address",
    "tautological-compare",
    "rtlo",
    "unchecked-return",
    "dangerous-unary-operator",
    "tautology-or-contradiction",
    "dangerous-strict-equailty-on-contract-balance",
    "signed-storage-array",
    "redundant-statements",
    "public-variable-read-in-external-context",
    "weak-randomness",
    "pre-declared-local-variable-usage",
    "delete-nested-mapping",
    "unused-state-variable",
    "constant-functions-assembly",
    "boolean-equality",
    "tx-origin-used-for-auth",
    "msg-value-in-loop",
    "contract-locks-ether",
<<<<<<< HEAD
    "domain-separator-collision",
    "uninitialized-local-variable",
=======
>>>>>>> 61295dbb
    "return-bomb"
  ]
}<|MERGE_RESOLUTION|>--- conflicted
+++ resolved
@@ -1,12 +1,7 @@
 {
   "files_summary": {
-<<<<<<< HEAD
-    "total_source_units": 83,
-    "total_sloc": 2466
-=======
-    "total_source_units": 81,
-    "total_sloc": 2334
->>>>>>> 61295dbb
+    "total_source_units": 82,
+    "total_sloc": 2378
   },
   "files_details": {
     "files_details": [
@@ -341,13 +336,8 @@
     ]
   },
   "issue_count": {
-<<<<<<< HEAD
     "high": 37,
-    "low": 30
-=======
-    "high": 36,
     "low": 29
->>>>>>> 61295dbb
   },
   "high_issues": {
     "issues": [
@@ -4550,11 +4540,7 @@
     "tx-origin-used-for-auth",
     "msg-value-in-loop",
     "contract-locks-ether",
-<<<<<<< HEAD
     "domain-separator-collision",
-    "uninitialized-local-variable",
-=======
->>>>>>> 61295dbb
     "return-bomb"
   ]
 }