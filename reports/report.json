{
  "files_summary": {
    "total_source_units": 110,
<<<<<<< HEAD
    "total_sloc": 3892
=======
    "total_sloc": 3904
>>>>>>> 23fd8507
  },
  "files_details": {
    "files_details": [
      {
        "file_path": "src/AbstractContract.sol",
        "n_sloc": 11
      },
      {
        "file_path": "src/AderynIgnoreCustomDetectors.sol",
        "n_sloc": 11
      },
      {
        "file_path": "src/AdminContract.sol",
        "n_sloc": 11
      },
      {
        "file_path": "src/ArbitraryTransferFrom.sol",
        "n_sloc": 37
      },
      {
        "file_path": "src/AssemblyExample.sol",
        "n_sloc": 9
      },
      {
        "file_path": "src/AssertStateChange.sol",
        "n_sloc": 11
      },
      {
        "file_path": "src/BooleanEquality.sol",
        "n_sloc": 27
      },
      {
        "file_path": "src/BuiltinSymbolShadow.sol",
        "n_sloc": 14
      },
      {
        "file_path": "src/CacheArrayLength.sol",
        "n_sloc": 38
      },
      {
        "file_path": "src/CallGraphTests.sol",
        "n_sloc": 49
      },
      {
        "file_path": "src/Casting.sol",
        "n_sloc": 146
      },
      {
        "file_path": "src/CompilerBugStorageSignedIntegerArray.sol",
        "n_sloc": 13
      },
      {
        "file_path": "src/ConstFuncChangeState.sol",
        "n_sloc": 15
      },
      {
        "file_path": "src/ConstantFuncsAssembly.sol",
        "n_sloc": 26
      },
      {
        "file_path": "src/ConstantsLiterals.sol",
        "n_sloc": 28
      },
      {
        "file_path": "src/ContractLocksEther.sol",
        "n_sloc": 121
      },
      {
        "file_path": "src/ContractWithTodo.sol",
        "n_sloc": 7
      },
      {
        "file_path": "src/CostlyOperationsInsideLoops.sol",
        "n_sloc": 17
      },
      {
        "file_path": "src/Counter.sol",
        "n_sloc": 20
      },
      {
        "file_path": "src/CrazyPragma.sol",
        "n_sloc": 4
      },
      {
        "file_path": "src/DangerousStrictEquality1.sol",
        "n_sloc": 6
      },
      {
        "file_path": "src/DangerousStrictEquality2.sol",
        "n_sloc": 9
      },
      {
        "file_path": "src/DangerousUnaryOperator.sol",
        "n_sloc": 13
      },
      {
        "file_path": "src/DeadCode.sol",
        "n_sloc": 23
      },
      {
        "file_path": "src/DelegateCallWithoutAddressCheck.sol",
        "n_sloc": 31
      },
      {
        "file_path": "src/DeletionNestedMappingStructureContract.sol",
        "n_sloc": 11
      },
      {
        "file_path": "src/DeprecatedOZFunctions.sol",
        "n_sloc": 32
      },
      {
        "file_path": "src/DivisionBeforeMultiplication.sol",
        "n_sloc": 22
      },
      {
        "file_path": "src/DynamicArrayLengthAssignment.sol",
        "n_sloc": 16
      },
      {
        "file_path": "src/EmptyBlocks.sol",
        "n_sloc": 48
      },
      {
        "file_path": "src/EnumerableSetIteration.sol",
        "n_sloc": 55
      },
      {
        "file_path": "src/ExperimentalEncoder.sol",
        "n_sloc": 4
      },
      {
        "file_path": "src/FunctionInitializingState.sol",
        "n_sloc": 49
      },
      {
        "file_path": "src/FunctionPointers.sol",
        "n_sloc": 10
      },
      {
        "file_path": "src/FunctionSignatureCollision.sol",
        "n_sloc": 9
      },
      {
        "file_path": "src/HugeConstants.sol",
        "n_sloc": 36
      },
      {
        "file_path": "src/IgnoreEverything.sol",
        "n_sloc": 5
      },
      {
        "file_path": "src/InconsistentUints.sol",
        "n_sloc": 17
      },
      {
        "file_path": "src/IncorrectCaretOperator.sol",
        "n_sloc": 16
      },
      {
        "file_path": "src/IncorrectERC20.sol",
        "n_sloc": 98
      },
      {
        "file_path": "src/IncorrectERC721.sol",
        "n_sloc": 238
      },
      {
        "file_path": "src/IncorrectShift.sol",
        "n_sloc": 17
      },
      {
        "file_path": "src/InternalFunctions.sol",
        "n_sloc": 22
      },
      {
        "file_path": "src/KeccakContract.sol",
        "n_sloc": 21
      },
      {
        "file_path": "src/LocalVariableShadow.sol",
        "n_sloc": 23
      },
      {
        "file_path": "src/MissingInheritance.sol",
        "n_sloc": 39
      },
      {
        "file_path": "src/MisusedBoolean.sol",
        "n_sloc": 67
      },
      {
        "file_path": "src/MsgValueInLoop.sol",
        "n_sloc": 55
      },
      {
        "file_path": "src/MultipleConstructorSchemes.sol",
        "n_sloc": 10
      },
      {
        "file_path": "src/MultiplePlaceholders.sol",
        "n_sloc": 14
      },
      {
        "file_path": "src/OnceModifierExample.sol",
        "n_sloc": 8
      },
      {
        "file_path": "src/OutOfOrderRetryable.sol",
        "n_sloc": 165
      },
      {
        "file_path": "src/PreDeclaredVarUsage.sol",
        "n_sloc": 9
      },
      {
        "file_path": "src/PublicVariableReadInExternalContext.sol",
        "n_sloc": 32
      },
      {
        "file_path": "src/RTLO.sol",
        "n_sloc": 7
      },
      {
        "file_path": "src/RedundantStatements.sol",
        "n_sloc": 14
      },
      {
        "file_path": "src/ReturnBomb.sol",
        "n_sloc": 44
      },
      {
        "file_path": "src/RevertsAndRequriesInLoops.sol",
        "n_sloc": 27
      },
      {
        "file_path": "src/SendEtherNoChecks.sol",
        "n_sloc": 58
      },
      {
        "file_path": "src/StateShadowing.sol",
        "n_sloc": 17
      },
      {
        "file_path": "src/StateVariableCouldBeDeclaredConstant.sol",
        "n_sloc": 27
      },
      {
        "file_path": "src/StateVariableCouldBeDeclaredImmutable.sol",
        "n_sloc": 22
      },
      {
        "file_path": "src/StateVariables.sol",
        "n_sloc": 58
      },
      {
        "file_path": "src/StateVariablesChangesWithoutEvents.sol",
        "n_sloc": 80
      },
      {
        "file_path": "src/StateVariablesManipulation.sol",
        "n_sloc": 250
      },
      {
        "file_path": "src/StorageConditionals.sol",
        "n_sloc": 59
      },
      {
        "file_path": "src/StorageParameters.sol",
        "n_sloc": 16
      },
      {
        "file_path": "src/T11sTranferer.sol",
        "n_sloc": 8
      },
      {
        "file_path": "src/TautologicalCompare.sol",
        "n_sloc": 17
      },
      {
        "file_path": "src/TautologyOrContradiction.sol",
        "n_sloc": 11
      },
      {
        "file_path": "src/TestERC20.sol",
        "n_sloc": 62
      },
      {
        "file_path": "src/Trump.sol",
        "n_sloc": 281
      },
      {
        "file_path": "src/TxOriginUsedForAuth.sol",
        "n_sloc": 43
      },
      {
        "file_path": "src/U2.sol",
        "n_sloc": 3
      },
      {
        "file_path": "src/U3.sol",
        "n_sloc": 2
      },
      {
        "file_path": "src/U4.sol",
        "n_sloc": 3
      },
      {
        "file_path": "src/U5.sol",
        "n_sloc": 6
      },
      {
        "file_path": "src/UncheckedCalls.sol",
        "n_sloc": 24
      },
      {
        "file_path": "src/UncheckedReturn.sol",
        "n_sloc": 33
      },
      {
        "file_path": "src/UncheckedSend.sol",
        "n_sloc": 18
      },
      {
        "file_path": "src/UninitializedLocalVariables.sol",
        "n_sloc": 62
      },
      {
        "file_path": "src/UninitializedStateVariable.sol",
        "n_sloc": 29
      },
      {
        "file_path": "src/UnprotectedInitialize.sol",
        "n_sloc": 25
      },
      {
        "file_path": "src/UnsafeERC721Mint.sol",
        "n_sloc": 18
      },
      {
        "file_path": "src/UnusedError.sol",
        "n_sloc": 19
      },
      {
        "file_path": "src/UnusedImport.sol",
        "n_sloc": 10
      },
      {
        "file_path": "src/UnusedStateVariables.sol",
        "n_sloc": 12
      },
      {
        "file_path": "src/UsingSelfdestruct.sol",
        "n_sloc": 6
      },
      {
        "file_path": "src/VoidConstructor.sol",
        "n_sloc": 21
      },
      {
        "file_path": "src/WeakRandomness.sol",
        "n_sloc": 59
      },
      {
        "file_path": "src/WrongOrderOfLayout.sol",
        "n_sloc": 13
      },
      {
        "file_path": "src/YulReturn.sol",
        "n_sloc": 8
      },
      {
        "file_path": "src/ZeroAddressCheck.sol",
        "n_sloc": 41
      },
      {
        "file_path": "src/auditor_mode/ExternalCalls.sol",
        "n_sloc": 65
      },
      {
        "file_path": "src/auditor_mode/PublicFunctionsWithoutSenderCheck.sol",
        "n_sloc": 45
      },
      {
        "file_path": "src/cloc/AnotherHeavilyCommentedContract.sol",
        "n_sloc": 32
      },
      {
        "file_path": "src/cloc/EmptyContractFile.sol",
        "n_sloc": 0
      },
      {
        "file_path": "src/cloc/HeavilyCommentedContract.sol",
        "n_sloc": 21
      },
      {
        "file_path": "src/eth2/DepositContract.sol",
        "n_sloc": 96
      },
      {
        "file_path": "src/inheritance/ExtendedInheritance.sol",
        "n_sloc": 17
      },
      {
        "file_path": "src/inheritance/IContractInheritance.sol",
        "n_sloc": 4
      },
      {
        "file_path": "src/inheritance/InheritanceBase.sol",
        "n_sloc": 8
      },
      {
        "file_path": "src/nested/1/Nested.sol",
        "n_sloc": 10
      },
      {
        "file_path": "src/nested/2/Nested.sol",
        "n_sloc": 7
      },
      {
        "file_path": "src/nested_mappings/LaterVersion.sol",
        "n_sloc": 10
      },
      {
        "file_path": "src/nested_mappings/NestedMappings.sol",
        "n_sloc": 10
      },
      {
        "file_path": "src/parent_chain/ParentChainContract.sol",
        "n_sloc": 29
      },
      {
        "file_path": "src/reused_contract_name/ContractA.sol",
        "n_sloc": 7
      },
      {
        "file_path": "src/reused_contract_name/ContractB.sol",
        "n_sloc": 7
      },
      {
        "file_path": "src/uniswap/UniswapV2Swapper.sol",
        "n_sloc": 50
      },
      {
        "file_path": "src/uniswap/UniswapV3Swapper.sol",
        "n_sloc": 150
      }
    ]
  },
  "issue_count": {
    "high": 42,
    "low": 44
  },
  "high_issues": {
    "issues": [
      {
        "title": "Using `delegatecall` in loop",
        "description": "When calling `delegatecall` the same `msg.value` amount will be accredited multiple times.",
        "detector_name": "delegate-call-in-loop",
        "instances": [
          {
            "contract_path": "src/inheritance/ExtendedInheritance.sol",
            "line_no": 15,
            "src": "474:96",
            "src_char": "474:96"
          }
        ]
      },
      {
        "title": "`abi.encodePacked()` should not be used with dynamic types when passing the result to a hash function such as `keccak256()`",
        "description": "Use `abi.encode()` instead which will pad items to 32 bytes, which will [prevent hash collisions](https://docs.soliditylang.org/en/v0.8.13/abi-spec.html#non-standard-packed-mode) (e.g. `abi.encodePacked(0x123,0x456)` => `0x123456` => `abi.encodePacked(0x1,0x23456)`, but `abi.encode(0x123,0x456)` => `0x0...1230...456`). Unless there is a compelling reason, `abi.encode` should be preferred. If there is only one argument to `abi.encodePacked()` it can often be cast to `bytes()` or `bytes32()` [instead](https://ethereum.stackexchange.com/questions/30912/how-to-compare-strings-in-solidity#answer-82739).\nIf all arguments are strings and or bytes, `bytes.concat()` should be used instead.",
        "detector_name": "avoid-abi-encode-packed",
        "instances": [
          {
            "contract_path": "src/KeccakContract.sol",
            "line_no": 18,
            "src": "587:16",
            "src_char": "587:16"
          },
          {
            "contract_path": "src/KeccakContract.sol",
            "line_no": 22,
            "src": "734:16",
            "src_char": "734:16"
          },
          {
            "contract_path": "src/KeccakContract.sol",
            "line_no": 26,
            "src": "887:16",
            "src_char": "887:16"
          }
        ]
      },
      {
        "title": "Using `block.timestamp` for swap deadline offers no protection",
        "description": "In the PoS model, proposers know well in advance if they will propose one or consecutive blocks ahead of time. In such a scenario, a malicious validator can hold back the transaction and execute it at a more favourable block number.Consider allowing function caller to specify swap deadline input parameter.",
        "detector_name": "block-timestamp-deadline",
        "instances": [
          {
            "contract_path": "src/Trump.sol",
            "line_no": 290,
            "src": "9949:190",
            "src_char": "9949:190"
          },
          {
            "contract_path": "src/uniswap/UniswapV2Swapper.sol",
            "line_no": 23,
            "src": "670:83",
            "src_char": "670:83"
          },
          {
            "contract_path": "src/uniswap/UniswapV2Swapper.sol",
            "line_no": 24,
            "src": "763:83",
            "src_char": "763:83"
          },
          {
            "contract_path": "src/uniswap/UniswapV2Swapper.sol",
            "line_no": 25,
            "src": "856:70",
            "src_char": "856:70"
          },
          {
            "contract_path": "src/uniswap/UniswapV2Swapper.sol",
            "line_no": 26,
            "src": "936:80",
            "src_char": "936:80"
          },
          {
            "contract_path": "src/uniswap/UniswapV2Swapper.sol",
            "line_no": 27,
            "src": "1026:80",
            "src_char": "1026:80"
          },
          {
            "contract_path": "src/uniswap/UniswapV2Swapper.sol",
            "line_no": 31,
            "src": "1278:112",
            "src_char": "1278:112"
          },
          {
            "contract_path": "src/uniswap/UniswapV2Swapper.sol",
            "line_no": 32,
            "src": "1400:99",
            "src_char": "1400:99"
          },
          {
            "contract_path": "src/uniswap/UniswapV2Swapper.sol",
            "line_no": 33,
            "src": "1509:109",
            "src_char": "1509:109"
          },
          {
            "contract_path": "src/uniswap/UniswapV3Swapper.sol",
            "line_no": 52,
            "src": "1115:143",
            "src_char": "1115:143"
          },
          {
            "contract_path": "src/uniswap/UniswapV3Swapper.sol",
            "line_no": 55,
            "src": "1293:321",
            "src_char": "1293:321"
          },
          {
            "contract_path": "src/uniswap/UniswapV3Swapper.sol",
            "line_no": 66,
            "src": "1668:131",
            "src_char": "1668:131"
          },
          {
            "contract_path": "src/uniswap/UniswapV3Swapper.sol",
            "line_no": 69,
            "src": "1828:236",
            "src_char": "1828:236"
          },
          {
            "contract_path": "src/uniswap/UniswapV3Swapper.sol",
            "line_no": 77,
            "src": "2132:144",
            "src_char": "2132:144"
          },
          {
            "contract_path": "src/uniswap/UniswapV3Swapper.sol",
            "line_no": 80,
            "src": "2312:322",
            "src_char": "2312:322"
          },
          {
            "contract_path": "src/uniswap/UniswapV3Swapper.sol",
            "line_no": 91,
            "src": "2690:132",
            "src_char": "2690:132"
          },
          {
            "contract_path": "src/uniswap/UniswapV3Swapper.sol",
            "line_no": 94,
            "src": "2852:237",
            "src_char": "2852:237"
          }
        ]
      },
      {
        "title": "Arbitrary `from` passed to `transferFrom` (or `safeTransferFrom`)",
        "description": "Passing an arbitrary `from` address to `transferFrom` (or `safeTransferFrom`) can lead to loss of funds, because anyone can transfer tokens from the `from` address if an approval is made.  ",
        "detector_name": "arbitrary-transfer-from",
        "instances": [
          {
            "contract_path": "src/ArbitraryTransferFrom.sol",
            "line_no": 16,
            "src": "370:38",
            "src_char": "370:38"
          },
          {
            "contract_path": "src/ArbitraryTransferFrom.sol",
            "line_no": 20,
            "src": "496:42",
            "src_char": "496:42"
          },
          {
            "contract_path": "src/ArbitraryTransferFrom.sol",
            "line_no": 24,
            "src": "634:53",
            "src_char": "634:53"
          },
          {
            "contract_path": "src/ArbitraryTransferFrom.sol",
            "line_no": 30,
            "src": "864:44",
            "src_char": "864:44"
          },
          {
            "contract_path": "src/DeprecatedOZFunctions.sol",
            "line_no": 17,
            "src": "579:39",
            "src_char": "579:39"
          },
          {
            "contract_path": "src/DeprecatedOZFunctions.sol",
            "line_no": 47,
            "src": "1598:35",
            "src_char": "1598:35"
          }
        ]
      },
      {
        "title": "Unprotected initializer",
        "description": "Consider protecting the initializer functions with modifiers.",
        "detector_name": "unprotected-initializer",
        "instances": [
          {
            "contract_path": "src/UnprotectedInitialize.sol",
            "line_no": 35,
            "src": "820:33",
            "src_char": "820:33"
          }
        ]
      },
      {
        "title": "Unsafe Casting",
        "description": "Downcasting int/uints in Solidity can be unsafe due to the potential for data loss and unintended behavior.When downcasting a larger integer type to a smaller one (e.g., uint256 to uint128), the value may exceed the range of the target type,leading to truncation and loss of significant digits. Use OpenZeppelin's SafeCast library to safely downcast integers.",
        "detector_name": "unsafe-casting-detector",
        "instances": [
          {
            "contract_path": "src/Casting.sol",
            "line_no": 42,
            "src": "1127:10",
            "src_char": "1127:10"
          },
          {
            "contract_path": "src/Casting.sol",
            "line_no": 43,
            "src": "1159:10",
            "src_char": "1159:10"
          },
          {
            "contract_path": "src/Casting.sol",
            "line_no": 44,
            "src": "1191:10",
            "src_char": "1191:10"
          },
          {
            "contract_path": "src/Casting.sol",
            "line_no": 45,
            "src": "1223:10",
            "src_char": "1223:10"
          },
          {
            "contract_path": "src/Casting.sol",
            "line_no": 46,
            "src": "1255:10",
            "src_char": "1255:10"
          },
          {
            "contract_path": "src/Casting.sol",
            "line_no": 47,
            "src": "1287:10",
            "src_char": "1287:10"
          },
          {
            "contract_path": "src/Casting.sol",
            "line_no": 48,
            "src": "1319:10",
            "src_char": "1319:10"
          },
          {
            "contract_path": "src/Casting.sol",
            "line_no": 49,
            "src": "1351:10",
            "src_char": "1351:10"
          },
          {
            "contract_path": "src/Casting.sol",
            "line_no": 50,
            "src": "1383:10",
            "src_char": "1383:10"
          },
          {
            "contract_path": "src/Casting.sol",
            "line_no": 51,
            "src": "1415:10",
            "src_char": "1415:10"
          },
          {
            "contract_path": "src/Casting.sol",
            "line_no": 52,
            "src": "1447:10",
            "src_char": "1447:10"
          },
          {
            "contract_path": "src/Casting.sol",
            "line_no": 53,
            "src": "1479:10",
            "src_char": "1479:10"
          },
          {
            "contract_path": "src/Casting.sol",
            "line_no": 54,
            "src": "1511:10",
            "src_char": "1511:10"
          },
          {
            "contract_path": "src/Casting.sol",
            "line_no": 55,
            "src": "1543:10",
            "src_char": "1543:10"
          },
          {
            "contract_path": "src/Casting.sol",
            "line_no": 56,
            "src": "1575:10",
            "src_char": "1575:10"
          },
          {
            "contract_path": "src/Casting.sol",
            "line_no": 57,
            "src": "1607:10",
            "src_char": "1607:10"
          },
          {
            "contract_path": "src/Casting.sol",
            "line_no": 58,
            "src": "1639:10",
            "src_char": "1639:10"
          },
          {
            "contract_path": "src/Casting.sol",
            "line_no": 59,
            "src": "1671:10",
            "src_char": "1671:10"
          },
          {
            "contract_path": "src/Casting.sol",
            "line_no": 60,
            "src": "1703:10",
            "src_char": "1703:10"
          },
          {
            "contract_path": "src/Casting.sol",
            "line_no": 61,
            "src": "1734:9",
            "src_char": "1734:9"
          },
          {
            "contract_path": "src/Casting.sol",
            "line_no": 62,
            "src": "1764:9",
            "src_char": "1764:9"
          },
          {
            "contract_path": "src/Casting.sol",
            "line_no": 63,
            "src": "1794:9",
            "src_char": "1794:9"
          },
          {
            "contract_path": "src/Casting.sol",
            "line_no": 64,
            "src": "1824:9",
            "src_char": "1824:9"
          },
          {
            "contract_path": "src/Casting.sol",
            "line_no": 65,
            "src": "1854:9",
            "src_char": "1854:9"
          },
          {
            "contract_path": "src/Casting.sol",
            "line_no": 66,
            "src": "1884:9",
            "src_char": "1884:9"
          },
          {
            "contract_path": "src/Casting.sol",
            "line_no": 67,
            "src": "1915:9",
            "src_char": "1915:9"
          },
          {
            "contract_path": "src/Casting.sol",
            "line_no": 68,
            "src": "1946:10",
            "src_char": "1946:10"
          },
          {
            "contract_path": "src/Casting.sol",
            "line_no": 69,
            "src": "1978:10",
            "src_char": "1978:10"
          },
          {
            "contract_path": "src/Casting.sol",
            "line_no": 70,
            "src": "2010:10",
            "src_char": "2010:10"
          },
          {
            "contract_path": "src/Casting.sol",
            "line_no": 71,
            "src": "2042:10",
            "src_char": "2042:10"
          },
          {
            "contract_path": "src/Casting.sol",
            "line_no": 72,
            "src": "2075:9",
            "src_char": "2075:9"
          },
          {
            "contract_path": "src/Casting.sol",
            "line_no": 80,
            "src": "2304:9",
            "src_char": "2304:9"
          },
          {
            "contract_path": "src/Casting.sol",
            "line_no": 81,
            "src": "2334:9",
            "src_char": "2334:9"
          },
          {
            "contract_path": "src/Casting.sol",
            "line_no": 82,
            "src": "2364:9",
            "src_char": "2364:9"
          },
          {
            "contract_path": "src/Casting.sol",
            "line_no": 83,
            "src": "2394:9",
            "src_char": "2394:9"
          },
          {
            "contract_path": "src/Casting.sol",
            "line_no": 84,
            "src": "2424:9",
            "src_char": "2424:9"
          },
          {
            "contract_path": "src/Casting.sol",
            "line_no": 85,
            "src": "2454:9",
            "src_char": "2454:9"
          },
          {
            "contract_path": "src/Casting.sol",
            "line_no": 86,
            "src": "2484:9",
            "src_char": "2484:9"
          },
          {
            "contract_path": "src/Casting.sol",
            "line_no": 87,
            "src": "2514:9",
            "src_char": "2514:9"
          },
          {
            "contract_path": "src/Casting.sol",
            "line_no": 88,
            "src": "2544:9",
            "src_char": "2544:9"
          },
          {
            "contract_path": "src/Casting.sol",
            "line_no": 89,
            "src": "2574:9",
            "src_char": "2574:9"
          },
          {
            "contract_path": "src/Casting.sol",
            "line_no": 90,
            "src": "2604:9",
            "src_char": "2604:9"
          },
          {
            "contract_path": "src/Casting.sol",
            "line_no": 91,
            "src": "2634:9",
            "src_char": "2634:9"
          },
          {
            "contract_path": "src/Casting.sol",
            "line_no": 92,
            "src": "2664:9",
            "src_char": "2664:9"
          },
          {
            "contract_path": "src/Casting.sol",
            "line_no": 93,
            "src": "2694:9",
            "src_char": "2694:9"
          },
          {
            "contract_path": "src/Casting.sol",
            "line_no": 94,
            "src": "2724:9",
            "src_char": "2724:9"
          },
          {
            "contract_path": "src/Casting.sol",
            "line_no": 95,
            "src": "2754:9",
            "src_char": "2754:9"
          },
          {
            "contract_path": "src/Casting.sol",
            "line_no": 96,
            "src": "2784:9",
            "src_char": "2784:9"
          },
          {
            "contract_path": "src/Casting.sol",
            "line_no": 97,
            "src": "2814:9",
            "src_char": "2814:9"
          },
          {
            "contract_path": "src/Casting.sol",
            "line_no": 98,
            "src": "2844:9",
            "src_char": "2844:9"
          },
          {
            "contract_path": "src/Casting.sol",
            "line_no": 99,
            "src": "2873:8",
            "src_char": "2873:8"
          },
          {
            "contract_path": "src/Casting.sol",
            "line_no": 100,
            "src": "2901:8",
            "src_char": "2901:8"
          },
          {
            "contract_path": "src/Casting.sol",
            "line_no": 101,
            "src": "2929:8",
            "src_char": "2929:8"
          },
          {
            "contract_path": "src/Casting.sol",
            "line_no": 102,
            "src": "2957:8",
            "src_char": "2957:8"
          },
          {
            "contract_path": "src/Casting.sol",
            "line_no": 103,
            "src": "2985:8",
            "src_char": "2985:8"
          },
          {
            "contract_path": "src/Casting.sol",
            "line_no": 104,
            "src": "3013:8",
            "src_char": "3013:8"
          },
          {
            "contract_path": "src/Casting.sol",
            "line_no": 105,
            "src": "3042:8",
            "src_char": "3042:8"
          },
          {
            "contract_path": "src/Casting.sol",
            "line_no": 106,
            "src": "3071:9",
            "src_char": "3071:9"
          },
          {
            "contract_path": "src/Casting.sol",
            "line_no": 107,
            "src": "3101:9",
            "src_char": "3101:9"
          },
          {
            "contract_path": "src/Casting.sol",
            "line_no": 108,
            "src": "3131:9",
            "src_char": "3131:9"
          },
          {
            "contract_path": "src/Casting.sol",
            "line_no": 109,
            "src": "3161:9",
            "src_char": "3161:9"
          },
          {
            "contract_path": "src/Casting.sol",
            "line_no": 110,
            "src": "3192:8",
            "src_char": "3192:8"
          },
          {
            "contract_path": "src/Casting.sol",
            "line_no": 118,
            "src": "3488:10",
            "src_char": "3488:10"
          },
          {
            "contract_path": "src/Casting.sol",
            "line_no": 119,
            "src": "3520:10",
            "src_char": "3520:10"
          },
          {
            "contract_path": "src/Casting.sol",
            "line_no": 120,
            "src": "3552:10",
            "src_char": "3552:10"
          },
          {
            "contract_path": "src/Casting.sol",
            "line_no": 121,
            "src": "3584:10",
            "src_char": "3584:10"
          },
          {
            "contract_path": "src/Casting.sol",
            "line_no": 122,
            "src": "3616:10",
            "src_char": "3616:10"
          },
          {
            "contract_path": "src/Casting.sol",
            "line_no": 123,
            "src": "3648:10",
            "src_char": "3648:10"
          },
          {
            "contract_path": "src/Casting.sol",
            "line_no": 124,
            "src": "3680:10",
            "src_char": "3680:10"
          },
          {
            "contract_path": "src/Casting.sol",
            "line_no": 125,
            "src": "3712:10",
            "src_char": "3712:10"
          },
          {
            "contract_path": "src/Casting.sol",
            "line_no": 126,
            "src": "3744:10",
            "src_char": "3744:10"
          },
          {
            "contract_path": "src/Casting.sol",
            "line_no": 127,
            "src": "3776:10",
            "src_char": "3776:10"
          },
          {
            "contract_path": "src/Casting.sol",
            "line_no": 128,
            "src": "3808:10",
            "src_char": "3808:10"
          },
          {
            "contract_path": "src/Casting.sol",
            "line_no": 129,
            "src": "3840:10",
            "src_char": "3840:10"
          },
          {
            "contract_path": "src/Casting.sol",
            "line_no": 130,
            "src": "3872:10",
            "src_char": "3872:10"
          },
          {
            "contract_path": "src/Casting.sol",
            "line_no": 131,
            "src": "3904:10",
            "src_char": "3904:10"
          },
          {
            "contract_path": "src/Casting.sol",
            "line_no": 132,
            "src": "3936:10",
            "src_char": "3936:10"
          },
          {
            "contract_path": "src/Casting.sol",
            "line_no": 133,
            "src": "3968:10",
            "src_char": "3968:10"
          },
          {
            "contract_path": "src/Casting.sol",
            "line_no": 134,
            "src": "4000:10",
            "src_char": "4000:10"
          },
          {
            "contract_path": "src/Casting.sol",
            "line_no": 135,
            "src": "4032:10",
            "src_char": "4032:10"
          },
          {
            "contract_path": "src/Casting.sol",
            "line_no": 136,
            "src": "4064:10",
            "src_char": "4064:10"
          },
          {
            "contract_path": "src/Casting.sol",
            "line_no": 137,
            "src": "4096:10",
            "src_char": "4096:10"
          },
          {
            "contract_path": "src/Casting.sol",
            "line_no": 138,
            "src": "4128:10",
            "src_char": "4128:10"
          },
          {
            "contract_path": "src/Casting.sol",
            "line_no": 139,
            "src": "4160:10",
            "src_char": "4160:10"
          },
          {
            "contract_path": "src/Casting.sol",
            "line_no": 140,
            "src": "4191:9",
            "src_char": "4191:9"
          },
          {
            "contract_path": "src/Casting.sol",
            "line_no": 141,
            "src": "4221:9",
            "src_char": "4221:9"
          },
          {
            "contract_path": "src/Casting.sol",
            "line_no": 142,
            "src": "4251:9",
            "src_char": "4251:9"
          },
          {
            "contract_path": "src/Casting.sol",
            "line_no": 143,
            "src": "4282:9",
            "src_char": "4282:9"
          },
          {
            "contract_path": "src/Casting.sol",
            "line_no": 144,
            "src": "4313:10",
            "src_char": "4313:10"
          },
          {
            "contract_path": "src/Casting.sol",
            "line_no": 145,
            "src": "4345:10",
            "src_char": "4345:10"
          },
          {
            "contract_path": "src/Casting.sol",
            "line_no": 146,
            "src": "4377:10",
            "src_char": "4377:10"
          },
          {
            "contract_path": "src/Casting.sol",
            "line_no": 147,
            "src": "4409:10",
            "src_char": "4409:10"
          },
          {
            "contract_path": "src/Casting.sol",
            "line_no": 148,
            "src": "4443:10",
            "src_char": "4443:10"
          },
          {
            "contract_path": "src/Casting.sol",
            "line_no": 155,
            "src": "4642:14",
            "src_char": "4642:14"
          }
        ]
      },
      {
        "title": "EnumerableSet.remove in loop corrupts the set order.",
        "description": "If the order of an EnumerableSet is required, removing items in a loop using `at` and `remove` corrupts this order.\nConsider using a different data structure or removing items by collecting them during the loop, then removing after the loop.",
        "detector_name": "enumerable-loop-removal",
        "instances": [
          {
            "contract_path": "src/EnumerableSetIteration.sol",
            "line_no": 31,
            "src": "1105:17",
            "src_char": "1105:17"
          },
          {
            "contract_path": "src/EnumerableSetIteration.sol",
            "line_no": 40,
            "src": "1350:17",
            "src_char": "1350:17"
          },
          {
            "contract_path": "src/EnumerableSetIteration.sol",
            "line_no": 50,
            "src": "1586:17",
            "src_char": "1586:17"
          },
          {
            "contract_path": "src/EnumerableSetIteration.sol",
            "line_no": 59,
            "src": "1865:17",
            "src_char": "1865:17"
          },
          {
            "contract_path": "src/EnumerableSetIteration.sol",
            "line_no": 67,
            "src": "2083:14",
            "src_char": "2083:14"
          }
        ]
      },
      {
        "title": "Experimental ABI Encoder",
        "description": "Experimental encoders should not be used in production. There are multiple known compiler bugs that are caused by the experimental encoder. Upgrade your solidity version to remove the need for experimental features.",
        "detector_name": "experimental-encoder",
        "instances": [
          {
            "contract_path": "src/ExperimentalEncoder.sol",
            "line_no": 2,
            "src": "23:33",
            "src_char": "23:33"
          }
        ]
      },
      {
        "title": "Incorrect Assembly Shift Parameter Order",
        "description": "Example: `shl(shifted, 4)` will shift the right constant `4` by `a` bits. The correct order is `shl(4, shifted)`.",
        "detector_name": "incorrect-shift-order",
        "instances": [
          {
            "contract_path": "src/IncorrectShift.sol",
            "line_no": 7,
            "src": "192:15",
            "src_char": "192:15"
          },
          {
            "contract_path": "src/IncorrectShift.sol",
            "line_no": 8,
            "src": "238:15",
            "src_char": "238:15"
          }
        ]
      },
      {
        "title": "Storage Array Edited with Memory",
        "description": "Storage reference is passed to a function with a memory parameter. This will not update the storage variable as expected. Consider using storage parameters instead.",
        "detector_name": "storage-array-edit-with-memory",
        "instances": [
          {
            "contract_path": "src/StorageParameters.sol",
            "line_no": 11,
            "src": "241:10",
            "src_char": "241:10"
          }
        ]
      },
      {
        "title": "Contract Has Multiple Constructors",
        "description": "In some versions of Solidity, contracts compile with multiple constructors. The first constructor takes precedence. This can lead to unexpected behavior.",
        "detector_name": "multiple-constructors",
        "instances": [
          {
            "contract_path": "src/MultipleConstructorSchemes.sol",
            "line_no": 3,
            "src": "25:180",
            "src_char": "25:180"
          }
        ]
      },
      {
        "title": "Contract Name Reused in Different Files",
        "description": "When compiling contracts with certain development frameworks (for example: Truffle), having contracts with the same name across different files can lead to one being overwritten.",
        "detector_name": "reused-contract-name",
        "instances": [
          {
            "contract_path": "src/nested/1/Nested.sol",
            "line_no": 7,
            "src": "214:6",
            "src_char": "214:6"
          },
          {
            "contract_path": "src/nested/2/Nested.sol",
            "line_no": 7,
            "src": "214:6",
            "src_char": "214:6"
          },
          {
            "contract_path": "src/reused_contract_name/ContractA.sol",
            "line_no": 4,
            "src": "70:10",
            "src_char": "70:10"
          },
          {
            "contract_path": "src/reused_contract_name/ContractB.sol",
            "line_no": 4,
            "src": "70:10",
            "src_char": "70:10"
          }
        ]
      },
      {
        "title": "Nested Structs in Mappings pre-0.5.0",
        "description": "Prior to updates in Solidity 0.5.0, public mappings with nested structs compiled, but produced incorrect values. Refrain from using these, or update to a more recent version of Solidity.",
        "detector_name": "nested-struct-in-mapping",
        "instances": [
          {
            "contract_path": "src/nested_mappings/NestedMappings.sol",
            "line_no": 17,
            "src": "367:58",
            "src_char": "367:58"
          }
        ]
      },
      {
        "title": "Depracated EVM Instruction for `selfdestruct` should not be used.",
        "description": "",
        "detector_name": "selfdestruct-identifier",
        "instances": [
          {
            "contract_path": "src/UsingSelfdestruct.sol",
            "line_no": 7,
            "src": "146:12",
            "src_char": "146:12"
          }
        ]
      },
      {
        "title": "Array length value has a direct assignment.",
        "description": "If the length of a dynamic array (storage variable) directly assigned to, it may allow access to other storage slots by tweaking it's value. This practice has been depracated in newer Solidity versions",
        "detector_name": "dynamic-array-length-assignment",
        "instances": [
          {
            "contract_path": "src/DynamicArrayLengthAssignment.sol",
            "line_no": 13,
            "src": "295:14",
            "src_char": "295:14"
          },
          {
            "contract_path": "src/DynamicArrayLengthAssignment.sol",
            "line_no": 14,
            "src": "325:18",
            "src_char": "325:18"
          },
          {
            "contract_path": "src/DynamicArrayLengthAssignment.sol",
            "line_no": 15,
            "src": "359:33",
            "src_char": "359:33"
          },
          {
            "contract_path": "src/DynamicArrayLengthAssignment.sol",
            "line_no": 16,
            "src": "408:15",
            "src_char": "408:15"
          },
          {
            "contract_path": "src/DynamicArrayLengthAssignment.sol",
            "line_no": 17,
            "src": "439:14",
            "src_char": "439:14"
          }
        ]
      },
      {
        "title": "Uninitialized State Variables",
        "description": "Solidity does initialize variables by default when you declare them, however it's good practice to explicitly declare an initial value. For example, if you transfer money to an address we must make sure that the address has been initialized.",
        "detector_name": "uninitialized-state-variable",
        "instances": [
          {
            "contract_path": "src/AssemblyExample.sol",
            "line_no": 5,
            "src": "97:1",
            "src_char": "97:1"
          },
          {
            "contract_path": "src/BuiltinSymbolShadow.sol",
            "line_no": 5,
            "src": "92:8",
            "src_char": "92:8"
          },
          {
            "contract_path": "src/ConstantFuncsAssembly.sol",
            "line_no": 6,
            "src": "110:20",
            "src_char": "110:20"
          },
          {
            "contract_path": "src/DelegateCallWithoutAddressCheck.sol",
            "line_no": 9,
            "src": "337:7",
            "src_char": "337:7"
          },
          {
            "contract_path": "src/InconsistentUints.sol",
            "line_no": 7,
            "src": "197:11",
            "src_char": "197:11"
          },
          {
            "contract_path": "src/InconsistentUints.sol",
            "line_no": 8,
            "src": "233:14",
            "src_char": "233:14"
          },
          {
            "contract_path": "src/IncorrectCaretOperator.sol",
            "line_no": 10,
            "src": "355:7",
            "src_char": "355:7"
          },
          {
            "contract_path": "src/IncorrectERC721.sol",
            "line_no": 147,
            "src": "4076:11",
            "src_char": "4076:11"
          },
          {
            "contract_path": "src/LocalVariableShadow.sol",
            "line_no": 7,
            "src": "129:5",
            "src_char": "129:5"
          },
          {
            "contract_path": "src/LocalVariableShadow.sol",
            "line_no": 25,
            "src": "532:4",
            "src_char": "532:4"
          },
          {
            "contract_path": "src/PublicVariableReadInExternalContext.sol",
            "line_no": 6,
            "src": "130:26",
            "src_char": "130:26"
          },
          {
            "contract_path": "src/ReturnBomb.sol",
            "line_no": 61,
            "src": "1623:7",
            "src_char": "1623:7"
          },
          {
            "contract_path": "src/StateShadowing.sol",
            "line_no": 5,
            "src": "87:13",
            "src_char": "87:13"
          },
          {
            "contract_path": "src/StateVariables.sol",
            "line_no": 8,
            "src": "199:19",
            "src_char": "199:19"
          },
          {
            "contract_path": "src/StateVariables.sol",
            "line_no": 9,
            "src": "241:20",
            "src_char": "241:20"
          },
          {
            "contract_path": "src/StateVariables.sol",
            "line_no": 10,
            "src": "282:18",
            "src_char": "282:18"
          },
          {
            "contract_path": "src/StateVariablesManipulation.sol",
            "line_no": 8,
            "src": "184:10",
            "src_char": "184:10"
          },
          {
            "contract_path": "src/StateVariablesManipulation.sol",
            "line_no": 9,
            "src": "214:9",
            "src_char": "214:9"
          },
          {
            "contract_path": "src/StateVariablesManipulation.sol",
            "line_no": 10,
            "src": "241:10",
            "src_char": "241:10"
          },
          {
            "contract_path": "src/StateVariablesManipulation.sol",
            "line_no": 11,
            "src": "272:13",
            "src_char": "272:13"
          },
          {
            "contract_path": "src/StateVariablesManipulation.sol",
            "line_no": 12,
            "src": "314:20",
            "src_char": "314:20"
          },
          {
            "contract_path": "src/StateVariablesManipulation.sol",
            "line_no": 13,
            "src": "354:12",
            "src_char": "354:12"
          },
          {
            "contract_path": "src/StateVariablesManipulation.sol",
            "line_no": 14,
            "src": "385:11",
            "src_char": "385:11"
          },
          {
            "contract_path": "src/TautologyOrContradiction.sol",
            "line_no": 6,
            "src": "133:6",
            "src_char": "133:6"
          },
          {
            "contract_path": "src/TautologyOrContradiction.sol",
            "line_no": 7,
            "src": "145:9",
            "src_char": "145:9"
          },
          {
            "contract_path": "src/UninitializedLocalVariables.sol",
            "line_no": 5,
            "src": "93:12",
            "src_char": "93:12"
          },
          {
            "contract_path": "src/UninitializedStateVariable.sol",
            "line_no": 7,
            "src": "122:8",
            "src_char": "122:8"
          },
          {
            "contract_path": "src/UninitializedStateVariable.sol",
            "line_no": 15,
            "src": "529:11",
            "src_char": "529:11"
          },
          {
            "contract_path": "src/UnusedStateVariables.sol",
            "line_no": 6,
            "src": "147:13",
            "src_char": "147:13"
          },
          {
            "contract_path": "src/UnusedStateVariables.sol",
            "line_no": 7,
            "src": "183:13",
            "src_char": "183:13"
          },
          {
            "contract_path": "src/UnusedStateVariables.sol",
            "line_no": 8,
            "src": "215:10",
            "src_char": "215:10"
          },
          {
            "contract_path": "src/UnusedStateVariables.sol",
            "line_no": 9,
            "src": "246:12",
            "src_char": "246:12"
          },
          {
            "contract_path": "src/UnusedStateVariables.sol",
            "line_no": 12,
            "src": "314:11",
            "src_char": "314:11"
          },
          {
            "contract_path": "src/WrongOrderOfLayout.sol",
            "line_no": 11,
            "src": "257:10",
            "src_char": "257:10"
          },
          {
            "contract_path": "src/auditor_mode/PublicFunctionsWithoutSenderCheck.sol",
            "line_no": 68,
            "src": "1971:5",
            "src_char": "1971:5"
          }
        ]
      },
      {
        "title": "Incorrect use of caret operator on a non hexadcimal constant",
        "description": "The caret operator is usually mistakenly thought of as an exponentiation operator but actually, it's a bitwise xor operator.",
        "detector_name": "incorrect-caret-operator",
        "instances": [
          {
            "contract_path": "src/IncorrectCaretOperator.sol",
            "line_no": 16,
            "src": "519:8",
            "src_char": "519:8"
          },
          {
            "contract_path": "src/IncorrectCaretOperator.sol",
            "line_no": 17,
            "src": "549:16",
            "src_char": "549:16"
          },
          {
            "contract_path": "src/IncorrectCaretOperator.sol",
            "line_no": 18,
            "src": "587:21",
            "src_char": "587:21"
          },
          {
            "contract_path": "src/IncorrectCaretOperator.sol",
            "line_no": 19,
            "src": "631:13",
            "src_char": "631:13"
          },
          {
            "contract_path": "src/IncorrectCaretOperator.sol",
            "line_no": 20,
            "src": "708:12",
            "src_char": "708:12"
          }
        ]
      },
      {
        "title": "Yul block contains `return` function call.",
        "description": "Remove this, as this causes execution to halt. Nothing after that call will execute, including code following the assembly block.",
        "detector_name": "yul-return",
        "instances": [
          {
            "contract_path": "src/YulReturn.sol",
            "line_no": 8,
            "src": "171:12",
            "src_char": "171:12"
          }
        ]
      },
      {
        "title": "Shadowed State Variables in Inheritance Hierarchy",
        "description": "This vulnerability arises when a derived contract unintentionally shadows a state variable from a parent contract by declaring a variable with the same name. This can be misleading. To prevent this, ensure variable names are unique across the inheritance hierarchy or use proper visibility and scope controls.",
        "detector_name": "state-variable-shadowing",
        "instances": [
          {
            "contract_path": "src/StateShadowing.sol",
            "line_no": 15,
            "src": "239:13",
            "src_char": "239:13"
          }
        ]
      },
      {
        "title": "Unchecked `bool success` value for send call.",
        "description": "The transaction `address(payable?).send(address)` may fail because of reasons like out-of-gas, invalid receipient address or revert from the recipient. Therefore, the boolean returned by this function call must be checked to be `true` in order to verify that the transaction was successful",
        "detector_name": "unchecked-send",
        "instances": [
          {
            "contract_path": "src/UncheckedSend.sol",
            "line_no": 24,
            "src": "815:22",
            "src_char": "815:22"
          }
        ]
      },
      {
        "title": "Misused boolean with logical operators",
        "description": "The patterns `if (… || true)` and `if (.. && false)` will always evaluate to true and false respectively.",
        "detector_name": "misused-boolean",
        "instances": [
          {
            "contract_path": "src/MisusedBoolean.sol",
            "line_no": 12,
            "src": "257:19",
            "src_char": "257:19"
          },
          {
            "contract_path": "src/MisusedBoolean.sol",
            "line_no": 19,
            "src": "419:20",
            "src_char": "419:20"
          },
          {
            "contract_path": "src/MisusedBoolean.sol",
            "line_no": 26,
            "src": "582:20",
            "src_char": "582:20"
          },
          {
            "contract_path": "src/MisusedBoolean.sol",
            "line_no": 33,
            "src": "745:19",
            "src_char": "745:19"
          },
          {
            "contract_path": "src/MisusedBoolean.sol",
            "line_no": 40,
            "src": "908:51",
            "src_char": "908:51"
          },
          {
            "contract_path": "src/MisusedBoolean.sol",
            "line_no": 47,
            "src": "1060:52",
            "src_char": "1060:52"
          },
          {
            "contract_path": "src/MisusedBoolean.sol",
            "line_no": 54,
            "src": "1213:53",
            "src_char": "1213:53"
          },
          {
            "contract_path": "src/MisusedBoolean.sol",
            "line_no": 61,
            "src": "1366:21",
            "src_char": "1366:21"
          },
          {
            "contract_path": "src/MisusedBoolean.sol",
            "line_no": 68,
            "src": "1530:17",
            "src_char": "1530:17"
          },
          {
            "contract_path": "src/MisusedBoolean.sol",
            "line_no": 75,
            "src": "1691:18",
            "src_char": "1691:18"
          }
        ]
      },
      {
        "title": "Functions send eth away from contract but performs no checks on any address.",
        "description": "Consider introducing checks for `msg.sender` to ensure the recipient of the money is as intended.",
        "detector_name": "send-ether-no-checks",
        "instances": [
          {
            "contract_path": "src/CallGraphTests.sol",
            "line_no": 38,
            "src": "686:16",
            "src_char": "686:16"
          },
          {
            "contract_path": "src/ContractLocksEther.sol",
            "line_no": 94,
            "src": "2981:11",
            "src_char": "2981:11"
          },
          {
            "contract_path": "src/ContractLocksEther.sol",
            "line_no": 131,
            "src": "4205:11",
            "src_char": "4205:11"
          },
          {
            "contract_path": "src/ContractLocksEther.sol",
            "line_no": 167,
            "src": "5373:11",
            "src_char": "5373:11"
          },
          {
            "contract_path": "src/ContractLocksEther.sol",
            "line_no": 194,
            "src": "6342:11",
            "src_char": "6342:11"
          },
          {
            "contract_path": "src/OutOfOrderRetryable.sol",
            "line_no": 63,
            "src": "1649:11",
            "src_char": "1649:11"
          },
          {
            "contract_path": "src/OutOfOrderRetryable.sol",
            "line_no": 90,
            "src": "2557:22",
            "src_char": "2557:22"
          },
          {
            "contract_path": "src/OutOfOrderRetryable.sol",
            "line_no": 167,
            "src": "4685:13",
            "src_char": "4685:13"
          },
          {
            "contract_path": "src/OutOfOrderRetryable.sol",
            "line_no": 175,
            "src": "5072:7",
            "src_char": "5072:7"
          },
          {
            "contract_path": "src/SendEtherNoChecks.sol",
            "line_no": 53,
            "src": "1060:5",
            "src_char": "1060:5"
          },
          {
            "contract_path": "src/SendEtherNoChecks.sol",
            "line_no": 77,
            "src": "1405:5",
            "src_char": "1405:5"
          },
          {
            "contract_path": "src/SendEtherNoChecks.sol",
            "line_no": 99,
            "src": "1795:5",
            "src_char": "1795:5"
          },
          {
            "contract_path": "src/Trump.sol",
            "line_no": 321,
            "src": "10940:10",
            "src_char": "10940:10"
          },
          {
            "contract_path": "src/UncheckedCalls.sol",
            "line_no": 6,
            "src": "99:110",
            "src_char": "99:110"
          },
          {
            "contract_path": "src/UncheckedCalls.sol",
            "line_no": 22,
            "src": "572:359",
            "src_char": "572:359"
          },
          {
            "contract_path": "src/UncheckedSend.sol",
            "line_no": 6,
            "src": "85:246",
            "src_char": "85:246"
          },
          {
            "contract_path": "src/UncheckedSend.sol",
            "line_no": 12,
            "src": "337:190",
            "src_char": "337:190"
          },
          {
            "contract_path": "src/UncheckedSend.sol",
            "line_no": 17,
            "src": "533:184",
            "src_char": "533:184"
          },
          {
            "contract_path": "src/UncheckedSend.sol",
            "line_no": 22,
            "src": "723:186",
            "src_char": "723:186"
          },
          {
            "contract_path": "src/UninitializedStateVariable.sol",
            "line_no": 17,
            "src": "563:8",
            "src_char": "563:8"
          }
        ]
      },
      {
        "title": "Delegatecall made by the function without checks on any adress.",
        "description": "Introduce checks on the address",
        "detector_name": "delegate-call-unchecked-address",
        "instances": [
          {
            "contract_path": "src/DelegateCallWithoutAddressCheck.sol",
            "line_no": 15,
            "src": "392:9",
            "src_char": "392:9"
          },
          {
            "contract_path": "src/UncheckedCalls.sol",
            "line_no": 14,
            "src": "323:118",
            "src_char": "323:118"
          },
          {
            "contract_path": "src/UncheckedCalls.sol",
            "line_no": 22,
            "src": "572:359",
            "src_char": "572:359"
          },
          {
            "contract_path": "src/auditor_mode/ExternalCalls.sol",
            "line_no": 38,
            "src": "1253:28",
            "src_char": "1253:28"
          },
          {
            "contract_path": "src/inheritance/ExtendedInheritance.sol",
            "line_no": 14,
            "src": "391:15",
            "src_char": "391:15"
          }
        ]
      },
      {
        "title": "Tautological comparison.",
        "description": "The left hand side and the right hand side of the binary operation has the same value. This makes the condition always true or always false.",
        "detector_name": "tautological-compare",
        "instances": [
          {
            "contract_path": "src/TautologicalCompare.sol",
            "line_no": 13,
            "src": "255:6",
            "src_char": "255:6"
          },
          {
            "contract_path": "src/TautologicalCompare.sol",
            "line_no": 18,
            "src": "359:6",
            "src_char": "359:6"
          },
          {
            "contract_path": "src/TautologicalCompare.sol",
            "line_no": 23,
            "src": "463:5",
            "src_char": "463:5"
          },
          {
            "contract_path": "src/TautologicalCompare.sol",
            "line_no": 28,
            "src": "566:5",
            "src_char": "566:5"
          }
        ]
      },
      {
        "title": "RTLO character detected in file. \\u{202e}",
        "description": "Right to left override character may be misledaing and cause potential attacks by visually misordering method arguments!",
        "detector_name": "rtlo",
        "instances": [
          {
            "contract_path": "src/RTLO.sol",
            "line_no": 3,
            "src": "33:157",
            "src_char": "33:155"
          }
        ]
      },
      {
        "title": "Return value of the function call is not checked.",
        "description": "Function returns a value but it is ignored.",
        "detector_name": "unchecked-return",
        "instances": [
          {
            "contract_path": "src/OutOfOrderRetryable.sol",
            "line_no": 65,
            "src": "1705:390",
            "src_char": "1705:390"
          },
          {
            "contract_path": "src/OutOfOrderRetryable.sol",
            "line_no": 77,
            "src": "2129:379",
            "src_char": "2129:379"
          },
          {
            "contract_path": "src/OutOfOrderRetryable.sol",
            "line_no": 92,
            "src": "2624:390",
            "src_char": "2624:390"
          },
          {
            "contract_path": "src/OutOfOrderRetryable.sol",
            "line_no": 107,
            "src": "3107:379",
            "src_char": "3107:379"
          },
          {
            "contract_path": "src/OutOfOrderRetryable.sol",
            "line_no": 129,
            "src": "3777:208",
            "src_char": "3777:208"
          },
          {
            "contract_path": "src/OutOfOrderRetryable.sol",
            "line_no": 151,
            "src": "4337:261",
            "src_char": "4337:261"
          },
          {
            "contract_path": "src/StateVariablesManipulation.sol",
            "line_no": 142,
            "src": "4146:20",
            "src_char": "4146:20"
          },
          {
            "contract_path": "src/Trump.sol",
            "line_no": 344,
            "src": "11990:71",
            "src_char": "11990:71"
          },
          {
            "contract_path": "src/UncheckedReturn.sol",
            "line_no": 14,
            "src": "279:5",
            "src_char": "279:5"
          },
          {
            "contract_path": "src/UncheckedReturn.sol",
            "line_no": 27,
            "src": "575:47",
            "src_char": "575:47"
          }
        ]
      },
      {
        "title": "Dangerous unary operator found in assignment.",
        "description": "Potentially mistakened `=+` for `+=` or `=-` for `-=`. Please include a space in between.",
        "detector_name": "dangerous-unary-operator",
        "instances": [
          {
            "contract_path": "src/DangerousUnaryOperator.sol",
            "line_no": 12,
            "src": "220:10",
            "src_char": "220:10"
          },
          {
            "contract_path": "src/DangerousUnaryOperator.sol",
            "line_no": 13,
            "src": "247:10",
            "src_char": "247:10"
          }
        ]
      },
      {
        "title": "Tautology or Contradiction in comparison.",
        "description": "The condition has been determined to be either always true or always false due to the integer range in which we're operating.",
        "detector_name": "tautology-or-contradiction",
        "instances": [
          {
            "contract_path": "src/TautologyOrContradiction.sol",
            "line_no": 13,
            "src": "296:7",
            "src_char": "296:7"
          },
          {
            "contract_path": "src/TautologyOrContradiction.sol",
            "line_no": 16,
            "src": "369:11",
            "src_char": "369:11"
          }
        ]
      },
      {
        "title": "Dangerous strict equality checks on contract balances.",
        "description": "A contract's balance can be forcibly manipulated by another selfdestructing contract. Therefore, it's recommended to use >, <, >= or <= instead of strict equality.",
        "detector_name": "dangerous-strict-equailty-on-contract-balance",
        "instances": [
          {
            "contract_path": "src/DangerousStrictEquality1.sol",
            "line_no": 6,
            "src": "177:25",
            "src_char": "177:25"
          },
          {
            "contract_path": "src/DangerousStrictEquality2.sol",
            "line_no": 6,
            "src": "177:34",
            "src_char": "177:34"
          },
          {
            "contract_path": "src/DangerousStrictEquality2.sol",
            "line_no": 10,
            "src": "305:43",
            "src_char": "305:43"
          }
        ]
      },
      {
        "title": "Compiler Bug: Signed array in storage detected for compiler version `<0.5.10`",
        "description": "If you want to leverage signed arrays in storage by assigning a literal array with at least one negative number, then you mus use solidity version 0.5.10 or above. This is because of a bug in older compilers.",
        "detector_name": "signed-storage-array",
        "instances": [
          {
            "contract_path": "src/CompilerBugStorageSignedIntegerArray.sol",
            "line_no": 9,
            "src": "230:10",
            "src_char": "230:10"
          }
        ]
      },
      {
        "title": "Weak Randomness",
        "description": "The use of keccak256 hash functions on predictable values like block.timestamp, block.number, or similar data, including modulo operations on these values, should be avoided for generating randomness, as they are easily predictable and manipulable. The `PREVRANDAO` opcode also should not be used as a source of randomness. Instead, utilize Chainlink VRF for cryptographically secure and provably random values to ensure protocol integrity.",
        "detector_name": "weak-randomness",
        "instances": [
          {
            "contract_path": "src/WeakRandomness.sol",
            "line_no": 6,
            "src": "188:70",
            "src_char": "188:70"
          },
          {
            "contract_path": "src/WeakRandomness.sol",
            "line_no": 11,
            "src": "386:41",
            "src_char": "386:41"
          },
          {
            "contract_path": "src/WeakRandomness.sol",
            "line_no": 16,
            "src": "597:20",
            "src_char": "597:20"
          },
          {
            "contract_path": "src/WeakRandomness.sol",
            "line_no": 21,
            "src": "793:20",
            "src_char": "793:20"
          },
          {
            "contract_path": "src/WeakRandomness.sol",
            "line_no": 25,
            "src": "915:20",
            "src_char": "915:20"
          },
          {
            "contract_path": "src/WeakRandomness.sol",
            "line_no": 31,
            "src": "1095:5",
            "src_char": "1095:5"
          },
          {
            "contract_path": "src/WeakRandomness.sol",
            "line_no": 35,
            "src": "1217:37",
            "src_char": "1217:37"
          },
          {
            "contract_path": "src/WeakRandomness.sol",
            "line_no": 41,
            "src": "1434:9",
            "src_char": "1434:9"
          },
          {
            "contract_path": "src/WeakRandomness.sol",
            "line_no": 45,
            "src": "1563:16",
            "src_char": "1563:16"
          }
        ]
      },
      {
        "title": "Usage of variable before declaration.",
        "description": "This is a bad practice that may lead to unintended consequences. Please declare the variable before using it.",
        "detector_name": "pre-declared-local-variable-usage",
        "instances": [
          {
            "contract_path": "src/PreDeclaredVarUsage.sol",
            "line_no": 8,
            "src": "196:1",
            "src_char": "196:1"
          }
        ]
      },
      {
        "title": "Deletion from a nested mappping.",
        "description": "A deletion in a structure containing a mapping will not delete the mapping. The remaining data may be used to compromise the contract.",
        "detector_name": "delete-nested-mapping",
        "instances": [
          {
            "contract_path": "src/DeletionNestedMappingStructureContract.sol",
            "line_no": 17,
            "src": "426:25",
            "src_char": "426:25"
          }
        ]
      },
      {
        "title": "Potential use of `tx.origin` for authentication.",
        "description": "Using `tx.origin` may lead to problems when users are interacting via smart contract with your protocol. It is recommended to use `msg.sender` for authentication.",
        "detector_name": "tx-origin-used-for-auth",
        "instances": [
          {
            "contract_path": "src/TxOriginUsedForAuth.sol",
            "line_no": 40,
            "src": "1117:183",
            "src_char": "1117:183"
          },
          {
            "contract_path": "src/TxOriginUsedForAuth.sol",
            "line_no": 51,
            "src": "1431:90",
            "src_char": "1431:90"
          },
          {
            "contract_path": "src/TxOriginUsedForAuth.sol",
            "line_no": 59,
            "src": "1610:68",
            "src_char": "1610:68"
          }
        ]
      },
      {
        "title": "Loop contains `msg.value`.",
        "description": "Provide an explicit array of amounts alongside the receivers array, and check that the sum of all amounts matches `msg.value`.",
        "detector_name": "msg-value-in-loop",
        "instances": [
          {
            "contract_path": "src/MsgValueInLoop.sol",
            "line_no": 12,
            "src": "289:107",
            "src_char": "289:107"
          },
          {
            "contract_path": "src/MsgValueInLoop.sol",
            "line_no": 38,
            "src": "988:94",
            "src_char": "988:94"
          },
          {
            "contract_path": "src/MsgValueInLoop.sol",
            "line_no": 54,
            "src": "1415:93",
            "src_char": "1415:93"
          },
          {
            "contract_path": "src/MsgValueInLoop.sol",
            "line_no": 71,
            "src": "1844:97",
            "src_char": "1844:97"
          }
        ]
      },
      {
        "title": "Contract locks Ether without a withdraw function.",
        "description": "It appears that the contract includes a payable function to accept Ether but lacks a corresponding function to withdraw it, which leads to the Ether being locked in the contract. To resolve this issue, please implement a public or external function that allows for the withdrawal of Ether from the contract.",
        "detector_name": "contract-locks-ether",
        "instances": [
          {
            "contract_path": "src/ContractLocksEther.sol",
            "line_no": 5,
            "src": "73:10",
            "src_char": "73:10"
          },
          {
            "contract_path": "src/ContractLocksEther.sol",
            "line_no": 31,
            "src": "822:11",
            "src_char": "822:11"
          },
          {
            "contract_path": "src/EmptyBlocks.sol",
            "line_no": 20,
            "src": "344:39",
            "src_char": "344:39"
          },
          {
            "contract_path": "src/EmptyBlocks.sol",
            "line_no": 44,
            "src": "630:11",
            "src_char": "630:11"
          },
          {
            "contract_path": "src/MsgValueInLoop.sol",
            "line_no": 7,
            "src": "103:15",
            "src_char": "103:15"
          },
          {
            "contract_path": "src/MsgValueInLoop.sol",
            "line_no": 19,
            "src": "423:19",
            "src_char": "423:19"
          },
          {
            "contract_path": "src/MsgValueInLoop.sol",
            "line_no": 33,
            "src": "831:15",
            "src_char": "831:15"
          },
          {
            "contract_path": "src/MsgValueInLoop.sol",
            "line_no": 48,
            "src": "1233:15",
            "src_char": "1233:15"
          },
          {
            "contract_path": "src/MsgValueInLoop.sol",
            "line_no": 65,
            "src": "1659:15",
            "src_char": "1659:15"
          },
          {
            "contract_path": "src/eth2/DepositContract.sol",
            "line_no": 58,
            "src": "4547:15",
            "src_char": "3059:15"
          }
        ]
      },
      {
        "title": "Incorrect ERC721 interface.",
        "description": "Incorrect return values for ERC721 functions. A contract compiled with Solidity > 0.4.22 interacting with these functions will fail to execute them, as the return value is missing. Set the appropriate return values and types for the defined ERC721 functions.",
        "detector_name": "incorrect-erc721-interface",
        "instances": [
          {
            "contract_path": "src/IncorrectERC721.sol",
            "line_no": 14,
            "src": "433:9",
            "src_char": "433:9"
          },
          {
            "contract_path": "src/IncorrectERC721.sol",
            "line_no": 18,
            "src": "551:7",
            "src_char": "551:7"
          },
          {
            "contract_path": "src/IncorrectERC721.sol",
            "line_no": 22,
            "src": "696:7",
            "src_char": "696:7"
          },
          {
            "contract_path": "src/IncorrectERC721.sol",
            "line_no": 37,
            "src": "1092:11",
            "src_char": "1092:11"
          },
          {
            "contract_path": "src/IncorrectERC721.sol",
            "line_no": 41,
            "src": "1231:17",
            "src_char": "1231:17"
          },
          {
            "contract_path": "src/IncorrectERC721.sol",
            "line_no": 49,
            "src": "1484:16",
            "src_char": "1484:16"
          },
          {
            "contract_path": "src/IncorrectERC721.sol",
            "line_no": 56,
            "src": "1684:12",
            "src_char": "1684:12"
          },
          {
            "contract_path": "src/IncorrectERC721.sol",
            "line_no": 71,
            "src": "2086:16",
            "src_char": "2086:16"
          }
        ]
      },
      {
        "title": "Incorrect ERC20 interface.",
        "description": "Incorrect return values for ERC20 functions. A contract compiled with Solidity > 0.4.22 interacting with these functions will fail to execute them, as the return value is missing. Set the appropriate return values and types for the defined ERC20 functions.",
        "detector_name": "incorrect-erc20-interface",
        "instances": [
          {
            "contract_path": "src/IncorrectERC20.sol",
            "line_no": 17,
            "src": "483:8",
            "src_char": "483:8"
          },
          {
            "contract_path": "src/IncorrectERC20.sol",
            "line_no": 23,
            "src": "690:7",
            "src_char": "690:7"
          },
          {
            "contract_path": "src/IncorrectERC20.sol",
            "line_no": 27,
            "src": "808:12",
            "src_char": "808:12"
          },
          {
            "contract_path": "src/IncorrectERC20.sol",
            "line_no": 35,
            "src": "1146:9",
            "src_char": "1146:9"
          },
          {
            "contract_path": "src/IncorrectERC20.sol",
            "line_no": 39,
            "src": "1249:9",
            "src_char": "1249:9"
          }
        ]
      },
      {
        "title": "Out of order retryable transactions.",
        "description": "Do not rely on the order or successful execution of retryable tickets. Functions like createRetryableTicket, outboundTransferCustomRefund, unsafeCreateRetryableTicket are free to be re-tried in any\n            order if they fail in the first go. Since this operation happens off chain, the sequencer is in control of the\n            order of these transactions. Therefore, restrict the use to at most 1 ticket call per function.",
        "detector_name": "out-of-order-retryable",
        "instances": [
          {
            "contract_path": "src/OutOfOrderRetryable.sol",
            "line_no": 63,
            "src": "1649:11",
            "src_char": "1649:11"
          },
          {
            "contract_path": "src/OutOfOrderRetryable.sol",
            "line_no": 90,
            "src": "2557:22",
            "src_char": "2557:22"
          }
        ]
      },
      {
        "title": "Constant functions changing state",
        "description": "Function is declared constant/view but it changes state. Ensure that the attributes of contract compiled prior to 0.5 are correct.",
        "detector_name": "constant-function-changing-state",
        "instances": [
          {
            "contract_path": "src/ConstFuncChangeState.sol",
            "line_no": 8,
            "src": "173:112",
            "src_char": "173:112"
          }
        ]
      },
      {
        "title": "Function selector collides with other functions",
        "description": "Function selector collides with other functions. This may cause the solidity function dispatcher to invoke the wrong function if the functions happen to be included in the same contract through an inheritance hirearchy later down the line. It is recommended to rename this function or change its parameters.",
        "detector_name": "function-selector-collision",
        "instances": [
          {
            "contract_path": "src/FunctionSignatureCollision.sol",
            "line_no": 7,
            "src": "166:8",
            "src_char": "166:8",
            "hint": "collides with the following function name(s) in scope: OwnerTransferV7b711143"
          },
          {
            "contract_path": "src/FunctionSignatureCollision.sol",
            "line_no": 13,
            "src": "231:22",
            "src_char": "231:22",
            "hint": "collides with the following function name(s) in scope: withdraw"
          }
        ]
      },
      {
        "title": "Unchecked Low level calls",
        "description": "The return value of the low-level call is not checked, so if the call fails, the Ether will be locked in the contract. If the low level is used to prevent blocking operations, consider logging failed calls. Ensure that the return value of a low-level call is checked or logged.",
        "detector_name": "unchecked-low-level-call",
        "instances": [
          {
            "contract_path": "src/DelegateCallWithoutAddressCheck.sol",
            "line_no": 16,
            "src": "452:21",
            "src_char": "452:21"
          },
          {
            "contract_path": "src/DelegateCallWithoutAddressCheck.sol",
            "line_no": 20,
            "src": "583:26",
            "src_char": "583:26"
          },
          {
            "contract_path": "src/DelegateCallWithoutAddressCheck.sol",
            "line_no": 36,
            "src": "1071:21",
            "src_char": "1071:21"
          },
          {
            "contract_path": "src/DelegateCallWithoutAddressCheck.sol",
            "line_no": 42,
            "src": "1287:21",
            "src_char": "1287:21"
          },
          {
            "contract_path": "src/UncheckedCalls.sol",
            "line_no": 7,
            "src": "172:30",
            "src_char": "172:30"
          },
          {
            "contract_path": "src/UncheckedCalls.sol",
            "line_no": 11,
            "src": "293:17",
            "src_char": "293:17"
          },
          {
            "contract_path": "src/UncheckedCalls.sol",
            "line_no": 15,
            "src": "409:25",
            "src_char": "409:25"
          },
          {
            "contract_path": "src/UncheckedCalls.sol",
            "line_no": 19,
            "src": "536:23",
            "src_char": "536:23"
          },
          {
            "contract_path": "src/UncheckedCalls.sol",
            "line_no": 23,
            "src": "651:27",
            "src_char": "651:27"
          },
          {
            "contract_path": "src/UncheckedCalls.sol",
            "line_no": 25,
            "src": "689:66",
            "src_char": "689:66"
          },
          {
            "contract_path": "src/UncheckedCalls.sol",
            "line_no": 27,
            "src": "766:86",
            "src_char": "766:86"
          },
          {
            "contract_path": "src/UncheckedCalls.sol",
            "line_no": 29,
            "src": "863:61",
            "src_char": "863:61"
          },
          {
            "contract_path": "src/UncheckedCalls.sol",
            "line_no": 34,
            "src": "1028:19",
            "src_char": "1028:19"
          },
          {
            "contract_path": "src/inheritance/ExtendedInheritance.sol",
            "line_no": 16,
            "src": "488:71",
            "src_char": "488:71"
          }
        ]
      }
    ]
  },
  "low_issues": {
    "issues": [
      {
        "title": "Centralization Risk for trusted owners",
        "description": "Contracts have owners with privileged rights to perform admin tasks and need to be trusted to not perform malicious updates or drain funds.",
        "detector_name": "centralization-risk",
        "instances": [
          {
            "contract_path": "src/AdminContract.sol",
            "line_no": 7,
            "src": "270:7",
            "src_char": "270:7"
          },
          {
            "contract_path": "src/AdminContract.sol",
            "line_no": 10,
            "src": "376:9",
            "src_char": "376:9"
          },
          {
            "contract_path": "src/AdminContract.sol",
            "line_no": 14,
            "src": "505:9",
            "src_char": "505:9"
          },
          {
            "contract_path": "src/DeprecatedOZFunctions.sol",
            "line_no": 7,
            "src": "295:13",
            "src_char": "295:13"
          },
          {
            "contract_path": "src/EmptyBlocks.sol",
            "line_no": 6,
            "src": "188:7",
            "src_char": "188:7"
          },
          {
            "contract_path": "src/InternalFunctions.sol",
            "line_no": 12,
            "src": "250:9",
            "src_char": "250:9"
          },
          {
            "contract_path": "src/Trump.sol",
            "line_no": 92,
            "src": "2714:9",
            "src_char": "2714:9"
          },
          {
            "contract_path": "src/Trump.sol",
            "line_no": 123,
            "src": "3592:7",
            "src_char": "3592:7"
          },
          {
            "contract_path": "src/Trump.sol",
            "line_no": 299,
            "src": "10185:9",
            "src_char": "10185:9"
          },
          {
            "contract_path": "src/Trump.sol",
            "line_no": 338,
            "src": "11494:11",
            "src_char": "11494:11"
          },
          {
            "contract_path": "src/auditor_mode/PublicFunctionsWithoutSenderCheck.sol",
            "line_no": 9,
            "src": "322:7",
            "src_char": "322:7"
          },
          {
            "contract_path": "src/auditor_mode/PublicFunctionsWithoutSenderCheck.sol",
            "line_no": 11,
            "src": "396:9",
            "src_char": "396:9"
          },
          {
            "contract_path": "src/auditor_mode/PublicFunctionsWithoutSenderCheck.sol",
            "line_no": 35,
            "src": "975:13",
            "src_char": "975:13"
          },
          {
            "contract_path": "src/auditor_mode/PublicFunctionsWithoutSenderCheck.sol",
            "line_no": 38,
            "src": "1108:14",
            "src_char": "1108:14"
          },
          {
            "contract_path": "src/parent_chain/ParentChainContract.sol",
            "line_no": 7,
            "src": "282:7",
            "src_char": "282:7"
          },
          {
            "contract_path": "src/parent_chain/ParentChainContract.sol",
            "line_no": 28,
            "src": "725:9",
            "src_char": "725:9"
          },
          {
            "contract_path": "src/parent_chain/ParentChainContract.sol",
            "line_no": 32,
            "src": "854:9",
            "src_char": "854:9"
          }
        ]
      },
      {
        "title": "Solmate's SafeTransferLib does not check for token contract's existence",
        "description": "There is a subtle difference between the implementation of solmate's SafeTransferLib and OZ's SafeERC20: OZ's SafeERC20 checks if the token is a contract or not, solmate's SafeTransferLib does not.\nhttps://github.com/transmissions11/solmate/blob/main/src/utils/SafeTransferLib.sol#L9 \n`@dev Note that none of the functions in this library check that a token has code at all! That responsibility is delegated to the caller`\n",
        "detector_name": "solmate-safe-transfer-lib",
        "instances": [
          {
            "contract_path": "src/T11sTranferer.sol",
            "line_no": 4,
            "src": "57:84",
            "src_char": "57:84"
          }
        ]
      },
      {
        "title": "`ecrecover` is susceptible to signature malleability",
        "description": "The `ecrecover` function is susceptible to signature malleability. This means that the same message can be signed in multiple ways, allowing an attacker to change the message signature without invalidating it. This can lead to unexpected behavior in smart contracts, such as the loss of funds or the ability to bypass access control. Consider using OpenZeppelin's ECDSA library instead of the built-in function.",
        "detector_name": "ecrecover",
        "instances": [
          {
            "contract_path": "src/inheritance/ExtendedInheritance.sol",
            "line_no": 21,
            "src": "705:9",
            "src_char": "705:9"
          }
        ]
      },
      {
        "title": "Deprecated OpenZeppelin functions should not be used",
        "description": "Openzeppelin has deprecated several functions and replaced with newer versions. Please consult https://docs.openzeppelin.com/",
        "detector_name": "deprecated-oz-functions",
        "instances": [
          {
            "contract_path": "src/DeprecatedOZFunctions.sol",
            "line_no": 22,
            "src": "737:10",
            "src_char": "737:10"
          },
          {
            "contract_path": "src/DeprecatedOZFunctions.sol",
            "line_no": 27,
            "src": "898:17",
            "src_char": "898:17"
          }
        ]
      },
      {
        "title": "Unsafe ERC20 Operations should not be used",
        "description": "ERC20 functions may not behave as expected. For example: return values are not always meaningful. It is recommended to use OpenZeppelin's SafeERC20 library.",
        "detector_name": "unsafe-erc20-functions",
        "instances": [
          {
            "contract_path": "src/ArbitraryTransferFrom.sol",
            "line_no": 16,
            "src": "370:20",
            "src_char": "370:20"
          },
          {
            "contract_path": "src/ArbitraryTransferFrom.sol",
            "line_no": 30,
            "src": "864:20",
            "src_char": "864:20"
          },
          {
            "contract_path": "src/ArbitraryTransferFrom.sol",
            "line_no": 50,
            "src": "1517:20",
            "src_char": "1517:20"
          },
          {
            "contract_path": "src/ContractLocksEther.sol",
            "line_no": 162,
            "src": "5185:18",
            "src_char": "5185:18"
          },
          {
            "contract_path": "src/DeprecatedOZFunctions.sol",
            "line_no": 32,
            "src": "1062:13",
            "src_char": "1062:13"
          },
          {
            "contract_path": "src/DeprecatedOZFunctions.sol",
            "line_no": 37,
            "src": "1272:13",
            "src_char": "1272:13"
          },
          {
            "contract_path": "src/DeprecatedOZFunctions.sol",
            "line_no": 38,
            "src": "1322:13",
            "src_char": "1322:13"
          },
          {
            "contract_path": "src/DeprecatedOZFunctions.sol",
            "line_no": 42,
            "src": "1424:13",
            "src_char": "1424:13"
          },
          {
            "contract_path": "src/DeprecatedOZFunctions.sol",
            "line_no": 47,
            "src": "1598:18",
            "src_char": "1598:18"
          },
          {
            "contract_path": "src/OutOfOrderRetryable.sol",
            "line_no": 171,
            "src": "4927:28",
            "src_char": "4927:28"
          },
          {
            "contract_path": "src/OutOfOrderRetryable.sol",
            "line_no": 180,
            "src": "5328:28",
            "src_char": "5328:28"
          },
          {
            "contract_path": "src/SendEtherNoChecks.sol",
            "line_no": 67,
            "src": "1255:19",
            "src_char": "1255:19"
          },
          {
            "contract_path": "src/StateShadowing.sol",
            "line_no": 22,
            "src": "368:19",
            "src_char": "368:19"
          },
          {
            "contract_path": "src/Trump.sol",
            "line_no": 309,
            "src": "10512:19",
            "src_char": "10512:19"
          },
          {
            "contract_path": "src/Trump.sol",
            "line_no": 310,
            "src": "10557:20",
            "src_char": "10557:20"
          },
          {
            "contract_path": "src/Trump.sol",
            "line_no": 318,
            "src": "10869:29",
            "src_char": "10869:29"
          },
          {
            "contract_path": "src/Trump.sol",
            "line_no": 324,
            "src": "11111:28",
            "src_char": "11111:28"
          },
          {
            "contract_path": "src/Trump.sol",
            "line_no": 344,
            "src": "11990:29",
            "src_char": "11990:29"
          },
          {
            "contract_path": "src/UninitializedStateVariable.sol",
            "line_no": 18,
            "src": "599:29",
            "src_char": "599:29"
          }
        ]
      },
      {
        "title": "Solidity pragma should be specific, not wide",
        "description": "Consider using a specific version of Solidity in your contracts instead of a wide version. For example, instead of `pragma solidity ^0.8.0;`, use `pragma solidity 0.8.0;`",
        "detector_name": "unspecific-solidity-pragma",
        "instances": [
          {
            "contract_path": "src/BuiltinSymbolShadow.sol",
            "line_no": 2,
            "src": "32:23",
            "src_char": "32:23"
          },
          {
            "contract_path": "src/CompilerBugStorageSignedIntegerArray.sol",
            "line_no": 2,
            "src": "32:23",
            "src_char": "32:23"
          },
          {
            "contract_path": "src/ConstFuncChangeState.sol",
            "line_no": 2,
            "src": "32:23",
            "src_char": "32:23"
          },
          {
            "contract_path": "src/ConstantFuncsAssembly.sol",
            "line_no": 2,
            "src": "32:23",
            "src_char": "32:23"
          },
          {
            "contract_path": "src/ContractLocksEther.sol",
            "line_no": 2,
            "src": "32:23",
            "src_char": "32:23"
          },
          {
            "contract_path": "src/ContractWithTodo.sol",
            "line_no": 2,
            "src": "32:23",
            "src_char": "32:23"
          },
          {
            "contract_path": "src/CostlyOperationsInsideLoops.sol",
            "line_no": 2,
            "src": "32:23",
            "src_char": "32:23"
          },
          {
            "contract_path": "src/Counter.sol",
            "line_no": 2,
            "src": "39:24",
            "src_char": "39:24"
          },
          {
            "contract_path": "src/CrazyPragma.sol",
            "line_no": 2,
            "src": "32:32",
            "src_char": "32:32"
          },
          {
            "contract_path": "src/DangerousStrictEquality1.sol",
            "line_no": 2,
            "src": "32:23",
            "src_char": "32:23"
          },
          {
            "contract_path": "src/DangerousUnaryOperator.sol",
            "line_no": 2,
            "src": "32:23",
            "src_char": "32:23"
          },
          {
            "contract_path": "src/DelegateCallWithoutAddressCheck.sol",
            "line_no": 2,
            "src": "32:21",
            "src_char": "32:21"
          },
          {
            "contract_path": "src/DeletionNestedMappingStructureContract.sol",
            "line_no": 2,
            "src": "32:23",
            "src_char": "32:23"
          },
          {
            "contract_path": "src/FunctionInitializingState.sol",
            "line_no": 2,
            "src": "32:21",
            "src_char": "32:21"
          },
          {
            "contract_path": "src/FunctionSignatureCollision.sol",
            "line_no": 2,
            "src": "32:23",
            "src_char": "32:23"
          },
          {
            "contract_path": "src/InconsistentUints.sol",
            "line_no": 1,
            "src": "0:24",
            "src_char": "0:24"
          },
          {
            "contract_path": "src/IncorrectERC20.sol",
            "line_no": 2,
            "src": "32:23",
            "src_char": "32:23"
          },
          {
            "contract_path": "src/IncorrectERC721.sol",
            "line_no": 2,
            "src": "32:23",
            "src_char": "32:23"
          },
          {
            "contract_path": "src/MsgValueInLoop.sol",
            "line_no": 2,
            "src": "32:23",
            "src_char": "32:23"
          },
          {
            "contract_path": "src/OutOfOrderRetryable.sol",
            "line_no": 2,
            "src": "32:23",
            "src_char": "32:23"
          },
          {
            "contract_path": "src/PreDeclaredVarUsage.sol",
            "line_no": 2,
            "src": "32:23",
            "src_char": "32:23"
          },
          {
            "contract_path": "src/RedundantStatements.sol",
            "line_no": 2,
            "src": "32:23",
            "src_char": "32:23"
          },
          {
            "contract_path": "src/StateVariablesManipulation.sol",
            "line_no": 2,
            "src": "32:23",
            "src_char": "32:23"
          },
          {
            "contract_path": "src/TautologyOrContradiction.sol",
            "line_no": 2,
            "src": "32:23",
            "src_char": "32:23"
          },
          {
            "contract_path": "src/TxOriginUsedForAuth.sol",
            "line_no": 2,
            "src": "32:24",
            "src_char": "32:24"
          },
          {
            "contract_path": "src/UncheckedCalls.sol",
            "line_no": 2,
            "src": "32:23",
            "src_char": "32:23"
          },
          {
            "contract_path": "src/UncheckedSend.sol",
            "line_no": 2,
            "src": "32:23",
            "src_char": "32:23"
          },
          {
            "contract_path": "src/UnusedStateVariables.sol",
            "line_no": 2,
            "src": "32:24",
            "src_char": "32:24"
          },
          {
            "contract_path": "src/UsingSelfdestruct.sol",
            "line_no": 2,
            "src": "32:23",
            "src_char": "32:23"
          },
          {
            "contract_path": "src/VoidConstructor.sol",
            "line_no": 2,
            "src": "32:23",
            "src_char": "32:23"
          },
          {
            "contract_path": "src/cloc/AnotherHeavilyCommentedContract.sol",
            "line_no": 6,
            "src": "46:24",
            "src_char": "46:24"
          },
          {
            "contract_path": "src/cloc/HeavilyCommentedContract.sol",
            "line_no": 6,
            "src": "46:32",
            "src_char": "46:32"
          },
          {
            "contract_path": "src/inheritance/IContractInheritance.sol",
            "line_no": 2,
            "src": "32:24",
            "src_char": "32:24"
          },
          {
            "contract_path": "src/inheritance/InheritanceBase.sol",
            "line_no": 2,
            "src": "32:23",
            "src_char": "32:23"
          },
          {
            "contract_path": "src/nested_mappings/LaterVersion.sol",
            "line_no": 2,
            "src": "36:23",
            "src_char": "36:23"
          },
          {
            "contract_path": "src/nested_mappings/NestedMappings.sol",
            "line_no": 2,
            "src": "36:24",
            "src_char": "36:24"
          }
        ]
      },
      {
        "title": "Missing checks for `address(0)` when assigning values to address state variables",
        "description": "Check for `address(0)` when assigning values to address state variables.",
        "detector_name": "zero-address-check",
        "instances": [
          {
            "contract_path": "src/ArbitraryTransferFrom.sol",
            "line_no": 12,
            "src": "267:15",
            "src_char": "267:15"
          },
          {
            "contract_path": "src/OutOfOrderRetryable.sol",
            "line_no": 54,
            "src": "1416:14",
            "src_char": "1416:14"
          },
          {
            "contract_path": "src/OutOfOrderRetryable.sol",
            "line_no": 55,
            "src": "1440:24",
            "src_char": "1440:24"
          },
          {
            "contract_path": "src/StateVariables.sol",
            "line_no": 58,
            "src": "2121:14",
            "src_char": "2121:14"
          },
          {
            "contract_path": "src/StateVariablesManipulation.sol",
            "line_no": 56,
            "src": "1657:17",
            "src_char": "1657:17"
          },
          {
            "contract_path": "src/ZeroAddressCheck.sol",
            "line_no": 43,
            "src": "1171:14",
            "src_char": "1171:14"
          },
          {
            "contract_path": "src/ZeroAddressCheck.sol",
            "line_no": 47,
            "src": "1248:16",
            "src_char": "1248:16"
          },
          {
            "contract_path": "src/ZeroAddressCheck.sol",
            "line_no": 51,
            "src": "1327:23",
            "src_char": "1327:23"
          },
          {
            "contract_path": "src/uniswap/UniswapV2Swapper.sol",
            "line_no": 11,
            "src": "365:17",
            "src_char": "365:17"
          }
        ]
      },
      {
        "title": "`public` functions not used internally could be marked `external`",
        "description": "Instead of marking a function as `public`, consider marking it as `external` if it is not used internally.",
        "detector_name": "useless-public-function",
        "instances": [
          {
            "contract_path": "src/AderynIgnoreCustomDetectors.sol",
            "line_no": 7,
            "src": "174:2",
            "src_char": "174:2"
          },
          {
            "contract_path": "src/AderynIgnoreCustomDetectors.sol",
            "line_no": 26,
            "src": "586:2",
            "src_char": "586:2"
          },
          {
            "contract_path": "src/ArbitraryTransferFrom.sol",
            "line_no": 28,
            "src": "772:5",
            "src_char": "772:5"
          },
          {
            "contract_path": "src/AssemblyExample.sol",
            "line_no": 6,
            "src": "113:1",
            "src_char": "113:1"
          },
          {
            "contract_path": "src/AssertStateChange.sol",
            "line_no": 8,
            "src": "131:3",
            "src_char": "131:3"
          },
          {
            "contract_path": "src/AssertStateChange.sol",
            "line_no": 12,
            "src": "199:4",
            "src_char": "199:4"
          },
          {
            "contract_path": "src/BuiltinSymbolShadow.sol",
            "line_no": 8,
            "src": "125:41",
            "src_char": "125:41"
          },
          {
            "contract_path": "src/ConstFuncChangeState.sol",
            "line_no": 8,
            "src": "173:112",
            "src_char": "173:112"
          },
          {
            "contract_path": "src/ConstFuncChangeState.sol",
            "line_no": 14,
            "src": "339:108",
            "src_char": "339:108"
          },
          {
            "contract_path": "src/ConstFuncChangeState.sol",
            "line_no": 20,
            "src": "517:89",
            "src_char": "517:89"
          },
          {
            "contract_path": "src/ContractLocksEther.sol",
            "line_no": 20,
            "src": "539:10",
            "src_char": "539:10"
          },
          {
            "contract_path": "src/ContractLocksEther.sol",
            "line_no": 49,
            "src": "1379:10",
            "src_char": "1379:10"
          },
          {
            "contract_path": "src/ContractLocksEther.sol",
            "line_no": 81,
            "src": "2414:10",
            "src_char": "2414:10"
          },
          {
            "contract_path": "src/ContractLocksEther.sol",
            "line_no": 118,
            "src": "3653:10",
            "src_char": "3653:10"
          },
          {
            "contract_path": "src/ContractLocksEther.sol",
            "line_no": 155,
            "src": "4877:10",
            "src_char": "4877:10"
          },
          {
            "contract_path": "src/ContractLocksEther.sol",
            "line_no": 181,
            "src": "5775:10",
            "src_char": "5775:10"
          },
          {
            "contract_path": "src/ContractWithTodo.sol",
            "line_no": 13,
            "src": "337:15",
            "src_char": "337:15"
          },
          {
            "contract_path": "src/Counter.sol",
            "line_no": 7,
            "src": "129:9",
            "src_char": "129:9"
          },
          {
            "contract_path": "src/IncorrectERC20.sol",
            "line_no": 17,
            "src": "483:8",
            "src_char": "483:8"
          },
          {
            "contract_path": "src/IncorrectERC20.sol",
            "line_no": 23,
            "src": "690:7",
            "src_char": "690:7"
          },
          {
            "contract_path": "src/IncorrectERC20.sol",
            "line_no": 27,
            "src": "808:12",
            "src_char": "808:12"
          },
          {
            "contract_path": "src/IncorrectERC20.sol",
            "line_no": 35,
            "src": "1146:9",
            "src_char": "1146:9"
          },
          {
            "contract_path": "src/IncorrectERC20.sol",
            "line_no": 39,
            "src": "1249:9",
            "src_char": "1249:9"
          },
          {
            "contract_path": "src/LocalVariableShadow.sol",
            "line_no": 10,
            "src": "181:17",
            "src_char": "181:17"
          },
          {
            "contract_path": "src/LocalVariableShadow.sol",
            "line_no": 16,
            "src": "332:26",
            "src_char": "332:26"
          },
          {
            "contract_path": "src/LocalVariableShadow.sol",
            "line_no": 31,
            "src": "700:18",
            "src_char": "700:18"
          },
          {
            "contract_path": "src/OutOfOrderRetryable.sol",
            "line_no": 167,
            "src": "4685:13",
            "src_char": "4685:13"
          },
          {
            "contract_path": "src/OutOfOrderRetryable.sol",
            "line_no": 175,
            "src": "5072:7",
            "src_char": "5072:7"
          },
          {
            "contract_path": "src/ReturnBomb.sol",
            "line_no": 16,
            "src": "358:4",
            "src_char": "358:4"
          },
          {
            "contract_path": "src/ReturnBomb.sol",
            "line_no": 32,
            "src": "839:4",
            "src_char": "839:4"
          },
          {
            "contract_path": "src/ReturnBomb.sol",
            "line_no": 47,
            "src": "1273:4",
            "src_char": "1273:4"
          },
          {
            "contract_path": "src/ReturnBomb.sol",
            "line_no": 63,
            "src": "1646:4",
            "src_char": "1646:4"
          },
          {
            "contract_path": "src/StateVariables.sol",
            "line_no": 47,
            "src": "1764:18",
            "src_char": "1764:18"
          },
          {
            "contract_path": "src/StateVariables.sol",
            "line_no": 52,
            "src": "1915:20",
            "src_char": "1915:20"
          },
          {
            "contract_path": "src/StateVariables.sol",
            "line_no": 57,
            "src": "2072:14",
            "src_char": "2072:14"
          },
          {
            "contract_path": "src/StateVariables.sol",
            "line_no": 61,
            "src": "2157:22",
            "src_char": "2157:22"
          },
          {
            "contract_path": "src/StateVariables.sol",
            "line_no": 71,
            "src": "2539:25",
            "src_char": "2539:25"
          },
          {
            "contract_path": "src/Trump.sol",
            "line_no": 92,
            "src": "2679:17",
            "src_char": "2679:17"
          },
          {
            "contract_path": "src/Trump.sol",
            "line_no": 180,
            "src": "5624:4",
            "src_char": "5624:4"
          },
          {
            "contract_path": "src/Trump.sol",
            "line_no": 184,
            "src": "5711:6",
            "src_char": "5711:6"
          },
          {
            "contract_path": "src/Trump.sol",
            "line_no": 188,
            "src": "5802:8",
            "src_char": "5802:8"
          },
          {
            "contract_path": "src/Trump.sol",
            "line_no": 192,
            "src": "5889:11",
            "src_char": "5889:11"
          },
          {
            "contract_path": "src/Trump.sol",
            "line_no": 200,
            "src": "6111:8",
            "src_char": "6111:8"
          },
          {
            "contract_path": "src/Trump.sol",
            "line_no": 205,
            "src": "6281:9",
            "src_char": "6281:9"
          },
          {
            "contract_path": "src/Trump.sol",
            "line_no": 209,
            "src": "6428:7",
            "src_char": "6428:7"
          },
          {
            "contract_path": "src/Trump.sol",
            "line_no": 214,
            "src": "6592:12",
            "src_char": "6592:12"
          },
          {
            "contract_path": "src/UninitializedLocalVariables.sol",
            "line_no": 7,
            "src": "121:19",
            "src_char": "121:19"
          },
          {
            "contract_path": "src/UninitializedLocalVariables.sol",
            "line_no": 23,
            "src": "727:20",
            "src_char": "727:20"
          },
          {
            "contract_path": "src/UninitializedLocalVariables.sol",
            "line_no": 41,
            "src": "1527:17",
            "src_char": "1527:17"
          },
          {
            "contract_path": "src/UninitializedStateVariable.sol",
            "line_no": 17,
            "src": "563:8",
            "src_char": "563:8"
          },
          {
            "contract_path": "src/auditor_mode/PublicFunctionsWithoutSenderCheck.sol",
            "line_no": 16,
            "src": "475:27",
            "src_char": "475:27"
          },
          {
            "contract_path": "src/auditor_mode/PublicFunctionsWithoutSenderCheck.sol",
            "line_no": 22,
            "src": "653:28",
            "src_char": "653:28"
          },
          {
            "contract_path": "src/auditor_mode/PublicFunctionsWithoutSenderCheck.sol",
            "line_no": 45,
            "src": "1324:26",
            "src_char": "1324:26"
          },
          {
            "contract_path": "src/auditor_mode/PublicFunctionsWithoutSenderCheck.sol",
            "line_no": 53,
            "src": "1637:27",
            "src_char": "1637:27"
          },
          {
            "contract_path": "src/auditor_mode/PublicFunctionsWithoutSenderCheck.sol",
            "line_no": 71,
            "src": "2014:20",
            "src_char": "2014:20"
          },
          {
            "contract_path": "src/auditor_mode/PublicFunctionsWithoutSenderCheck.sol",
            "line_no": 77,
            "src": "2183:28",
            "src_char": "2183:28"
          },
          {
            "contract_path": "src/cloc/AnotherHeavilyCommentedContract.sol",
            "line_no": 31,
            "src": "500:3",
            "src_char": "500:3"
          },
          {
            "contract_path": "src/cloc/AnotherHeavilyCommentedContract.sol",
            "line_no": 38,
            "src": "637:5",
            "src_char": "637:5"
          },
          {
            "contract_path": "src/cloc/AnotherHeavilyCommentedContract.sol",
            "line_no": 42,
            "src": "738:4",
            "src_char": "735:4"
          },
          {
            "contract_path": "src/cloc/HeavilyCommentedContract.sol",
            "line_no": 31,
            "src": "509:3",
            "src_char": "509:3"
          },
          {
            "contract_path": "src/cloc/HeavilyCommentedContract.sol",
            "line_no": 38,
            "src": "646:4",
            "src_char": "646:4"
          },
          {
            "contract_path": "src/parent_chain/ParentChainContract.sol",
            "line_no": 11,
            "src": "355:9",
            "src_char": "355:9"
          },
          {
            "contract_path": "src/parent_chain/ParentChainContract.sol",
            "line_no": 15,
            "src": "422:9",
            "src_char": "422:9"
          }
        ]
      },
      {
        "title": "Define and use `constant` variables instead of using literals",
        "description": "If the same constant literal value is used multiple times, create a constant state variable and reference it throughout the contract.",
        "detector_name": "constants-instead-of-literals",
        "instances": [
          {
            "contract_path": "src/AssertStateChange.sol",
            "line_no": 9,
            "src": "174:2",
            "src_char": "174:2"
          },
          {
            "contract_path": "src/AssertStateChange.sol",
            "line_no": 14,
            "src": "254:2",
            "src_char": "254:2"
          },
          {
            "contract_path": "src/BooleanEquality.sol",
            "line_no": 6,
            "src": "170:3",
            "src_char": "170:3"
          },
          {
            "contract_path": "src/BooleanEquality.sol",
            "line_no": 13,
            "src": "330:3",
            "src_char": "330:3"
          },
          {
            "contract_path": "src/BooleanEquality.sol",
            "line_no": 15,
            "src": "360:3",
            "src_char": "360:3"
          },
          {
            "contract_path": "src/BooleanEquality.sol",
            "line_no": 20,
            "src": "492:3",
            "src_char": "492:3"
          },
          {
            "contract_path": "src/BooleanEquality.sol",
            "line_no": 27,
            "src": "653:3",
            "src_char": "653:3"
          },
          {
            "contract_path": "src/BooleanEquality.sol",
            "line_no": 29,
            "src": "683:3",
            "src_char": "683:3"
          },
          {
            "contract_path": "src/CacheArrayLength.sol",
            "line_no": 26,
            "src": "611:3",
            "src_char": "611:3"
          },
          {
            "contract_path": "src/CacheArrayLength.sol",
            "line_no": 27,
            "src": "639:3",
            "src_char": "639:3"
          },
          {
            "contract_path": "src/CacheArrayLength.sol",
            "line_no": 36,
            "src": "1015:3",
            "src_char": "1015:3"
          },
          {
            "contract_path": "src/CacheArrayLength.sol",
            "line_no": 37,
            "src": "1043:3",
            "src_char": "1043:3"
          },
          {
            "contract_path": "src/Casting.sol",
            "line_no": 20,
            "src": "511:18",
            "src_char": "511:18"
          },
          {
            "contract_path": "src/Casting.sol",
            "line_no": 26,
            "src": "674:18",
            "src_char": "674:18"
          },
          {
            "contract_path": "src/Casting.sol",
            "line_no": 38,
            "src": "983:18",
            "src_char": "983:18"
          },
          {
            "contract_path": "src/Casting.sol",
            "line_no": 76,
            "src": "2165:18",
            "src_char": "2165:18"
          },
          {
            "contract_path": "src/CompilerBugStorageSignedIntegerArray.sol",
            "line_no": 9,
            "src": "235:1",
            "src_char": "235:1"
          },
          {
            "contract_path": "src/CompilerBugStorageSignedIntegerArray.sol",
            "line_no": 14,
            "src": "352:1",
            "src_char": "352:1"
          },
          {
            "contract_path": "src/ConstantsLiterals.sol",
            "line_no": 25,
            "src": "958:3",
            "src_char": "958:3"
          },
          {
            "contract_path": "src/ConstantsLiterals.sol",
            "line_no": 26,
            "src": "992:3",
            "src_char": "992:3"
          },
          {
            "contract_path": "src/ConstantsLiterals.sol",
            "line_no": 27,
            "src": "1032:4",
            "src_char": "1032:4"
          },
          {
            "contract_path": "src/ConstantsLiterals.sol",
            "line_no": 28,
            "src": "1068:4",
            "src_char": "1068:4"
          },
          {
            "contract_path": "src/ConstantsLiterals.sol",
            "line_no": 29,
            "src": "1117:42",
            "src_char": "1117:42"
          },
          {
            "contract_path": "src/ConstantsLiterals.sol",
            "line_no": 30,
            "src": "1192:42",
            "src_char": "1192:42"
          },
          {
            "contract_path": "src/ConstantsLiterals.sol",
            "line_no": 31,
            "src": "1275:66",
            "src_char": "1275:66"
          },
          {
            "contract_path": "src/DangerousStrictEquality2.sol",
            "line_no": 6,
            "src": "202:9",
            "src_char": "202:9"
          },
          {
            "contract_path": "src/DangerousStrictEquality2.sol",
            "line_no": 10,
            "src": "339:9",
            "src_char": "339:9"
          },
          {
            "contract_path": "src/DelegateCallWithoutAddressCheck.sol",
            "line_no": 24,
            "src": "718:1",
            "src_char": "718:1"
          },
          {
            "contract_path": "src/DelegateCallWithoutAddressCheck.sol",
            "line_no": 24,
            "src": "771:1",
            "src_char": "771:1"
          },
          {
            "contract_path": "src/DelegateCallWithoutAddressCheck.sol",
            "line_no": 26,
            "src": "838:1",
            "src_char": "838:1"
          },
          {
            "contract_path": "src/DynamicArrayLengthAssignment.sol",
            "line_no": 13,
            "src": "312:3",
            "src_char": "312:3"
          },
          {
            "contract_path": "src/DynamicArrayLengthAssignment.sol",
            "line_no": 14,
            "src": "346:3",
            "src_char": "346:3"
          },
          {
            "contract_path": "src/DynamicArrayLengthAssignment.sol",
            "line_no": 17,
            "src": "457:3",
            "src_char": "457:3"
          },
          {
            "contract_path": "src/FunctionInitializingState.sol",
            "line_no": 23,
            "src": "790:2",
            "src_char": "790:2"
          },
          {
            "contract_path": "src/FunctionInitializingState.sol",
            "line_no": 26,
            "src": "820:2",
            "src_char": "820:2"
          },
          {
            "contract_path": "src/FunctionInitializingState.sol",
            "line_no": 34,
            "src": "1109:2",
            "src_char": "1109:2"
          },
          {
            "contract_path": "src/FunctionInitializingState.sol",
            "line_no": 37,
            "src": "1139:2",
            "src_char": "1139:2"
          },
          {
            "contract_path": "src/FunctionInitializingState.sol",
            "line_no": 42,
            "src": "1268:4",
            "src_char": "1268:4"
          },
          {
            "contract_path": "src/FunctionInitializingState.sol",
            "line_no": 42,
            "src": "1275:4",
            "src_char": "1275:4"
          },
          {
            "contract_path": "src/FunctionInitializingState.sol",
            "line_no": 48,
            "src": "1459:4",
            "src_char": "1459:4"
          },
          {
            "contract_path": "src/FunctionInitializingState.sol",
            "line_no": 48,
            "src": "1466:4",
            "src_char": "1466:4"
          },
          {
            "contract_path": "src/IncorrectCaretOperator.sol",
            "line_no": 17,
            "src": "563:2",
            "src_char": "563:2"
          },
          {
            "contract_path": "src/IncorrectCaretOperator.sol",
            "line_no": 18,
            "src": "606:2",
            "src_char": "606:2"
          },
          {
            "contract_path": "src/PreDeclaredVarUsage.sol",
            "line_no": 8,
            "src": "200:3",
            "src_char": "200:3"
          },
          {
            "contract_path": "src/PreDeclaredVarUsage.sol",
            "line_no": 9,
            "src": "222:3",
            "src_char": "222:3"
          },
          {
            "contract_path": "src/RevertsAndRequriesInLoops.sol",
            "line_no": 10,
            "src": "253:2",
            "src_char": "253:2"
          },
          {
            "contract_path": "src/RevertsAndRequriesInLoops.sol",
            "line_no": 17,
            "src": "442:2",
            "src_char": "442:2"
          },
          {
            "contract_path": "src/RevertsAndRequriesInLoops.sol",
            "line_no": 26,
            "src": "706:2",
            "src_char": "706:2"
          },
          {
            "contract_path": "src/RevertsAndRequriesInLoops.sol",
            "line_no": 27,
            "src": "745:2",
            "src_char": "745:2"
          },
          {
            "contract_path": "src/StateVariablesManipulation.sol",
            "line_no": 121,
            "src": "3471:2",
            "src_char": "3471:2"
          },
          {
            "contract_path": "src/StateVariablesManipulation.sol",
            "line_no": 123,
            "src": "3542:2",
            "src_char": "3542:2"
          },
          {
            "contract_path": "src/StateVariablesManipulation.sol",
            "line_no": 192,
            "src": "5408:3",
            "src_char": "5408:3"
          },
          {
            "contract_path": "src/StateVariablesManipulation.sol",
            "line_no": 202,
            "src": "5621:3",
            "src_char": "5621:3"
          },
          {
            "contract_path": "src/StateVariablesManipulation.sol",
            "line_no": 233,
            "src": "6372:1",
            "src_char": "6372:1"
          },
          {
            "contract_path": "src/StateVariablesManipulation.sol",
            "line_no": 237,
            "src": "6468:2",
            "src_char": "6468:2"
          },
          {
            "contract_path": "src/StateVariablesManipulation.sol",
            "line_no": 239,
            "src": "6543:2",
            "src_char": "6543:2"
          },
          {
            "contract_path": "src/StateVariablesManipulation.sol",
            "line_no": 244,
            "src": "6704:2",
            "src_char": "6704:2"
          },
          {
            "contract_path": "src/StateVariablesManipulation.sol",
            "line_no": 258,
            "src": "7236:1",
            "src_char": "7236:1"
          },
          {
            "contract_path": "src/StateVariablesManipulation.sol",
            "line_no": 264,
            "src": "7497:1",
            "src_char": "7497:1"
          },
          {
            "contract_path": "src/StateVariablesManipulation.sol",
            "line_no": 333,
            "src": "9506:3",
            "src_char": "9506:3"
          },
          {
            "contract_path": "src/StateVariablesManipulation.sol",
            "line_no": 339,
            "src": "9671:3",
            "src_char": "9671:3"
          },
          {
            "contract_path": "src/Trump.sol",
            "line_no": 233,
            "src": "7704:3",
            "src_char": "7704:3"
          },
          {
            "contract_path": "src/Trump.sol",
            "line_no": 250,
            "src": "8497:3",
            "src_char": "8497:3"
          },
          {
            "contract_path": "src/Trump.sol",
            "line_no": 306,
            "src": "10426:3",
            "src_char": "10426:3"
          },
          {
            "contract_path": "src/Trump.sol",
            "line_no": 307,
            "src": "10498:3",
            "src_char": "10498:3"
          },
          {
            "contract_path": "src/UncheckedReturn.sol",
            "line_no": 27,
            "src": "607:7",
            "src_char": "607:7"
          },
          {
            "contract_path": "src/UncheckedReturn.sol",
            "line_no": 32,
            "src": "805:7",
            "src_char": "805:7"
          },
          {
            "contract_path": "src/UncheckedReturn.sol",
            "line_no": 37,
            "src": "995:7",
            "src_char": "995:7"
          },
          {
            "contract_path": "src/UncheckedReturn.sol",
            "line_no": 42,
            "src": "1190:7",
            "src_char": "1190:7"
          },
          {
            "contract_path": "src/UninitializedLocalVariables.sol",
            "line_no": 34,
            "src": "1264:42",
            "src_char": "1264:42"
          },
          {
            "contract_path": "src/UninitializedLocalVariables.sol",
            "line_no": 63,
            "src": "2278:42",
            "src_char": "2278:42"
          },
          {
            "contract_path": "src/UninitializedLocalVariables.sol",
            "line_no": 67,
            "src": "2459:2",
            "src_char": "2459:2"
          },
          {
            "contract_path": "src/UninitializedLocalVariables.sol",
            "line_no": 70,
            "src": "2607:2",
            "src_char": "2607:2"
          },
          {
            "contract_path": "src/WeakRandomness.sol",
            "line_no": 25,
            "src": "933:2",
            "src_char": "933:2"
          },
          {
            "contract_path": "src/WeakRandomness.sol",
            "line_no": 35,
            "src": "1252:2",
            "src_char": "1252:2"
          },
          {
            "contract_path": "src/WeakRandomness.sol",
            "line_no": 41,
            "src": "1441:2",
            "src_char": "1441:2"
          },
          {
            "contract_path": "src/eth2/DepositContract.sol",
            "line_no": 113,
            "src": "7252:2",
            "src_char": "5764:2"
          },
          {
            "contract_path": "src/eth2/DepositContract.sol",
            "line_no": 113,
            "src": "7293:2",
            "src_char": "5805:2"
          }
        ]
      },
      {
        "title": "Event is missing `indexed` fields",
        "description": "Index event fields make the field more quickly accessible to off-chain tools that parse events. However, note that each index field costs extra gas during emission, so it's not necessarily best to index the maximum allowed per event (three fields). Each event should use three indexed fields if there are three or more fields, and gas usage is not particularly of concern for the events in question. If there are fewer than three fields, all of the fields should be indexed.",
        "detector_name": "unindexed-events",
        "instances": [
          {
            "contract_path": "src/ContractLocksEther.sol",
            "line_no": 7,
            "src": "119:56",
            "src_char": "119:56"
          },
          {
            "contract_path": "src/ContractLocksEther.sol",
            "line_no": 33,
            "src": "869:56",
            "src_char": "869:56"
          },
          {
            "contract_path": "src/ContractLocksEther.sol",
            "line_no": 36,
            "src": "961:54",
            "src_char": "961:54"
          },
          {
            "contract_path": "src/ContractLocksEther.sol",
            "line_no": 65,
            "src": "1904:56",
            "src_char": "1904:56"
          },
          {
            "contract_path": "src/ContractLocksEther.sol",
            "line_no": 68,
            "src": "1996:54",
            "src_char": "1996:54"
          },
          {
            "contract_path": "src/ContractLocksEther.sol",
            "line_no": 102,
            "src": "3143:56",
            "src_char": "3143:56"
          },
          {
            "contract_path": "src/ContractLocksEther.sol",
            "line_no": 105,
            "src": "3235:54",
            "src_char": "3235:54"
          },
          {
            "contract_path": "src/ContractLocksEther.sol",
            "line_no": 139,
            "src": "4367:56",
            "src_char": "4367:56"
          },
          {
            "contract_path": "src/ContractLocksEther.sol",
            "line_no": 142,
            "src": "4459:54",
            "src_char": "4459:54"
          },
          {
            "contract_path": "src/ContractLocksEther.sol",
            "line_no": 175,
            "src": "5563:56",
            "src_char": "5563:56"
          },
          {
            "contract_path": "src/ContractLocksEther.sol",
            "line_no": 178,
            "src": "5655:54",
            "src_char": "5655:54"
          },
          {
            "contract_path": "src/IncorrectERC721.sol",
            "line_no": 112,
            "src": "3122:115",
            "src_char": "3122:115"
          },
          {
            "contract_path": "src/TestERC20.sol",
            "line_no": 14,
            "src": "338:70",
            "src_char": "338:70"
          },
          {
            "contract_path": "src/TestERC20.sol",
            "line_no": 15,
            "src": "413:70",
            "src_char": "413:70"
          },
          {
            "contract_path": "src/Trump.sol",
            "line_no": 31,
            "src": "891:72",
            "src_char": "891:72"
          },
          {
            "contract_path": "src/Trump.sol",
            "line_no": 32,
            "src": "968:78",
            "src_char": "968:78"
          },
          {
            "contract_path": "src/Trump.sol",
            "line_no": 159,
            "src": "4970:44",
            "src_char": "4970:44"
          },
          {
            "contract_path": "src/Trump.sol",
            "line_no": 160,
            "src": "5019:33",
            "src_char": "5019:33"
          },
          {
            "contract_path": "src/Trump.sol",
            "line_no": 161,
            "src": "5057:62",
            "src_char": "5057:62"
          },
          {
            "contract_path": "src/UncheckedReturn.sol",
            "line_no": 17,
            "src": "297:30",
            "src_char": "297:30"
          },
          {
            "contract_path": "src/UninitializedStateVariable.sol",
            "line_no": 21,
            "src": "700:27",
            "src_char": "700:27"
          },
          {
            "contract_path": "src/eth2/DepositContract.sol",
            "line_no": 19,
            "src": "2641:107",
            "src_char": "1153:107"
          },
          {
            "contract_path": "src/inheritance/ExtendedInheritance.sol",
            "line_no": 7,
            "src": "144:45",
            "src_char": "144:45"
          },
          {
            "contract_path": "src/inheritance/InheritanceBase.sol",
            "line_no": 7,
            "src": "150:28",
            "src_char": "150:28"
          }
        ]
      },
      {
        "title": "Empty `require()` / `revert()` statements",
        "description": "Use descriptive reason strings or custom errors for revert paths.",
        "detector_name": "require-with-string",
        "instances": [
          {
            "contract_path": "src/CallGraphTests.sol",
            "line_no": 7,
            "src": "128:7",
            "src_char": "128:7"
          },
          {
            "contract_path": "src/CallGraphTests.sol",
            "line_no": 28,
            "src": "531:6",
            "src_char": "531:6"
          },
          {
            "contract_path": "src/CallGraphTests.sol",
            "line_no": 50,
            "src": "936:6",
            "src_char": "936:6"
          },
          {
            "contract_path": "src/CallGraphTests.sol",
            "line_no": 65,
            "src": "1246:7",
            "src_char": "1246:7"
          },
          {
            "contract_path": "src/DelegateCallWithoutAddressCheck.sol",
            "line_no": 31,
            "src": "948:7",
            "src_char": "948:7"
          },
          {
            "contract_path": "src/DeprecatedOZFunctions.sol",
            "line_no": 37,
            "src": "1264:7",
            "src_char": "1264:7"
          },
          {
            "contract_path": "src/DeprecatedOZFunctions.sol",
            "line_no": 40,
            "src": "1389:6",
            "src_char": "1389:6"
          },
          {
            "contract_path": "src/LocalVariableShadow.sol",
            "line_no": 12,
            "src": "251:7",
            "src_char": "251:7"
          },
          {
            "contract_path": "src/LocalVariableShadow.sol",
            "line_no": 19,
            "src": "434:7",
            "src_char": "434:7"
          },
          {
            "contract_path": "src/LocalVariableShadow.sol",
            "line_no": 33,
            "src": "770:7",
            "src_char": "770:7"
          },
          {
            "contract_path": "src/RevertsAndRequriesInLoops.sol",
            "line_no": 19,
            "src": "503:6",
            "src_char": "503:6"
          },
          {
            "contract_path": "src/SendEtherNoChecks.sol",
            "line_no": 12,
            "src": "268:6",
            "src_char": "268:6"
          },
          {
            "contract_path": "src/SendEtherNoChecks.sol",
            "line_no": 27,
            "src": "513:7",
            "src_char": "513:7"
          },
          {
            "contract_path": "src/SendEtherNoChecks.sol",
            "line_no": 43,
            "src": "920:6",
            "src_char": "920:6"
          },
          {
            "contract_path": "src/StateShadowing.sol",
            "line_no": 8,
            "src": "135:7",
            "src_char": "135:7"
          },
          {
            "contract_path": "src/Trump.sol",
            "line_no": 240,
            "src": "8065:7",
            "src_char": "8065:7"
          },
          {
            "contract_path": "src/ZeroAddressCheck.sol",
            "line_no": 13,
            "src": "329:6",
            "src_char": "329:6"
          },
          {
            "contract_path": "src/ZeroAddressCheck.sol",
            "line_no": 23,
            "src": "608:6",
            "src_char": "608:6"
          },
          {
            "contract_path": "src/ZeroAddressCheck.sol",
            "line_no": 38,
            "src": "1074:6",
            "src_char": "1074:6"
          },
          {
            "contract_path": "src/cloc/AnotherHeavilyCommentedContract.sol",
            "line_no": 35,
            "src": "589:7",
            "src_char": "589:7"
          },
          {
            "contract_path": "src/cloc/AnotherHeavilyCommentedContract.sol",
            "line_no": 56,
            "src": "1403:7",
            "src_char": "1400:7"
          },
          {
            "contract_path": "src/cloc/HeavilyCommentedContract.sol",
            "line_no": 35,
            "src": "598:7",
            "src_char": "598:7"
          },
          {
            "contract_path": "src/cloc/HeavilyCommentedContract.sol",
            "line_no": 53,
            "src": "1408:7",
            "src_char": "1408:7"
          }
        ]
      },
      {
        "title": "The `nonReentrant` `modifier` should occur before all other modifiers",
        "description": "This is a best-practice to protect against reentrancy in other modifiers.",
        "detector_name": "non-reentrant-before-others",
        "instances": [
          {
            "contract_path": "src/AdminContract.sol",
            "line_no": 10,
            "src": "386:12",
            "src_char": "386:12"
          },
          {
            "contract_path": "src/parent_chain/ParentChainContract.sol",
            "line_no": 28,
            "src": "735:12",
            "src_char": "735:12"
          }
        ]
      },
      {
        "title": "Using `ERC721::_mint()` can be dangerous",
        "description": "Using `ERC721::_mint()` can mint ERC721 tokens to addresses which don't support ERC721 tokens. Use `_safeMint()` instead of `_mint()` for ERC721.",
        "detector_name": "unsafe-oz-erc721-mint",
        "instances": [
          {
            "contract_path": "src/UnsafeERC721Mint.sol",
            "line_no": 12,
            "src": "410:5",
            "src_char": "410:5"
          }
        ]
      },
      {
        "title": "PUSH0 is not supported by all chains",
        "description": "Solc compiler version 0.8.20 switches the default target EVM version to Shanghai, which means that the generated bytecode will include PUSH0 opcodes. Be sure to select the appropriate EVM version in case you intend to deploy on a chain other than mainnet like L2 chains that may not support PUSH0, otherwise deployment of your contracts will fail.",
        "detector_name": "push-zero-opcode",
        "instances": [
          {
            "contract_path": "src/AdminContract.sol",
            "line_no": 2,
            "src": "32:23",
            "src_char": "32:23"
          },
          {
            "contract_path": "src/AssertStateChange.sol",
            "line_no": 2,
            "src": "32:23",
            "src_char": "32:23"
          },
          {
            "contract_path": "src/CacheArrayLength.sol",
            "line_no": 2,
            "src": "32:23",
            "src_char": "32:23"
          },
          {
            "contract_path": "src/ContractLocksEther.sol",
            "line_no": 2,
            "src": "32:23",
            "src_char": "32:23"
          },
          {
            "contract_path": "src/ContractWithTodo.sol",
            "line_no": 2,
            "src": "32:23",
            "src_char": "32:23"
          },
          {
            "contract_path": "src/Counter.sol",
            "line_no": 2,
            "src": "39:24",
            "src_char": "39:24"
          },
          {
            "contract_path": "src/CrazyPragma.sol",
            "line_no": 2,
            "src": "32:32",
            "src_char": "32:32"
          },
          {
            "contract_path": "src/DangerousStrictEquality2.sol",
            "line_no": 2,
            "src": "32:23",
            "src_char": "32:23"
          },
          {
            "contract_path": "src/DelegateCallWithoutAddressCheck.sol",
            "line_no": 2,
            "src": "32:21",
            "src_char": "32:21"
          },
          {
            "contract_path": "src/DeletionNestedMappingStructureContract.sol",
            "line_no": 2,
            "src": "32:23",
            "src_char": "32:23"
          },
          {
            "contract_path": "src/DeprecatedOZFunctions.sol",
            "line_no": 2,
            "src": "32:23",
            "src_char": "32:23"
          },
          {
            "contract_path": "src/FunctionSignatureCollision.sol",
            "line_no": 2,
            "src": "32:23",
            "src_char": "32:23"
          },
          {
            "contract_path": "src/InconsistentUints.sol",
            "line_no": 1,
            "src": "0:24",
            "src_char": "0:24"
          },
          {
            "contract_path": "src/IncorrectERC20.sol",
            "line_no": 2,
            "src": "32:23",
            "src_char": "32:23"
          },
          {
            "contract_path": "src/IncorrectERC721.sol",
            "line_no": 2,
            "src": "32:23",
            "src_char": "32:23"
          },
          {
            "contract_path": "src/KeccakContract.sol",
            "line_no": 2,
            "src": "32:23",
            "src_char": "32:23"
          },
          {
            "contract_path": "src/MsgValueInLoop.sol",
            "line_no": 2,
            "src": "32:23",
            "src_char": "32:23"
          },
          {
            "contract_path": "src/OutOfOrderRetryable.sol",
            "line_no": 2,
            "src": "32:23",
            "src_char": "32:23"
          },
          {
            "contract_path": "src/ReturnBomb.sol",
            "line_no": 2,
            "src": "32:23",
            "src_char": "32:23"
          },
          {
            "contract_path": "src/StateVariables.sol",
            "line_no": 2,
            "src": "32:23",
            "src_char": "32:23"
          },
          {
            "contract_path": "src/StateVariablesManipulation.sol",
            "line_no": 2,
            "src": "32:23",
            "src_char": "32:23"
          },
          {
            "contract_path": "src/StorageConditionals.sol",
            "line_no": 2,
            "src": "32:23",
            "src_char": "32:23"
          },
          {
            "contract_path": "src/T11sTranferer.sol",
            "line_no": 2,
            "src": "32:23",
            "src_char": "32:23"
          },
          {
            "contract_path": "src/TautologicalCompare.sol",
            "line_no": 2,
            "src": "32:23",
            "src_char": "32:23"
          },
          {
            "contract_path": "src/Trump.sol",
            "line_no": 16,
            "src": "227:23",
            "src_char": "227:23"
          },
          {
            "contract_path": "src/TxOriginUsedForAuth.sol",
            "line_no": 2,
            "src": "32:24",
            "src_char": "32:24"
          },
          {
            "contract_path": "src/UnsafeERC721Mint.sol",
            "line_no": 2,
            "src": "32:23",
            "src_char": "32:23"
          },
          {
            "contract_path": "src/UnusedStateVariables.sol",
            "line_no": 2,
            "src": "32:24",
            "src_char": "32:24"
          },
          {
            "contract_path": "src/VoidConstructor.sol",
            "line_no": 2,
            "src": "32:23",
            "src_char": "32:23"
          },
          {
            "contract_path": "src/WeakRandomness.sol",
            "line_no": 2,
            "src": "32:23",
            "src_char": "32:23"
          },
          {
            "contract_path": "src/cloc/AnotherHeavilyCommentedContract.sol",
            "line_no": 6,
            "src": "46:24",
            "src_char": "46:24"
          },
          {
            "contract_path": "src/cloc/HeavilyCommentedContract.sol",
            "line_no": 6,
            "src": "46:32",
            "src_char": "46:32"
          },
          {
            "contract_path": "src/eth2/DepositContract.sol",
            "line_no": 12,
            "src": "2302:23",
            "src_char": "814:23"
          },
          {
            "contract_path": "src/inheritance/ExtendedInheritance.sol",
            "line_no": 2,
            "src": "32:23",
            "src_char": "32:23"
          },
          {
            "contract_path": "src/inheritance/IContractInheritance.sol",
            "line_no": 2,
            "src": "32:24",
            "src_char": "32:24"
          },
          {
            "contract_path": "src/inheritance/InheritanceBase.sol",
            "line_no": 2,
            "src": "32:23",
            "src_char": "32:23"
          },
          {
            "contract_path": "src/nested/1/Nested.sol",
            "line_no": 5,
            "src": "180:23",
            "src_char": "180:23"
          },
          {
            "contract_path": "src/nested/2/Nested.sol",
            "line_no": 5,
            "src": "180:23",
            "src_char": "180:23"
          },
          {
            "contract_path": "src/nested_mappings/LaterVersion.sol",
            "line_no": 2,
            "src": "36:23",
            "src_char": "36:23"
          },
          {
            "contract_path": "src/parent_chain/ParentChainContract.sol",
            "line_no": 2,
            "src": "32:23",
            "src_char": "32:23"
          },
          {
            "contract_path": "src/uniswap/UniswapV2Swapper.sol",
            "line_no": 2,
            "src": "32:23",
            "src_char": "32:23"
          },
          {
            "contract_path": "src/uniswap/UniswapV3Swapper.sol",
            "line_no": 2,
            "src": "32:23",
            "src_char": "32:23"
          }
        ]
      },
      {
        "title": "Modifiers invoked only once can be shoe-horned into the function",
        "description": "",
        "detector_name": "useless-modifier",
        "instances": [
          {
            "contract_path": "src/BuiltinSymbolShadow.sol",
            "line_no": 17,
            "src": "358:39",
            "src_char": "358:39"
          },
          {
            "contract_path": "src/CallGraphTests.sol",
            "line_no": 10,
            "src": "186:22",
            "src_char": "186:22"
          },
          {
            "contract_path": "src/CallGraphTests.sol",
            "line_no": 32,
            "src": "571:22",
            "src_char": "571:22"
          },
          {
            "contract_path": "src/CallGraphTests.sol",
            "line_no": 54,
            "src": "976:22",
            "src_char": "976:22"
          },
          {
            "contract_path": "src/DelegateCallWithoutAddressCheck.sol",
            "line_no": 23,
            "src": "678:9",
            "src_char": "678:9"
          },
          {
            "contract_path": "src/InternalFunctions.sol",
            "line_no": 18,
            "src": "413:9",
            "src_char": "413:9"
          },
          {
            "contract_path": "src/OnceModifierExample.sol",
            "line_no": 6,
            "src": "103:8",
            "src_char": "103:8"
          },
          {
            "contract_path": "src/SendEtherNoChecks.sol",
            "line_no": 16,
            "src": "308:4",
            "src_char": "308:4"
          },
          {
            "contract_path": "src/SendEtherNoChecks.sol",
            "line_no": 47,
            "src": "960:4",
            "src_char": "960:4"
          },
          {
            "contract_path": "src/SendEtherNoChecks.sol",
            "line_no": 70,
            "src": "1301:4",
            "src_char": "1301:4"
          },
          {
            "contract_path": "src/SendEtherNoChecks.sol",
            "line_no": 93,
            "src": "1704:4",
            "src_char": "1704:4"
          },
          {
            "contract_path": "src/StateShadowing.sol",
            "line_no": 7,
            "src": "107:74",
            "src_char": "107:74"
          },
          {
            "contract_path": "src/Trump.sol",
            "line_no": 162,
            "src": "5133:11",
            "src_char": "5133:11"
          },
          {
            "contract_path": "src/UnprotectedInitialize.sol",
            "line_no": 13,
            "src": "222:21",
            "src_char": "222:21"
          }
        ]
      },
      {
        "title": "Empty Block",
        "description": "Consider removing empty blocks.",
        "detector_name": "empty-block",
        "instances": [
          {
            "contract_path": "src/AderynIgnoreCustomDetectors.sol",
            "line_no": 7,
            "src": "174:2",
            "src_char": "174:2"
          },
          {
            "contract_path": "src/AdminContract.sol",
            "line_no": 14,
            "src": "457:23",
            "src_char": "457:23"
          },
          {
            "contract_path": "src/BuiltinSymbolShadow.sol",
            "line_no": 8,
            "src": "125:41",
            "src_char": "125:41"
          },
          {
            "contract_path": "src/CacheArrayLength.sol",
            "line_no": 17,
            "src": "337:2",
            "src_char": "337:2"
          },
          {
            "contract_path": "src/CacheArrayLength.sol",
            "line_no": 42,
            "src": "1104:2",
            "src_char": "1104:2"
          },
          {
            "contract_path": "src/CallGraphTests.sol",
            "line_no": 16,
            "src": "291:16",
            "src_char": "291:16"
          },
          {
            "contract_path": "src/CallGraphTests.sol",
            "line_no": 38,
            "src": "686:16",
            "src_char": "686:16"
          },
          {
            "contract_path": "src/ContractWithTodo.sol",
            "line_no": 7,
            "src": "129:10",
            "src_char": "129:10"
          },
          {
            "contract_path": "src/ContractWithTodo.sol",
            "line_no": 13,
            "src": "337:15",
            "src_char": "337:15"
          },
          {
            "contract_path": "src/EmptyBlocks.sol",
            "line_no": 30,
            "src": "503:12",
            "src_char": "503:12"
          },
          {
            "contract_path": "src/EmptyBlocks.sol",
            "line_no": 38,
            "src": "599:12",
            "src_char": "599:12"
          },
          {
            "contract_path": "src/EmptyBlocks.sol",
            "line_no": 49,
            "src": "739:12",
            "src_char": "739:12"
          },
          {
            "contract_path": "src/EmptyBlocks.sol",
            "line_no": 63,
            "src": "888:13",
            "src_char": "888:13"
          },
          {
            "contract_path": "src/EmptyBlocks.sol",
            "line_no": 67,
            "src": "946:24",
            "src_char": "946:24"
          },
          {
            "contract_path": "src/EmptyBlocks.sol",
            "line_no": 73,
            "src": "1068:30",
            "src_char": "1068:30"
          },
          {
            "contract_path": "src/EmptyBlocks.sol",
            "line_no": 81,
            "src": "1219:41",
            "src_char": "1219:41"
          },
          {
            "contract_path": "src/FunctionSignatureCollision.sol",
            "line_no": 7,
            "src": "166:8",
            "src_char": "166:8"
          },
          {
            "contract_path": "src/FunctionSignatureCollision.sol",
            "line_no": 13,
            "src": "231:22",
            "src_char": "231:22"
          },
          {
            "contract_path": "src/OnceModifierExample.sol",
            "line_no": 10,
            "src": "147:7",
            "src_char": "147:7"
          },
          {
            "contract_path": "src/OutOfOrderRetryable.sol",
            "line_no": 193,
            "src": "5775:13",
            "src_char": "5775:13"
          },
          {
            "contract_path": "src/SendEtherNoChecks.sol",
            "line_no": 53,
            "src": "1060:5",
            "src_char": "1060:5"
          },
          {
            "contract_path": "src/SendEtherNoChecks.sol",
            "line_no": 77,
            "src": "1405:5",
            "src_char": "1405:5"
          },
          {
            "contract_path": "src/SendEtherNoChecks.sol",
            "line_no": 99,
            "src": "1795:5",
            "src_char": "1795:5"
          },
          {
            "contract_path": "src/TautologyOrContradiction.sol",
            "line_no": 9,
            "src": "161:229",
            "src_char": "161:229"
          },
          {
            "contract_path": "src/UncheckedSend.sol",
            "line_no": 27,
            "src": "915:65",
            "src_char": "915:65"
          },
          {
            "contract_path": "src/auditor_mode/PublicFunctionsWithoutSenderCheck.sol",
            "line_no": 11,
            "src": "367:17",
            "src_char": "367:17"
          },
          {
            "contract_path": "src/auditor_mode/PublicFunctionsWithoutSenderCheck.sol",
            "line_no": 30,
            "src": "852:25",
            "src_char": "852:25"
          },
          {
            "contract_path": "src/auditor_mode/PublicFunctionsWithoutSenderCheck.sol",
            "line_no": 38,
            "src": "1080:16",
            "src_char": "1080:16"
          },
          {
            "contract_path": "src/auditor_mode/PublicFunctionsWithoutSenderCheck.sol",
            "line_no": 61,
            "src": "1840:17",
            "src_char": "1840:17"
          },
          {
            "contract_path": "src/auditor_mode/PublicFunctionsWithoutSenderCheck.sol",
            "line_no": 85,
            "src": "2380:25",
            "src_char": "2380:25"
          },
          {
            "contract_path": "src/parent_chain/ParentChainContract.sol",
            "line_no": 11,
            "src": "355:9",
            "src_char": "355:9"
          },
          {
            "contract_path": "src/parent_chain/ParentChainContract.sol",
            "line_no": 32,
            "src": "806:23",
            "src_char": "806:23"
          },
          {
            "contract_path": "src/parent_chain/ParentChainContract.sol",
            "line_no": 40,
            "src": "946:8",
            "src_char": "946:8"
          },
          {
            "contract_path": "src/parent_chain/ParentChainContract.sol",
            "line_no": 44,
            "src": "1011:23",
            "src_char": "1011:23"
          }
        ]
      },
      {
        "title": "Large literal values multiples of 10000 can be replaced with scientific notation",
        "description": "Use `e` notation, for example: `1e18`, instead of its full numeric value.",
        "detector_name": "large-numeric-literal",
        "instances": [
          {
            "contract_path": "src/HugeConstants.sol",
            "line_no": 6,
            "src": "182:24",
            "src_char": "182:24"
          },
          {
            "contract_path": "src/HugeConstants.sol",
            "line_no": 7,
            "src": "252:23",
            "src_char": "252:23"
          },
          {
            "contract_path": "src/HugeConstants.sol",
            "line_no": 8,
            "src": "321:22",
            "src_char": "321:22"
          },
          {
            "contract_path": "src/HugeConstants.sol",
            "line_no": 9,
            "src": "389:21",
            "src_char": "389:21"
          },
          {
            "contract_path": "src/HugeConstants.sol",
            "line_no": 10,
            "src": "456:20",
            "src_char": "456:20"
          },
          {
            "contract_path": "src/HugeConstants.sol",
            "line_no": 11,
            "src": "522:19",
            "src_char": "522:19"
          },
          {
            "contract_path": "src/HugeConstants.sol",
            "line_no": 12,
            "src": "587:18",
            "src_char": "587:18"
          },
          {
            "contract_path": "src/HugeConstants.sol",
            "line_no": 13,
            "src": "651:17",
            "src_char": "651:17"
          },
          {
            "contract_path": "src/HugeConstants.sol",
            "line_no": 14,
            "src": "714:16",
            "src_char": "714:16"
          },
          {
            "contract_path": "src/HugeConstants.sol",
            "line_no": 15,
            "src": "777:15",
            "src_char": "777:15"
          },
          {
            "contract_path": "src/HugeConstants.sol",
            "line_no": 16,
            "src": "839:14",
            "src_char": "839:14"
          },
          {
            "contract_path": "src/HugeConstants.sol",
            "line_no": 17,
            "src": "900:13",
            "src_char": "900:13"
          },
          {
            "contract_path": "src/HugeConstants.sol",
            "line_no": 18,
            "src": "960:12",
            "src_char": "960:12"
          },
          {
            "contract_path": "src/HugeConstants.sol",
            "line_no": 19,
            "src": "1019:11",
            "src_char": "1019:11"
          },
          {
            "contract_path": "src/HugeConstants.sol",
            "line_no": 20,
            "src": "1077:10",
            "src_char": "1077:10"
          },
          {
            "contract_path": "src/HugeConstants.sol",
            "line_no": 21,
            "src": "1134:9",
            "src_char": "1134:9"
          },
          {
            "contract_path": "src/HugeConstants.sol",
            "line_no": 22,
            "src": "1190:8",
            "src_char": "1190:8"
          },
          {
            "contract_path": "src/HugeConstants.sol",
            "line_no": 23,
            "src": "1245:7",
            "src_char": "1245:7"
          },
          {
            "contract_path": "src/HugeConstants.sol",
            "line_no": 24,
            "src": "1299:6",
            "src_char": "1299:6"
          },
          {
            "contract_path": "src/HugeConstants.sol",
            "line_no": 25,
            "src": "1352:5",
            "src_char": "1352:5"
          },
          {
            "contract_path": "src/HugeConstants.sol",
            "line_no": 31,
            "src": "1585:29",
            "src_char": "1585:29"
          },
          {
            "contract_path": "src/HugeConstants.sol",
            "line_no": 32,
            "src": "1673:6",
            "src_char": "1673:6"
          },
          {
            "contract_path": "src/IncorrectERC20.sol",
            "line_no": 8,
            "src": "225:7",
            "src_char": "225:7"
          },
          {
            "contract_path": "src/IncorrectERC20.sol",
            "line_no": 51,
            "src": "1550:7",
            "src_char": "1550:7"
          },
          {
            "contract_path": "src/Trump.sol",
            "line_no": 145,
            "src": "4412:8",
            "src_char": "4412:8"
          },
          {
            "contract_path": "src/Trump.sol",
            "line_no": 148,
            "src": "4579:6",
            "src_char": "4579:6"
          },
          {
            "contract_path": "src/Trump.sol",
            "line_no": 151,
            "src": "4756:6",
            "src_char": "4756:6"
          }
        ]
      },
      {
        "title": "Internal functions called only once can be inlined",
        "description": "Instead of separating the logic into a separate function, consider inlining the logic into the calling function. This can reduce the number of function calls and improve readability.",
        "detector_name": "useless-internal-function",
        "instances": [
          {
            "contract_path": "src/CallGraphTests.sol",
            "line_no": 6,
            "src": "89:17",
            "src_char": "89:17"
          },
          {
            "contract_path": "src/CallGraphTests.sol",
            "line_no": 25,
            "src": "398:17",
            "src_char": "398:17"
          },
          {
            "contract_path": "src/CallGraphTests.sol",
            "line_no": 47,
            "src": "803:17",
            "src_char": "803:17"
          },
          {
            "contract_path": "src/CallGraphTests.sol",
            "line_no": 64,
            "src": "1206:18",
            "src_char": "1206:18"
          },
          {
            "contract_path": "src/ConstantFuncsAssembly.sol",
            "line_no": 26,
            "src": "651:232",
            "src_char": "651:232"
          },
          {
            "contract_path": "src/InternalFunctions.sol",
            "line_no": 28,
            "src": "693:12",
            "src_char": "693:12"
          },
          {
            "contract_path": "src/MsgValueInLoop.sol",
            "line_no": 43,
            "src": "1103:8",
            "src_char": "1103:8"
          },
          {
            "contract_path": "src/MsgValueInLoop.sol",
            "line_no": 60,
            "src": "1529:8",
            "src_char": "1529:8"
          },
          {
            "contract_path": "src/MsgValueInLoop.sol",
            "line_no": 77,
            "src": "1962:8",
            "src_char": "1962:8"
          },
          {
            "contract_path": "src/SendEtherNoChecks.sol",
            "line_no": 9,
            "src": "132:20",
            "src_char": "132:20"
          },
          {
            "contract_path": "src/SendEtherNoChecks.sol",
            "line_no": 26,
            "src": "481:5",
            "src_char": "481:5"
          },
          {
            "contract_path": "src/SendEtherNoChecks.sol",
            "line_no": 40,
            "src": "784:20",
            "src_char": "784:20"
          },
          {
            "contract_path": "src/SendEtherNoChecks.sol",
            "line_no": 66,
            "src": "1209:15",
            "src_char": "1209:15"
          },
          {
            "contract_path": "src/SendEtherNoChecks.sol",
            "line_no": 88,
            "src": "1551:11",
            "src_char": "1551:11"
          },
          {
            "contract_path": "src/StateVariableCouldBeDeclaredImmutable.sol",
            "line_no": 26,
            "src": "706:14",
            "src_char": "706:14"
          },
          {
            "contract_path": "src/StorageParameters.sol",
            "line_no": 17,
            "src": "388:11",
            "src_char": "388:11"
          },
          {
            "contract_path": "src/Trump.sol",
            "line_no": 46,
            "src": "1403:3",
            "src_char": "1403:3"
          },
          {
            "contract_path": "src/Trump.sol",
            "line_no": 65,
            "src": "1976:3",
            "src_char": "1976:3"
          },
          {
            "contract_path": "src/UncheckedSend.sol",
            "line_no": 27,
            "src": "915:65",
            "src_char": "915:65"
          }
        ]
      },
      {
        "title": "Contract still has TODOs",
        "description": "Contract contains comments with TODOS",
        "detector_name": "contract-with-todos",
        "instances": [
          {
            "contract_path": "src/ContractWithTodo.sol",
            "line_no": 4,
            "src": "66:8",
            "src_char": "66:8"
          },
          {
            "contract_path": "src/Counter.sol",
            "line_no": 4,
            "src": "74:7",
            "src_char": "74:7"
          }
        ]
      },
      {
        "title": "Inconsistency in declaring uint256/uint (or) int256/int variables within a contract. Use explicit size declarations (uint256 or int256).",
        "description": "Consider keeping the naming convention consistent in a given contract. Explicit size declarations are preferred (uint256, int256) over implicit ones (uint, int) to avoid confusion.",
        "detector_name": "inconsistent-type-names",
        "instances": [
          {
            "contract_path": "src/Casting.sol",
            "line_no": 38,
            "src": "966:14",
            "src_char": "966:14"
          },
          {
            "contract_path": "src/Casting.sol",
            "line_no": 76,
            "src": "2148:13",
            "src_char": "2148:13"
          },
          {
            "contract_path": "src/InconsistentUints.sol",
            "line_no": 5,
            "src": "122:12",
            "src_char": "122:12"
          },
          {
            "contract_path": "src/InconsistentUints.sol",
            "line_no": 7,
            "src": "197:11",
            "src_char": "197:11"
          },
          {
            "contract_path": "src/InconsistentUints.sol",
            "line_no": 11,
            "src": "289:10",
            "src_char": "289:10"
          },
          {
            "contract_path": "src/InconsistentUints.sol",
            "line_no": 12,
            "src": "340:9",
            "src_char": "340:9"
          },
          {
            "contract_path": "src/InconsistentUints.sol",
            "line_no": 15,
            "src": "383:9",
            "src_char": "383:9"
          },
          {
            "contract_path": "src/InconsistentUints.sol",
            "line_no": 16,
            "src": "434:10",
            "src_char": "434:10"
          },
          {
            "contract_path": "src/InconsistentUints.sol",
            "line_no": 19,
            "src": "528:12",
            "src_char": "528:12"
          },
          {
            "contract_path": "src/StateVariablesChangesWithoutEvents.sol",
            "line_no": 115,
            "src": "2967:4",
            "src_char": "2967:4"
          },
          {
            "contract_path": "src/TautologicalCompare.sol",
            "line_no": 11,
            "src": "186:1",
            "src_char": "186:1"
          },
          {
            "contract_path": "src/TautologyOrContradiction.sol",
            "line_no": 6,
            "src": "133:6",
            "src_char": "133:6"
          },
          {
            "contract_path": "src/Trump.sol",
            "line_no": 159,
            "src": "5000:12",
            "src_char": "5000:12"
          },
          {
            "contract_path": "src/UninitializedLocalVariables.sol",
            "line_no": 9,
            "src": "211:17",
            "src_char": "211:17"
          },
          {
            "contract_path": "src/UninitializedLocalVariables.sol",
            "line_no": 15,
            "src": "434:22",
            "src_char": "434:22"
          },
          {
            "contract_path": "src/UninitializedLocalVariables.sol",
            "line_no": 25,
            "src": "817:15",
            "src_char": "817:15"
          },
          {
            "contract_path": "src/UninitializedLocalVariables.sol",
            "line_no": 31,
            "src": "1109:20",
            "src_char": "1109:20"
          },
          {
            "contract_path": "src/UninitializedLocalVariables.sol",
            "line_no": 43,
            "src": "1639:11",
            "src_char": "1639:11"
          },
          {
            "contract_path": "src/UninitializedLocalVariables.sol",
            "line_no": 49,
            "src": "1826:16",
            "src_char": "1826:16"
          },
          {
            "contract_path": "src/eth2/DepositContract.sol",
            "line_no": 59,
            "src": "4611:27",
            "src_char": "3123:27"
          },
          {
            "contract_path": "src/eth2/DepositContract.sol",
            "line_no": 61,
            "src": "4732:17",
            "src_char": "3244:17"
          },
          {
            "contract_path": "src/eth2/DepositContract.sol",
            "line_no": 70,
            "src": "5020:6",
            "src_char": "3532:6"
          },
          {
            "contract_path": "src/eth2/DepositContract.sol",
            "line_no": 76,
            "src": "5307:4",
            "src_char": "3819:4"
          },
          {
            "contract_path": "src/eth2/DepositContract.sol",
            "line_no": 77,
            "src": "5347:6",
            "src_char": "3859:6"
          },
          {
            "contract_path": "src/eth2/DepositContract.sol",
            "line_no": 103,
            "src": "6636:14",
            "src_char": "5148:14"
          },
          {
            "contract_path": "src/eth2/DepositContract.sol",
            "line_no": 133,
            "src": "8101:4",
            "src_char": "6613:4"
          },
          {
            "contract_path": "src/eth2/DepositContract.sol",
            "line_no": 134,
            "src": "8141:6",
            "src_char": "6653:6"
          },
          {
            "contract_path": "src/nested_mappings/LaterVersion.sol",
            "line_no": 8,
            "src": "184:5",
            "src_char": "184:5"
          },
          {
            "contract_path": "src/nested_mappings/NestedMappings.sol",
            "line_no": 8,
            "src": "168:10",
            "src_char": "168:10"
          }
        ]
      },
      {
        "title": "Unused Custom Error",
        "description": "it is recommended that the definition be removed when custom error is unused",
        "detector_name": "useless-error",
        "instances": [
          {
            "contract_path": "src/UnusedError.sol",
            "line_no": 5,
            "src": "84:27",
            "src_char": "84:27"
          },
          {
            "contract_path": "src/UnusedError.sol",
            "line_no": 13,
            "src": "258:36",
            "src_char": "258:36"
          },
          {
            "contract_path": "src/WrongOrderOfLayout.sol",
            "line_no": 13,
            "src": "274:21",
            "src_char": "274:21"
          }
        ]
      },
      {
        "title": "Loop contains `require`/`revert` statements",
        "description": "Avoid `require` / `revert` statements in a loop because a single bad item can cause the whole transaction to fail. It's better to forgive on fail and return failed elements post processing of the loop",
        "detector_name": "reverts-and-requires-in-loops",
        "instances": [
          {
            "contract_path": "src/RevertsAndRequriesInLoops.sol",
            "line_no": 10,
            "src": "227:129",
            "src_char": "227:129"
          },
          {
            "contract_path": "src/RevertsAndRequriesInLoops.sol",
            "line_no": 17,
            "src": "416:150",
            "src_char": "416:150"
          }
        ]
      },
      {
        "title": "Incorrect Order of Division and Multiplication",
        "description": "Division operations followed directly by multiplication operations can lead to precision loss due to the way integer arithmetic is handled in Solidity.",
        "detector_name": "division-before-multiplication",
        "instances": [
          {
            "contract_path": "src/DivisionBeforeMultiplication.sol",
            "line_no": 8,
            "src": "218:5",
            "src_char": "218:5"
          },
          {
            "contract_path": "src/DivisionBeforeMultiplication.sol",
            "line_no": 12,
            "src": "330:5",
            "src_char": "330:5"
          },
          {
            "contract_path": "src/DivisionBeforeMultiplication.sol",
            "line_no": 16,
            "src": "432:5",
            "src_char": "432:5"
          },
          {
            "contract_path": "src/DivisionBeforeMultiplication.sol",
            "line_no": 20,
            "src": "541:5",
            "src_char": "541:5"
          }
        ]
      },
      {
        "title": "Redundant statements have no effect.",
        "description": "Remove the redundant statements because no code will be generated and it just congests the codebase.",
        "detector_name": "redundant-statements",
        "instances": [
          {
            "contract_path": "src/RedundantStatements.sol",
            "line_no": 6,
            "src": "131:4",
            "src_char": "131:4"
          },
          {
            "contract_path": "src/RedundantStatements.sol",
            "line_no": 7,
            "src": "169:4",
            "src_char": "169:4"
          },
          {
            "contract_path": "src/RedundantStatements.sol",
            "line_no": 8,
            "src": "207:27",
            "src_char": "207:27"
          },
          {
            "contract_path": "src/RedundantStatements.sol",
            "line_no": 12,
            "src": "309:4",
            "src_char": "309:4"
          },
          {
            "contract_path": "src/RedundantStatements.sol",
            "line_no": 13,
            "src": "347:6",
            "src_char": "347:6"
          },
          {
            "contract_path": "src/RedundantStatements.sol",
            "line_no": 14,
            "src": "377:4",
            "src_char": "377:4"
          }
        ]
      },
      {
        "title": "Public variables of a contract read in an external context (using `this`).",
        "description": "The contract reads it's own variable using `this` which adds an unnecessary STATICCALL. Remove `this` and access the variable like storage.",
        "detector_name": "public-variable-read-in-external-context",
        "instances": [
          {
            "contract_path": "src/PublicVariableReadInExternalContext.sol",
            "line_no": 12,
            "src": "355:14",
            "src_char": "355:14"
          },
          {
            "contract_path": "src/PublicVariableReadInExternalContext.sol",
            "line_no": 16,
            "src": "457:16",
            "src_char": "457:16"
          },
          {
            "contract_path": "src/PublicVariableReadInExternalContext.sol",
            "line_no": 20,
            "src": "553:12",
            "src_char": "553:12"
          },
          {
            "contract_path": "src/PublicVariableReadInExternalContext.sol",
            "line_no": 42,
            "src": "1175:14",
            "src_char": "1175:14"
          }
        ]
      },
      {
        "title": "Potentially unused `private` / `internal` state variables found.",
        "description": "State variable appears to be unused. No analysis has been performed to see if any inilne assembly references it. So if that's not the case, consider removing this unused variable.",
        "detector_name": "unused-state-variable",
        "instances": [
          {
            "contract_path": "src/AssemblyExample.sol",
            "line_no": 5,
            "src": "97:1",
            "src_char": "97:1"
          },
          {
            "contract_path": "src/InconsistentUints.sol",
            "line_no": 16,
            "src": "434:10",
            "src_char": "434:10"
          },
          {
            "contract_path": "src/LocalVariableShadow.sol",
            "line_no": 7,
            "src": "129:5",
            "src_char": "129:5"
          },
          {
            "contract_path": "src/StateVariables.sol",
            "line_no": 8,
            "src": "199:19",
            "src_char": "199:19"
          },
          {
            "contract_path": "src/StateVariables.sol",
            "line_no": 9,
            "src": "241:20",
            "src_char": "241:20"
          },
          {
            "contract_path": "src/StateVariables.sol",
            "line_no": 13,
            "src": "383:27",
            "src_char": "383:27"
          },
          {
            "contract_path": "src/StateVariables.sol",
            "line_no": 14,
            "src": "437:28",
            "src_char": "437:28"
          },
          {
            "contract_path": "src/StateVariables.sol",
            "line_no": 28,
            "src": "1056:16",
            "src_char": "1056:16"
          },
          {
            "contract_path": "src/StateVariables.sol",
            "line_no": 29,
            "src": "1108:17",
            "src_char": "1108:17"
          },
          {
            "contract_path": "src/TautologyOrContradiction.sol",
            "line_no": 6,
            "src": "133:6",
            "src_char": "133:6"
          },
          {
            "contract_path": "src/TautologyOrContradiction.sol",
            "line_no": 7,
            "src": "145:9",
            "src_char": "145:9"
          },
          {
            "contract_path": "src/UninitializedLocalVariables.sol",
            "line_no": 5,
            "src": "93:12",
            "src_char": "93:12"
          },
          {
            "contract_path": "src/UninitializedStateVariable.sol",
            "line_no": 13,
            "src": "503:3",
            "src_char": "503:3"
          },
          {
            "contract_path": "src/UnusedStateVariables.sol",
            "line_no": 6,
            "src": "147:13",
            "src_char": "147:13"
          },
          {
            "contract_path": "src/UnusedStateVariables.sol",
            "line_no": 7,
            "src": "183:13",
            "src_char": "183:13"
          },
          {
            "contract_path": "src/UnusedStateVariables.sol",
            "line_no": 8,
            "src": "215:10",
            "src_char": "215:10"
          },
          {
            "contract_path": "src/UnusedStateVariables.sol",
            "line_no": 9,
            "src": "246:12",
            "src_char": "246:12"
          },
          {
            "contract_path": "src/cloc/AnotherHeavilyCommentedContract.sol",
            "line_no": 14,
            "src": "151:3",
            "src_char": "151:3"
          },
          {
            "contract_path": "src/cloc/AnotherHeavilyCommentedContract.sol",
            "line_no": 16,
            "src": "190:3",
            "src_char": "190:3"
          },
          {
            "contract_path": "src/cloc/AnotherHeavilyCommentedContract.sol",
            "line_no": 19,
            "src": "261:3",
            "src_char": "261:3"
          },
          {
            "contract_path": "src/cloc/AnotherHeavilyCommentedContract.sol",
            "line_no": 22,
            "src": "367:3",
            "src_char": "367:3"
          },
          {
            "contract_path": "src/cloc/AnotherHeavilyCommentedContract.sol",
            "line_no": 29,
            "src": "477:3",
            "src_char": "477:3"
          },
          {
            "contract_path": "src/cloc/HeavilyCommentedContract.sol",
            "line_no": 14,
            "src": "160:3",
            "src_char": "160:3"
          },
          {
            "contract_path": "src/cloc/HeavilyCommentedContract.sol",
            "line_no": 16,
            "src": "199:3",
            "src_char": "199:3"
          },
          {
            "contract_path": "src/cloc/HeavilyCommentedContract.sol",
            "line_no": 19,
            "src": "270:3",
            "src_char": "270:3"
          },
          {
            "contract_path": "src/cloc/HeavilyCommentedContract.sol",
            "line_no": 22,
            "src": "376:3",
            "src_char": "376:3"
          },
          {
            "contract_path": "src/cloc/HeavilyCommentedContract.sol",
            "line_no": 29,
            "src": "486:3",
            "src_char": "486:3"
          }
        ]
      },
      {
        "title": "Functions declared `pure` / `view` but contains assembly",
        "description": "If the assembly code contains bugs or unintended side effects, it can lead to incorrect results or vulnerabilities, which are hard to debug and resolve, especially when the function is meant to be simple and predictable.",
        "detector_name": "constant-functions-assembly",
        "instances": [
          {
            "contract_path": "src/ConstantFuncsAssembly.sol",
            "line_no": 9,
            "src": "182:175",
            "src_char": "182:175"
          },
          {
            "contract_path": "src/ConstantFuncsAssembly.sol",
            "line_no": 17,
            "src": "408:237",
            "src_char": "408:237"
          },
          {
            "contract_path": "src/ConstantFuncsAssembly.sol",
            "line_no": 36,
            "src": "934:98",
            "src_char": "934:98"
          }
        ]
      },
      {
        "title": "Boolean equality is not required.",
        "description": "If `x` is a boolean, there is no need to do `if(x == true)` or `if(x == false)`. Just use `if(x)` and `if(!x)` respectively.",
        "detector_name": "boolean-equality",
        "instances": [
          {
            "contract_path": "src/BooleanEquality.sol",
            "line_no": 5,
            "src": "133:14",
            "src_char": "133:14"
          },
          {
            "contract_path": "src/BooleanEquality.sol",
            "line_no": 12,
            "src": "292:15",
            "src_char": "292:15"
          },
          {
            "contract_path": "src/BooleanEquality.sol",
            "line_no": 19,
            "src": "454:15",
            "src_char": "454:15"
          },
          {
            "contract_path": "src/BooleanEquality.sol",
            "line_no": 26,
            "src": "614:16",
            "src_char": "614:16"
          }
        ]
      },
      {
        "title": "Local variable shadows state variables in the contract hirearchy",
        "description": "Rename the local variables that shadow another component.",
        "detector_name": "local-variable-shadowing",
        "instances": [
          {
            "contract_path": "src/FunctionInitializingState.sol",
            "line_no": 41,
            "src": "1246:6",
            "src_char": "1246:6"
          },
          {
            "contract_path": "src/FunctionInitializingState.sol",
            "line_no": 46,
            "src": "1385:6",
            "src_char": "1385:6"
          },
          {
            "contract_path": "src/LocalVariableShadow.sol",
            "line_no": 10,
            "src": "207:5",
            "src_char": "207:5"
          },
          {
            "contract_path": "src/LocalVariableShadow.sol",
            "line_no": 17,
            "src": "391:5",
            "src_char": "391:5"
          },
          {
            "contract_path": "src/LocalVariableShadow.sol",
            "line_no": 31,
            "src": "727:4",
            "src_char": "727:4"
          },
          {
            "contract_path": "src/OutOfOrderRetryable.sol",
            "line_no": 144,
            "src": "4121:17",
            "src_char": "4121:17"
          },
          {
            "contract_path": "src/OutOfOrderRetryable.sol",
            "line_no": 147,
            "src": "4236:8",
            "src_char": "4236:8"
          },
          {
            "contract_path": "src/OutOfOrderRetryable.sol",
            "line_no": 148,
            "src": "4262:12",
            "src_char": "4262:12"
          }
        ]
      },
      {
        "title": "Uninitialized local variables.",
        "description": "Initialize all the variables. If a variable is meant to be initialized to zero, explicitly set it to zero to improve code readability.",
        "detector_name": "uninitialized-local-variable",
        "instances": [
          {
            "contract_path": "src/ConstantFuncsAssembly.sol",
            "line_no": 18,
            "src": "478:14",
            "src_char": "478:14"
          },
          {
            "contract_path": "src/ConstantFuncsAssembly.sol",
            "line_no": 27,
            "src": "716:14",
            "src_char": "716:14"
          },
          {
            "contract_path": "src/StorageParameters.sol",
            "line_no": 8,
            "src": "184:11",
            "src_char": "184:11"
          },
          {
            "contract_path": "src/UninitializedLocalVariables.sol",
            "line_no": 9,
            "src": "211:17",
            "src_char": "211:17"
          },
          {
            "contract_path": "src/UninitializedLocalVariables.sol",
            "line_no": 10,
            "src": "243:17",
            "src_char": "243:17"
          },
          {
            "contract_path": "src/UninitializedLocalVariables.sol",
            "line_no": 11,
            "src": "278:20",
            "src_char": "278:20"
          },
          {
            "contract_path": "src/UninitializedLocalVariables.sol",
            "line_no": 12,
            "src": "312:16",
            "src_char": "312:16"
          },
          {
            "contract_path": "src/UninitializedLocalVariables.sol",
            "line_no": 13,
            "src": "346:20",
            "src_char": "346:20"
          },
          {
            "contract_path": "src/UninitializedLocalVariables.sol",
            "line_no": 14,
            "src": "390:19",
            "src_char": "390:19"
          },
          {
            "contract_path": "src/UninitializedLocalVariables.sol",
            "line_no": 15,
            "src": "434:22",
            "src_char": "434:22"
          },
          {
            "contract_path": "src/UninitializedLocalVariables.sol",
            "line_no": 16,
            "src": "481:22",
            "src_char": "481:22"
          },
          {
            "contract_path": "src/UninitializedLocalVariables.sol",
            "line_no": 17,
            "src": "531:25",
            "src_char": "531:25"
          },
          {
            "contract_path": "src/UninitializedLocalVariables.sol",
            "line_no": 18,
            "src": "580:21",
            "src_char": "580:21"
          },
          {
            "contract_path": "src/UninitializedLocalVariables.sol",
            "line_no": 19,
            "src": "629:25",
            "src_char": "629:25"
          },
          {
            "contract_path": "src/UninitializedLocalVariables.sol",
            "line_no": 20,
            "src": "681:24",
            "src_char": "681:24"
          }
        ]
      },
      {
        "title": "Return Bomb",
        "description": "A low level callee may consume all callers gas unexpectedly. Avoid unlimited implicit decoding of returndata on calls to unchecked addresses. You can limit the gas by passing a gas limit as an option to the call. For example, `unknownAdress.call{gas: gasLimitHere}(\"calldata\")` That would act as a safety net from OOG errors.\n        ",
        "detector_name": "return-bomb",
        "instances": [
          {
            "contract_path": "src/ReturnBomb.sol",
            "line_no": 22,
            "src": "591:115",
            "src_char": "591:115"
          }
        ]
      },
      {
        "title": "Function initializing state.",
        "description": "Detects the immediate initialization of state variables through function calls that are not pure/constant, or that use non-constant state variable. Remove any initialization of state variables via non-constant state variables or function calls. If variables must be set upon contract deployment, locate initialization in the constructor instead.",
        "detector_name": "function-initializing-state",
        "instances": [
          {
            "contract_path": "src/FunctionInitializingState.sol",
            "line_no": 6,
            "src": "108:21",
            "src_char": "108:21"
          },
          {
            "contract_path": "src/FunctionInitializingState.sol",
            "line_no": 8,
            "src": "199:21",
            "src_char": "199:21"
          },
          {
            "contract_path": "src/FunctionInitializingState.sol",
            "line_no": 9,
            "src": "267:21",
            "src_char": "267:21"
          }
        ]
      },
      {
        "title": "Dead Code",
        "description": "Functions that are not used. Consider removing them.",
        "detector_name": "dead-code",
        "instances": [
          {
            "contract_path": "src/ArbitraryTransferFrom.sol",
            "line_no": 15,
            "src": "304:4",
            "src_char": "304:4"
          },
          {
            "contract_path": "src/ContractLocksEther.sol",
            "line_no": 54,
            "src": "1540:10",
            "src_char": "1540:10"
          },
          {
            "contract_path": "src/DeadCode.sol",
            "line_no": 16,
            "src": "362:22",
            "src_char": "362:22"
          },
          {
            "contract_path": "src/DeletionNestedMappingStructureContract.sol",
            "line_no": 14,
            "src": "258:6",
            "src_char": "258:6"
          },
          {
            "contract_path": "src/IncorrectShift.sol",
            "line_no": 5,
            "src": "100:8",
            "src_char": "100:8"
          },
          {
            "contract_path": "src/IncorrectShift.sol",
            "line_no": 13,
            "src": "292:9",
            "src_char": "292:9"
          },
          {
            "contract_path": "src/UncheckedReturn.sol",
            "line_no": 12,
            "src": "186:19",
            "src_char": "186:19"
          },
          {
            "contract_path": "src/UncheckedReturn.sol",
            "line_no": 20,
            "src": "362:21",
            "src_char": "362:21"
          },
          {
            "contract_path": "src/UncheckedReturn.sol",
            "line_no": 25,
            "src": "492:19",
            "src_char": "492:19"
          },
          {
            "contract_path": "src/UncheckedReturn.sol",
            "line_no": 30,
            "src": "644:21",
            "src_char": "644:21"
          },
          {
            "contract_path": "src/UncheckedReturn.sol",
            "line_no": 35,
            "src": "842:26",
            "src_char": "842:26"
          },
          {
            "contract_path": "src/UncheckedReturn.sol",
            "line_no": 40,
            "src": "1049:19",
            "src_char": "1049:19"
          }
        ]
      },
      {
        "title": "Loop condition contains `state_variable.length` that could be cached outside.",
        "description": "Cache the lengths of storage arrays if they are used and not modified in for loops.",
        "detector_name": "cache-array-length",
        "instances": [
          {
            "contract_path": "src/CacheArrayLength.sol",
            "line_no": 12,
            "src": "234:82",
            "src_char": "234:82"
          },
          {
            "contract_path": "src/CacheArrayLength.sol",
            "line_no": 44,
            "src": "1160:64",
            "src_char": "1160:64"
          },
          {
            "contract_path": "src/CacheArrayLength.sol",
            "line_no": 50,
            "src": "1325:183",
            "src_char": "1325:183"
          }
        ]
      },
      {
        "title": "Incorrect use of `assert()`",
        "description": "Argument to `assert()` modifies the state. Use `require` for invariants modifying state.",
        "detector_name": "assert-state-change",
        "instances": [
          {
            "contract_path": "src/AssertStateChange.sol",
            "line_no": 9,
            "src": "154:23",
            "src_char": "154:23"
          }
        ]
      },
      {
        "title": "Costly operations inside loops.",
        "description": "Invoking `SSTORE`operations in loops may lead to Out-of-gas errors. Use a local variable to hold the loop computation result.",
        "detector_name": "costly-operations-inside-loops",
        "instances": [
          {
            "contract_path": "src/CacheArrayLength.sol",
            "line_no": 25,
            "src": "546:133",
            "src_char": "546:133"
          },
          {
            "contract_path": "src/CacheArrayLength.sol",
            "line_no": 35,
            "src": "928:155",
            "src_char": "928:155"
          },
          {
            "contract_path": "src/CostlyOperationsInsideLoops.sol",
            "line_no": 10,
            "src": "214:79",
            "src_char": "214:79"
          },
          {
            "contract_path": "src/MsgValueInLoop.sol",
            "line_no": 12,
            "src": "289:107",
            "src_char": "289:107"
          },
          {
            "contract_path": "src/MsgValueInLoop.sol",
            "line_no": 25,
            "src": "658:122",
            "src_char": "658:122"
          },
          {
            "contract_path": "src/MsgValueInLoop.sol",
            "line_no": 38,
            "src": "988:94",
            "src_char": "988:94"
          },
          {
            "contract_path": "src/MsgValueInLoop.sol",
            "line_no": 54,
            "src": "1415:93",
            "src_char": "1415:93"
          },
          {
            "contract_path": "src/MsgValueInLoop.sol",
            "line_no": 71,
            "src": "1844:97",
            "src_char": "1844:97"
          },
          {
            "contract_path": "src/RevertsAndRequriesInLoops.sol",
            "line_no": 10,
            "src": "227:129",
            "src_char": "227:129"
          },
          {
            "contract_path": "src/RevertsAndRequriesInLoops.sol",
            "line_no": 17,
            "src": "416:150",
            "src_char": "416:150"
          },
          {
            "contract_path": "src/RevertsAndRequriesInLoops.sol",
            "line_no": 27,
            "src": "719:159",
            "src_char": "719:159"
          },
          {
            "contract_path": "src/eth2/DepositContract.sol",
            "line_no": 70,
            "src": "5010:178",
            "src_char": "3522:178"
          },
          {
            "contract_path": "src/eth2/DepositContract.sol",
            "line_no": 134,
            "src": "8131:283",
            "src_char": "6643:283"
          },
          {
            "contract_path": "src/parent_chain/ParentChainContract.sol",
            "line_no": 17,
            "src": "512:110",
            "src_char": "512:110"
          }
        ]
      },
      {
        "title": "Builtin Symbol Shadowing",
        "description": "Name clashes with a built-in-symbol. Consider renaming it.",
        "detector_name": "builtin-symbol-shadow",
        "instances": [
          {
            "contract_path": "src/BuiltinSymbolShadow.sol",
            "line_no": 5,
            "src": "92:8",
            "src_char": "92:8"
          },
          {
            "contract_path": "src/BuiltinSymbolShadow.sol",
            "line_no": 8,
            "src": "125:41",
            "src_char": "125:41"
          },
          {
            "contract_path": "src/BuiltinSymbolShadow.sol",
            "line_no": 17,
            "src": "358:39",
            "src_char": "358:39"
          },
          {
            "contract_path": "src/BuiltinSymbolShadow.sol",
            "line_no": 22,
            "src": "414:15",
            "src_char": "414:15"
          }
        ]
      },
      {
        "title": "Void constructor",
        "description": "Call to a constructor that is not implemented.",
        "detector_name": "void-constructor",
        "instances": [
          {
            "contract_path": "src/VoidConstructor.sol",
            "line_no": 16,
            "src": "372:17",
            "src_char": "372:17"
          }
        ]
      },
      {
        "title": "Potentially missing inheritance for contract.",
        "description": "There is an interface / abstract contract that is potentially missing (not included in) the inheritance of this contract.",
        "detector_name": "missing-inheritance",
        "instances": [
          {
            "contract_path": "src/MissingInheritance.sol",
            "line_no": 7,
            "src": "83:25",
            "src_char": "83:25",
            "hint": "Is this contract supposed to implement an interface? Consider extending one of the following: IMissingInheritanceCounter"
          },
          {
            "contract_path": "src/MissingInheritance.sol",
            "line_no": 41,
            "src": "754:16",
            "src_char": "754:16",
            "hint": "Is this contract supposed to implement an interface? Consider extending one of the following: IMissingChild, IMissingParent"
          },
          {
            "contract_path": "src/TestERC20.sol",
            "line_no": 4,
            "src": "70:9",
            "src_char": "70:9",
            "hint": "Is this contract supposed to implement an interface? Consider extending one of the following: IERC20"
          }
        ]
      },
      {
        "title": "Unused Imports",
        "description": "Redundant import statement. Consider removing it.",
        "detector_name": "unused-import",
        "instances": [
          {
            "contract_path": "src/StateVariables.sol",
            "line_no": 4,
            "src": "57:38",
            "src_char": "57:38"
          },
          {
            "contract_path": "src/UnusedImport.sol",
            "line_no": 6,
            "src": "91:18",
            "src_char": "91:18"
          },
          {
            "contract_path": "src/UnusedImport.sol",
            "line_no": 9,
            "src": "144:28",
            "src_char": "144:28"
          }
        ]
      },
      {
        "title": "Function pointers used in constructors.",
        "description": "solc versions below 0.5.9 contain a compiler bug leading to unexpected behavior when calling uninitialized function pointers in constructors. It is recommended to not use function pointers in constructors.",
        "detector_name": "function-pointer-in-constructor",
        "instances": [
          {
            "contract_path": "src/FunctionPointers.sol",
            "line_no": 13,
            "src": "330:50",
            "src_char": "330:50"
          }
        ]
      },
      {
        "title": "State variable could be declared constant",
        "description": "State variables that are not updated following deployment should be declared constant to save gas. Add the `constant` attribute to state variables that never change.",
        "detector_name": "state-variable-could-be-declared-constant",
        "instances": [
          {
            "contract_path": "src/CostlyOperationsInsideLoops.sol",
            "line_no": 6,
            "src": "123:21",
            "src_char": "123:21"
          },
          {
            "contract_path": "src/FunctionInitializingState.sol",
            "line_no": 7,
            "src": "176:17",
            "src_char": "176:17"
          },
          {
            "contract_path": "src/FunctionInitializingState.sol",
            "line_no": 58,
            "src": "1603:17",
            "src_char": "1603:17"
          },
          {
            "contract_path": "src/IncorrectERC20.sol",
            "line_no": 5,
            "src": "101:4",
            "src_char": "101:4"
          },
          {
            "contract_path": "src/IncorrectERC20.sol",
            "line_no": 6,
            "src": "144:6",
            "src_char": "144:6"
          },
          {
            "contract_path": "src/IncorrectERC20.sol",
            "line_no": 7,
            "src": "177:8",
            "src_char": "177:8"
          },
          {
            "contract_path": "src/IncorrectERC20.sol",
            "line_no": 8,
            "src": "211:11",
            "src_char": "211:11"
          },
          {
            "contract_path": "src/IncorrectERC20.sol",
            "line_no": 48,
            "src": "1426:4",
            "src_char": "1426:4"
          },
          {
            "contract_path": "src/IncorrectERC20.sol",
            "line_no": 49,
            "src": "1467:6",
            "src_char": "1467:6"
          },
          {
            "contract_path": "src/IncorrectERC20.sol",
            "line_no": 50,
            "src": "1500:8",
            "src_char": "1500:8"
          },
          {
            "contract_path": "src/IncorrectERC20.sol",
            "line_no": 51,
            "src": "1535:12",
            "src_char": "1535:12"
          },
          {
            "contract_path": "src/IncorrectERC721.sol",
            "line_no": 5,
            "src": "102:4",
            "src_char": "102:4"
          },
          {
            "contract_path": "src/IncorrectERC721.sol",
            "line_no": 6,
            "src": "143:6",
            "src_char": "143:6"
          },
          {
            "contract_path": "src/IncorrectERC721.sol",
            "line_no": 145,
            "src": "4001:4",
            "src_char": "4001:4"
          },
          {
            "contract_path": "src/IncorrectERC721.sol",
            "line_no": 146,
            "src": "4040:6",
            "src_char": "4040:6"
          },
          {
            "contract_path": "src/StateVariableCouldBeDeclaredConstant.sol",
            "line_no": 8,
            "src": "211:13",
            "src_char": "211:13"
          },
          {
            "contract_path": "src/StateVariableCouldBeDeclaredConstant.sol",
            "line_no": 13,
            "src": "385:1",
            "src_char": "385:1"
          },
          {
            "contract_path": "src/StateVariables.sol",
            "line_no": 13,
            "src": "383:27",
            "src_char": "383:27"
          },
          {
            "contract_path": "src/StateVariables.sol",
            "line_no": 14,
            "src": "437:28",
            "src_char": "437:28"
          },
          {
            "contract_path": "src/StateVariables.sol",
            "line_no": 15,
            "src": "490:26",
            "src_char": "490:26"
          },
          {
            "contract_path": "src/StateVariablesManipulation.sol",
            "line_no": 40,
            "src": "1188:9",
            "src_char": "1188:9"
          },
          {
            "contract_path": "src/StateVariablesManipulation.sol",
            "line_no": 41,
            "src": "1221:10",
            "src_char": "1221:10"
          },
          {
            "contract_path": "src/StateVariablesManipulation.sol",
            "line_no": 72,
            "src": "2068:13",
            "src_char": "2068:13"
          },
          {
            "contract_path": "src/Trump.sol",
            "line_no": 130,
            "src": "3920:20",
            "src_char": "3920:20"
          },
          {
            "contract_path": "src/Trump.sol",
            "line_no": 131,
            "src": "3967:21",
            "src_char": "3967:21"
          },
          {
            "contract_path": "src/Trump.sol",
            "line_no": 135,
            "src": "4041:14",
            "src_char": "4041:14"
          },
          {
            "contract_path": "src/Trump.sol",
            "line_no": 136,
            "src": "4080:15",
            "src_char": "4080:15"
          },
          {
            "contract_path": "src/Trump.sol",
            "line_no": 137,
            "src": "4120:12",
            "src_char": "4120:12"
          },
          {
            "contract_path": "src/Trump.sol",
            "line_no": 138,
            "src": "4156:13",
            "src_char": "4156:13"
          },
          {
            "contract_path": "src/Trump.sol",
            "line_no": 139,
            "src": "4193:15",
            "src_char": "4193:15"
          },
          {
            "contract_path": "src/Trump.sol",
            "line_no": 140,
            "src": "4233:16",
            "src_char": "4233:16"
          },
          {
            "contract_path": "src/Trump.sol",
            "line_no": 141,
            "src": "4274:18",
            "src_char": "4274:18"
          },
          {
            "contract_path": "src/Trump.sol",
            "line_no": 150,
            "src": "4682:17",
            "src_char": "4682:17"
          },
          {
            "contract_path": "src/Trump.sol",
            "line_no": 151,
            "src": "4743:11",
            "src_char": "4743:11"
          },
          {
            "contract_path": "src/UninitializedStateVariable.sol",
            "line_no": 8,
            "src": "198:11",
            "src_char": "198:11"
          },
          {
            "contract_path": "src/cloc/AnotherHeavilyCommentedContract.sol",
            "line_no": 14,
            "src": "151:3",
            "src_char": "151:3"
          },
          {
            "contract_path": "src/cloc/AnotherHeavilyCommentedContract.sol",
            "line_no": 16,
            "src": "190:3",
            "src_char": "190:3"
          },
          {
            "contract_path": "src/cloc/AnotherHeavilyCommentedContract.sol",
            "line_no": 19,
            "src": "261:3",
            "src_char": "261:3"
          },
          {
            "contract_path": "src/cloc/AnotherHeavilyCommentedContract.sol",
            "line_no": 22,
            "src": "367:3",
            "src_char": "367:3"
          },
          {
            "contract_path": "src/cloc/AnotherHeavilyCommentedContract.sol",
            "line_no": 29,
            "src": "477:3",
            "src_char": "477:3"
          },
          {
            "contract_path": "src/cloc/HeavilyCommentedContract.sol",
            "line_no": 14,
            "src": "160:3",
            "src_char": "160:3"
          },
          {
            "contract_path": "src/cloc/HeavilyCommentedContract.sol",
            "line_no": 16,
            "src": "199:3",
            "src_char": "199:3"
          },
          {
            "contract_path": "src/cloc/HeavilyCommentedContract.sol",
            "line_no": 19,
            "src": "270:3",
            "src_char": "270:3"
          },
          {
            "contract_path": "src/cloc/HeavilyCommentedContract.sol",
            "line_no": 22,
            "src": "376:3",
            "src_char": "376:3"
          },
          {
            "contract_path": "src/cloc/HeavilyCommentedContract.sol",
            "line_no": 29,
            "src": "486:3",
            "src_char": "486:3"
          }
        ]
      },
      {
        "title": "State variable changes but no event is emitted.",
        "description": "State variable changes in this function but no event is emitted.",
        "detector_name": "state-variable-changes-without-events",
        "instances": [
          {
            "contract_path": "src/AbstractContract.sol",
            "line_no": 6,
            "src": "146:13",
            "src_char": "146:13"
          },
          {
            "contract_path": "src/AssertStateChange.sol",
            "line_no": 8,
            "src": "131:3",
            "src_char": "131:3"
          },
          {
            "contract_path": "src/AssertStateChange.sol",
            "line_no": 12,
            "src": "199:4",
            "src_char": "199:4"
          },
          {
            "contract_path": "src/CacheArrayLength.sol",
            "line_no": 23,
            "src": "506:2",
            "src_char": "506:2"
          },
          {
            "contract_path": "src/CacheArrayLength.sol",
            "line_no": 32,
            "src": "700:2",
            "src_char": "700:2"
          },
          {
            "contract_path": "src/Casting.sol",
            "line_no": 37,
            "src": "922:17",
            "src_char": "922:17"
          },
          {
            "contract_path": "src/Casting.sol",
            "line_no": 75,
            "src": "2106:16",
            "src_char": "2106:16"
          },
          {
            "contract_path": "src/Casting.sol",
            "line_no": 113,
            "src": "3222:20",
            "src_char": "3222:20"
          },
          {
            "contract_path": "src/ConstFuncChangeState.sol",
            "line_no": 8,
            "src": "173:112",
            "src_char": "173:112"
          },
          {
            "contract_path": "src/ConstFuncChangeState.sol",
            "line_no": 14,
            "src": "339:108",
            "src_char": "339:108"
          },
          {
            "contract_path": "src/CostlyOperationsInsideLoops.sol",
            "line_no": 9,
            "src": "180:119",
            "src_char": "180:119"
          },
          {
            "contract_path": "src/CostlyOperationsInsideLoops.sol",
            "line_no": 15,
            "src": "305:207",
            "src_char": "305:207"
          },
          {
            "contract_path": "src/Counter.sol",
            "line_no": 7,
            "src": "129:9",
            "src_char": "129:9"
          },
          {
            "contract_path": "src/Counter.sol",
            "line_no": 11,
            "src": "215:9",
            "src_char": "215:9"
          },
          {
            "contract_path": "src/Counter.sol",
            "line_no": 16,
            "src": "286:13",
            "src_char": "286:13"
          },
          {
            "contract_path": "src/Counter.sol",
            "line_no": 21,
            "src": "367:19",
            "src_char": "367:19"
          },
          {
            "contract_path": "src/Counter.sol",
            "line_no": 28,
            "src": "495:22",
            "src_char": "495:22"
          },
          {
            "contract_path": "src/DeadCode.sol",
            "line_no": 11,
            "src": "189:8",
            "src_char": "189:8"
          },
          {
            "contract_path": "src/DivisionBeforeMultiplication.sol",
            "line_no": 7,
            "src": "135:14",
            "src_char": "135:14"
          },
          {
            "contract_path": "src/DivisionBeforeMultiplication.sol",
            "line_no": 11,
            "src": "254:18",
            "src_char": "254:18"
          },
          {
            "contract_path": "src/DivisionBeforeMultiplication.sol",
            "line_no": 15,
            "src": "367:11",
            "src_char": "367:11"
          },
          {
            "contract_path": "src/DivisionBeforeMultiplication.sol",
            "line_no": 19,
            "src": "465:19",
            "src_char": "465:19"
          },
          {
            "contract_path": "src/DivisionBeforeMultiplication.sol",
            "line_no": 23,
            "src": "577:16",
            "src_char": "577:16"
          },
          {
            "contract_path": "src/DivisionBeforeMultiplication.sol",
            "line_no": 27,
            "src": "690:20",
            "src_char": "690:20"
          },
          {
            "contract_path": "src/DynamicArrayLengthAssignment.sol",
            "line_no": 11,
            "src": "242:345",
            "src_char": "242:345"
          },
          {
            "contract_path": "src/IncorrectERC20.sol",
            "line_no": 17,
            "src": "483:8",
            "src_char": "483:8"
          },
          {
            "contract_path": "src/IncorrectERC20.sol",
            "line_no": 23,
            "src": "690:7",
            "src_char": "690:7"
          },
          {
            "contract_path": "src/IncorrectERC20.sol",
            "line_no": 27,
            "src": "808:12",
            "src_char": "808:12"
          },
          {
            "contract_path": "src/IncorrectERC20.sol",
            "line_no": 68,
            "src": "2007:8",
            "src_char": "2007:8"
          },
          {
            "contract_path": "src/IncorrectERC20.sol",
            "line_no": 83,
            "src": "2352:7",
            "src_char": "2352:7"
          },
          {
            "contract_path": "src/IncorrectERC20.sol",
            "line_no": 88,
            "src": "2507:12",
            "src_char": "2507:12"
          },
          {
            "contract_path": "src/IncorrectERC721.sol",
            "line_no": 22,
            "src": "696:7",
            "src_char": "696:7"
          },
          {
            "contract_path": "src/IncorrectERC721.sol",
            "line_no": 41,
            "src": "1231:17",
            "src_char": "1231:17"
          },
          {
            "contract_path": "src/IncorrectERC721.sol",
            "line_no": 56,
            "src": "1684:12",
            "src_char": "1684:12"
          },
          {
            "contract_path": "src/IncorrectERC721.sol",
            "line_no": 86,
            "src": "2439:4",
            "src_char": "2439:4"
          },
          {
            "contract_path": "src/InternalFunctions.sol",
            "line_no": 12,
            "src": "213:8",
            "src_char": "213:8"
          },
          {
            "contract_path": "src/MissingInheritance.sol",
            "line_no": 10,
            "src": "151:9",
            "src_char": "151:9"
          },
          {
            "contract_path": "src/MissingInheritance.sol",
            "line_no": 25,
            "src": "451:9",
            "src_char": "451:9"
          },
          {
            "contract_path": "src/MsgValueInLoop.sol",
            "line_no": 10,
            "src": "177:3",
            "src_char": "177:3"
          },
          {
            "contract_path": "src/MsgValueInLoop.sol",
            "line_no": 22,
            "src": "501:4",
            "src_char": "501:4"
          },
          {
            "contract_path": "src/MsgValueInLoop.sol",
            "line_no": 36,
            "src": "905:3",
            "src_char": "905:3"
          },
          {
            "contract_path": "src/MsgValueInLoop.sol",
            "line_no": 51,
            "src": "1307:3",
            "src_char": "1307:3"
          },
          {
            "contract_path": "src/MsgValueInLoop.sol",
            "line_no": 68,
            "src": "1733:3",
            "src_char": "1733:3"
          },
          {
            "contract_path": "src/OutOfOrderRetryable.sol",
            "line_no": 63,
            "src": "1649:11",
            "src_char": "1649:11"
          },
          {
            "contract_path": "src/OutOfOrderRetryable.sol",
            "line_no": 175,
            "src": "5072:7",
            "src_char": "5072:7"
          },
          {
            "contract_path": "src/RevertsAndRequriesInLoops.sol",
            "line_no": 9,
            "src": "188:17",
            "src_char": "188:17"
          },
          {
            "contract_path": "src/RevertsAndRequriesInLoops.sol",
            "line_no": 16,
            "src": "377:17",
            "src_char": "377:17"
          },
          {
            "contract_path": "src/RevertsAndRequriesInLoops.sol",
            "line_no": 25,
            "src": "588:17",
            "src_char": "588:17"
          },
          {
            "contract_path": "src/StateVariableCouldBeDeclaredConstant.sol",
            "line_no": 39,
            "src": "996:8",
            "src_char": "996:8"
          },
          {
            "contract_path": "src/StateVariableCouldBeDeclaredImmutable.sol",
            "line_no": 37,
            "src": "1455:21",
            "src_char": "1455:21"
          },
          {
            "contract_path": "src/StateVariables.sol",
            "line_no": 47,
            "src": "1764:18",
            "src_char": "1764:18"
          },
          {
            "contract_path": "src/StateVariables.sol",
            "line_no": 52,
            "src": "1915:20",
            "src_char": "1915:20"
          },
          {
            "contract_path": "src/StateVariables.sol",
            "line_no": 57,
            "src": "2072:14",
            "src_char": "2072:14"
          },
          {
            "contract_path": "src/StateVariables.sol",
            "line_no": 61,
            "src": "2157:22",
            "src_char": "2157:22"
          },
          {
            "contract_path": "src/StateVariables.sol",
            "line_no": 71,
            "src": "2539:25",
            "src_char": "2539:25"
          },
          {
            "contract_path": "src/StateVariablesChangesWithoutEvents.sol",
            "line_no": 23,
            "src": "574:26",
            "src_char": "574:26"
          },
          {
            "contract_path": "src/StateVariablesChangesWithoutEvents.sol",
            "line_no": 28,
            "src": "679:36",
            "src_char": "679:36"
          },
          {
            "contract_path": "src/StateVariablesChangesWithoutEvents.sol",
            "line_no": 33,
            "src": "794:35",
            "src_char": "794:35"
          },
          {
            "contract_path": "src/StateVariablesChangesWithoutEvents.sol",
            "line_no": 45,
            "src": "1047:36",
            "src_char": "1047:36"
          },
          {
            "contract_path": "src/StateVariablesChangesWithoutEvents.sol",
            "line_no": 50,
            "src": "1157:26",
            "src_char": "1157:26"
          },
          {
            "contract_path": "src/StateVariablesChangesWithoutEvents.sol",
            "line_no": 55,
            "src": "1266:24",
            "src_char": "1266:24"
          },
          {
            "contract_path": "src/StateVariablesChangesWithoutEvents.sol",
            "line_no": 68,
            "src": "1621:33",
            "src_char": "1621:33"
          },
          {
            "contract_path": "src/StateVariablesChangesWithoutEvents.sol",
            "line_no": 81,
            "src": "2003:34",
            "src_char": "2003:34"
          },
          {
            "contract_path": "src/StateVariablesManipulation.sol",
            "line_no": 48,
            "src": "1463:26",
            "src_char": "1463:26"
          },
          {
            "contract_path": "src/StateVariablesManipulation.sol",
            "line_no": 80,
            "src": "2360:18",
            "src_char": "2360:18"
          },
          {
            "contract_path": "src/StateVariablesManipulation.sol",
            "line_no": 85,
            "src": "2519:24",
            "src_char": "2519:24"
          },
          {
            "contract_path": "src/StateVariablesManipulation.sol",
            "line_no": 120,
            "src": "3396:24",
            "src_char": "3396:24"
          },
          {
            "contract_path": "src/StateVariablesManipulation.sol",
            "line_no": 126,
            "src": "3566:25",
            "src_char": "3566:25"
          },
          {
            "contract_path": "src/StateVariablesManipulation.sol",
            "line_no": 139,
            "src": "3960:25",
            "src_char": "3960:25"
          },
          {
            "contract_path": "src/StateVariablesManipulation.sol",
            "line_no": 160,
            "src": "4556:25",
            "src_char": "4556:25"
          },
          {
            "contract_path": "src/StateVariablesManipulation.sol",
            "line_no": 176,
            "src": "5020:25",
            "src_char": "5020:25"
          },
          {
            "contract_path": "src/StateVariablesManipulation.sol",
            "line_no": 182,
            "src": "5159:25",
            "src_char": "5159:25"
          },
          {
            "contract_path": "src/StateVariablesManipulation.sol",
            "line_no": 281,
            "src": "7993:18",
            "src_char": "7993:18"
          },
          {
            "contract_path": "src/StateVariablesManipulation.sol",
            "line_no": 286,
            "src": "8121:24",
            "src_char": "8121:24"
          },
          {
            "contract_path": "src/StateVariablesManipulation.sol",
            "line_no": 314,
            "src": "8845:18",
            "src_char": "8845:18"
          },
          {
            "contract_path": "src/StateVariablesManipulation.sol",
            "line_no": 321,
            "src": "9054:24",
            "src_char": "9054:24"
          },
          {
            "contract_path": "src/StateVariablesManipulation.sol",
            "line_no": 332,
            "src": "9447:25",
            "src_char": "9447:25"
          },
          {
            "contract_path": "src/StateVariablesManipulation.sol",
            "line_no": 337,
            "src": "9572:26",
            "src_char": "9572:26"
          },
          {
            "contract_path": "src/StateVariablesManipulation.sol",
            "line_no": 353,
            "src": "9896:3",
            "src_char": "9896:3"
          },
          {
            "contract_path": "src/StorageParameters.sol",
            "line_no": 7,
            "src": "137:10",
            "src_char": "137:10"
          },
          {
            "contract_path": "src/TxOriginUsedForAuth.sol",
            "line_no": 16,
            "src": "348:13",
            "src_char": "348:13"
          },
          {
            "contract_path": "src/TxOriginUsedForAuth.sol",
            "line_no": 22,
            "src": "531:10",
            "src_char": "531:10"
          },
          {
            "contract_path": "src/UnprotectedInitialize.sol",
            "line_no": 19,
            "src": "354:22",
            "src_char": "354:22"
          },
          {
            "contract_path": "src/UnprotectedInitialize.sol",
            "line_no": 25,
            "src": "522:20",
            "src_char": "522:20"
          },
          {
            "contract_path": "src/UnprotectedInitialize.sol",
            "line_no": 35,
            "src": "820:33",
            "src_char": "820:33"
          },
          {
            "contract_path": "src/UnusedError.sol",
            "line_no": 15,
            "src": "309:7",
            "src_char": "309:7"
          },
          {
            "contract_path": "src/UnusedStateVariables.sol",
            "line_no": 15,
            "src": "454:8",
            "src_char": "454:8"
          },
          {
            "contract_path": "src/ZeroAddressCheck.sol",
            "line_no": 12,
            "src": "253:12",
            "src_char": "253:12"
          },
          {
            "contract_path": "src/ZeroAddressCheck.sol",
            "line_no": 17,
            "src": "383:12",
            "src_char": "383:12"
          },
          {
            "contract_path": "src/ZeroAddressCheck.sol",
            "line_no": 22,
            "src": "534:10",
            "src_char": "534:10"
          },
          {
            "contract_path": "src/ZeroAddressCheck.sol",
            "line_no": 27,
            "src": "671:10",
            "src_char": "671:10"
          },
          {
            "contract_path": "src/ZeroAddressCheck.sol",
            "line_no": 32,
            "src": "829:10",
            "src_char": "829:10"
          },
          {
            "contract_path": "src/ZeroAddressCheck.sol",
            "line_no": 37,
            "src": "990:10",
            "src_char": "990:10"
          },
          {
            "contract_path": "src/ZeroAddressCheck.sol",
            "line_no": 42,
            "src": "1130:4",
            "src_char": "1130:4"
          },
          {
            "contract_path": "src/ZeroAddressCheck.sol",
            "line_no": 46,
            "src": "1207:4",
            "src_char": "1207:4"
          },
          {
            "contract_path": "src/ZeroAddressCheck.sol",
            "line_no": 50,
            "src": "1286:4",
            "src_char": "1286:4"
          },
          {
            "contract_path": "src/nested/1/Nested.sol",
            "line_no": 10,
            "src": "265:17",
            "src_char": "265:17"
          },
          {
            "contract_path": "src/nested/2/Nested.sol",
            "line_no": 10,
            "src": "272:17",
            "src_char": "272:17"
          },
          {
            "contract_path": "src/parent_chain/ParentChainContract.sol",
            "line_no": 15,
            "src": "422:9",
            "src_char": "422:9"
          }
        ]
      },
      {
<<<<<<< HEAD
        "title": "State variable could be declared immutable",
        "description": "State variables that are should be declared immutable to save gas. Add the `immutable` attribute to state variables that are only changed in the constructor",
        "detector_name": "state-variable-could-be-declared-immutable",
        "instances": [
          {
            "contract_path": "src/ArbitraryTransferFrom.sol",
            "line_no": 9,
            "src": "217:7",
            "src_char": "217:7"
          },
          {
            "contract_path": "src/InconsistentUints.sol",
            "line_no": 5,
            "src": "122:12",
            "src_char": "122:12"
          },
          {
            "contract_path": "src/InconsistentUints.sol",
            "line_no": 6,
            "src": "160:15",
            "src_char": "160:15"
          },
          {
            "contract_path": "src/InternalFunctions.sol",
            "line_no": 5,
            "src": "111:5",
            "src_char": "111:5"
          },
          {
            "contract_path": "src/OutOfOrderRetryable.sol",
            "line_no": 39,
            "src": "1052:5",
            "src_char": "1052:5"
          },
          {
            "contract_path": "src/OutOfOrderRetryable.sol",
            "line_no": 40,
            "src": "1078:10",
            "src_char": "1078:10"
          },
          {
            "contract_path": "src/OutOfOrderRetryable.sol",
            "line_no": 41,
            "src": "1109:17",
            "src_char": "1109:17"
          },
          {
            "contract_path": "src/OutOfOrderRetryable.sol",
            "line_no": 42,
            "src": "1147:8",
            "src_char": "1147:8"
          },
          {
            "contract_path": "src/OutOfOrderRetryable.sol",
            "line_no": 43,
            "src": "1176:12",
            "src_char": "1176:12"
          },
          {
            "contract_path": "src/OutOfOrderRetryable.sol",
            "line_no": 44,
            "src": "1209:3",
            "src_char": "1209:3"
          },
          {
            "contract_path": "src/StateVariableCouldBeDeclaredConstant.sol",
            "line_no": 11,
            "src": "281:13",
            "src_char": "281:13"
          },
          {
            "contract_path": "src/StateVariableCouldBeDeclaredConstant.sol",
            "line_no": 29,
            "src": "811:13",
            "src_char": "811:13"
          },
          {
            "contract_path": "src/StateVariableCouldBeDeclaredImmutable.sol",
            "line_no": 6,
            "src": "162:24",
            "src_char": "162:24"
          },
          {
            "contract_path": "src/StateVariableCouldBeDeclaredImmutable.sol",
            "line_no": 9,
            "src": "245:24",
            "src_char": "245:24"
          },
          {
            "contract_path": "src/StorageConditionals.sol",
            "line_no": 5,
            "src": "108:18",
            "src_char": "108:18"
          },
          {
            "contract_path": "src/StorageConditionals.sol",
            "line_no": 6,
            "src": "148:23",
            "src_char": "148:23"
          },
          {
            "contract_path": "src/TestERC20.sol",
            "line_no": 7,
            "src": "144:4",
            "src_char": "144:4"
          },
          {
            "contract_path": "src/TestERC20.sol",
            "line_no": 8,
            "src": "168:6",
            "src_char": "168:6"
          },
          {
            "contract_path": "src/Trump.sol",
            "line_no": 128,
            "src": "3847:10",
            "src_char": "3847:10"
          },
          {
            "contract_path": "src/Trump.sol",
            "line_no": 129,
            "src": "3887:11",
            "src_char": "3887:11"
          },
          {
            "contract_path": "src/TxOriginUsedForAuth.sol",
            "line_no": 5,
            "src": "107:5",
            "src_char": "107:5"
          },
          {
            "contract_path": "src/UninitializedStateVariable.sol",
            "line_no": 9,
            "src": "291:8",
            "src_char": "291:8"
          },
          {
            "contract_path": "src/UninitializedStateVariable.sol",
            "line_no": 37,
            "src": "1079:5",
            "src_char": "1079:5"
          },
          {
            "contract_path": "src/UnprotectedInitialize.sol",
            "line_no": 7,
            "src": "146:5",
            "src_char": "146:5"
          },
          {
            "contract_path": "src/auditor_mode/ExternalCalls.sol",
            "line_no": 9,
            "src": "205:6",
            "src_char": "205:6"
          },
          {
            "contract_path": "src/auditor_mode/ExternalCalls.sol",
            "line_no": 10,
            "src": "251:14",
            "src_char": "251:14"
          },
          {
            "contract_path": "src/eth2/DepositContract.sol",
            "line_no": 66,
            "src": "4907:11",
            "src_char": "3419:11"
          },
          {
            "contract_path": "src/reused_contract_name/ContractA.sol",
            "line_no": 5,
            "src": "99:1",
            "src_char": "99:1"
          },
          {
            "contract_path": "src/reused_contract_name/ContractB.sol",
            "line_no": 5,
            "src": "102:1",
            "src_char": "102:1"
          },
          {
            "contract_path": "src/uniswap/UniswapV2Swapper.sol",
            "line_no": 8,
            "src": "312:8",
            "src_char": "312:8"
=======
        "title": "Modifier has multiple placeholders.",
        "description": "Design the modifier to only contain 1 placeholder statement. If it's not possible, split the logic into multiple modifiers.",
        "detector_name": "multiple-placeholders",
        "instances": [
          {
            "contract_path": "src/MultiplePlaceholders.sol",
            "line_no": 11,
            "src": "186:10",
            "src_char": "186:10"
>>>>>>> 23fd8507
          }
        ]
      }
    ]
  },
  "detectors_used": [
    "delegate-call-in-loop",
    "centralization-risk",
    "solmate-safe-transfer-lib",
    "avoid-abi-encode-packed",
    "ecrecover",
    "deprecated-oz-functions",
    "unsafe-erc20-functions",
    "unspecific-solidity-pragma",
    "zero-address-check",
    "useless-public-function",
    "constants-instead-of-literals",
    "unindexed-events",
    "require-with-string",
    "non-reentrant-before-others",
    "block-timestamp-deadline",
    "unsafe-oz-erc721-mint",
    "push-zero-opcode",
    "arbitrary-transfer-from",
    "useless-modifier",
    "empty-block",
    "large-numeric-literal",
    "useless-internal-function",
    "contract-with-todos",
    "inconsistent-type-names",
    "unprotected-initializer",
    "useless-error",
    "reverts-and-requires-in-loops",
    "division-before-multiplication",
    "unsafe-casting-detector",
    "enumerable-loop-removal",
    "experimental-encoder",
    "incorrect-shift-order",
    "storage-array-edit-with-memory",
    "multiple-constructors",
    "reused-contract-name",
    "nested-struct-in-mapping",
    "selfdestruct-identifier",
    "dynamic-array-length-assignment",
    "uninitialized-state-variable",
    "incorrect-caret-operator",
    "yul-return",
    "state-variable-shadowing",
    "unchecked-send",
    "misused-boolean",
    "send-ether-no-checks",
    "delegate-call-unchecked-address",
    "tautological-compare",
    "rtlo",
    "unchecked-return",
    "dangerous-unary-operator",
    "tautology-or-contradiction",
    "dangerous-strict-equailty-on-contract-balance",
    "signed-storage-array",
    "redundant-statements",
    "public-variable-read-in-external-context",
    "weak-randomness",
    "pre-declared-local-variable-usage",
    "delete-nested-mapping",
    "unused-state-variable",
    "constant-functions-assembly",
    "boolean-equality",
    "tx-origin-used-for-auth",
    "msg-value-in-loop",
    "contract-locks-ether",
    "local-variable-shadowing",
    "incorrect-erc721-interface",
    "incorrect-erc20-interface",
    "uninitialized-local-variable",
    "return-bomb",
    "out-of-order-retryable",
    "function-initializing-state",
    "dead-code",
    "cache-array-length",
    "assert-state-change",
    "costly-operations-inside-loops",
    "constant-function-changing-state",
    "builtin-symbol-shadow",
    "void-constructor",
    "function-selector-collision",
    "missing-inheritance",
    "unused-import",
    "unchecked-low-level-call",
    "function-pointer-in-constructor",
    "state-variable-could-be-declared-constant",
    "state-variable-changes-without-events",
<<<<<<< HEAD
    "state-variable-could-be-declared-immutable"
=======
    "multiple-placeholders"
>>>>>>> 23fd8507
  ]
}<|MERGE_RESOLUTION|>--- conflicted
+++ resolved
@@ -1,11 +1,7 @@
 {
   "files_summary": {
-    "total_source_units": 110,
-<<<<<<< HEAD
-    "total_sloc": 3892
-=======
-    "total_sloc": 3904
->>>>>>> 23fd8507
+    "total_source_units": 111,
+    "total_sloc": 3931
   },
   "files_details": {
     "files_details": [
@@ -407,7 +403,7 @@
       },
       {
         "file_path": "src/inheritance/ExtendedInheritance.sol",
-        "n_sloc": 17
+        "n_sloc": 18
       },
       {
         "file_path": "src/inheritance/IContractInheritance.sol",
@@ -415,7 +411,7 @@
       },
       {
         "file_path": "src/inheritance/InheritanceBase.sol",
-        "n_sloc": 8
+        "n_sloc": 12
       },
       {
         "file_path": "src/nested/1/Nested.sol",
@@ -457,7 +453,7 @@
   },
   "issue_count": {
     "high": 42,
-    "low": 44
+    "low": 45
   },
   "high_issues": {
     "issues": [
@@ -2714,9 +2710,9 @@
         "instances": [
           {
             "contract_path": "src/inheritance/ExtendedInheritance.sol",
-            "line_no": 21,
-            "src": "705:9",
-            "src_char": "705:9"
+            "line_no": 22,
+            "src": "737:9",
+            "src_char": "737:9"
           }
         ]
       },
@@ -3135,6 +3131,12 @@
             "line_no": 51,
             "src": "1327:23",
             "src_char": "1327:23"
+          },
+          {
+            "contract_path": "src/inheritance/ExtendedInheritance.sol",
+            "line_no": 18,
+            "src": "579:22",
+            "src_char": "579:22"
           },
           {
             "contract_path": "src/uniswap/UniswapV2Swapper.sol",
@@ -7124,6 +7126,12 @@
             "src_char": "1286:4"
           },
           {
+            "contract_path": "src/inheritance/ExtendedInheritance.sol",
+            "line_no": 14,
+            "src": "391:15",
+            "src_char": "391:15"
+          },
+          {
             "contract_path": "src/nested/1/Nested.sol",
             "line_no": 10,
             "src": "265:17",
@@ -7144,7 +7152,6 @@
         ]
       },
       {
-<<<<<<< HEAD
         "title": "State variable could be declared immutable",
         "description": "State variables that are should be declared immutable to save gas. Add the `immutable` attribute to state variables that are only changed in the constructor",
         "detector_name": "state-variable-could-be-declared-immutable",
@@ -7174,6 +7181,12 @@
             "src_char": "111:5"
           },
           {
+            "contract_path": "src/MultiplePlaceholders.sol",
+            "line_no": 5,
+            "src": "110:5",
+            "src_char": "110:5"
+          },
+          {
             "contract_path": "src/OutOfOrderRetryable.sol",
             "line_no": 39,
             "src": "1052:5",
@@ -7312,6 +7325,12 @@
             "src_char": "3419:11"
           },
           {
+            "contract_path": "src/inheritance/InheritanceBase.sol",
+            "line_no": 9,
+            "src": "199:13",
+            "src_char": "199:13"
+          },
+          {
             "contract_path": "src/reused_contract_name/ContractA.sol",
             "line_no": 5,
             "src": "99:1",
@@ -7328,7 +7347,10 @@
             "line_no": 8,
             "src": "312:8",
             "src_char": "312:8"
-=======
+          }
+        ]
+      },
+      {
         "title": "Modifier has multiple placeholders.",
         "description": "Design the modifier to only contain 1 placeholder statement. If it's not possible, split the logic into multiple modifiers.",
         "detector_name": "multiple-placeholders",
@@ -7338,7 +7360,6 @@
             "line_no": 11,
             "src": "186:10",
             "src_char": "186:10"
->>>>>>> 23fd8507
           }
         ]
       }
@@ -7430,10 +7451,7 @@
     "function-pointer-in-constructor",
     "state-variable-could-be-declared-constant",
     "state-variable-changes-without-events",
-<<<<<<< HEAD
-    "state-variable-could-be-declared-immutable"
-=======
+    "state-variable-could-be-declared-immutable",
     "multiple-placeholders"
->>>>>>> 23fd8507
   ]
 }