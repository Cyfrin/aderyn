{
  "files_summary": {
<<<<<<< HEAD
    "total_source_units": 56,
    "total_sloc": 1579
=======
    "total_source_units": 55,
    "total_sloc": 1521
>>>>>>> f974f096
  },
  "files_details": {
    "files_details": [
      {
        "file_path": "src/AbstractContract.sol",
        "n_sloc": 11
      },
      {
        "file_path": "src/AdminContract.sol",
        "n_sloc": 11
      },
      {
        "file_path": "src/ArbitraryTransferFrom.sol",
        "n_sloc": 37
      },
      {
        "file_path": "src/AssemblyExample.sol",
        "n_sloc": 9
      },
      {
        "file_path": "src/Casting.sol",
        "n_sloc": 126
      },
      {
        "file_path": "src/ConstantsLiterals.sol",
        "n_sloc": 28
      },
      {
        "file_path": "src/ContractWithTodo.sol",
        "n_sloc": 7
      },
      {
        "file_path": "src/Counter.sol",
        "n_sloc": 20
      },
      {
        "file_path": "src/CrazyPragma.sol",
        "n_sloc": 4
      },
      {
        "file_path": "src/DeprecatedOZFunctions.sol",
        "n_sloc": 32
      },
      {
        "file_path": "src/DivisionBeforeMultiplication.sol",
        "n_sloc": 22
      },
      {
        "file_path": "src/DynamicArrayLengthAssignment.sol",
        "n_sloc": 16
      },
      {
        "file_path": "src/EmptyBlocks.sol",
        "n_sloc": 48
      },
      {
        "file_path": "src/EnumerableSetIteration.sol",
        "n_sloc": 55
      },
      {
        "file_path": "src/ExperimentalEncoder.sol",
        "n_sloc": 4
      },
      {
        "file_path": "src/HugeConstants.sol",
        "n_sloc": 36
      },
      {
        "file_path": "src/InconsistentUints.sol",
        "n_sloc": 17
      },
      {
        "file_path": "src/IncorrectCaretOperator.sol",
        "n_sloc": 16
      },
      {
        "file_path": "src/IncorrectShift.sol",
        "n_sloc": 17
      },
      {
        "file_path": "src/InternalFunctions.sol",
        "n_sloc": 22
      },
      {
        "file_path": "src/KeccakContract.sol",
        "n_sloc": 21
      },
      {
        "file_path": "src/MultipleConstructorSchemes.sol",
        "n_sloc": 10
      },
      {
        "file_path": "src/OnceModifierExample.sol",
        "n_sloc": 8
      },
      {
        "file_path": "src/RevertsAndRequriesInLoops.sol",
        "n_sloc": 27
      },
      {
        "file_path": "src/StateShadowing.sol",
        "n_sloc": 17
      },
      {
        "file_path": "src/StateVariables.sol",
        "n_sloc": 58
      },
      {
        "file_path": "src/StorageConditionals.sol",
        "n_sloc": 59
      },
      {
        "file_path": "src/StorageParameters.sol",
        "n_sloc": 16
      },
      {
        "file_path": "src/T11sTranferer.sol",
        "n_sloc": 8
      },
      {
        "file_path": "src/TestERC20.sol",
        "n_sloc": 62
      },
      {
        "file_path": "src/UnprotectedInitialize.sol",
        "n_sloc": 25
      },
      {
        "file_path": "src/UnsafeERC721Mint.sol",
        "n_sloc": 18
      },
      {
        "file_path": "src/UnusedError.sol",
        "n_sloc": 19
      },
      {
        "file_path": "src/UsingSelfdestruct.sol",
        "n_sloc": 6
      },
      {
        "file_path": "src/WrongOrderOfLayout.sol",
        "n_sloc": 13
      },
      {
        "file_path": "src/YulReturn.sol",
        "n_sloc": 8
      },
      {
        "file_path": "src/ZeroAddressCheck.sol",
        "n_sloc": 41
      },
      {
        "file_path": "src/auditor_mode/ExternalCalls.sol",
        "n_sloc": 65
      },
      {
        "file_path": "src/auditor_mode/PublicFunctionsWithoutSenderCheck.sol",
        "n_sloc": 45
      },
      {
        "file_path": "src/auditor_mode/delegate_call_no_checks/DelegateCallWithoutAddressChecks.sol",
        "n_sloc": 31
      },
      {
        "file_path": "src/auditor_mode/send_ether_no_checks/Tower.sol",
        "n_sloc": 44
      },
      {
        "file_path": "src/cloc/AnotherHeavilyCommentedContract.sol",
        "n_sloc": 32
      },
      {
        "file_path": "src/cloc/EmptyContractFile.sol",
        "n_sloc": 0
      },
      {
        "file_path": "src/cloc/HeavilyCommentedContract.sol",
        "n_sloc": 21
      },
      {
        "file_path": "src/eth2/DepositContract.sol",
        "n_sloc": 95
      },
      {
        "file_path": "src/inheritance/ExtendedInheritance.sol",
        "n_sloc": 17
      },
      {
        "file_path": "src/inheritance/IContractInheritance.sol",
        "n_sloc": 4
      },
      {
        "file_path": "src/inheritance/InheritanceBase.sol",
        "n_sloc": 8
      },
      {
        "file_path": "src/nested/1/Nested.sol",
        "n_sloc": 10
      },
      {
        "file_path": "src/nested/2/Nested.sol",
        "n_sloc": 7
      },
      {
        "file_path": "src/nested_mappings/LaterVersion.sol",
        "n_sloc": 10
      },
      {
        "file_path": "src/nested_mappings/NestedMappings.sol",
        "n_sloc": 10
      },
      {
        "file_path": "src/parent_chain/ParentChainContract.sol",
        "n_sloc": 29
      },
      {
        "file_path": "src/reused_contract_name/ContractA.sol",
        "n_sloc": 7
      },
      {
        "file_path": "src/reused_contract_name/ContractB.sol",
        "n_sloc": 7
      },
      {
        "file_path": "src/uniswap/UniswapV2Swapper.sol",
        "n_sloc": 50
      },
      {
        "file_path": "src/uniswap/UniswapV3Swapper.sol",
        "n_sloc": 150
      }
    ]
  },
  "issue_count": {
    "high": 18,
    "low": 23
  },
  "high_issues": {
    "issues": [
      {
        "title": "Using `delegatecall` in loop",
        "description": "When calling `delegatecall` the same `msg.value` amount will be accredited multiple times.",
        "detector_name": "delegate-call-in-loop",
        "instances": [
          {
            "contract_path": "src/inheritance/ExtendedInheritance.sol",
            "line_no": 16,
            "src": "488:19",
            "src_char": "488:19"
          }
        ]
      },
      {
        "title": "`abi.encodePacked()` should not be used with dynamic types when passing the result to a hash function such as `keccak256()`",
        "description": "Use `abi.encode()` instead which will pad items to 32 bytes, which will [prevent hash collisions](https://docs.soliditylang.org/en/v0.8.13/abi-spec.html#non-standard-packed-mode) (e.g. `abi.encodePacked(0x123,0x456)` => `0x123456` => `abi.encodePacked(0x1,0x23456)`, but `abi.encode(0x123,0x456)` => `0x0...1230...456`). Unless there is a compelling reason, `abi.encode` should be preferred. If there is only one argument to `abi.encodePacked()` it can often be cast to `bytes()` or `bytes32()` [instead](https://ethereum.stackexchange.com/questions/30912/how-to-compare-strings-in-solidity#answer-82739).\nIf all arguments are strings and or bytes, `bytes.concat()` should be used instead.",
        "detector_name": "avoid-abi-encode-packed",
        "instances": [
          {
            "contract_path": "src/KeccakContract.sol",
            "line_no": 18,
            "src": "587:16",
            "src_char": "587:16"
          },
          {
            "contract_path": "src/KeccakContract.sol",
            "line_no": 22,
            "src": "734:16",
            "src_char": "734:16"
          },
          {
            "contract_path": "src/KeccakContract.sol",
            "line_no": 26,
            "src": "887:16",
            "src_char": "887:16"
          }
        ]
      },
      {
        "title": "Using `block.timestamp` for swap deadline offers no protection",
        "description": "In the PoS model, proposers know well in advance if they will propose one or consecutive blocks ahead of time. In such a scenario, a malicious validator can hold back the transaction and execute it at a more favourable block number.Consider allowing function caller to specify swap deadline input parameter.",
        "detector_name": "block-timestamp-deadline",
        "instances": [
          {
            "contract_path": "src/uniswap/UniswapV2Swapper.sol",
            "line_no": 23,
            "src": "670:83",
            "src_char": "670:83"
          },
          {
            "contract_path": "src/uniswap/UniswapV2Swapper.sol",
            "line_no": 24,
            "src": "763:83",
            "src_char": "763:83"
          },
          {
            "contract_path": "src/uniswap/UniswapV2Swapper.sol",
            "line_no": 25,
            "src": "856:70",
            "src_char": "856:70"
          },
          {
            "contract_path": "src/uniswap/UniswapV2Swapper.sol",
            "line_no": 26,
            "src": "936:80",
            "src_char": "936:80"
          },
          {
            "contract_path": "src/uniswap/UniswapV2Swapper.sol",
            "line_no": 27,
            "src": "1026:80",
            "src_char": "1026:80"
          },
          {
            "contract_path": "src/uniswap/UniswapV2Swapper.sol",
            "line_no": 31,
            "src": "1278:112",
            "src_char": "1278:112"
          },
          {
            "contract_path": "src/uniswap/UniswapV2Swapper.sol",
            "line_no": 32,
            "src": "1400:99",
            "src_char": "1400:99"
          },
          {
            "contract_path": "src/uniswap/UniswapV2Swapper.sol",
            "line_no": 33,
            "src": "1509:109",
            "src_char": "1509:109"
          },
          {
            "contract_path": "src/uniswap/UniswapV3Swapper.sol",
            "line_no": 52,
            "src": "1115:143",
            "src_char": "1115:143"
          },
          {
            "contract_path": "src/uniswap/UniswapV3Swapper.sol",
            "line_no": 55,
            "src": "1293:321",
            "src_char": "1293:321"
          },
          {
            "contract_path": "src/uniswap/UniswapV3Swapper.sol",
            "line_no": 66,
            "src": "1668:131",
            "src_char": "1668:131"
          },
          {
            "contract_path": "src/uniswap/UniswapV3Swapper.sol",
            "line_no": 69,
            "src": "1828:236",
            "src_char": "1828:236"
          },
          {
            "contract_path": "src/uniswap/UniswapV3Swapper.sol",
            "line_no": 77,
            "src": "2132:144",
            "src_char": "2132:144"
          },
          {
            "contract_path": "src/uniswap/UniswapV3Swapper.sol",
            "line_no": 80,
            "src": "2312:322",
            "src_char": "2312:322"
          },
          {
            "contract_path": "src/uniswap/UniswapV3Swapper.sol",
            "line_no": 91,
            "src": "2690:132",
            "src_char": "2690:132"
          },
          {
            "contract_path": "src/uniswap/UniswapV3Swapper.sol",
            "line_no": 94,
            "src": "2852:237",
            "src_char": "2852:237"
          }
        ]
      },
      {
        "title": "Arbitrary `from` passed to `transferFrom` (or `safeTransferFrom`)",
        "description": "Passing an arbitrary `from` address to `transferFrom` (or `safeTransferFrom`) can lead to loss of funds, because anyone can transfer tokens from the `from` address if an approval is made.  ",
        "detector_name": "arbitrary-transfer-from",
        "instances": [
          {
            "contract_path": "src/ArbitraryTransferFrom.sol",
            "line_no": 16,
            "src": "370:38",
            "src_char": "370:38"
          },
          {
            "contract_path": "src/ArbitraryTransferFrom.sol",
            "line_no": 20,
            "src": "496:42",
            "src_char": "496:42"
          },
          {
            "contract_path": "src/ArbitraryTransferFrom.sol",
            "line_no": 24,
            "src": "634:53",
            "src_char": "634:53"
          },
          {
            "contract_path": "src/ArbitraryTransferFrom.sol",
            "line_no": 30,
            "src": "864:44",
            "src_char": "864:44"
          },
          {
            "contract_path": "src/DeprecatedOZFunctions.sol",
            "line_no": 17,
            "src": "579:39",
            "src_char": "579:39"
          },
          {
            "contract_path": "src/DeprecatedOZFunctions.sol",
            "line_no": 47,
            "src": "1598:35",
            "src_char": "1598:35"
          }
        ]
      },
      {
        "title": "Unprotected initializer",
        "description": "Consider protecting the initializer functions with modifiers.",
        "detector_name": "unprotected-initializer",
        "instances": [
          {
            "contract_path": "src/UnprotectedInitialize.sol",
            "line_no": 35,
            "src": "820:33",
            "src_char": "820:33"
          }
        ]
      },
      {
        "title": "Unsafe Casting",
        "description": "Downcasting int/uints in Solidity can be unsafe due to the potential for data loss and unintended behavior.When downcasting a larger integer type to a smaller one (e.g., uint256 to uint128), the value may exceed the range of the target type,leading to truncation and loss of significant digits. Use OpenZeppelin's SafeCast library to safely downcast integers.",
        "detector_name": "unsafe-casting-detector",
        "instances": [
          {
            "contract_path": "src/Casting.sol",
            "line_no": 35,
            "src": "1065:10",
            "src_char": "1065:10"
          },
          {
            "contract_path": "src/Casting.sol",
            "line_no": 36,
            "src": "1097:10",
            "src_char": "1097:10"
          },
          {
            "contract_path": "src/Casting.sol",
            "line_no": 37,
            "src": "1129:10",
            "src_char": "1129:10"
          },
          {
            "contract_path": "src/Casting.sol",
            "line_no": 38,
            "src": "1161:10",
            "src_char": "1161:10"
          },
          {
            "contract_path": "src/Casting.sol",
            "line_no": 39,
            "src": "1193:10",
            "src_char": "1193:10"
          },
          {
            "contract_path": "src/Casting.sol",
            "line_no": 40,
            "src": "1225:10",
            "src_char": "1225:10"
          },
          {
            "contract_path": "src/Casting.sol",
            "line_no": 41,
            "src": "1257:10",
            "src_char": "1257:10"
          },
          {
            "contract_path": "src/Casting.sol",
            "line_no": 42,
            "src": "1289:10",
            "src_char": "1289:10"
          },
          {
            "contract_path": "src/Casting.sol",
            "line_no": 43,
            "src": "1321:10",
            "src_char": "1321:10"
          },
          {
            "contract_path": "src/Casting.sol",
            "line_no": 44,
            "src": "1353:10",
            "src_char": "1353:10"
          },
          {
            "contract_path": "src/Casting.sol",
            "line_no": 45,
            "src": "1385:10",
            "src_char": "1385:10"
          },
          {
            "contract_path": "src/Casting.sol",
            "line_no": 46,
            "src": "1417:10",
            "src_char": "1417:10"
          },
          {
            "contract_path": "src/Casting.sol",
            "line_no": 47,
            "src": "1449:10",
            "src_char": "1449:10"
          },
          {
            "contract_path": "src/Casting.sol",
            "line_no": 48,
            "src": "1481:10",
            "src_char": "1481:10"
          },
          {
            "contract_path": "src/Casting.sol",
            "line_no": 49,
            "src": "1513:10",
            "src_char": "1513:10"
          },
          {
            "contract_path": "src/Casting.sol",
            "line_no": 50,
            "src": "1545:10",
            "src_char": "1545:10"
          },
          {
            "contract_path": "src/Casting.sol",
            "line_no": 51,
            "src": "1577:10",
            "src_char": "1577:10"
          },
          {
            "contract_path": "src/Casting.sol",
            "line_no": 52,
            "src": "1609:10",
            "src_char": "1609:10"
          },
          {
            "contract_path": "src/Casting.sol",
            "line_no": 53,
            "src": "1641:10",
            "src_char": "1641:10"
          },
          {
            "contract_path": "src/Casting.sol",
            "line_no": 54,
            "src": "1672:9",
            "src_char": "1672:9"
          },
          {
            "contract_path": "src/Casting.sol",
            "line_no": 55,
            "src": "1702:9",
            "src_char": "1702:9"
          },
          {
            "contract_path": "src/Casting.sol",
            "line_no": 56,
            "src": "1732:9",
            "src_char": "1732:9"
          },
          {
            "contract_path": "src/Casting.sol",
            "line_no": 57,
            "src": "1762:9",
            "src_char": "1762:9"
          },
          {
            "contract_path": "src/Casting.sol",
            "line_no": 58,
            "src": "1792:9",
            "src_char": "1792:9"
          },
          {
            "contract_path": "src/Casting.sol",
            "line_no": 59,
            "src": "1822:9",
            "src_char": "1822:9"
          },
          {
            "contract_path": "src/Casting.sol",
            "line_no": 60,
            "src": "1853:9",
            "src_char": "1853:9"
          },
          {
            "contract_path": "src/Casting.sol",
            "line_no": 61,
            "src": "1884:10",
            "src_char": "1884:10"
          },
          {
            "contract_path": "src/Casting.sol",
            "line_no": 62,
            "src": "1916:10",
            "src_char": "1916:10"
          },
          {
            "contract_path": "src/Casting.sol",
            "line_no": 63,
            "src": "1948:10",
            "src_char": "1948:10"
          },
          {
            "contract_path": "src/Casting.sol",
            "line_no": 64,
            "src": "1980:10",
            "src_char": "1980:10"
          },
          {
            "contract_path": "src/Casting.sol",
            "line_no": 65,
            "src": "2013:9",
            "src_char": "2013:9"
          },
          {
            "contract_path": "src/Casting.sol",
            "line_no": 73,
            "src": "2242:9",
            "src_char": "2242:9"
          },
          {
            "contract_path": "src/Casting.sol",
            "line_no": 74,
            "src": "2272:9",
            "src_char": "2272:9"
          },
          {
            "contract_path": "src/Casting.sol",
            "line_no": 75,
            "src": "2302:9",
            "src_char": "2302:9"
          },
          {
            "contract_path": "src/Casting.sol",
            "line_no": 76,
            "src": "2332:9",
            "src_char": "2332:9"
          },
          {
            "contract_path": "src/Casting.sol",
            "line_no": 77,
            "src": "2362:9",
            "src_char": "2362:9"
          },
          {
            "contract_path": "src/Casting.sol",
            "line_no": 78,
            "src": "2392:9",
            "src_char": "2392:9"
          },
          {
            "contract_path": "src/Casting.sol",
            "line_no": 79,
            "src": "2422:9",
            "src_char": "2422:9"
          },
          {
            "contract_path": "src/Casting.sol",
            "line_no": 80,
            "src": "2452:9",
            "src_char": "2452:9"
          },
          {
            "contract_path": "src/Casting.sol",
            "line_no": 81,
            "src": "2482:9",
            "src_char": "2482:9"
          },
          {
            "contract_path": "src/Casting.sol",
            "line_no": 82,
            "src": "2512:9",
            "src_char": "2512:9"
          },
          {
            "contract_path": "src/Casting.sol",
            "line_no": 83,
            "src": "2542:9",
            "src_char": "2542:9"
          },
          {
            "contract_path": "src/Casting.sol",
            "line_no": 84,
            "src": "2572:9",
            "src_char": "2572:9"
          },
          {
            "contract_path": "src/Casting.sol",
            "line_no": 85,
            "src": "2602:9",
            "src_char": "2602:9"
          },
          {
            "contract_path": "src/Casting.sol",
            "line_no": 86,
            "src": "2632:9",
            "src_char": "2632:9"
          },
          {
            "contract_path": "src/Casting.sol",
            "line_no": 87,
            "src": "2662:9",
            "src_char": "2662:9"
          },
          {
            "contract_path": "src/Casting.sol",
            "line_no": 88,
            "src": "2692:9",
            "src_char": "2692:9"
          },
          {
            "contract_path": "src/Casting.sol",
            "line_no": 89,
            "src": "2722:9",
            "src_char": "2722:9"
          },
          {
            "contract_path": "src/Casting.sol",
            "line_no": 90,
            "src": "2752:9",
            "src_char": "2752:9"
          },
          {
            "contract_path": "src/Casting.sol",
            "line_no": 91,
            "src": "2782:9",
            "src_char": "2782:9"
          },
          {
            "contract_path": "src/Casting.sol",
            "line_no": 92,
            "src": "2811:8",
            "src_char": "2811:8"
          },
          {
            "contract_path": "src/Casting.sol",
            "line_no": 93,
            "src": "2839:8",
            "src_char": "2839:8"
          },
          {
            "contract_path": "src/Casting.sol",
            "line_no": 94,
            "src": "2867:8",
            "src_char": "2867:8"
          },
          {
            "contract_path": "src/Casting.sol",
            "line_no": 95,
            "src": "2895:8",
            "src_char": "2895:8"
          },
          {
            "contract_path": "src/Casting.sol",
            "line_no": 96,
            "src": "2923:8",
            "src_char": "2923:8"
          },
          {
            "contract_path": "src/Casting.sol",
            "line_no": 97,
            "src": "2951:8",
            "src_char": "2951:8"
          },
          {
            "contract_path": "src/Casting.sol",
            "line_no": 98,
            "src": "2980:8",
            "src_char": "2980:8"
          },
          {
            "contract_path": "src/Casting.sol",
            "line_no": 99,
            "src": "3009:9",
            "src_char": "3009:9"
          },
          {
            "contract_path": "src/Casting.sol",
            "line_no": 100,
            "src": "3039:9",
            "src_char": "3039:9"
          },
          {
            "contract_path": "src/Casting.sol",
            "line_no": 101,
            "src": "3069:9",
            "src_char": "3069:9"
          },
          {
            "contract_path": "src/Casting.sol",
            "line_no": 102,
            "src": "3099:9",
            "src_char": "3099:9"
          },
          {
            "contract_path": "src/Casting.sol",
            "line_no": 103,
            "src": "3130:8",
            "src_char": "3130:8"
          },
          {
            "contract_path": "src/Casting.sol",
            "line_no": 111,
            "src": "3426:10",
            "src_char": "3426:10"
          },
          {
            "contract_path": "src/Casting.sol",
            "line_no": 112,
            "src": "3458:10",
            "src_char": "3458:10"
          },
          {
            "contract_path": "src/Casting.sol",
            "line_no": 113,
            "src": "3490:10",
            "src_char": "3490:10"
          },
          {
            "contract_path": "src/Casting.sol",
            "line_no": 114,
            "src": "3522:10",
            "src_char": "3522:10"
          },
          {
            "contract_path": "src/Casting.sol",
            "line_no": 115,
            "src": "3554:10",
            "src_char": "3554:10"
          },
          {
            "contract_path": "src/Casting.sol",
            "line_no": 116,
            "src": "3586:10",
            "src_char": "3586:10"
          },
          {
            "contract_path": "src/Casting.sol",
            "line_no": 117,
            "src": "3618:10",
            "src_char": "3618:10"
          },
          {
            "contract_path": "src/Casting.sol",
            "line_no": 118,
            "src": "3650:10",
            "src_char": "3650:10"
          },
          {
            "contract_path": "src/Casting.sol",
            "line_no": 119,
            "src": "3682:10",
            "src_char": "3682:10"
          },
          {
            "contract_path": "src/Casting.sol",
            "line_no": 120,
            "src": "3714:10",
            "src_char": "3714:10"
          },
          {
            "contract_path": "src/Casting.sol",
            "line_no": 121,
            "src": "3746:10",
            "src_char": "3746:10"
          },
          {
            "contract_path": "src/Casting.sol",
            "line_no": 122,
            "src": "3778:10",
            "src_char": "3778:10"
          },
          {
            "contract_path": "src/Casting.sol",
            "line_no": 123,
            "src": "3810:10",
            "src_char": "3810:10"
          },
          {
            "contract_path": "src/Casting.sol",
            "line_no": 124,
            "src": "3842:10",
            "src_char": "3842:10"
          },
          {
            "contract_path": "src/Casting.sol",
            "line_no": 125,
            "src": "3874:10",
            "src_char": "3874:10"
          },
          {
            "contract_path": "src/Casting.sol",
            "line_no": 126,
            "src": "3906:10",
            "src_char": "3906:10"
          },
          {
            "contract_path": "src/Casting.sol",
            "line_no": 127,
            "src": "3938:10",
            "src_char": "3938:10"
          },
          {
            "contract_path": "src/Casting.sol",
            "line_no": 128,
            "src": "3970:10",
            "src_char": "3970:10"
          },
          {
            "contract_path": "src/Casting.sol",
            "line_no": 129,
            "src": "4002:10",
            "src_char": "4002:10"
          },
          {
            "contract_path": "src/Casting.sol",
            "line_no": 130,
            "src": "4034:10",
            "src_char": "4034:10"
          },
          {
            "contract_path": "src/Casting.sol",
            "line_no": 131,
            "src": "4066:10",
            "src_char": "4066:10"
          },
          {
            "contract_path": "src/Casting.sol",
            "line_no": 132,
            "src": "4098:10",
            "src_char": "4098:10"
          },
          {
            "contract_path": "src/Casting.sol",
            "line_no": 133,
            "src": "4129:9",
            "src_char": "4129:9"
          },
          {
            "contract_path": "src/Casting.sol",
            "line_no": 134,
            "src": "4159:9",
            "src_char": "4159:9"
          },
          {
            "contract_path": "src/Casting.sol",
            "line_no": 135,
            "src": "4189:9",
            "src_char": "4189:9"
          },
          {
            "contract_path": "src/Casting.sol",
            "line_no": 136,
            "src": "4220:9",
            "src_char": "4220:9"
          },
          {
            "contract_path": "src/Casting.sol",
            "line_no": 137,
            "src": "4251:10",
            "src_char": "4251:10"
          },
          {
            "contract_path": "src/Casting.sol",
            "line_no": 138,
            "src": "4283:10",
            "src_char": "4283:10"
          },
          {
            "contract_path": "src/Casting.sol",
            "line_no": 139,
            "src": "4315:10",
            "src_char": "4315:10"
          },
          {
            "contract_path": "src/Casting.sol",
            "line_no": 140,
            "src": "4347:10",
            "src_char": "4347:10"
          },
          {
            "contract_path": "src/Casting.sol",
            "line_no": 141,
            "src": "4381:10",
            "src_char": "4381:10"
          }
        ]
      },
      {
        "title": "EnumerableSet.remove in loop corrupts the set order.",
        "description": "If the order of an EnumerableSet is required, removing items in a loop using `at` and `remove` corrupts this order.\nConsider using a different data structure or removing items by collecting them during the loop, then removing after the loop.",
        "detector_name": "enumerable-loop-removal",
        "instances": [
          {
            "contract_path": "src/EnumerableSetIteration.sol",
            "line_no": 31,
            "src": "1105:17",
            "src_char": "1105:17"
          },
          {
            "contract_path": "src/EnumerableSetIteration.sol",
            "line_no": 40,
            "src": "1350:17",
            "src_char": "1350:17"
          },
          {
            "contract_path": "src/EnumerableSetIteration.sol",
            "line_no": 50,
            "src": "1586:17",
            "src_char": "1586:17"
          },
          {
            "contract_path": "src/EnumerableSetIteration.sol",
            "line_no": 59,
            "src": "1865:17",
            "src_char": "1865:17"
          },
          {
            "contract_path": "src/EnumerableSetIteration.sol",
            "line_no": 67,
            "src": "2083:14",
            "src_char": "2083:14"
          }
        ]
      },
      {
        "title": "Experimental ABI Encoder",
        "description": "Experimental encoders should not be used in production. There are multiple known compiler bugs that are caused by the experimental encoder. Upgrade your solidity version to remove the need for experimental features.",
        "detector_name": "experimental-encoder",
        "instances": [
          {
            "contract_path": "src/ExperimentalEncoder.sol",
            "line_no": 2,
            "src": "23:33",
            "src_char": "23:33"
          }
        ]
      },
      {
        "title": "Incorrect Assembly Shift Parameter Order",
        "description": "Example: `shl(shifted, 4)` will shift the right constant `4` by `a` bits. The correct order is `shl(4, shifted)`.",
        "detector_name": "incorrect-shift-order",
        "instances": [
          {
            "contract_path": "src/IncorrectShift.sol",
            "line_no": 7,
            "src": "192:15",
            "src_char": "192:15"
          },
          {
            "contract_path": "src/IncorrectShift.sol",
            "line_no": 8,
            "src": "238:15",
            "src_char": "238:15"
          }
        ]
      },
      {
        "title": "Storage Array Edited with Memory",
        "description": "Storage reference is passed to a function with a memory parameter. This will not update the storage variable as expected. Consider using storage parameters instead.",
        "detector_name": "storage-array-edit-with-memory",
        "instances": [
          {
            "contract_path": "src/StorageParameters.sol",
            "line_no": 11,
            "src": "241:10",
            "src_char": "241:10"
          }
        ]
      },
      {
        "title": "Contract Has Multiple Constructors",
        "description": "In some versions of Solidity, contracts compile with multiple constructors. The first constructor takes precedence. This can lead to unexpected behavior.",
        "detector_name": "multiple-constructors",
        "instances": [
          {
            "contract_path": "src/MultipleConstructorSchemes.sol",
            "line_no": 3,
            "src": "25:180",
            "src_char": "25:180"
          }
        ]
      },
      {
        "title": "Contract Name Reused in Different Files",
        "description": "When compiling contracts with certain development frameworks (for example: Truffle), having contracts with the same name across different files can lead to one being overwritten.",
        "detector_name": "reused-contract-name",
        "instances": [
          {
            "contract_path": "src/nested/1/Nested.sol",
            "line_no": 7,
            "src": "214:6",
            "src_char": "214:6"
          },
          {
            "contract_path": "src/nested/2/Nested.sol",
            "line_no": 7,
            "src": "214:6",
            "src_char": "214:6"
          },
          {
            "contract_path": "src/reused_contract_name/ContractA.sol",
            "line_no": 4,
            "src": "70:10",
            "src_char": "70:10"
          },
          {
            "contract_path": "src/reused_contract_name/ContractB.sol",
            "line_no": 4,
            "src": "70:10",
            "src_char": "70:10"
          }
        ]
      },
      {
        "title": "Nested Structs in Mappings pre-0.5.0",
        "description": "Prior to updates in Solidity 0.5.0, public mappings with nested structs compiled, but produced incorrect values. Refrain from using these, or update to a more recent version of Solidity.",
        "detector_name": "nested-struct-in-mapping",
        "instances": [
          {
            "contract_path": "src/nested_mappings/NestedMappings.sol",
            "line_no": 17,
            "src": "367:58",
            "src_char": "367:58"
          }
        ]
      },
      {
        "title": "Depracated EVM Instruction for `selfdestruct` should not be used.",
        "description": "",
        "detector_name": "selfdestruct-identifier",
        "instances": [
          {
            "contract_path": "src/UsingSelfdestruct.sol",
            "line_no": 7,
            "src": "146:12",
            "src_char": "146:12"
          }
        ]
      },
      {
        "title": "Array length value has a direct assignment.",
        "description": "If the length of a dynamic array (storage variable) directly assigned to, it may allow access to other storage slots by tweaking it's value. This practice has been depracated in newer Solidity versions",
        "detector_name": "dynamic-array-length-assignment",
        "instances": [
          {
            "contract_path": "src/DynamicArrayLengthAssignment.sol",
            "line_no": 13,
            "src": "295:14",
            "src_char": "295:14"
          },
          {
            "contract_path": "src/DynamicArrayLengthAssignment.sol",
            "line_no": 14,
            "src": "325:18",
            "src_char": "325:18"
          },
          {
            "contract_path": "src/DynamicArrayLengthAssignment.sol",
            "line_no": 15,
            "src": "359:33",
            "src_char": "359:33"
          },
          {
            "contract_path": "src/DynamicArrayLengthAssignment.sol",
            "line_no": 16,
            "src": "408:15",
            "src_char": "408:15"
          },
          {
            "contract_path": "src/DynamicArrayLengthAssignment.sol",
            "line_no": 17,
            "src": "439:14",
            "src_char": "439:14"
          }
        ]
      },
      {
        "title": "Incorrect use of caret operator on a non hexadcimal constant",
        "description": "The caret operator is usually mistakenly thought of as an exponentiation operator but actually, it's a bitwise xor operator.",
        "detector_name": "incorrect-caret-operator",
        "instances": [
          {
            "contract_path": "src/IncorrectCaretOperator.sol",
            "line_no": 16,
            "src": "519:8",
            "src_char": "519:8"
          },
          {
            "contract_path": "src/IncorrectCaretOperator.sol",
            "line_no": 17,
            "src": "549:16",
            "src_char": "549:16"
          },
          {
            "contract_path": "src/IncorrectCaretOperator.sol",
            "line_no": 18,
            "src": "587:21",
            "src_char": "587:21"
          },
          {
            "contract_path": "src/IncorrectCaretOperator.sol",
            "line_no": 19,
            "src": "631:13",
            "src_char": "631:13"
          },
          {
            "contract_path": "src/IncorrectCaretOperator.sol",
            "line_no": 20,
            "src": "708:12",
            "src_char": "708:12"
          }
        ]
      },
      {
        "title": "Yul block contains `return` function call.",
        "description": "Remove this, as this causes execution to halt. Nothing after that call will execute, including code following the assembly block.",
        "detector_name": "yul-return",
        "instances": [
          {
            "contract_path": "src/YulReturn.sol",
            "line_no": 8,
            "src": "171:12",
            "src_char": "171:12"
          }
        ]
      },
      {
        "title": "High Issue Title",
        "description": "Description of the high issue.",
        "detector_name": "state-variable-shadowing",
        "instances": [
          {
            "contract_path": "src/StateShadowing.sol",
            "line_no": 15,
            "src": "239:13",
            "src_char": "239:13"
          }
        ]
      }
    ]
  },
  "low_issues": {
    "issues": [
      {
        "title": "Centralization Risk for trusted owners",
        "description": "Contracts have owners with privileged rights to perform admin tasks and need to be trusted to not perform malicious updates or drain funds.",
        "detector_name": "centralization-risk",
        "instances": [
          {
            "contract_path": "src/AdminContract.sol",
            "line_no": 7,
            "src": "270:7",
            "src_char": "270:7"
          },
          {
            "contract_path": "src/AdminContract.sol",
            "line_no": 10,
            "src": "376:9",
            "src_char": "376:9"
          },
          {
            "contract_path": "src/AdminContract.sol",
            "line_no": 14,
            "src": "505:9",
            "src_char": "505:9"
          },
          {
            "contract_path": "src/DeprecatedOZFunctions.sol",
            "line_no": 7,
            "src": "295:13",
            "src_char": "295:13"
          },
          {
            "contract_path": "src/EmptyBlocks.sol",
            "line_no": 6,
            "src": "188:7",
            "src_char": "188:7"
          },
          {
            "contract_path": "src/InternalFunctions.sol",
            "line_no": 12,
            "src": "250:9",
            "src_char": "250:9"
          },
          {
            "contract_path": "src/auditor_mode/PublicFunctionsWithoutSenderCheck.sol",
            "line_no": 9,
            "src": "322:7",
            "src_char": "322:7"
          },
          {
            "contract_path": "src/auditor_mode/PublicFunctionsWithoutSenderCheck.sol",
            "line_no": 11,
            "src": "396:9",
            "src_char": "396:9"
          },
          {
            "contract_path": "src/auditor_mode/PublicFunctionsWithoutSenderCheck.sol",
            "line_no": 35,
            "src": "975:13",
            "src_char": "975:13"
          },
          {
            "contract_path": "src/auditor_mode/PublicFunctionsWithoutSenderCheck.sol",
            "line_no": 38,
            "src": "1108:14",
            "src_char": "1108:14"
          },
          {
            "contract_path": "src/parent_chain/ParentChainContract.sol",
            "line_no": 7,
            "src": "282:7",
            "src_char": "282:7"
          },
          {
            "contract_path": "src/parent_chain/ParentChainContract.sol",
            "line_no": 28,
            "src": "725:9",
            "src_char": "725:9"
          },
          {
            "contract_path": "src/parent_chain/ParentChainContract.sol",
            "line_no": 32,
            "src": "854:9",
            "src_char": "854:9"
          }
        ]
      },
      {
        "title": "Solmate's SafeTransferLib does not check for token contract's existence",
        "description": "There is a subtle difference between the implementation of solmate's SafeTransferLib and OZ's SafeERC20: OZ's SafeERC20 checks if the token is a contract or not, solmate's SafeTransferLib does not.\nhttps://github.com/transmissions11/solmate/blob/main/src/utils/SafeTransferLib.sol#L9 \n`@dev Note that none of the functions in this library check that a token has code at all! That responsibility is delegated to the caller`\n",
        "detector_name": "solmate-safe-transfer-lib",
        "instances": [
          {
            "contract_path": "src/T11sTranferer.sol",
            "line_no": 4,
            "src": "57:84",
            "src_char": "57:84"
          }
        ]
      },
      {
        "title": "`ecrecover` is susceptible to signature malleability",
        "description": "The `ecrecover` function is susceptible to signature malleability. This means that the same message can be signed in multiple ways, allowing an attacker to change the message signature without invalidating it. This can lead to unexpected behavior in smart contracts, such as the loss of funds or the ability to bypass access control. Consider using OpenZeppelin's ECDSA library instead of the built-in function.",
        "detector_name": "ecrecover",
        "instances": [
          {
            "contract_path": "src/inheritance/ExtendedInheritance.sol",
            "line_no": 21,
            "src": "705:9",
            "src_char": "705:9"
          }
        ]
      },
      {
        "title": "Deprecated OpenZeppelin functions should not be used",
        "description": "Openzeppelin has deprecated several functions and replaced with newer versions. Please consult https://docs.openzeppelin.com/",
        "detector_name": "deprecated-oz-functions",
        "instances": [
          {
            "contract_path": "src/DeprecatedOZFunctions.sol",
            "line_no": 22,
            "src": "737:10",
            "src_char": "737:10"
          },
          {
            "contract_path": "src/DeprecatedOZFunctions.sol",
            "line_no": 27,
            "src": "898:17",
            "src_char": "898:17"
          }
        ]
      },
      {
        "title": "Unsafe ERC20 Operations should not be used",
        "description": "ERC20 functions may not behave as expected. For example: return values are not always meaningful. It is recommended to use OpenZeppelin's SafeERC20 library.",
        "detector_name": "unsafe-erc20-functions",
        "instances": [
          {
            "contract_path": "src/ArbitraryTransferFrom.sol",
            "line_no": 16,
            "src": "370:20",
            "src_char": "370:20"
          },
          {
            "contract_path": "src/ArbitraryTransferFrom.sol",
            "line_no": 30,
            "src": "864:20",
            "src_char": "864:20"
          },
          {
            "contract_path": "src/ArbitraryTransferFrom.sol",
            "line_no": 50,
            "src": "1517:20",
            "src_char": "1517:20"
          },
          {
            "contract_path": "src/DeprecatedOZFunctions.sol",
            "line_no": 32,
            "src": "1062:13",
            "src_char": "1062:13"
          },
          {
            "contract_path": "src/DeprecatedOZFunctions.sol",
            "line_no": 37,
            "src": "1272:13",
            "src_char": "1272:13"
          },
          {
            "contract_path": "src/DeprecatedOZFunctions.sol",
            "line_no": 38,
            "src": "1322:13",
            "src_char": "1322:13"
          },
          {
            "contract_path": "src/DeprecatedOZFunctions.sol",
            "line_no": 42,
            "src": "1424:13",
            "src_char": "1424:13"
          },
          {
            "contract_path": "src/DeprecatedOZFunctions.sol",
            "line_no": 47,
            "src": "1598:18",
            "src_char": "1598:18"
          },
          {
            "contract_path": "src/StateShadowing.sol",
            "line_no": 22,
            "src": "368:19",
            "src_char": "368:19"
          }
        ]
      },
      {
        "title": "Solidity pragma should be specific, not wide",
        "description": "Consider using a specific version of Solidity in your contracts instead of a wide version. For example, instead of `pragma solidity ^0.8.0;`, use `pragma solidity 0.8.0;`",
        "detector_name": "unspecific-solidity-pragma",
        "instances": [
          {
            "contract_path": "src/ContractWithTodo.sol",
            "line_no": 2,
            "src": "32:23",
            "src_char": "32:23"
          },
          {
            "contract_path": "src/Counter.sol",
            "line_no": 2,
            "src": "39:24",
            "src_char": "39:24"
          },
          {
            "contract_path": "src/CrazyPragma.sol",
            "line_no": 2,
            "src": "32:32",
            "src_char": "32:32"
          },
          {
            "contract_path": "src/InconsistentUints.sol",
            "line_no": 1,
            "src": "0:24",
            "src_char": "0:24"
          },
          {
            "contract_path": "src/UsingSelfdestruct.sol",
            "line_no": 2,
            "src": "32:23",
            "src_char": "32:23"
          },
          {
            "contract_path": "src/auditor_mode/delegate_call_no_checks/DelegateCallWithoutAddressChecks.sol",
            "line_no": 2,
            "src": "32:21",
            "src_char": "32:21"
          },
          {
            "contract_path": "src/cloc/AnotherHeavilyCommentedContract.sol",
            "line_no": 6,
            "src": "46:24",
            "src_char": "46:24"
          },
          {
            "contract_path": "src/cloc/HeavilyCommentedContract.sol",
            "line_no": 6,
            "src": "46:32",
            "src_char": "46:32"
          },
          {
            "contract_path": "src/inheritance/IContractInheritance.sol",
            "line_no": 2,
            "src": "32:24",
            "src_char": "32:24"
          },
          {
            "contract_path": "src/inheritance/InheritanceBase.sol",
            "line_no": 2,
            "src": "32:23",
            "src_char": "32:23"
          },
          {
            "contract_path": "src/nested_mappings/LaterVersion.sol",
            "line_no": 2,
            "src": "36:23",
            "src_char": "36:23"
          },
          {
            "contract_path": "src/nested_mappings/NestedMappings.sol",
            "line_no": 2,
            "src": "36:24",
            "src_char": "36:24"
          }
        ]
      },
      {
        "title": "Missing checks for `address(0)` when assigning values to address state variables",
        "description": "Check for `address(0)` when assigning values to address state variables.",
        "detector_name": "zero-address-check",
        "instances": [
          {
            "contract_path": "src/ArbitraryTransferFrom.sol",
            "line_no": 12,
            "src": "267:15",
            "src_char": "267:15"
          },
          {
            "contract_path": "src/StateVariables.sol",
            "line_no": 58,
            "src": "2121:14",
            "src_char": "2121:14"
          },
          {
            "contract_path": "src/ZeroAddressCheck.sol",
            "line_no": 43,
            "src": "1171:14",
            "src_char": "1171:14"
          },
          {
            "contract_path": "src/ZeroAddressCheck.sol",
            "line_no": 47,
            "src": "1248:16",
            "src_char": "1248:16"
          },
          {
            "contract_path": "src/ZeroAddressCheck.sol",
            "line_no": 51,
            "src": "1327:23",
            "src_char": "1327:23"
          },
          {
            "contract_path": "src/uniswap/UniswapV2Swapper.sol",
            "line_no": 11,
            "src": "365:17",
            "src_char": "365:17"
          }
        ]
      },
      {
        "title": "`public` functions not used internally could be marked `external`",
        "description": "Instead of marking a function as `public`, consider marking it as `external` if it is not used internally.",
        "detector_name": "useless-public-function",
        "instances": [
          {
            "contract_path": "src/ArbitraryTransferFrom.sol",
            "line_no": 28,
            "src": "772:5",
            "src_char": "772:5"
          },
          {
            "contract_path": "src/AssemblyExample.sol",
            "line_no": 6,
            "src": "113:1",
            "src_char": "113:1"
          },
          {
            "contract_path": "src/ContractWithTodo.sol",
            "line_no": 13,
            "src": "337:15",
            "src_char": "337:15"
          },
          {
            "contract_path": "src/Counter.sol",
            "line_no": 7,
            "src": "129:9",
            "src_char": "129:9"
          },
          {
            "contract_path": "src/StateVariables.sol",
            "line_no": 47,
            "src": "1764:18",
            "src_char": "1764:18"
          },
          {
            "contract_path": "src/StateVariables.sol",
            "line_no": 52,
            "src": "1915:20",
            "src_char": "1915:20"
          },
          {
            "contract_path": "src/StateVariables.sol",
            "line_no": 57,
            "src": "2072:14",
            "src_char": "2072:14"
          },
          {
            "contract_path": "src/StateVariables.sol",
            "line_no": 61,
            "src": "2157:22",
            "src_char": "2157:22"
          },
          {
            "contract_path": "src/StateVariables.sol",
            "line_no": 71,
            "src": "2539:25",
            "src_char": "2539:25"
          },
          {
            "contract_path": "src/auditor_mode/PublicFunctionsWithoutSenderCheck.sol",
            "line_no": 16,
            "src": "475:27",
            "src_char": "475:27"
          },
          {
            "contract_path": "src/auditor_mode/PublicFunctionsWithoutSenderCheck.sol",
            "line_no": 22,
            "src": "653:28",
            "src_char": "653:28"
          },
          {
            "contract_path": "src/auditor_mode/PublicFunctionsWithoutSenderCheck.sol",
            "line_no": 45,
            "src": "1324:26",
            "src_char": "1324:26"
          },
          {
            "contract_path": "src/auditor_mode/PublicFunctionsWithoutSenderCheck.sol",
            "line_no": 53,
            "src": "1637:27",
            "src_char": "1637:27"
          },
          {
            "contract_path": "src/auditor_mode/PublicFunctionsWithoutSenderCheck.sol",
            "line_no": 71,
            "src": "2014:20",
            "src_char": "2014:20"
          },
          {
            "contract_path": "src/auditor_mode/PublicFunctionsWithoutSenderCheck.sol",
            "line_no": 77,
            "src": "2183:28",
            "src_char": "2183:28"
          },
          {
            "contract_path": "src/auditor_mode/send_ether_no_checks/Tower.sol",
            "line_no": 19,
            "src": "497:16",
            "src_char": "497:16"
          },
          {
            "contract_path": "src/auditor_mode/send_ether_no_checks/Tower.sol",
            "line_no": 44,
            "src": "1147:16",
            "src_char": "1147:16"
          },
          {
            "contract_path": "src/auditor_mode/send_ether_no_checks/Tower.sol",
            "line_no": 71,
            "src": "1830:16",
            "src_char": "1830:16"
          },
          {
            "contract_path": "src/cloc/AnotherHeavilyCommentedContract.sol",
            "line_no": 31,
            "src": "500:3",
            "src_char": "500:3"
          },
          {
            "contract_path": "src/cloc/AnotherHeavilyCommentedContract.sol",
            "line_no": 38,
            "src": "637:5",
            "src_char": "637:5"
          },
          {
            "contract_path": "src/cloc/AnotherHeavilyCommentedContract.sol",
            "line_no": 42,
            "src": "738:4",
            "src_char": "735:4"
          },
          {
            "contract_path": "src/cloc/HeavilyCommentedContract.sol",
            "line_no": 31,
            "src": "509:3",
            "src_char": "509:3"
          },
          {
            "contract_path": "src/cloc/HeavilyCommentedContract.sol",
            "line_no": 38,
            "src": "646:4",
            "src_char": "646:4"
          },
          {
            "contract_path": "src/parent_chain/ParentChainContract.sol",
            "line_no": 11,
            "src": "355:9",
            "src_char": "355:9"
          },
          {
            "contract_path": "src/parent_chain/ParentChainContract.sol",
            "line_no": 15,
            "src": "422:9",
            "src_char": "422:9"
          }
        ]
      },
      {
        "title": "Define and use `constant` variables instead of using literals",
        "description": "If the same constant literal value is used multiple times, create a constant state variable and reference it throughout the contract.",
        "detector_name": "constants-instead-of-literals",
        "instances": [
          {
            "contract_path": "src/Casting.sol",
            "line_no": 16,
            "src": "483:18",
            "src_char": "483:18"
          },
          {
            "contract_path": "src/Casting.sol",
            "line_no": 22,
            "src": "646:18",
            "src_char": "646:18"
          },
          {
            "contract_path": "src/Casting.sol",
            "line_no": 31,
            "src": "921:18",
            "src_char": "921:18"
          },
          {
            "contract_path": "src/Casting.sol",
            "line_no": 69,
            "src": "2103:18",
            "src_char": "2103:18"
          },
          {
            "contract_path": "src/ConstantsLiterals.sol",
            "line_no": 25,
            "src": "958:3",
            "src_char": "958:3"
          },
          {
            "contract_path": "src/ConstantsLiterals.sol",
            "line_no": 26,
            "src": "992:3",
            "src_char": "992:3"
          },
          {
            "contract_path": "src/ConstantsLiterals.sol",
            "line_no": 27,
            "src": "1032:4",
            "src_char": "1032:4"
          },
          {
            "contract_path": "src/ConstantsLiterals.sol",
            "line_no": 28,
            "src": "1068:4",
            "src_char": "1068:4"
          },
          {
            "contract_path": "src/ConstantsLiterals.sol",
            "line_no": 29,
            "src": "1117:42",
            "src_char": "1117:42"
          },
          {
            "contract_path": "src/ConstantsLiterals.sol",
            "line_no": 30,
            "src": "1192:42",
            "src_char": "1192:42"
          },
          {
            "contract_path": "src/ConstantsLiterals.sol",
            "line_no": 31,
            "src": "1275:66",
            "src_char": "1275:66"
          },
          {
            "contract_path": "src/DynamicArrayLengthAssignment.sol",
            "line_no": 13,
            "src": "312:3",
            "src_char": "312:3"
          },
          {
            "contract_path": "src/DynamicArrayLengthAssignment.sol",
            "line_no": 14,
            "src": "346:3",
            "src_char": "346:3"
          },
          {
            "contract_path": "src/DynamicArrayLengthAssignment.sol",
            "line_no": 17,
            "src": "457:3",
            "src_char": "457:3"
          },
          {
            "contract_path": "src/IncorrectCaretOperator.sol",
            "line_no": 17,
            "src": "563:2",
            "src_char": "563:2"
          },
          {
            "contract_path": "src/IncorrectCaretOperator.sol",
            "line_no": 18,
            "src": "606:2",
            "src_char": "606:2"
          },
          {
            "contract_path": "src/RevertsAndRequriesInLoops.sol",
            "line_no": 10,
            "src": "253:2",
            "src_char": "253:2"
          },
          {
            "contract_path": "src/RevertsAndRequriesInLoops.sol",
            "line_no": 17,
            "src": "442:2",
            "src_char": "442:2"
          },
          {
            "contract_path": "src/RevertsAndRequriesInLoops.sol",
            "line_no": 26,
            "src": "706:2",
            "src_char": "706:2"
          },
          {
            "contract_path": "src/RevertsAndRequriesInLoops.sol",
            "line_no": 27,
            "src": "745:2",
            "src_char": "745:2"
          },
          {
            "contract_path": "src/auditor_mode/delegate_call_no_checks/DelegateCallWithoutAddressChecks.sol",
            "line_no": 24,
            "src": "718:1",
            "src_char": "718:1"
          },
          {
            "contract_path": "src/auditor_mode/delegate_call_no_checks/DelegateCallWithoutAddressChecks.sol",
            "line_no": 24,
            "src": "771:1",
            "src_char": "771:1"
          },
          {
            "contract_path": "src/auditor_mode/delegate_call_no_checks/DelegateCallWithoutAddressChecks.sol",
            "line_no": 26,
            "src": "838:1",
            "src_char": "838:1"
          },
          {
            "contract_path": "src/eth2/DepositContract.sol",
            "line_no": 113,
            "src": "7252:2",
            "src_char": "5764:2"
          },
          {
            "contract_path": "src/eth2/DepositContract.sol",
            "line_no": 113,
            "src": "7293:2",
            "src_char": "5805:2"
          }
        ]
      },
      {
        "title": "Event is missing `indexed` fields",
        "description": "Index event fields make the field more quickly accessible to off-chain tools that parse events. However, note that each index field costs extra gas during emission, so it's not necessarily best to index the maximum allowed per event (three fields). Each event should use three indexed fields if there are three or more fields, and gas usage is not particularly of concern for the events in question. If there are fewer than three fields, all of the fields should be indexed.",
        "detector_name": "unindexed-events",
        "instances": [
          {
            "contract_path": "src/TestERC20.sol",
            "line_no": 14,
            "src": "338:70",
            "src_char": "338:70"
          },
          {
            "contract_path": "src/TestERC20.sol",
            "line_no": 15,
            "src": "413:70",
            "src_char": "413:70"
          },
          {
            "contract_path": "src/eth2/DepositContract.sol",
            "line_no": 19,
            "src": "2641:107",
            "src_char": "1153:107"
          },
          {
            "contract_path": "src/inheritance/ExtendedInheritance.sol",
            "line_no": 7,
            "src": "144:45",
            "src_char": "144:45"
          },
          {
            "contract_path": "src/inheritance/InheritanceBase.sol",
            "line_no": 7,
            "src": "150:28",
            "src_char": "150:28"
          }
        ]
      },
      {
        "title": "Empty `require()` / `revert()` statements",
        "description": "Use descriptive reason strings or custom errors for revert paths.",
        "detector_name": "require-with-string",
        "instances": [
          {
            "contract_path": "src/DeprecatedOZFunctions.sol",
            "line_no": 37,
            "src": "1264:7",
            "src_char": "1264:7"
          },
          {
            "contract_path": "src/DeprecatedOZFunctions.sol",
            "line_no": 40,
            "src": "1389:6",
            "src_char": "1389:6"
          },
          {
            "contract_path": "src/RevertsAndRequriesInLoops.sol",
            "line_no": 19,
            "src": "503:6",
            "src_char": "503:6"
          },
          {
            "contract_path": "src/StateShadowing.sol",
            "line_no": 8,
            "src": "135:7",
            "src_char": "135:7"
          },
          {
            "contract_path": "src/ZeroAddressCheck.sol",
            "line_no": 13,
            "src": "329:6",
            "src_char": "329:6"
          },
          {
            "contract_path": "src/ZeroAddressCheck.sol",
            "line_no": 23,
            "src": "608:6",
            "src_char": "608:6"
          },
          {
            "contract_path": "src/ZeroAddressCheck.sol",
            "line_no": 38,
            "src": "1074:6",
            "src_char": "1074:6"
          },
          {
            "contract_path": "src/auditor_mode/delegate_call_no_checks/DelegateCallWithoutAddressChecks.sol",
            "line_no": 31,
            "src": "948:7",
            "src_char": "948:7"
          },
          {
            "contract_path": "src/auditor_mode/send_ether_no_checks/Tower.sol",
            "line_no": 10,
            "src": "334:7",
            "src_char": "334:7"
          },
          {
            "contract_path": "src/auditor_mode/send_ether_no_checks/Tower.sol",
            "line_no": 34,
            "src": "992:6",
            "src_char": "992:6"
          },
          {
            "contract_path": "src/auditor_mode/send_ether_no_checks/Tower.sol",
            "line_no": 61,
            "src": "1675:6",
            "src_char": "1675:6"
          },
          {
            "contract_path": "src/auditor_mode/send_ether_no_checks/Tower.sol",
            "line_no": 76,
            "src": "1983:7",
            "src_char": "1983:7"
          },
          {
            "contract_path": "src/cloc/AnotherHeavilyCommentedContract.sol",
            "line_no": 35,
            "src": "589:7",
            "src_char": "589:7"
          },
          {
            "contract_path": "src/cloc/AnotherHeavilyCommentedContract.sol",
            "line_no": 56,
            "src": "1403:7",
            "src_char": "1400:7"
          },
          {
            "contract_path": "src/cloc/HeavilyCommentedContract.sol",
            "line_no": 35,
            "src": "598:7",
            "src_char": "598:7"
          },
          {
            "contract_path": "src/cloc/HeavilyCommentedContract.sol",
            "line_no": 53,
            "src": "1408:7",
            "src_char": "1408:7"
          }
        ]
      },
      {
        "title": "The `nonReentrant` `modifier` should occur before all other modifiers",
        "description": "This is a best-practice to protect against reentrancy in other modifiers.",
        "detector_name": "non-reentrant-before-others",
        "instances": [
          {
            "contract_path": "src/AdminContract.sol",
            "line_no": 10,
            "src": "386:12",
            "src_char": "386:12"
          },
          {
            "contract_path": "src/parent_chain/ParentChainContract.sol",
            "line_no": 28,
            "src": "735:12",
            "src_char": "735:12"
          }
        ]
      },
      {
        "title": "Using `ERC721::_mint()` can be dangerous",
        "description": "Using `ERC721::_mint()` can mint ERC721 tokens to addresses which don't support ERC721 tokens. Use `_safeMint()` instead of `_mint()` for ERC721.",
        "detector_name": "unsafe-oz-erc721-mint",
        "instances": [
          {
            "contract_path": "src/UnsafeERC721Mint.sol",
            "line_no": 12,
            "src": "410:5",
            "src_char": "410:5"
          }
        ]
      },
      {
        "title": "PUSH0 is not supported by all chains",
        "description": "Solc compiler version 0.8.20 switches the default target EVM version to Shanghai, which means that the generated bytecode will include PUSH0 opcodes. Be sure to select the appropriate EVM version in case you intend to deploy on a chain other than mainnet like L2 chains that may not support PUSH0, otherwise deployment of your contracts will fail.",
        "detector_name": "push-zero-opcode",
        "instances": [
          {
            "contract_path": "src/AdminContract.sol",
            "line_no": 2,
            "src": "32:23",
            "src_char": "32:23"
          },
          {
            "contract_path": "src/ContractWithTodo.sol",
            "line_no": 2,
            "src": "32:23",
            "src_char": "32:23"
          },
          {
            "contract_path": "src/Counter.sol",
            "line_no": 2,
            "src": "39:24",
            "src_char": "39:24"
          },
          {
            "contract_path": "src/CrazyPragma.sol",
            "line_no": 2,
            "src": "32:32",
            "src_char": "32:32"
          },
          {
            "contract_path": "src/DeprecatedOZFunctions.sol",
            "line_no": 2,
            "src": "32:23",
            "src_char": "32:23"
          },
          {
            "contract_path": "src/InconsistentUints.sol",
            "line_no": 1,
            "src": "0:24",
            "src_char": "0:24"
          },
          {
            "contract_path": "src/KeccakContract.sol",
            "line_no": 2,
            "src": "32:23",
            "src_char": "32:23"
          },
          {
            "contract_path": "src/StateVariables.sol",
            "line_no": 2,
            "src": "32:23",
            "src_char": "32:23"
          },
          {
            "contract_path": "src/StorageConditionals.sol",
            "line_no": 2,
            "src": "32:23",
            "src_char": "32:23"
          },
          {
            "contract_path": "src/T11sTranferer.sol",
            "line_no": 2,
            "src": "32:23",
            "src_char": "32:23"
          },
          {
            "contract_path": "src/UnsafeERC721Mint.sol",
            "line_no": 2,
            "src": "32:23",
            "src_char": "32:23"
          },
          {
            "contract_path": "src/auditor_mode/delegate_call_no_checks/DelegateCallWithoutAddressChecks.sol",
            "line_no": 2,
            "src": "32:21",
            "src_char": "32:21"
          },
          {
            "contract_path": "src/cloc/AnotherHeavilyCommentedContract.sol",
            "line_no": 6,
            "src": "46:24",
            "src_char": "46:24"
          },
          {
            "contract_path": "src/cloc/HeavilyCommentedContract.sol",
            "line_no": 6,
            "src": "46:32",
            "src_char": "46:32"
          },
          {
            "contract_path": "src/eth2/DepositContract.sol",
            "line_no": 12,
            "src": "2302:23",
            "src_char": "814:23"
          },
          {
            "contract_path": "src/inheritance/ExtendedInheritance.sol",
            "line_no": 2,
            "src": "32:23",
            "src_char": "32:23"
          },
          {
            "contract_path": "src/inheritance/IContractInheritance.sol",
            "line_no": 2,
            "src": "32:24",
            "src_char": "32:24"
          },
          {
            "contract_path": "src/inheritance/InheritanceBase.sol",
            "line_no": 2,
            "src": "32:23",
            "src_char": "32:23"
          },
          {
            "contract_path": "src/nested/1/Nested.sol",
            "line_no": 5,
            "src": "180:23",
            "src_char": "180:23"
          },
          {
            "contract_path": "src/nested/2/Nested.sol",
            "line_no": 5,
            "src": "180:23",
            "src_char": "180:23"
          },
          {
            "contract_path": "src/nested_mappings/LaterVersion.sol",
            "line_no": 2,
            "src": "36:23",
            "src_char": "36:23"
          },
          {
            "contract_path": "src/parent_chain/ParentChainContract.sol",
            "line_no": 2,
            "src": "32:23",
            "src_char": "32:23"
          },
          {
            "contract_path": "src/uniswap/UniswapV2Swapper.sol",
            "line_no": 2,
            "src": "32:23",
            "src_char": "32:23"
          },
          {
            "contract_path": "src/uniswap/UniswapV3Swapper.sol",
            "line_no": 2,
            "src": "32:23",
            "src_char": "32:23"
          }
        ]
      },
      {
        "title": "Modifiers invoked only once can be shoe-horned into the function",
        "description": "",
        "detector_name": "useless-modifier",
        "instances": [
          {
            "contract_path": "src/InternalFunctions.sol",
            "line_no": 18,
            "src": "413:9",
            "src_char": "413:9"
          },
          {
            "contract_path": "src/OnceModifierExample.sol",
            "line_no": 6,
            "src": "103:8",
            "src_char": "103:8"
          },
          {
            "contract_path": "src/StateShadowing.sol",
            "line_no": 7,
            "src": "107:74",
            "src_char": "107:74"
          },
          {
            "contract_path": "src/UnprotectedInitialize.sol",
            "line_no": 13,
            "src": "222:21",
            "src_char": "222:21"
          },
          {
            "contract_path": "src/auditor_mode/delegate_call_no_checks/DelegateCallWithoutAddressChecks.sol",
            "line_no": 23,
            "src": "678:9",
            "src_char": "678:9"
          },
          {
            "contract_path": "src/auditor_mode/send_ether_no_checks/Tower.sol",
            "line_no": 13,
            "src": "392:22",
            "src_char": "392:22"
          },
          {
            "contract_path": "src/auditor_mode/send_ether_no_checks/Tower.sol",
            "line_no": 38,
            "src": "1032:22",
            "src_char": "1032:22"
          },
          {
            "contract_path": "src/auditor_mode/send_ether_no_checks/Tower.sol",
            "line_no": 65,
            "src": "1715:22",
            "src_char": "1715:22"
          }
        ]
      },
      {
        "title": "Empty Block",
        "description": "Consider removing empty blocks.",
        "detector_name": "empty-block",
        "instances": [
          {
            "contract_path": "src/AdminContract.sol",
            "line_no": 14,
            "src": "457:23",
            "src_char": "457:23"
          },
          {
            "contract_path": "src/ContractWithTodo.sol",
            "line_no": 7,
            "src": "129:10",
            "src_char": "129:10"
          },
          {
            "contract_path": "src/ContractWithTodo.sol",
            "line_no": 13,
            "src": "337:15",
            "src_char": "337:15"
          },
          {
            "contract_path": "src/EmptyBlocks.sol",
            "line_no": 30,
            "src": "503:12",
            "src_char": "503:12"
          },
          {
            "contract_path": "src/EmptyBlocks.sol",
            "line_no": 38,
            "src": "599:12",
            "src_char": "599:12"
          },
          {
            "contract_path": "src/EmptyBlocks.sol",
            "line_no": 49,
            "src": "739:12",
            "src_char": "739:12"
          },
          {
            "contract_path": "src/EmptyBlocks.sol",
            "line_no": 63,
            "src": "888:13",
            "src_char": "888:13"
          },
          {
            "contract_path": "src/EmptyBlocks.sol",
            "line_no": 67,
            "src": "946:24",
            "src_char": "946:24"
          },
          {
            "contract_path": "src/EmptyBlocks.sol",
            "line_no": 73,
            "src": "1068:30",
            "src_char": "1068:30"
          },
          {
            "contract_path": "src/EmptyBlocks.sol",
            "line_no": 81,
            "src": "1219:41",
            "src_char": "1219:41"
          },
          {
            "contract_path": "src/OnceModifierExample.sol",
            "line_no": 10,
            "src": "147:7",
            "src_char": "147:7"
          },
          {
            "contract_path": "src/auditor_mode/PublicFunctionsWithoutSenderCheck.sol",
            "line_no": 11,
            "src": "367:17",
            "src_char": "367:17"
          },
          {
            "contract_path": "src/auditor_mode/PublicFunctionsWithoutSenderCheck.sol",
            "line_no": 30,
            "src": "852:25",
            "src_char": "852:25"
          },
          {
            "contract_path": "src/auditor_mode/PublicFunctionsWithoutSenderCheck.sol",
            "line_no": 38,
            "src": "1080:16",
            "src_char": "1080:16"
          },
          {
            "contract_path": "src/auditor_mode/PublicFunctionsWithoutSenderCheck.sol",
            "line_no": 61,
            "src": "1840:17",
            "src_char": "1840:17"
          },
          {
            "contract_path": "src/auditor_mode/PublicFunctionsWithoutSenderCheck.sol",
            "line_no": 85,
            "src": "2380:25",
            "src_char": "2380:25"
          },
          {
            "contract_path": "src/auditor_mode/send_ether_no_checks/Tower.sol",
            "line_no": 19,
            "src": "497:16",
            "src_char": "497:16"
          },
          {
            "contract_path": "src/auditor_mode/send_ether_no_checks/Tower.sol",
            "line_no": 44,
            "src": "1147:16",
            "src_char": "1147:16"
          },
          {
            "contract_path": "src/parent_chain/ParentChainContract.sol",
            "line_no": 11,
            "src": "355:9",
            "src_char": "355:9"
          },
          {
            "contract_path": "src/parent_chain/ParentChainContract.sol",
            "line_no": 32,
            "src": "806:23",
            "src_char": "806:23"
          },
          {
            "contract_path": "src/parent_chain/ParentChainContract.sol",
            "line_no": 40,
            "src": "946:8",
            "src_char": "946:8"
          },
          {
            "contract_path": "src/parent_chain/ParentChainContract.sol",
            "line_no": 44,
            "src": "1011:23",
            "src_char": "1011:23"
          }
        ]
      },
      {
        "title": "Large literal values multiples of 10000 can be replaced with scientific notation",
        "description": "Use `e` notation, for example: `1e18`, instead of its full numeric value.",
        "detector_name": "large-numeric-literal",
        "instances": [
          {
            "contract_path": "src/HugeConstants.sol",
            "line_no": 6,
            "src": "182:24",
            "src_char": "182:24"
          },
          {
            "contract_path": "src/HugeConstants.sol",
            "line_no": 7,
            "src": "252:23",
            "src_char": "252:23"
          },
          {
            "contract_path": "src/HugeConstants.sol",
            "line_no": 8,
            "src": "321:22",
            "src_char": "321:22"
          },
          {
            "contract_path": "src/HugeConstants.sol",
            "line_no": 9,
            "src": "389:21",
            "src_char": "389:21"
          },
          {
            "contract_path": "src/HugeConstants.sol",
            "line_no": 10,
            "src": "456:20",
            "src_char": "456:20"
          },
          {
            "contract_path": "src/HugeConstants.sol",
            "line_no": 11,
            "src": "522:19",
            "src_char": "522:19"
          },
          {
            "contract_path": "src/HugeConstants.sol",
            "line_no": 12,
            "src": "587:18",
            "src_char": "587:18"
          },
          {
            "contract_path": "src/HugeConstants.sol",
            "line_no": 13,
            "src": "651:17",
            "src_char": "651:17"
          },
          {
            "contract_path": "src/HugeConstants.sol",
            "line_no": 14,
            "src": "714:16",
            "src_char": "714:16"
          },
          {
            "contract_path": "src/HugeConstants.sol",
            "line_no": 15,
            "src": "777:15",
            "src_char": "777:15"
          },
          {
            "contract_path": "src/HugeConstants.sol",
            "line_no": 16,
            "src": "839:14",
            "src_char": "839:14"
          },
          {
            "contract_path": "src/HugeConstants.sol",
            "line_no": 17,
            "src": "900:13",
            "src_char": "900:13"
          },
          {
            "contract_path": "src/HugeConstants.sol",
            "line_no": 18,
            "src": "960:12",
            "src_char": "960:12"
          },
          {
            "contract_path": "src/HugeConstants.sol",
            "line_no": 19,
            "src": "1019:11",
            "src_char": "1019:11"
          },
          {
            "contract_path": "src/HugeConstants.sol",
            "line_no": 20,
            "src": "1077:10",
            "src_char": "1077:10"
          },
          {
            "contract_path": "src/HugeConstants.sol",
            "line_no": 21,
            "src": "1134:9",
            "src_char": "1134:9"
          },
          {
            "contract_path": "src/HugeConstants.sol",
            "line_no": 22,
            "src": "1190:8",
            "src_char": "1190:8"
          },
          {
            "contract_path": "src/HugeConstants.sol",
            "line_no": 23,
            "src": "1245:7",
            "src_char": "1245:7"
          },
          {
            "contract_path": "src/HugeConstants.sol",
            "line_no": 24,
            "src": "1299:6",
            "src_char": "1299:6"
          },
          {
            "contract_path": "src/HugeConstants.sol",
            "line_no": 25,
            "src": "1352:5",
            "src_char": "1352:5"
          },
          {
            "contract_path": "src/HugeConstants.sol",
            "line_no": 31,
            "src": "1585:29",
            "src_char": "1585:29"
          },
          {
            "contract_path": "src/HugeConstants.sol",
            "line_no": 32,
            "src": "1673:6",
            "src_char": "1673:6"
          }
        ]
      },
      {
        "title": "Internal functions called only once can be inlined",
        "description": "Instead of separating the logic into a separate function, consider inlining the logic into the calling function. This can reduce the number of function calls and improve readability.",
        "detector_name": "useless-internal-function",
        "instances": [
          {
            "contract_path": "src/InternalFunctions.sol",
            "line_no": 28,
            "src": "693:12",
            "src_char": "693:12"
          },
          {
            "contract_path": "src/StorageParameters.sol",
            "line_no": 17,
            "src": "388:11",
            "src_char": "388:11"
          },
          {
            "contract_path": "src/auditor_mode/send_ether_no_checks/Tower.sol",
            "line_no": 9,
            "src": "295:17",
            "src_char": "295:17"
          },
          {
            "contract_path": "src/auditor_mode/send_ether_no_checks/Tower.sol",
            "line_no": 31,
            "src": "859:17",
            "src_char": "859:17"
          },
          {
            "contract_path": "src/auditor_mode/send_ether_no_checks/Tower.sol",
            "line_no": 58,
            "src": "1542:17",
            "src_char": "1542:17"
          },
          {
            "contract_path": "src/auditor_mode/send_ether_no_checks/Tower.sol",
            "line_no": 75,
            "src": "1943:18",
            "src_char": "1943:18"
          }
        ]
      },
      {
        "title": "Contract still has TODOs",
        "description": "Contract contains comments with TODOS",
        "detector_name": "contract-with-todos",
        "instances": [
          {
            "contract_path": "src/ContractWithTodo.sol",
            "line_no": 4,
            "src": "66:8",
            "src_char": "66:8"
          },
          {
            "contract_path": "src/Counter.sol",
            "line_no": 4,
            "src": "74:7",
            "src_char": "74:7"
          }
        ]
      },
      {
        "title": "Inconsistency in declaring uint256/uint (or) int256/int variables within a contract. Use explicit size declarations (uint256 or int256).",
        "description": "Consider keeping the naming convention consistent in a given contract. Explicit size declarations are preferred (uint256, int256) over implicit ones (uint, int) to avoid confusion.",
        "detector_name": "inconsistent-type-names",
        "instances": [
          {
            "contract_path": "src/Casting.sol",
            "line_no": 31,
            "src": "904:14",
            "src_char": "904:14"
          },
          {
            "contract_path": "src/Casting.sol",
            "line_no": 69,
            "src": "2086:13",
            "src_char": "2086:13"
          },
          {
            "contract_path": "src/InconsistentUints.sol",
            "line_no": 5,
            "src": "122:12",
            "src_char": "122:12"
          },
          {
            "contract_path": "src/InconsistentUints.sol",
            "line_no": 7,
            "src": "197:11",
            "src_char": "197:11"
          },
          {
            "contract_path": "src/InconsistentUints.sol",
            "line_no": 11,
            "src": "289:10",
            "src_char": "289:10"
          },
          {
            "contract_path": "src/InconsistentUints.sol",
            "line_no": 12,
            "src": "340:9",
            "src_char": "340:9"
          },
          {
            "contract_path": "src/InconsistentUints.sol",
            "line_no": 15,
            "src": "383:9",
            "src_char": "383:9"
          },
          {
            "contract_path": "src/InconsistentUints.sol",
            "line_no": 16,
            "src": "434:10",
            "src_char": "434:10"
          },
          {
            "contract_path": "src/InconsistentUints.sol",
            "line_no": 19,
            "src": "528:12",
            "src_char": "528:12"
          },
          {
            "contract_path": "src/eth2/DepositContract.sol",
            "line_no": 59,
            "src": "4611:27",
            "src_char": "3123:27"
          },
          {
            "contract_path": "src/eth2/DepositContract.sol",
            "line_no": 61,
            "src": "4732:17",
            "src_char": "3244:17"
          },
          {
            "contract_path": "src/eth2/DepositContract.sol",
            "line_no": 70,
            "src": "5020:6",
            "src_char": "3532:6"
          },
          {
            "contract_path": "src/eth2/DepositContract.sol",
            "line_no": 76,
            "src": "5307:4",
            "src_char": "3819:4"
          },
          {
            "contract_path": "src/eth2/DepositContract.sol",
            "line_no": 77,
            "src": "5347:6",
            "src_char": "3859:6"
          },
          {
            "contract_path": "src/eth2/DepositContract.sol",
            "line_no": 103,
            "src": "6636:14",
            "src_char": "5148:14"
          },
          {
            "contract_path": "src/eth2/DepositContract.sol",
            "line_no": 133,
            "src": "8101:4",
            "src_char": "6613:4"
          },
          {
            "contract_path": "src/eth2/DepositContract.sol",
            "line_no": 134,
            "src": "8141:6",
            "src_char": "6653:6"
          },
          {
            "contract_path": "src/nested_mappings/LaterVersion.sol",
            "line_no": 8,
            "src": "184:5",
            "src_char": "184:5"
          },
          {
            "contract_path": "src/nested_mappings/NestedMappings.sol",
            "line_no": 8,
            "src": "168:10",
            "src_char": "168:10"
          }
        ]
      },
      {
        "title": "Unused Custom Error",
        "description": "it is recommended that the definition be removed when custom error is unused",
        "detector_name": "useless-error",
        "instances": [
          {
            "contract_path": "src/UnusedError.sol",
            "line_no": 5,
            "src": "84:27",
            "src_char": "84:27"
          },
          {
            "contract_path": "src/UnusedError.sol",
            "line_no": 13,
            "src": "258:36",
            "src_char": "258:36"
          },
          {
            "contract_path": "src/WrongOrderOfLayout.sol",
            "line_no": 13,
            "src": "274:21",
            "src_char": "274:21"
          }
        ]
      },
      {
        "title": "Loop contains `require`/`revert` statements",
        "description": "Avoid `require` / `revert` statements in a loop because a single bad item can cause the whole transaction to fail. It's better to forgive on fail and return failed elements post processing of the loop",
        "detector_name": "reverts-and-requires-in-loops",
        "instances": [
          {
            "contract_path": "src/RevertsAndRequriesInLoops.sol",
            "line_no": 10,
            "src": "227:129",
            "src_char": "227:129"
          },
          {
            "contract_path": "src/RevertsAndRequriesInLoops.sol",
            "line_no": 17,
            "src": "416:150",
            "src_char": "416:150"
          }
        ]
      },
      {
        "title": "Incorrect Order of Division and Multiplication",
        "description": "Division operations followed directly by multiplication operations can lead to precision loss due to the way integer arithmetic is handled in Solidity.",
        "detector_name": "division-before-multiplication",
        "instances": [
          {
            "contract_path": "src/DivisionBeforeMultiplication.sol",
            "line_no": 8,
            "src": "218:5",
            "src_char": "218:5"
          },
          {
            "contract_path": "src/DivisionBeforeMultiplication.sol",
            "line_no": 12,
            "src": "330:5",
            "src_char": "330:5"
          },
          {
            "contract_path": "src/DivisionBeforeMultiplication.sol",
            "line_no": 16,
            "src": "432:5",
            "src_char": "432:5"
          },
          {
            "contract_path": "src/DivisionBeforeMultiplication.sol",
            "line_no": 20,
            "src": "541:5",
            "src_char": "541:5"
          }
        ]
      }
    ]
  },
  "detectors_used": [
    "delegate-call-in-loop",
    "centralization-risk",
    "solmate-safe-transfer-lib",
    "avoid-abi-encode-packed",
    "ecrecover",
    "deprecated-oz-functions",
    "unsafe-erc20-functions",
    "unspecific-solidity-pragma",
    "zero-address-check",
    "useless-public-function",
    "constants-instead-of-literals",
    "unindexed-events",
    "require-with-string",
    "non-reentrant-before-others",
    "block-timestamp-deadline",
    "unsafe-oz-erc721-mint",
    "push-zero-opcode",
    "arbitrary-transfer-from",
    "useless-modifier",
    "empty-block",
    "large-numeric-literal",
    "useless-internal-function",
    "contract-with-todos",
    "inconsistent-type-names",
    "unprotected-initializer",
    "useless-error",
    "reverts-and-requires-in-loops",
    "division-before-multiplication",
    "unsafe-casting-detector",
    "enumerable-loop-removal",
    "experimental-encoder",
    "incorrect-shift-order",
    "storage-array-edit-with-memory",
    "multiple-constructors",
    "reused-contract-name",
    "nested-struct-in-mapping",
    "selfdestruct-identifier",
    "dynamic-array-length-assignment",
    "incorrect-caret-operator",
    "yul-return",
    "state-variable-shadowing"
  ]
}<|MERGE_RESOLUTION|>--- conflicted
+++ resolved
@@ -1,12 +1,7 @@
 {
   "files_summary": {
-<<<<<<< HEAD
-    "total_source_units": 56,
-    "total_sloc": 1579
-=======
-    "total_source_units": 55,
-    "total_sloc": 1521
->>>>>>> f974f096
+    "total_source_units": 57,
+    "total_sloc": 1596
   },
   "files_details": {
     "files_details": [
