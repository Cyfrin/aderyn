--- conflicted
+++ resolved
@@ -1,12 +1,7 @@
 {
   "files_summary": {
-<<<<<<< HEAD
-    "total_source_units": 97,
-    "total_sloc": 3254
-=======
-    "total_source_units": 100,
-    "total_sloc": 3423
->>>>>>> a93f5856
+    "total_source_units": 105,
+    "total_sloc": 3447
   },
   "files_details": {
     "files_details": [
@@ -279,24 +274,24 @@
         "n_sloc": 43
       },
       {
+        "file_path": "src/U2.sol",
+        "n_sloc": 3
+      },
+      {
+        "file_path": "src/U3.sol",
+        "n_sloc": 2
+      },
+      {
+        "file_path": "src/U4.sol",
+        "n_sloc": 3
+      },
+      {
+        "file_path": "src/U5.sol",
+        "n_sloc": 6
+      },
+      {
         "file_path": "src/UncheckedCalls.sol",
         "n_sloc": 24
-      },
-      {
-        "file_path": "src/U2.sol",
-        "n_sloc": 3
-      },
-      {
-        "file_path": "src/U3.sol",
-        "n_sloc": 2
-      },
-      {
-        "file_path": "src/U4.sol",
-        "n_sloc": 3
-      },
-      {
-        "file_path": "src/U5.sol",
-        "n_sloc": 6
       },
       {
         "file_path": "src/UncheckedReturn.sol",
@@ -433,13 +428,8 @@
     ]
   },
   "issue_count": {
-<<<<<<< HEAD
-    "high": 41,
-    "low": 35
-=======
     "high": 42,
-    "low": 39
->>>>>>> a93f5856
+    "low": 40
   },
   "high_issues": {
     "issues": [
@@ -5808,7 +5798,19 @@
         ]
       },
       {
-<<<<<<< HEAD
+        "title": "Void constructor",
+        "description": "Call to a constructor that is not implemented.",
+        "detector_name": "void-constructor",
+        "instances": [
+          {
+            "contract_path": "src/VoidConstructor.sol",
+            "line_no": 16,
+            "src": "372:17",
+            "src_char": "372:17"
+          }
+        ]
+      },
+      {
         "title": "Unused Imports",
         "description": "Redundant import statement. Consider removing it.",
         "detector_name": "unused-import",
@@ -5830,16 +5832,6 @@
             "line_no": 9,
             "src": "144:28",
             "src_char": "144:28"
-=======
-        "title": "Void constructor",
-        "description": "Call to a constructor that is not implemented.",
-        "detector_name": "void-constructor",
-        "instances": [
-          {
-            "contract_path": "src/VoidConstructor.sol",
-            "line_no": 16,
-            "src": "372:17",
-            "src_char": "372:17"
           }
         ]
       },
@@ -6064,7 +6056,6 @@
             "line_no": 29,
             "src": "486:3",
             "src_char": "486:3"
->>>>>>> a93f5856
           }
         ]
       }
@@ -6147,15 +6138,11 @@
     "costly-operations-inside-loops",
     "constant-function-changing-state",
     "builtin-symbol-shadow",
-<<<<<<< HEAD
-    "function-selector-collision",
-    "unused-import"
-=======
     "void-constructor",
     "function-selector-collision",
+    "unused-import",
     "unchecked-low-level-call",
     "function-pointer-in-constructor",
     "state-variable-could-be-declared-constant"
->>>>>>> a93f5856
   ]
 }