{
  "files_summary": {
<<<<<<< HEAD
    "total_source_units": 82,
    "total_sloc": 2357
=======
    "total_source_units": 84,
    "total_sloc": 2645
>>>>>>> 71b69f6c
  },
  "files_details": {
    "files_details": [
      {
        "file_path": "src/AbstractContract.sol",
        "n_sloc": 11
      },
      {
        "file_path": "src/AdminContract.sol",
        "n_sloc": 11
      },
      {
        "file_path": "src/ArbitraryTransferFrom.sol",
        "n_sloc": 37
      },
      {
        "file_path": "src/AssemblyExample.sol",
        "n_sloc": 9
      },
      {
        "file_path": "src/BooleanEquality.sol",
        "n_sloc": 27
      },
      {
        "file_path": "src/CallGraphTests.sol",
        "n_sloc": 49
      },
      {
        "file_path": "src/Casting.sol",
        "n_sloc": 126
      },
      {
        "file_path": "src/CompilerBugStorageSignedIntegerArray.sol",
        "n_sloc": 13
      },
      {
        "file_path": "src/ConstantFuncsAssembly.sol",
        "n_sloc": 26
      },
      {
        "file_path": "src/ConstantsLiterals.sol",
        "n_sloc": 28
      },
      {
        "file_path": "src/ContractLocksEther.sol",
        "n_sloc": 121
      },
      {
        "file_path": "src/ContractWithTodo.sol",
        "n_sloc": 7
      },
      {
        "file_path": "src/Counter.sol",
        "n_sloc": 20
      },
      {
        "file_path": "src/CrazyPragma.sol",
        "n_sloc": 4
      },
      {
        "file_path": "src/DangerousStrictEquality1.sol",
        "n_sloc": 6
      },
      {
        "file_path": "src/DangerousStrictEquality2.sol",
        "n_sloc": 9
      },
      {
        "file_path": "src/DangerousUnaryOperator.sol",
        "n_sloc": 13
      },
      {
        "file_path": "src/DelegateCallWithoutAddressCheck.sol",
        "n_sloc": 31
      },
      {
        "file_path": "src/DeletionNestedMappingStructureContract.sol",
        "n_sloc": 11
      },
      {
        "file_path": "src/DeprecatedOZFunctions.sol",
        "n_sloc": 32
      },
      {
        "file_path": "src/DivisionBeforeMultiplication.sol",
        "n_sloc": 22
      },
      {
        "file_path": "src/DynamicArrayLengthAssignment.sol",
        "n_sloc": 16
      },
      {
        "file_path": "src/EmptyBlocks.sol",
        "n_sloc": 48
      },
      {
        "file_path": "src/EnumerableSetIteration.sol",
        "n_sloc": 55
      },
      {
        "file_path": "src/ExperimentalEncoder.sol",
        "n_sloc": 4
      },
      {
        "file_path": "src/FunctionInitializingState.sol",
        "n_sloc": 49
      },
      {
        "file_path": "src/HugeConstants.sol",
        "n_sloc": 36
      },
      {
        "file_path": "src/InconsistentUints.sol",
        "n_sloc": 17
      },
      {
        "file_path": "src/IncorrectCaretOperator.sol",
        "n_sloc": 16
      },
      {
        "file_path": "src/IncorrectERC20.sol",
        "n_sloc": 97
      },
      {
        "file_path": "src/IncorrectShift.sol",
        "n_sloc": 17
      },
      {
        "file_path": "src/InternalFunctions.sol",
        "n_sloc": 22
      },
      {
        "file_path": "src/KeccakContract.sol",
        "n_sloc": 21
      },
      {
        "file_path": "src/LocalVariableShadowing.sol",
        "n_sloc": 23
      },
      {
        "file_path": "src/MisusedBoolean.sol",
        "n_sloc": 67
      },
      {
        "file_path": "src/MsgValueInLoop.sol",
        "n_sloc": 55
      },
      {
        "file_path": "src/MultipleConstructorSchemes.sol",
        "n_sloc": 10
      },
      {
        "file_path": "src/OnceModifierExample.sol",
        "n_sloc": 8
      },
      {
        "file_path": "src/OutOfOrderRetryable.sol",
        "n_sloc": 165
      },
      {
        "file_path": "src/PreDeclaredVarUsage.sol",
        "n_sloc": 9
      },
      {
        "file_path": "src/PublicVariableReadInExternalContext.sol",
        "n_sloc": 32
      },
      {
        "file_path": "src/RTLO.sol",
        "n_sloc": 7
      },
      {
        "file_path": "src/RedundantStatements.sol",
        "n_sloc": 14
      },
      {
        "file_path": "src/ReturnBomb.sol",
        "n_sloc": 44
      },
      {
        "file_path": "src/RevertsAndRequriesInLoops.sol",
        "n_sloc": 27
      },
      {
        "file_path": "src/SendEtherNoChecks.sol",
        "n_sloc": 58
      },
      {
        "file_path": "src/StateShadowing.sol",
        "n_sloc": 17
      },
      {
        "file_path": "src/StateVariables.sol",
        "n_sloc": 58
      },
      {
        "file_path": "src/StorageConditionals.sol",
        "n_sloc": 59
      },
      {
        "file_path": "src/StorageParameters.sol",
        "n_sloc": 16
      },
      {
        "file_path": "src/T11sTranferer.sol",
        "n_sloc": 8
      },
      {
        "file_path": "src/TautologicalCompare.sol",
        "n_sloc": 17
      },
      {
        "file_path": "src/TautologyOrContradiction.sol",
        "n_sloc": 11
      },
      {
        "file_path": "src/TestERC20.sol",
        "n_sloc": 62
      },
      {
        "file_path": "src/TxOriginUsedForAuth.sol",
        "n_sloc": 42
      },
      {
        "file_path": "src/UncheckedReturn.sol",
        "n_sloc": 33
      },
      {
        "file_path": "src/UncheckedSend.sol",
        "n_sloc": 18
      },
      {
        "file_path": "src/UninitializedStateVariable.sol",
        "n_sloc": 29
      },
      {
        "file_path": "src/UnprotectedInitialize.sol",
        "n_sloc": 25
      },
      {
        "file_path": "src/UnsafeERC721Mint.sol",
        "n_sloc": 18
      },
      {
        "file_path": "src/UnusedError.sol",
        "n_sloc": 19
      },
      {
        "file_path": "src/UnusedStateVariables.sol",
        "n_sloc": 12
      },
      {
        "file_path": "src/UsingSelfdestruct.sol",
        "n_sloc": 6
      },
      {
        "file_path": "src/WeakRandomness.sol",
        "n_sloc": 59
      },
      {
        "file_path": "src/WrongOrderOfLayout.sol",
        "n_sloc": 13
      },
      {
        "file_path": "src/YulReturn.sol",
        "n_sloc": 8
      },
      {
        "file_path": "src/ZeroAddressCheck.sol",
        "n_sloc": 41
      },
      {
        "file_path": "src/auditor_mode/ExternalCalls.sol",
        "n_sloc": 65
      },
      {
        "file_path": "src/auditor_mode/PublicFunctionsWithoutSenderCheck.sol",
        "n_sloc": 45
      },
      {
        "file_path": "src/cloc/AnotherHeavilyCommentedContract.sol",
        "n_sloc": 32
      },
      {
        "file_path": "src/cloc/EmptyContractFile.sol",
        "n_sloc": 0
      },
      {
        "file_path": "src/cloc/HeavilyCommentedContract.sol",
        "n_sloc": 21
      },
      {
        "file_path": "src/eth2/DepositContract.sol",
        "n_sloc": 95
      },
      {
        "file_path": "src/inheritance/ExtendedInheritance.sol",
        "n_sloc": 17
      },
      {
        "file_path": "src/inheritance/IContractInheritance.sol",
        "n_sloc": 4
      },
      {
        "file_path": "src/inheritance/InheritanceBase.sol",
        "n_sloc": 8
      },
      {
        "file_path": "src/nested/1/Nested.sol",
        "n_sloc": 10
      },
      {
        "file_path": "src/nested/2/Nested.sol",
        "n_sloc": 7
      },
      {
        "file_path": "src/nested_mappings/LaterVersion.sol",
        "n_sloc": 10
      },
      {
        "file_path": "src/nested_mappings/NestedMappings.sol",
        "n_sloc": 10
      },
      {
        "file_path": "src/parent_chain/ParentChainContract.sol",
        "n_sloc": 29
      },
      {
        "file_path": "src/reused_contract_name/ContractA.sol",
        "n_sloc": 7
      },
      {
        "file_path": "src/reused_contract_name/ContractB.sol",
        "n_sloc": 7
      },
      {
        "file_path": "src/uniswap/UniswapV2Swapper.sol",
        "n_sloc": 50
      },
      {
        "file_path": "src/uniswap/UniswapV3Swapper.sol",
        "n_sloc": 150
      }
    ]
  },
  "issue_count": {
<<<<<<< HEAD
    "high": 36,
=======
    "high": 38,
>>>>>>> 71b69f6c
    "low": 30
  },
  "high_issues": {
    "issues": [
      {
        "title": "Using `delegatecall` in loop",
        "description": "When calling `delegatecall` the same `msg.value` amount will be accredited multiple times.",
        "detector_name": "delegate-call-in-loop",
        "instances": [
          {
            "contract_path": "src/inheritance/ExtendedInheritance.sol",
            "line_no": 16,
            "src": "488:19",
            "src_char": "488:19"
          }
        ]
      },
      {
        "title": "`abi.encodePacked()` should not be used with dynamic types when passing the result to a hash function such as `keccak256()`",
        "description": "Use `abi.encode()` instead which will pad items to 32 bytes, which will [prevent hash collisions](https://docs.soliditylang.org/en/v0.8.13/abi-spec.html#non-standard-packed-mode) (e.g. `abi.encodePacked(0x123,0x456)` => `0x123456` => `abi.encodePacked(0x1,0x23456)`, but `abi.encode(0x123,0x456)` => `0x0...1230...456`). Unless there is a compelling reason, `abi.encode` should be preferred. If there is only one argument to `abi.encodePacked()` it can often be cast to `bytes()` or `bytes32()` [instead](https://ethereum.stackexchange.com/questions/30912/how-to-compare-strings-in-solidity#answer-82739).\nIf all arguments are strings and or bytes, `bytes.concat()` should be used instead.",
        "detector_name": "avoid-abi-encode-packed",
        "instances": [
          {
            "contract_path": "src/KeccakContract.sol",
            "line_no": 18,
            "src": "587:16",
            "src_char": "587:16"
          },
          {
            "contract_path": "src/KeccakContract.sol",
            "line_no": 22,
            "src": "734:16",
            "src_char": "734:16"
          },
          {
            "contract_path": "src/KeccakContract.sol",
            "line_no": 26,
            "src": "887:16",
            "src_char": "887:16"
          }
        ]
      },
      {
        "title": "Using `block.timestamp` for swap deadline offers no protection",
        "description": "In the PoS model, proposers know well in advance if they will propose one or consecutive blocks ahead of time. In such a scenario, a malicious validator can hold back the transaction and execute it at a more favourable block number.Consider allowing function caller to specify swap deadline input parameter.",
        "detector_name": "block-timestamp-deadline",
        "instances": [
          {
            "contract_path": "src/uniswap/UniswapV2Swapper.sol",
            "line_no": 23,
            "src": "670:83",
            "src_char": "670:83"
          },
          {
            "contract_path": "src/uniswap/UniswapV2Swapper.sol",
            "line_no": 24,
            "src": "763:83",
            "src_char": "763:83"
          },
          {
            "contract_path": "src/uniswap/UniswapV2Swapper.sol",
            "line_no": 25,
            "src": "856:70",
            "src_char": "856:70"
          },
          {
            "contract_path": "src/uniswap/UniswapV2Swapper.sol",
            "line_no": 26,
            "src": "936:80",
            "src_char": "936:80"
          },
          {
            "contract_path": "src/uniswap/UniswapV2Swapper.sol",
            "line_no": 27,
            "src": "1026:80",
            "src_char": "1026:80"
          },
          {
            "contract_path": "src/uniswap/UniswapV2Swapper.sol",
            "line_no": 31,
            "src": "1278:112",
            "src_char": "1278:112"
          },
          {
            "contract_path": "src/uniswap/UniswapV2Swapper.sol",
            "line_no": 32,
            "src": "1400:99",
            "src_char": "1400:99"
          },
          {
            "contract_path": "src/uniswap/UniswapV2Swapper.sol",
            "line_no": 33,
            "src": "1509:109",
            "src_char": "1509:109"
          },
          {
            "contract_path": "src/uniswap/UniswapV3Swapper.sol",
            "line_no": 52,
            "src": "1115:143",
            "src_char": "1115:143"
          },
          {
            "contract_path": "src/uniswap/UniswapV3Swapper.sol",
            "line_no": 55,
            "src": "1293:321",
            "src_char": "1293:321"
          },
          {
            "contract_path": "src/uniswap/UniswapV3Swapper.sol",
            "line_no": 66,
            "src": "1668:131",
            "src_char": "1668:131"
          },
          {
            "contract_path": "src/uniswap/UniswapV3Swapper.sol",
            "line_no": 69,
            "src": "1828:236",
            "src_char": "1828:236"
          },
          {
            "contract_path": "src/uniswap/UniswapV3Swapper.sol",
            "line_no": 77,
            "src": "2132:144",
            "src_char": "2132:144"
          },
          {
            "contract_path": "src/uniswap/UniswapV3Swapper.sol",
            "line_no": 80,
            "src": "2312:322",
            "src_char": "2312:322"
          },
          {
            "contract_path": "src/uniswap/UniswapV3Swapper.sol",
            "line_no": 91,
            "src": "2690:132",
            "src_char": "2690:132"
          },
          {
            "contract_path": "src/uniswap/UniswapV3Swapper.sol",
            "line_no": 94,
            "src": "2852:237",
            "src_char": "2852:237"
          }
        ]
      },
      {
        "title": "Arbitrary `from` passed to `transferFrom` (or `safeTransferFrom`)",
        "description": "Passing an arbitrary `from` address to `transferFrom` (or `safeTransferFrom`) can lead to loss of funds, because anyone can transfer tokens from the `from` address if an approval is made.  ",
        "detector_name": "arbitrary-transfer-from",
        "instances": [
          {
            "contract_path": "src/ArbitraryTransferFrom.sol",
            "line_no": 16,
            "src": "370:38",
            "src_char": "370:38"
          },
          {
            "contract_path": "src/ArbitraryTransferFrom.sol",
            "line_no": 20,
            "src": "496:42",
            "src_char": "496:42"
          },
          {
            "contract_path": "src/ArbitraryTransferFrom.sol",
            "line_no": 24,
            "src": "634:53",
            "src_char": "634:53"
          },
          {
            "contract_path": "src/ArbitraryTransferFrom.sol",
            "line_no": 30,
            "src": "864:44",
            "src_char": "864:44"
          },
          {
            "contract_path": "src/DeprecatedOZFunctions.sol",
            "line_no": 17,
            "src": "579:39",
            "src_char": "579:39"
          },
          {
            "contract_path": "src/DeprecatedOZFunctions.sol",
            "line_no": 47,
            "src": "1598:35",
            "src_char": "1598:35"
          }
        ]
      },
      {
        "title": "Unprotected initializer",
        "description": "Consider protecting the initializer functions with modifiers.",
        "detector_name": "unprotected-initializer",
        "instances": [
          {
            "contract_path": "src/UnprotectedInitialize.sol",
            "line_no": 35,
            "src": "820:33",
            "src_char": "820:33"
          }
        ]
      },
      {
        "title": "Unsafe Casting",
        "description": "Downcasting int/uints in Solidity can be unsafe due to the potential for data loss and unintended behavior.When downcasting a larger integer type to a smaller one (e.g., uint256 to uint128), the value may exceed the range of the target type,leading to truncation and loss of significant digits. Use OpenZeppelin's SafeCast library to safely downcast integers.",
        "detector_name": "unsafe-casting-detector",
        "instances": [
          {
            "contract_path": "src/Casting.sol",
            "line_no": 35,
            "src": "1065:10",
            "src_char": "1065:10"
          },
          {
            "contract_path": "src/Casting.sol",
            "line_no": 36,
            "src": "1097:10",
            "src_char": "1097:10"
          },
          {
            "contract_path": "src/Casting.sol",
            "line_no": 37,
            "src": "1129:10",
            "src_char": "1129:10"
          },
          {
            "contract_path": "src/Casting.sol",
            "line_no": 38,
            "src": "1161:10",
            "src_char": "1161:10"
          },
          {
            "contract_path": "src/Casting.sol",
            "line_no": 39,
            "src": "1193:10",
            "src_char": "1193:10"
          },
          {
            "contract_path": "src/Casting.sol",
            "line_no": 40,
            "src": "1225:10",
            "src_char": "1225:10"
          },
          {
            "contract_path": "src/Casting.sol",
            "line_no": 41,
            "src": "1257:10",
            "src_char": "1257:10"
          },
          {
            "contract_path": "src/Casting.sol",
            "line_no": 42,
            "src": "1289:10",
            "src_char": "1289:10"
          },
          {
            "contract_path": "src/Casting.sol",
            "line_no": 43,
            "src": "1321:10",
            "src_char": "1321:10"
          },
          {
            "contract_path": "src/Casting.sol",
            "line_no": 44,
            "src": "1353:10",
            "src_char": "1353:10"
          },
          {
            "contract_path": "src/Casting.sol",
            "line_no": 45,
            "src": "1385:10",
            "src_char": "1385:10"
          },
          {
            "contract_path": "src/Casting.sol",
            "line_no": 46,
            "src": "1417:10",
            "src_char": "1417:10"
          },
          {
            "contract_path": "src/Casting.sol",
            "line_no": 47,
            "src": "1449:10",
            "src_char": "1449:10"
          },
          {
            "contract_path": "src/Casting.sol",
            "line_no": 48,
            "src": "1481:10",
            "src_char": "1481:10"
          },
          {
            "contract_path": "src/Casting.sol",
            "line_no": 49,
            "src": "1513:10",
            "src_char": "1513:10"
          },
          {
            "contract_path": "src/Casting.sol",
            "line_no": 50,
            "src": "1545:10",
            "src_char": "1545:10"
          },
          {
            "contract_path": "src/Casting.sol",
            "line_no": 51,
            "src": "1577:10",
            "src_char": "1577:10"
          },
          {
            "contract_path": "src/Casting.sol",
            "line_no": 52,
            "src": "1609:10",
            "src_char": "1609:10"
          },
          {
            "contract_path": "src/Casting.sol",
            "line_no": 53,
            "src": "1641:10",
            "src_char": "1641:10"
          },
          {
            "contract_path": "src/Casting.sol",
            "line_no": 54,
            "src": "1672:9",
            "src_char": "1672:9"
          },
          {
            "contract_path": "src/Casting.sol",
            "line_no": 55,
            "src": "1702:9",
            "src_char": "1702:9"
          },
          {
            "contract_path": "src/Casting.sol",
            "line_no": 56,
            "src": "1732:9",
            "src_char": "1732:9"
          },
          {
            "contract_path": "src/Casting.sol",
            "line_no": 57,
            "src": "1762:9",
            "src_char": "1762:9"
          },
          {
            "contract_path": "src/Casting.sol",
            "line_no": 58,
            "src": "1792:9",
            "src_char": "1792:9"
          },
          {
            "contract_path": "src/Casting.sol",
            "line_no": 59,
            "src": "1822:9",
            "src_char": "1822:9"
          },
          {
            "contract_path": "src/Casting.sol",
            "line_no": 60,
            "src": "1853:9",
            "src_char": "1853:9"
          },
          {
            "contract_path": "src/Casting.sol",
            "line_no": 61,
            "src": "1884:10",
            "src_char": "1884:10"
          },
          {
            "contract_path": "src/Casting.sol",
            "line_no": 62,
            "src": "1916:10",
            "src_char": "1916:10"
          },
          {
            "contract_path": "src/Casting.sol",
            "line_no": 63,
            "src": "1948:10",
            "src_char": "1948:10"
          },
          {
            "contract_path": "src/Casting.sol",
            "line_no": 64,
            "src": "1980:10",
            "src_char": "1980:10"
          },
          {
            "contract_path": "src/Casting.sol",
            "line_no": 65,
            "src": "2013:9",
            "src_char": "2013:9"
          },
          {
            "contract_path": "src/Casting.sol",
            "line_no": 73,
            "src": "2242:9",
            "src_char": "2242:9"
          },
          {
            "contract_path": "src/Casting.sol",
            "line_no": 74,
            "src": "2272:9",
            "src_char": "2272:9"
          },
          {
            "contract_path": "src/Casting.sol",
            "line_no": 75,
            "src": "2302:9",
            "src_char": "2302:9"
          },
          {
            "contract_path": "src/Casting.sol",
            "line_no": 76,
            "src": "2332:9",
            "src_char": "2332:9"
          },
          {
            "contract_path": "src/Casting.sol",
            "line_no": 77,
            "src": "2362:9",
            "src_char": "2362:9"
          },
          {
            "contract_path": "src/Casting.sol",
            "line_no": 78,
            "src": "2392:9",
            "src_char": "2392:9"
          },
          {
            "contract_path": "src/Casting.sol",
            "line_no": 79,
            "src": "2422:9",
            "src_char": "2422:9"
          },
          {
            "contract_path": "src/Casting.sol",
            "line_no": 80,
            "src": "2452:9",
            "src_char": "2452:9"
          },
          {
            "contract_path": "src/Casting.sol",
            "line_no": 81,
            "src": "2482:9",
            "src_char": "2482:9"
          },
          {
            "contract_path": "src/Casting.sol",
            "line_no": 82,
            "src": "2512:9",
            "src_char": "2512:9"
          },
          {
            "contract_path": "src/Casting.sol",
            "line_no": 83,
            "src": "2542:9",
            "src_char": "2542:9"
          },
          {
            "contract_path": "src/Casting.sol",
            "line_no": 84,
            "src": "2572:9",
            "src_char": "2572:9"
          },
          {
            "contract_path": "src/Casting.sol",
            "line_no": 85,
            "src": "2602:9",
            "src_char": "2602:9"
          },
          {
            "contract_path": "src/Casting.sol",
            "line_no": 86,
            "src": "2632:9",
            "src_char": "2632:9"
          },
          {
            "contract_path": "src/Casting.sol",
            "line_no": 87,
            "src": "2662:9",
            "src_char": "2662:9"
          },
          {
            "contract_path": "src/Casting.sol",
            "line_no": 88,
            "src": "2692:9",
            "src_char": "2692:9"
          },
          {
            "contract_path": "src/Casting.sol",
            "line_no": 89,
            "src": "2722:9",
            "src_char": "2722:9"
          },
          {
            "contract_path": "src/Casting.sol",
            "line_no": 90,
            "src": "2752:9",
            "src_char": "2752:9"
          },
          {
            "contract_path": "src/Casting.sol",
            "line_no": 91,
            "src": "2782:9",
            "src_char": "2782:9"
          },
          {
            "contract_path": "src/Casting.sol",
            "line_no": 92,
            "src": "2811:8",
            "src_char": "2811:8"
          },
          {
            "contract_path": "src/Casting.sol",
            "line_no": 93,
            "src": "2839:8",
            "src_char": "2839:8"
          },
          {
            "contract_path": "src/Casting.sol",
            "line_no": 94,
            "src": "2867:8",
            "src_char": "2867:8"
          },
          {
            "contract_path": "src/Casting.sol",
            "line_no": 95,
            "src": "2895:8",
            "src_char": "2895:8"
          },
          {
            "contract_path": "src/Casting.sol",
            "line_no": 96,
            "src": "2923:8",
            "src_char": "2923:8"
          },
          {
            "contract_path": "src/Casting.sol",
            "line_no": 97,
            "src": "2951:8",
            "src_char": "2951:8"
          },
          {
            "contract_path": "src/Casting.sol",
            "line_no": 98,
            "src": "2980:8",
            "src_char": "2980:8"
          },
          {
            "contract_path": "src/Casting.sol",
            "line_no": 99,
            "src": "3009:9",
            "src_char": "3009:9"
          },
          {
            "contract_path": "src/Casting.sol",
            "line_no": 100,
            "src": "3039:9",
            "src_char": "3039:9"
          },
          {
            "contract_path": "src/Casting.sol",
            "line_no": 101,
            "src": "3069:9",
            "src_char": "3069:9"
          },
          {
            "contract_path": "src/Casting.sol",
            "line_no": 102,
            "src": "3099:9",
            "src_char": "3099:9"
          },
          {
            "contract_path": "src/Casting.sol",
            "line_no": 103,
            "src": "3130:8",
            "src_char": "3130:8"
          },
          {
            "contract_path": "src/Casting.sol",
            "line_no": 111,
            "src": "3426:10",
            "src_char": "3426:10"
          },
          {
            "contract_path": "src/Casting.sol",
            "line_no": 112,
            "src": "3458:10",
            "src_char": "3458:10"
          },
          {
            "contract_path": "src/Casting.sol",
            "line_no": 113,
            "src": "3490:10",
            "src_char": "3490:10"
          },
          {
            "contract_path": "src/Casting.sol",
            "line_no": 114,
            "src": "3522:10",
            "src_char": "3522:10"
          },
          {
            "contract_path": "src/Casting.sol",
            "line_no": 115,
            "src": "3554:10",
            "src_char": "3554:10"
          },
          {
            "contract_path": "src/Casting.sol",
            "line_no": 116,
            "src": "3586:10",
            "src_char": "3586:10"
          },
          {
            "contract_path": "src/Casting.sol",
            "line_no": 117,
            "src": "3618:10",
            "src_char": "3618:10"
          },
          {
            "contract_path": "src/Casting.sol",
            "line_no": 118,
            "src": "3650:10",
            "src_char": "3650:10"
          },
          {
            "contract_path": "src/Casting.sol",
            "line_no": 119,
            "src": "3682:10",
            "src_char": "3682:10"
          },
          {
            "contract_path": "src/Casting.sol",
            "line_no": 120,
            "src": "3714:10",
            "src_char": "3714:10"
          },
          {
            "contract_path": "src/Casting.sol",
            "line_no": 121,
            "src": "3746:10",
            "src_char": "3746:10"
          },
          {
            "contract_path": "src/Casting.sol",
            "line_no": 122,
            "src": "3778:10",
            "src_char": "3778:10"
          },
          {
            "contract_path": "src/Casting.sol",
            "line_no": 123,
            "src": "3810:10",
            "src_char": "3810:10"
          },
          {
            "contract_path": "src/Casting.sol",
            "line_no": 124,
            "src": "3842:10",
            "src_char": "3842:10"
          },
          {
            "contract_path": "src/Casting.sol",
            "line_no": 125,
            "src": "3874:10",
            "src_char": "3874:10"
          },
          {
            "contract_path": "src/Casting.sol",
            "line_no": 126,
            "src": "3906:10",
            "src_char": "3906:10"
          },
          {
            "contract_path": "src/Casting.sol",
            "line_no": 127,
            "src": "3938:10",
            "src_char": "3938:10"
          },
          {
            "contract_path": "src/Casting.sol",
            "line_no": 128,
            "src": "3970:10",
            "src_char": "3970:10"
          },
          {
            "contract_path": "src/Casting.sol",
            "line_no": 129,
            "src": "4002:10",
            "src_char": "4002:10"
          },
          {
            "contract_path": "src/Casting.sol",
            "line_no": 130,
            "src": "4034:10",
            "src_char": "4034:10"
          },
          {
            "contract_path": "src/Casting.sol",
            "line_no": 131,
            "src": "4066:10",
            "src_char": "4066:10"
          },
          {
            "contract_path": "src/Casting.sol",
            "line_no": 132,
            "src": "4098:10",
            "src_char": "4098:10"
          },
          {
            "contract_path": "src/Casting.sol",
            "line_no": 133,
            "src": "4129:9",
            "src_char": "4129:9"
          },
          {
            "contract_path": "src/Casting.sol",
            "line_no": 134,
            "src": "4159:9",
            "src_char": "4159:9"
          },
          {
            "contract_path": "src/Casting.sol",
            "line_no": 135,
            "src": "4189:9",
            "src_char": "4189:9"
          },
          {
            "contract_path": "src/Casting.sol",
            "line_no": 136,
            "src": "4220:9",
            "src_char": "4220:9"
          },
          {
            "contract_path": "src/Casting.sol",
            "line_no": 137,
            "src": "4251:10",
            "src_char": "4251:10"
          },
          {
            "contract_path": "src/Casting.sol",
            "line_no": 138,
            "src": "4283:10",
            "src_char": "4283:10"
          },
          {
            "contract_path": "src/Casting.sol",
            "line_no": 139,
            "src": "4315:10",
            "src_char": "4315:10"
          },
          {
            "contract_path": "src/Casting.sol",
            "line_no": 140,
            "src": "4347:10",
            "src_char": "4347:10"
          },
          {
            "contract_path": "src/Casting.sol",
            "line_no": 141,
            "src": "4381:10",
            "src_char": "4381:10"
          }
        ]
      },
      {
        "title": "EnumerableSet.remove in loop corrupts the set order.",
        "description": "If the order of an EnumerableSet is required, removing items in a loop using `at` and `remove` corrupts this order.\nConsider using a different data structure or removing items by collecting them during the loop, then removing after the loop.",
        "detector_name": "enumerable-loop-removal",
        "instances": [
          {
            "contract_path": "src/EnumerableSetIteration.sol",
            "line_no": 31,
            "src": "1105:17",
            "src_char": "1105:17"
          },
          {
            "contract_path": "src/EnumerableSetIteration.sol",
            "line_no": 40,
            "src": "1350:17",
            "src_char": "1350:17"
          },
          {
            "contract_path": "src/EnumerableSetIteration.sol",
            "line_no": 50,
            "src": "1586:17",
            "src_char": "1586:17"
          },
          {
            "contract_path": "src/EnumerableSetIteration.sol",
            "line_no": 59,
            "src": "1865:17",
            "src_char": "1865:17"
          },
          {
            "contract_path": "src/EnumerableSetIteration.sol",
            "line_no": 67,
            "src": "2083:14",
            "src_char": "2083:14"
          }
        ]
      },
      {
        "title": "Experimental ABI Encoder",
        "description": "Experimental encoders should not be used in production. There are multiple known compiler bugs that are caused by the experimental encoder. Upgrade your solidity version to remove the need for experimental features.",
        "detector_name": "experimental-encoder",
        "instances": [
          {
            "contract_path": "src/ExperimentalEncoder.sol",
            "line_no": 2,
            "src": "23:33",
            "src_char": "23:33"
          }
        ]
      },
      {
        "title": "Incorrect Assembly Shift Parameter Order",
        "description": "Example: `shl(shifted, 4)` will shift the right constant `4` by `a` bits. The correct order is `shl(4, shifted)`.",
        "detector_name": "incorrect-shift-order",
        "instances": [
          {
            "contract_path": "src/IncorrectShift.sol",
            "line_no": 7,
            "src": "192:15",
            "src_char": "192:15"
          },
          {
            "contract_path": "src/IncorrectShift.sol",
            "line_no": 8,
            "src": "238:15",
            "src_char": "238:15"
          }
        ]
      },
      {
        "title": "Storage Array Edited with Memory",
        "description": "Storage reference is passed to a function with a memory parameter. This will not update the storage variable as expected. Consider using storage parameters instead.",
        "detector_name": "storage-array-edit-with-memory",
        "instances": [
          {
            "contract_path": "src/StorageParameters.sol",
            "line_no": 11,
            "src": "241:10",
            "src_char": "241:10"
          }
        ]
      },
      {
        "title": "Contract Has Multiple Constructors",
        "description": "In some versions of Solidity, contracts compile with multiple constructors. The first constructor takes precedence. This can lead to unexpected behavior.",
        "detector_name": "multiple-constructors",
        "instances": [
          {
            "contract_path": "src/MultipleConstructorSchemes.sol",
            "line_no": 3,
            "src": "25:180",
            "src_char": "25:180"
          }
        ]
      },
      {
        "title": "Contract Name Reused in Different Files",
        "description": "When compiling contracts with certain development frameworks (for example: Truffle), having contracts with the same name across different files can lead to one being overwritten.",
        "detector_name": "reused-contract-name",
        "instances": [
          {
            "contract_path": "src/nested/1/Nested.sol",
            "line_no": 7,
            "src": "214:6",
            "src_char": "214:6"
          },
          {
            "contract_path": "src/nested/2/Nested.sol",
            "line_no": 7,
            "src": "214:6",
            "src_char": "214:6"
          },
          {
            "contract_path": "src/reused_contract_name/ContractA.sol",
            "line_no": 4,
            "src": "70:10",
            "src_char": "70:10"
          },
          {
            "contract_path": "src/reused_contract_name/ContractB.sol",
            "line_no": 4,
            "src": "70:10",
            "src_char": "70:10"
          }
        ]
      },
      {
        "title": "Nested Structs in Mappings pre-0.5.0",
        "description": "Prior to updates in Solidity 0.5.0, public mappings with nested structs compiled, but produced incorrect values. Refrain from using these, or update to a more recent version of Solidity.",
        "detector_name": "nested-struct-in-mapping",
        "instances": [
          {
            "contract_path": "src/nested_mappings/NestedMappings.sol",
            "line_no": 17,
            "src": "367:58",
            "src_char": "367:58"
          }
        ]
      },
      {
        "title": "Depracated EVM Instruction for `selfdestruct` should not be used.",
        "description": "",
        "detector_name": "selfdestruct-identifier",
        "instances": [
          {
            "contract_path": "src/UsingSelfdestruct.sol",
            "line_no": 7,
            "src": "146:12",
            "src_char": "146:12"
          }
        ]
      },
      {
        "title": "Array length value has a direct assignment.",
        "description": "If the length of a dynamic array (storage variable) directly assigned to, it may allow access to other storage slots by tweaking it's value. This practice has been depracated in newer Solidity versions",
        "detector_name": "dynamic-array-length-assignment",
        "instances": [
          {
            "contract_path": "src/DynamicArrayLengthAssignment.sol",
            "line_no": 13,
            "src": "295:14",
            "src_char": "295:14"
          },
          {
            "contract_path": "src/DynamicArrayLengthAssignment.sol",
            "line_no": 14,
            "src": "325:18",
            "src_char": "325:18"
          },
          {
            "contract_path": "src/DynamicArrayLengthAssignment.sol",
            "line_no": 15,
            "src": "359:33",
            "src_char": "359:33"
          },
          {
            "contract_path": "src/DynamicArrayLengthAssignment.sol",
            "line_no": 16,
            "src": "408:15",
            "src_char": "408:15"
          },
          {
            "contract_path": "src/DynamicArrayLengthAssignment.sol",
            "line_no": 17,
            "src": "439:14",
            "src_char": "439:14"
          }
        ]
      },
      {
        "title": "Uninitialized State Variables",
        "description": "Solidity does initialize variables by default when you declare them, however it's good practice to explicitly declare an initial value. For example, if you transfer money to an address we must make sure that the address has been initialized.",
        "detector_name": "uninitialized-state-variable",
        "instances": [
          {
            "contract_path": "src/AssemblyExample.sol",
            "line_no": 5,
            "src": "97:1",
            "src_char": "97:1"
          },
          {
            "contract_path": "src/ConstantFuncsAssembly.sol",
            "line_no": 6,
            "src": "110:20",
            "src_char": "110:20"
          },
          {
            "contract_path": "src/DelegateCallWithoutAddressCheck.sol",
            "line_no": 9,
            "src": "337:7",
            "src_char": "337:7"
          },
          {
            "contract_path": "src/InconsistentUints.sol",
            "line_no": 7,
            "src": "197:11",
            "src_char": "197:11"
          },
          {
            "contract_path": "src/InconsistentUints.sol",
            "line_no": 8,
            "src": "233:14",
            "src_char": "233:14"
          },
          {
            "contract_path": "src/IncorrectCaretOperator.sol",
            "line_no": 10,
            "src": "355:7",
            "src_char": "355:7"
          },
          {
            "contract_path": "src/LocalVariableShadowing.sol",
            "line_no": 7,
            "src": "132:5",
            "src_char": "132:5"
          },
          {
            "contract_path": "src/LocalVariableShadowing.sol",
            "line_no": 26,
            "src": "566:4",
            "src_char": "566:4"
          },
          {
            "contract_path": "src/PublicVariableReadInExternalContext.sol",
            "line_no": 6,
            "src": "130:26",
            "src_char": "130:26"
          },
          {
            "contract_path": "src/ReturnBomb.sol",
            "line_no": 61,
            "src": "1623:7",
            "src_char": "1623:7"
          },
          {
            "contract_path": "src/StateShadowing.sol",
            "line_no": 5,
            "src": "87:13",
            "src_char": "87:13"
          },
          {
            "contract_path": "src/StateVariables.sol",
            "line_no": 8,
            "src": "199:19",
            "src_char": "199:19"
          },
          {
            "contract_path": "src/StateVariables.sol",
            "line_no": 9,
            "src": "241:20",
            "src_char": "241:20"
          },
          {
            "contract_path": "src/StateVariables.sol",
            "line_no": 10,
            "src": "282:18",
            "src_char": "282:18"
          },
          {
            "contract_path": "src/TautologyOrContradiction.sol",
            "line_no": 6,
            "src": "133:6",
            "src_char": "133:6"
          },
          {
            "contract_path": "src/TautologyOrContradiction.sol",
            "line_no": 7,
            "src": "145:9",
            "src_char": "145:9"
          },
          {
            "contract_path": "src/UninitializedStateVariable.sol",
            "line_no": 7,
            "src": "122:8",
            "src_char": "122:8"
          },
          {
            "contract_path": "src/UninitializedStateVariable.sol",
            "line_no": 15,
            "src": "529:11",
            "src_char": "529:11"
          },
          {
            "contract_path": "src/UnusedStateVariables.sol",
            "line_no": 6,
            "src": "147:13",
            "src_char": "147:13"
          },
          {
            "contract_path": "src/UnusedStateVariables.sol",
            "line_no": 7,
            "src": "183:13",
            "src_char": "183:13"
          },
          {
            "contract_path": "src/UnusedStateVariables.sol",
            "line_no": 8,
            "src": "215:10",
            "src_char": "215:10"
          },
          {
            "contract_path": "src/UnusedStateVariables.sol",
            "line_no": 9,
            "src": "246:12",
            "src_char": "246:12"
          },
          {
            "contract_path": "src/UnusedStateVariables.sol",
            "line_no": 12,
            "src": "314:11",
            "src_char": "314:11"
          },
          {
            "contract_path": "src/WrongOrderOfLayout.sol",
            "line_no": 11,
            "src": "257:10",
            "src_char": "257:10"
          },
          {
            "contract_path": "src/auditor_mode/PublicFunctionsWithoutSenderCheck.sol",
            "line_no": 68,
            "src": "1971:5",
            "src_char": "1971:5"
          }
        ]
      },
      {
        "title": "Incorrect use of caret operator on a non hexadcimal constant",
        "description": "The caret operator is usually mistakenly thought of as an exponentiation operator but actually, it's a bitwise xor operator.",
        "detector_name": "incorrect-caret-operator",
        "instances": [
          {
            "contract_path": "src/IncorrectCaretOperator.sol",
            "line_no": 16,
            "src": "519:8",
            "src_char": "519:8"
          },
          {
            "contract_path": "src/IncorrectCaretOperator.sol",
            "line_no": 17,
            "src": "549:16",
            "src_char": "549:16"
          },
          {
            "contract_path": "src/IncorrectCaretOperator.sol",
            "line_no": 18,
            "src": "587:21",
            "src_char": "587:21"
          },
          {
            "contract_path": "src/IncorrectCaretOperator.sol",
            "line_no": 19,
            "src": "631:13",
            "src_char": "631:13"
          },
          {
            "contract_path": "src/IncorrectCaretOperator.sol",
            "line_no": 20,
            "src": "708:12",
            "src_char": "708:12"
          }
        ]
      },
      {
        "title": "Yul block contains `return` function call.",
        "description": "Remove this, as this causes execution to halt. Nothing after that call will execute, including code following the assembly block.",
        "detector_name": "yul-return",
        "instances": [
          {
            "contract_path": "src/YulReturn.sol",
            "line_no": 8,
            "src": "171:12",
            "src_char": "171:12"
          }
        ]
      },
      {
        "title": "Shadowed State Variables in Inheritance Hierarchy",
        "description": "This vulnerability arises when a derived contract unintentionally shadows a state variable from a parent contract by declaring a variable with the same name. This can be misleading. To prevent this, ensure variable names are unique across the inheritance hierarchy or use proper visibility and scope controls.",
        "detector_name": "state-variable-shadowing",
        "instances": [
          {
            "contract_path": "src/StateShadowing.sol",
            "line_no": 15,
            "src": "239:13",
            "src_char": "239:13"
          }
        ]
      },
      {
        "title": "Unchecked `bool success` value for send call.",
        "description": "The transaction `address(payable?).send(address)` may fail because of reasons like out-of-gas, invalid receipient address or revert from the recipient. Therefore, the boolean returned by this function call must be checked to be `true` in order to verify that the transaction was successful",
        "detector_name": "unchecked-send",
        "instances": [
          {
            "contract_path": "src/UncheckedSend.sol",
            "line_no": 24,
            "src": "815:22",
            "src_char": "815:22"
          }
        ]
      },
      {
        "title": "Misused boolean with logical operators",
        "description": "The patterns `if (… || true)` and `if (.. && false)` will always evaluate to true and false respectively.",
        "detector_name": "misused-boolean",
        "instances": [
          {
            "contract_path": "src/MisusedBoolean.sol",
            "line_no": 12,
            "src": "257:19",
            "src_char": "257:19"
          },
          {
            "contract_path": "src/MisusedBoolean.sol",
            "line_no": 19,
            "src": "419:20",
            "src_char": "419:20"
          },
          {
            "contract_path": "src/MisusedBoolean.sol",
            "line_no": 26,
            "src": "582:20",
            "src_char": "582:20"
          },
          {
            "contract_path": "src/MisusedBoolean.sol",
            "line_no": 33,
            "src": "745:19",
            "src_char": "745:19"
          },
          {
            "contract_path": "src/MisusedBoolean.sol",
            "line_no": 40,
            "src": "908:51",
            "src_char": "908:51"
          },
          {
            "contract_path": "src/MisusedBoolean.sol",
            "line_no": 47,
            "src": "1060:52",
            "src_char": "1060:52"
          },
          {
            "contract_path": "src/MisusedBoolean.sol",
            "line_no": 54,
            "src": "1213:53",
            "src_char": "1213:53"
          },
          {
            "contract_path": "src/MisusedBoolean.sol",
            "line_no": 61,
            "src": "1366:21",
            "src_char": "1366:21"
          },
          {
            "contract_path": "src/MisusedBoolean.sol",
            "line_no": 68,
            "src": "1530:17",
            "src_char": "1530:17"
          },
          {
            "contract_path": "src/MisusedBoolean.sol",
            "line_no": 75,
            "src": "1691:18",
            "src_char": "1691:18"
          }
        ]
      },
      {
        "title": "Sending native Eth is not protected from these functions.",
        "description": "Introduce checks for `msg.sender` in the function",
        "detector_name": "send-ether-no-checks",
        "instances": [
          {
            "contract_path": "src/CallGraphTests.sol",
            "line_no": 38,
            "src": "686:16",
            "src_char": "686:16"
          },
          {
            "contract_path": "src/ContractLocksEther.sol",
            "line_no": 94,
            "src": "2981:11",
            "src_char": "2981:11"
          },
          {
            "contract_path": "src/ContractLocksEther.sol",
            "line_no": 131,
            "src": "4205:11",
            "src_char": "4205:11"
          },
          {
            "contract_path": "src/ContractLocksEther.sol",
            "line_no": 167,
            "src": "5373:11",
            "src_char": "5373:11"
          },
          {
            "contract_path": "src/ContractLocksEther.sol",
            "line_no": 194,
            "src": "6342:11",
            "src_char": "6342:11"
          },
          {
            "contract_path": "src/OutOfOrderRetryable.sol",
            "line_no": 63,
            "src": "1649:11",
            "src_char": "1649:11"
          },
          {
            "contract_path": "src/OutOfOrderRetryable.sol",
            "line_no": 90,
            "src": "2557:22",
            "src_char": "2557:22"
          },
          {
            "contract_path": "src/OutOfOrderRetryable.sol",
            "line_no": 167,
            "src": "4685:13",
            "src_char": "4685:13"
          },
          {
            "contract_path": "src/OutOfOrderRetryable.sol",
            "line_no": 175,
            "src": "5072:7",
            "src_char": "5072:7"
          },
          {
            "contract_path": "src/ReturnBomb.sol",
            "line_no": 32,
            "src": "839:4",
            "src_char": "839:4"
          },
          {
            "contract_path": "src/SendEtherNoChecks.sol",
            "line_no": 53,
            "src": "1060:5",
            "src_char": "1060:5"
          },
          {
            "contract_path": "src/SendEtherNoChecks.sol",
            "line_no": 77,
            "src": "1405:5",
            "src_char": "1405:5"
          },
          {
            "contract_path": "src/SendEtherNoChecks.sol",
            "line_no": 99,
            "src": "1795:5",
            "src_char": "1795:5"
          },
          {
            "contract_path": "src/UncheckedSend.sol",
            "line_no": 6,
            "src": "85:246",
            "src_char": "85:246"
          },
          {
            "contract_path": "src/UncheckedSend.sol",
            "line_no": 12,
            "src": "337:190",
            "src_char": "337:190"
          },
          {
            "contract_path": "src/UncheckedSend.sol",
            "line_no": 17,
            "src": "533:184",
            "src_char": "533:184"
          },
          {
            "contract_path": "src/UncheckedSend.sol",
            "line_no": 22,
            "src": "723:186",
            "src_char": "723:186"
          },
          {
            "contract_path": "src/UninitializedStateVariable.sol",
            "line_no": 17,
            "src": "563:8",
            "src_char": "563:8"
          }
        ]
      },
      {
        "title": "Delegatecall made by the function without checks on any adress.",
        "description": "Introduce checks on the address",
        "detector_name": "delegate-call-unchecked-address",
        "instances": [
          {
            "contract_path": "src/DelegateCallWithoutAddressCheck.sol",
            "line_no": 15,
            "src": "392:9",
            "src_char": "392:9"
          },
          {
            "contract_path": "src/auditor_mode/ExternalCalls.sol",
            "line_no": 38,
            "src": "1253:28",
            "src_char": "1253:28"
          },
          {
            "contract_path": "src/inheritance/ExtendedInheritance.sol",
            "line_no": 14,
            "src": "391:15",
            "src_char": "391:15"
          }
        ]
      },
      {
        "title": "Tautological comparison.",
        "description": "The left hand side and the right hand side of the binary operation has the same value. This makes the condition always true or always false.",
        "detector_name": "tautological-compare",
        "instances": [
          {
            "contract_path": "src/TautologicalCompare.sol",
            "line_no": 13,
            "src": "255:6",
            "src_char": "255:6"
          },
          {
            "contract_path": "src/TautologicalCompare.sol",
            "line_no": 18,
            "src": "359:6",
            "src_char": "359:6"
          },
          {
            "contract_path": "src/TautologicalCompare.sol",
            "line_no": 23,
            "src": "463:5",
            "src_char": "463:5"
          },
          {
            "contract_path": "src/TautologicalCompare.sol",
            "line_no": 28,
            "src": "566:5",
            "src_char": "566:5"
          }
        ]
      },
      {
        "title": "RTLO character detected in file. \\u{202e}",
        "description": "Right to left override character may be misledaing and cause potential attacks by visually misordering method arguments!",
        "detector_name": "rtlo",
        "instances": [
          {
            "contract_path": "src/RTLO.sol",
            "line_no": 3,
            "src": "33:157",
            "src_char": "33:155"
          }
        ]
      },
      {
        "title": "Return value of the function call is not checked.",
        "description": "Function returns a value but it is ignored.",
        "detector_name": "unchecked-return",
        "instances": [
          {
            "contract_path": "src/OutOfOrderRetryable.sol",
            "line_no": 65,
            "src": "1705:390",
            "src_char": "1705:390"
          },
          {
            "contract_path": "src/OutOfOrderRetryable.sol",
            "line_no": 77,
            "src": "2129:379",
            "src_char": "2129:379"
          },
          {
            "contract_path": "src/OutOfOrderRetryable.sol",
            "line_no": 92,
            "src": "2624:390",
            "src_char": "2624:390"
          },
          {
            "contract_path": "src/OutOfOrderRetryable.sol",
            "line_no": 107,
            "src": "3107:379",
            "src_char": "3107:379"
          },
          {
            "contract_path": "src/OutOfOrderRetryable.sol",
            "line_no": 129,
            "src": "3777:208",
            "src_char": "3777:208"
          },
          {
            "contract_path": "src/OutOfOrderRetryable.sol",
            "line_no": 151,
            "src": "4337:261",
            "src_char": "4337:261"
          },
          {
            "contract_path": "src/UncheckedReturn.sol",
            "line_no": 14,
            "src": "279:5",
            "src_char": "279:5"
          },
          {
            "contract_path": "src/UncheckedReturn.sol",
            "line_no": 27,
            "src": "575:47",
            "src_char": "575:47"
          }
        ]
      },
      {
        "title": "Dangerous unary operator found in assignment.",
        "description": "Potentially mistakened `=+` for `+=` or `=-` for `-=`. Please include a space in between.",
        "detector_name": "dangerous-unary-operator",
        "instances": [
          {
            "contract_path": "src/DangerousUnaryOperator.sol",
            "line_no": 12,
            "src": "220:10",
            "src_char": "220:10"
          },
          {
            "contract_path": "src/DangerousUnaryOperator.sol",
            "line_no": 13,
            "src": "247:10",
            "src_char": "247:10"
          }
        ]
      },
      {
        "title": "Tautology or Contradiction in comparison.",
        "description": "The condition has been determined to be either always true or always false due to the integer range in which we're operating.",
        "detector_name": "tautology-or-contradiction",
        "instances": [
          {
            "contract_path": "src/TautologyOrContradiction.sol",
            "line_no": 13,
            "src": "296:7",
            "src_char": "296:7"
          },
          {
            "contract_path": "src/TautologyOrContradiction.sol",
            "line_no": 16,
            "src": "369:11",
            "src_char": "369:11"
          }
        ]
      },
      {
        "title": "Dangerous strict equality checks on contract balances.",
        "description": "A contract's balance can be forcibly manipulated by another selfdestructing contract. Therefore, it's recommended to use >, <, >= or <= instead of strict equality.",
        "detector_name": "dangerous-strict-equailty-on-contract-balance",
        "instances": [
          {
            "contract_path": "src/DangerousStrictEquality1.sol",
            "line_no": 6,
            "src": "177:25",
            "src_char": "177:25"
          },
          {
            "contract_path": "src/DangerousStrictEquality2.sol",
            "line_no": 6,
            "src": "177:34",
            "src_char": "177:34"
          },
          {
            "contract_path": "src/DangerousStrictEquality2.sol",
            "line_no": 10,
            "src": "305:43",
            "src_char": "305:43"
          }
        ]
      },
      {
        "title": "Compiler Bug: Signed array in storage detected for compiler version `<0.5.10`",
        "description": "If you want to leverage signed arrays in storage by assigning a literal array with at least one negative number, then you mus use solidity version 0.5.10 or above. This is because of a bug in older compilers.",
        "detector_name": "signed-storage-array",
        "instances": [
          {
            "contract_path": "src/CompilerBugStorageSignedIntegerArray.sol",
            "line_no": 9,
            "src": "230:10",
            "src_char": "230:10"
          }
        ]
      },
      {
        "title": "Weak Randomness",
        "description": "The use of keccak256 hash functions on predictable values like block.timestamp, block.number, or similar data, including modulo operations on these values, should be avoided for generating randomness, as they are easily predictable and manipulable. The `PREVRANDAO` opcode also should not be used as a source of randomness. Instead, utilize Chainlink VRF for cryptographically secure and provably random values to ensure protocol integrity.",
        "detector_name": "weak-randomness",
        "instances": [
          {
            "contract_path": "src/WeakRandomness.sol",
            "line_no": 6,
            "src": "188:70",
            "src_char": "188:70"
          },
          {
            "contract_path": "src/WeakRandomness.sol",
            "line_no": 11,
            "src": "386:41",
            "src_char": "386:41"
          },
          {
            "contract_path": "src/WeakRandomness.sol",
            "line_no": 16,
            "src": "597:20",
            "src_char": "597:20"
          },
          {
            "contract_path": "src/WeakRandomness.sol",
            "line_no": 21,
            "src": "793:20",
            "src_char": "793:20"
          },
          {
            "contract_path": "src/WeakRandomness.sol",
            "line_no": 25,
            "src": "915:20",
            "src_char": "915:20"
          },
          {
            "contract_path": "src/WeakRandomness.sol",
            "line_no": 31,
            "src": "1095:5",
            "src_char": "1095:5"
          },
          {
            "contract_path": "src/WeakRandomness.sol",
            "line_no": 35,
            "src": "1217:37",
            "src_char": "1217:37"
          },
          {
            "contract_path": "src/WeakRandomness.sol",
            "line_no": 41,
            "src": "1434:9",
            "src_char": "1434:9"
          },
          {
            "contract_path": "src/WeakRandomness.sol",
            "line_no": 45,
            "src": "1563:16",
            "src_char": "1563:16"
          }
        ]
      },
      {
        "title": "Usage of variable before declaration.",
        "description": "This is a bad practice that may lead to unintended consequences. Please declare the variable before using it.",
        "detector_name": "pre-declared-local-variable-usage",
        "instances": [
          {
            "contract_path": "src/PreDeclaredVarUsage.sol",
            "line_no": 8,
            "src": "196:1",
            "src_char": "196:1"
          }
        ]
      },
      {
        "title": "Deletion from a nested mappping.",
        "description": "A deletion in a structure containing a mapping will not delete the mapping. The remaining data may be used to compromise the contract.",
        "detector_name": "delete-nested-mapping",
        "instances": [
          {
            "contract_path": "src/DeletionNestedMappingStructureContract.sol",
            "line_no": 17,
            "src": "426:25",
            "src_char": "426:25"
          }
        ]
      },
      {
        "title": "Potential use of `tx.origin` for authentication.",
        "description": "Using `tx.origin` may lead to problems when users are interacting via smart contract with your protocol. It is recommended to use `msg.sender` for authentication.",
        "detector_name": "tx-origin-used-for-auth",
        "instances": [
          {
            "contract_path": "src/TxOriginUsedForAuth.sol",
            "line_no": 40,
            "src": "1117:183",
            "src_char": "1117:183"
          },
          {
            "contract_path": "src/TxOriginUsedForAuth.sol",
            "line_no": 51,
            "src": "1431:90",
            "src_char": "1431:90"
          },
          {
            "contract_path": "src/TxOriginUsedForAuth.sol",
            "line_no": 59,
            "src": "1610:68",
            "src_char": "1610:68"
          }
        ]
      },
      {
        "title": "Loop contains `msg.value`.",
        "description": "Provide an explicit array of amounts alongside the receivers array, and check that the sum of all amounts matches `msg.value`.",
        "detector_name": "msg-value-in-loop",
        "instances": [
          {
            "contract_path": "src/MsgValueInLoop.sol",
            "line_no": 12,
            "src": "289:107",
            "src_char": "289:107"
          },
          {
            "contract_path": "src/MsgValueInLoop.sol",
            "line_no": 38,
            "src": "988:94",
            "src_char": "988:94"
          },
          {
            "contract_path": "src/MsgValueInLoop.sol",
            "line_no": 54,
            "src": "1415:93",
            "src_char": "1415:93"
          },
          {
            "contract_path": "src/MsgValueInLoop.sol",
            "line_no": 71,
            "src": "1844:97",
            "src_char": "1844:97"
          }
        ]
      },
      {
        "title": "Contract locks Ether without a withdraw function.",
        "description": "It appears that the contract includes a payable function to accept Ether but lacks a corresponding function to withdraw it, which leads to the Ether being locked in the contract. To resolve this issue, please implement a public or external function that allows for the withdrawal of Ether from the contract.",
        "detector_name": "contract-locks-ether",
        "instances": [
          {
            "contract_path": "src/ContractLocksEther.sol",
            "line_no": 5,
            "src": "73:10",
            "src_char": "73:10"
          },
          {
            "contract_path": "src/ContractLocksEther.sol",
            "line_no": 31,
            "src": "822:11",
            "src_char": "822:11"
          },
          {
            "contract_path": "src/EmptyBlocks.sol",
            "line_no": 20,
            "src": "344:39",
            "src_char": "344:39"
          },
          {
            "contract_path": "src/EmptyBlocks.sol",
            "line_no": 44,
            "src": "630:11",
            "src_char": "630:11"
          },
          {
            "contract_path": "src/MsgValueInLoop.sol",
            "line_no": 7,
            "src": "103:15",
            "src_char": "103:15"
          },
          {
            "contract_path": "src/MsgValueInLoop.sol",
            "line_no": 19,
            "src": "423:19",
            "src_char": "423:19"
          },
          {
            "contract_path": "src/MsgValueInLoop.sol",
            "line_no": 33,
            "src": "831:15",
            "src_char": "831:15"
          },
          {
            "contract_path": "src/MsgValueInLoop.sol",
            "line_no": 48,
            "src": "1233:15",
            "src_char": "1233:15"
          },
          {
            "contract_path": "src/MsgValueInLoop.sol",
            "line_no": 65,
            "src": "1659:15",
            "src_char": "1659:15"
          },
          {
            "contract_path": "src/eth2/DepositContract.sol",
            "line_no": 58,
            "src": "4547:15",
            "src_char": "3059:15"
          }
        ]
      },
      {
        "title": "Incorrect ERC20 interface.",
        "description": "Incorrect return values for ERC20 functions. A contract compiled with Solidity > 0.4.22 interacting with these functions will fail to execute them, as the return value is missing. Set the appropriate return values and types for the defined ERC20 functions.",
        "detector_name": "incorrect-erc20-interface",
        "instances": [
          {
            "contract_path": "src/IncorrectERC20.sol",
            "line_no": 17,
            "src": "483:8",
            "src_char": "483:8"
          },
          {
            "contract_path": "src/IncorrectERC20.sol",
            "line_no": 23,
            "src": "690:7",
            "src_char": "690:7"
          },
          {
            "contract_path": "src/IncorrectERC20.sol",
            "line_no": 27,
            "src": "808:12",
            "src_char": "808:12"
          },
          {
            "contract_path": "src/IncorrectERC20.sol",
            "line_no": 35,
            "src": "1146:9",
            "src_char": "1146:9"
          },
          {
            "contract_path": "src/IncorrectERC20.sol",
            "line_no": 39,
            "src": "1249:9",
            "src_char": "1249:9"
          }
        ]
      },
      {
        "title": "Out of order retryable transactions.",
        "description": "Do not rely on the order or successful execution of retryable tickets. Functions like createRetryableTicket, outboundTransferCustomRefund, unsafeCreateRetryableTicket are free to be re-tried in any\n            order if they fail in the first go. Since this operation happens off chain, the sequencer is in control of the\n            order of these transactions. Therefore, restrict the use to at most 1 ticket call per function.",
        "detector_name": "out-of-order-retryable",
        "instances": [
          {
            "contract_path": "src/OutOfOrderRetryable.sol",
            "line_no": 63,
            "src": "1649:11",
            "src_char": "1649:11"
          },
          {
            "contract_path": "src/OutOfOrderRetryable.sol",
            "line_no": 90,
            "src": "2557:22",
            "src_char": "2557:22"
          }
        ]
      }
    ]
  },
  "low_issues": {
    "issues": [
      {
        "title": "Centralization Risk for trusted owners",
        "description": "Contracts have owners with privileged rights to perform admin tasks and need to be trusted to not perform malicious updates or drain funds.",
        "detector_name": "centralization-risk",
        "instances": [
          {
            "contract_path": "src/AdminContract.sol",
            "line_no": 7,
            "src": "270:7",
            "src_char": "270:7"
          },
          {
            "contract_path": "src/AdminContract.sol",
            "line_no": 10,
            "src": "376:9",
            "src_char": "376:9"
          },
          {
            "contract_path": "src/AdminContract.sol",
            "line_no": 14,
            "src": "505:9",
            "src_char": "505:9"
          },
          {
            "contract_path": "src/DeprecatedOZFunctions.sol",
            "line_no": 7,
            "src": "295:13",
            "src_char": "295:13"
          },
          {
            "contract_path": "src/EmptyBlocks.sol",
            "line_no": 6,
            "src": "188:7",
            "src_char": "188:7"
          },
          {
            "contract_path": "src/InternalFunctions.sol",
            "line_no": 12,
            "src": "250:9",
            "src_char": "250:9"
          },
          {
            "contract_path": "src/auditor_mode/PublicFunctionsWithoutSenderCheck.sol",
            "line_no": 9,
            "src": "322:7",
            "src_char": "322:7"
          },
          {
            "contract_path": "src/auditor_mode/PublicFunctionsWithoutSenderCheck.sol",
            "line_no": 11,
            "src": "396:9",
            "src_char": "396:9"
          },
          {
            "contract_path": "src/auditor_mode/PublicFunctionsWithoutSenderCheck.sol",
            "line_no": 35,
            "src": "975:13",
            "src_char": "975:13"
          },
          {
            "contract_path": "src/auditor_mode/PublicFunctionsWithoutSenderCheck.sol",
            "line_no": 38,
            "src": "1108:14",
            "src_char": "1108:14"
          },
          {
            "contract_path": "src/parent_chain/ParentChainContract.sol",
            "line_no": 7,
            "src": "282:7",
            "src_char": "282:7"
          },
          {
            "contract_path": "src/parent_chain/ParentChainContract.sol",
            "line_no": 28,
            "src": "725:9",
            "src_char": "725:9"
          },
          {
            "contract_path": "src/parent_chain/ParentChainContract.sol",
            "line_no": 32,
            "src": "854:9",
            "src_char": "854:9"
          }
        ]
      },
      {
        "title": "Solmate's SafeTransferLib does not check for token contract's existence",
        "description": "There is a subtle difference between the implementation of solmate's SafeTransferLib and OZ's SafeERC20: OZ's SafeERC20 checks if the token is a contract or not, solmate's SafeTransferLib does not.\nhttps://github.com/transmissions11/solmate/blob/main/src/utils/SafeTransferLib.sol#L9 \n`@dev Note that none of the functions in this library check that a token has code at all! That responsibility is delegated to the caller`\n",
        "detector_name": "solmate-safe-transfer-lib",
        "instances": [
          {
            "contract_path": "src/T11sTranferer.sol",
            "line_no": 4,
            "src": "57:84",
            "src_char": "57:84"
          }
        ]
      },
      {
        "title": "`ecrecover` is susceptible to signature malleability",
        "description": "The `ecrecover` function is susceptible to signature malleability. This means that the same message can be signed in multiple ways, allowing an attacker to change the message signature without invalidating it. This can lead to unexpected behavior in smart contracts, such as the loss of funds or the ability to bypass access control. Consider using OpenZeppelin's ECDSA library instead of the built-in function.",
        "detector_name": "ecrecover",
        "instances": [
          {
            "contract_path": "src/inheritance/ExtendedInheritance.sol",
            "line_no": 21,
            "src": "705:9",
            "src_char": "705:9"
          }
        ]
      },
      {
        "title": "Deprecated OpenZeppelin functions should not be used",
        "description": "Openzeppelin has deprecated several functions and replaced with newer versions. Please consult https://docs.openzeppelin.com/",
        "detector_name": "deprecated-oz-functions",
        "instances": [
          {
            "contract_path": "src/DeprecatedOZFunctions.sol",
            "line_no": 22,
            "src": "737:10",
            "src_char": "737:10"
          },
          {
            "contract_path": "src/DeprecatedOZFunctions.sol",
            "line_no": 27,
            "src": "898:17",
            "src_char": "898:17"
          }
        ]
      },
      {
        "title": "Unsafe ERC20 Operations should not be used",
        "description": "ERC20 functions may not behave as expected. For example: return values are not always meaningful. It is recommended to use OpenZeppelin's SafeERC20 library.",
        "detector_name": "unsafe-erc20-functions",
        "instances": [
          {
            "contract_path": "src/ArbitraryTransferFrom.sol",
            "line_no": 16,
            "src": "370:20",
            "src_char": "370:20"
          },
          {
            "contract_path": "src/ArbitraryTransferFrom.sol",
            "line_no": 30,
            "src": "864:20",
            "src_char": "864:20"
          },
          {
            "contract_path": "src/ArbitraryTransferFrom.sol",
            "line_no": 50,
            "src": "1517:20",
            "src_char": "1517:20"
          },
          {
            "contract_path": "src/ContractLocksEther.sol",
            "line_no": 162,
            "src": "5185:18",
            "src_char": "5185:18"
          },
          {
            "contract_path": "src/DeprecatedOZFunctions.sol",
            "line_no": 32,
            "src": "1062:13",
            "src_char": "1062:13"
          },
          {
            "contract_path": "src/DeprecatedOZFunctions.sol",
            "line_no": 37,
            "src": "1272:13",
            "src_char": "1272:13"
          },
          {
            "contract_path": "src/DeprecatedOZFunctions.sol",
            "line_no": 38,
            "src": "1322:13",
            "src_char": "1322:13"
          },
          {
            "contract_path": "src/DeprecatedOZFunctions.sol",
            "line_no": 42,
            "src": "1424:13",
            "src_char": "1424:13"
          },
          {
            "contract_path": "src/DeprecatedOZFunctions.sol",
            "line_no": 47,
            "src": "1598:18",
            "src_char": "1598:18"
          },
          {
            "contract_path": "src/OutOfOrderRetryable.sol",
            "line_no": 171,
            "src": "4927:28",
            "src_char": "4927:28"
          },
          {
            "contract_path": "src/OutOfOrderRetryable.sol",
            "line_no": 180,
            "src": "5328:28",
            "src_char": "5328:28"
          },
          {
            "contract_path": "src/SendEtherNoChecks.sol",
            "line_no": 67,
            "src": "1255:19",
            "src_char": "1255:19"
          },
          {
            "contract_path": "src/StateShadowing.sol",
            "line_no": 22,
            "src": "368:19",
            "src_char": "368:19"
          },
          {
            "contract_path": "src/UninitializedStateVariable.sol",
            "line_no": 18,
            "src": "599:29",
            "src_char": "599:29"
          }
        ]
      },
      {
        "title": "Solidity pragma should be specific, not wide",
        "description": "Consider using a specific version of Solidity in your contracts instead of a wide version. For example, instead of `pragma solidity ^0.8.0;`, use `pragma solidity 0.8.0;`",
        "detector_name": "unspecific-solidity-pragma",
        "instances": [
          {
            "contract_path": "src/CompilerBugStorageSignedIntegerArray.sol",
            "line_no": 2,
            "src": "32:23",
            "src_char": "32:23"
          },
          {
            "contract_path": "src/ConstantFuncsAssembly.sol",
            "line_no": 2,
            "src": "32:23",
            "src_char": "32:23"
          },
          {
            "contract_path": "src/ContractLocksEther.sol",
            "line_no": 2,
            "src": "32:23",
            "src_char": "32:23"
          },
          {
            "contract_path": "src/ContractWithTodo.sol",
            "line_no": 2,
            "src": "32:23",
            "src_char": "32:23"
          },
          {
            "contract_path": "src/Counter.sol",
            "line_no": 2,
            "src": "39:24",
            "src_char": "39:24"
          },
          {
            "contract_path": "src/CrazyPragma.sol",
            "line_no": 2,
            "src": "32:32",
            "src_char": "32:32"
          },
          {
            "contract_path": "src/DangerousStrictEquality1.sol",
            "line_no": 2,
            "src": "32:23",
            "src_char": "32:23"
          },
          {
            "contract_path": "src/DangerousUnaryOperator.sol",
            "line_no": 2,
            "src": "32:23",
            "src_char": "32:23"
          },
          {
            "contract_path": "src/DelegateCallWithoutAddressCheck.sol",
            "line_no": 2,
            "src": "32:21",
            "src_char": "32:21"
          },
          {
            "contract_path": "src/DeletionNestedMappingStructureContract.sol",
            "line_no": 2,
            "src": "32:23",
            "src_char": "32:23"
          },
          {
            "contract_path": "src/FunctionInitializingState.sol",
            "line_no": 2,
            "src": "32:21",
            "src_char": "32:21"
          },
          {
            "contract_path": "src/InconsistentUints.sol",
            "line_no": 1,
            "src": "0:24",
            "src_char": "0:24"
          },
          {
            "contract_path": "src/IncorrectERC20.sol",
            "line_no": 2,
            "src": "32:23",
            "src_char": "32:23"
          },
          {
            "contract_path": "src/MsgValueInLoop.sol",
            "line_no": 2,
            "src": "32:23",
            "src_char": "32:23"
          },
          {
            "contract_path": "src/OutOfOrderRetryable.sol",
            "line_no": 2,
            "src": "32:23",
            "src_char": "32:23"
          },
          {
            "contract_path": "src/PreDeclaredVarUsage.sol",
            "line_no": 2,
            "src": "32:23",
            "src_char": "32:23"
          },
          {
            "contract_path": "src/RedundantStatements.sol",
            "line_no": 2,
            "src": "32:23",
            "src_char": "32:23"
          },
          {
            "contract_path": "src/TautologyOrContradiction.sol",
            "line_no": 2,
            "src": "32:23",
            "src_char": "32:23"
          },
          {
            "contract_path": "src/TxOriginUsedForAuth.sol",
            "line_no": 2,
            "src": "32:24",
            "src_char": "32:24"
          },
          {
            "contract_path": "src/UncheckedSend.sol",
            "line_no": 2,
            "src": "32:23",
            "src_char": "32:23"
          },
          {
            "contract_path": "src/UnusedStateVariables.sol",
            "line_no": 2,
            "src": "32:24",
            "src_char": "32:24"
          },
          {
            "contract_path": "src/UsingSelfdestruct.sol",
            "line_no": 2,
            "src": "32:23",
            "src_char": "32:23"
          },
          {
            "contract_path": "src/cloc/AnotherHeavilyCommentedContract.sol",
            "line_no": 6,
            "src": "46:24",
            "src_char": "46:24"
          },
          {
            "contract_path": "src/cloc/HeavilyCommentedContract.sol",
            "line_no": 6,
            "src": "46:32",
            "src_char": "46:32"
          },
          {
            "contract_path": "src/inheritance/IContractInheritance.sol",
            "line_no": 2,
            "src": "32:24",
            "src_char": "32:24"
          },
          {
            "contract_path": "src/inheritance/InheritanceBase.sol",
            "line_no": 2,
            "src": "32:23",
            "src_char": "32:23"
          },
          {
            "contract_path": "src/nested_mappings/LaterVersion.sol",
            "line_no": 2,
            "src": "36:23",
            "src_char": "36:23"
          },
          {
            "contract_path": "src/nested_mappings/NestedMappings.sol",
            "line_no": 2,
            "src": "36:24",
            "src_char": "36:24"
          }
        ]
      },
      {
        "title": "Missing checks for `address(0)` when assigning values to address state variables",
        "description": "Check for `address(0)` when assigning values to address state variables.",
        "detector_name": "zero-address-check",
        "instances": [
          {
            "contract_path": "src/ArbitraryTransferFrom.sol",
            "line_no": 12,
            "src": "267:15",
            "src_char": "267:15"
          },
          {
            "contract_path": "src/OutOfOrderRetryable.sol",
            "line_no": 54,
            "src": "1416:14",
            "src_char": "1416:14"
          },
          {
            "contract_path": "src/OutOfOrderRetryable.sol",
            "line_no": 55,
            "src": "1440:24",
            "src_char": "1440:24"
          },
          {
            "contract_path": "src/StateVariables.sol",
            "line_no": 58,
            "src": "2121:14",
            "src_char": "2121:14"
          },
          {
            "contract_path": "src/ZeroAddressCheck.sol",
            "line_no": 43,
            "src": "1171:14",
            "src_char": "1171:14"
          },
          {
            "contract_path": "src/ZeroAddressCheck.sol",
            "line_no": 47,
            "src": "1248:16",
            "src_char": "1248:16"
          },
          {
            "contract_path": "src/ZeroAddressCheck.sol",
            "line_no": 51,
            "src": "1327:23",
            "src_char": "1327:23"
          },
          {
            "contract_path": "src/uniswap/UniswapV2Swapper.sol",
            "line_no": 11,
            "src": "365:17",
            "src_char": "365:17"
          }
        ]
      },
      {
        "title": "`public` functions not used internally could be marked `external`",
        "description": "Instead of marking a function as `public`, consider marking it as `external` if it is not used internally.",
        "detector_name": "useless-public-function",
        "instances": [
          {
            "contract_path": "src/ArbitraryTransferFrom.sol",
            "line_no": 28,
            "src": "772:5",
            "src_char": "772:5"
          },
          {
            "contract_path": "src/AssemblyExample.sol",
            "line_no": 6,
            "src": "113:1",
            "src_char": "113:1"
          },
          {
            "contract_path": "src/ContractLocksEther.sol",
            "line_no": 20,
            "src": "539:10",
            "src_char": "539:10"
          },
          {
            "contract_path": "src/ContractLocksEther.sol",
            "line_no": 49,
            "src": "1379:10",
            "src_char": "1379:10"
          },
          {
            "contract_path": "src/ContractLocksEther.sol",
            "line_no": 81,
            "src": "2414:10",
            "src_char": "2414:10"
          },
          {
            "contract_path": "src/ContractLocksEther.sol",
            "line_no": 118,
            "src": "3653:10",
            "src_char": "3653:10"
          },
          {
            "contract_path": "src/ContractLocksEther.sol",
            "line_no": 155,
            "src": "4877:10",
            "src_char": "4877:10"
          },
          {
            "contract_path": "src/ContractLocksEther.sol",
            "line_no": 181,
            "src": "5775:10",
            "src_char": "5775:10"
          },
          {
            "contract_path": "src/ContractWithTodo.sol",
            "line_no": 13,
            "src": "337:15",
            "src_char": "337:15"
          },
          {
            "contract_path": "src/Counter.sol",
            "line_no": 7,
            "src": "129:9",
            "src_char": "129:9"
          },
          {
<<<<<<< HEAD
            "contract_path": "src/LocalVariableShadowing.sol",
            "line_no": 10,
            "src": "184:18",
            "src_char": "184:18"
          },
          {
            "contract_path": "src/LocalVariableShadowing.sol",
            "line_no": 16,
            "src": "336:28",
            "src_char": "336:28"
          },
          {
            "contract_path": "src/LocalVariableShadowing.sol",
            "line_no": 32,
            "src": "737:18",
            "src_char": "737:18"
=======
            "contract_path": "src/IncorrectERC20.sol",
            "line_no": 17,
            "src": "483:8",
            "src_char": "483:8"
          },
          {
            "contract_path": "src/IncorrectERC20.sol",
            "line_no": 23,
            "src": "690:7",
            "src_char": "690:7"
          },
          {
            "contract_path": "src/IncorrectERC20.sol",
            "line_no": 27,
            "src": "808:12",
            "src_char": "808:12"
          },
          {
            "contract_path": "src/IncorrectERC20.sol",
            "line_no": 35,
            "src": "1146:9",
            "src_char": "1146:9"
          },
          {
            "contract_path": "src/IncorrectERC20.sol",
            "line_no": 39,
            "src": "1249:9",
            "src_char": "1249:9"
          },
          {
            "contract_path": "src/OutOfOrderRetryable.sol",
            "line_no": 167,
            "src": "4685:13",
            "src_char": "4685:13"
          },
          {
            "contract_path": "src/OutOfOrderRetryable.sol",
            "line_no": 175,
            "src": "5072:7",
            "src_char": "5072:7"
>>>>>>> 71b69f6c
          },
          {
            "contract_path": "src/ReturnBomb.sol",
            "line_no": 16,
            "src": "358:4",
            "src_char": "358:4"
          },
          {
            "contract_path": "src/ReturnBomb.sol",
            "line_no": 32,
            "src": "839:4",
            "src_char": "839:4"
          },
          {
            "contract_path": "src/ReturnBomb.sol",
            "line_no": 47,
            "src": "1273:4",
            "src_char": "1273:4"
          },
          {
            "contract_path": "src/ReturnBomb.sol",
            "line_no": 63,
            "src": "1646:4",
            "src_char": "1646:4"
          },
          {
            "contract_path": "src/StateVariables.sol",
            "line_no": 47,
            "src": "1764:18",
            "src_char": "1764:18"
          },
          {
            "contract_path": "src/StateVariables.sol",
            "line_no": 52,
            "src": "1915:20",
            "src_char": "1915:20"
          },
          {
            "contract_path": "src/StateVariables.sol",
            "line_no": 57,
            "src": "2072:14",
            "src_char": "2072:14"
          },
          {
            "contract_path": "src/StateVariables.sol",
            "line_no": 61,
            "src": "2157:22",
            "src_char": "2157:22"
          },
          {
            "contract_path": "src/StateVariables.sol",
            "line_no": 71,
            "src": "2539:25",
            "src_char": "2539:25"
          },
          {
            "contract_path": "src/UninitializedStateVariable.sol",
            "line_no": 17,
            "src": "563:8",
            "src_char": "563:8"
          },
          {
            "contract_path": "src/auditor_mode/PublicFunctionsWithoutSenderCheck.sol",
            "line_no": 16,
            "src": "475:27",
            "src_char": "475:27"
          },
          {
            "contract_path": "src/auditor_mode/PublicFunctionsWithoutSenderCheck.sol",
            "line_no": 22,
            "src": "653:28",
            "src_char": "653:28"
          },
          {
            "contract_path": "src/auditor_mode/PublicFunctionsWithoutSenderCheck.sol",
            "line_no": 45,
            "src": "1324:26",
            "src_char": "1324:26"
          },
          {
            "contract_path": "src/auditor_mode/PublicFunctionsWithoutSenderCheck.sol",
            "line_no": 53,
            "src": "1637:27",
            "src_char": "1637:27"
          },
          {
            "contract_path": "src/auditor_mode/PublicFunctionsWithoutSenderCheck.sol",
            "line_no": 71,
            "src": "2014:20",
            "src_char": "2014:20"
          },
          {
            "contract_path": "src/auditor_mode/PublicFunctionsWithoutSenderCheck.sol",
            "line_no": 77,
            "src": "2183:28",
            "src_char": "2183:28"
          },
          {
            "contract_path": "src/cloc/AnotherHeavilyCommentedContract.sol",
            "line_no": 31,
            "src": "500:3",
            "src_char": "500:3"
          },
          {
            "contract_path": "src/cloc/AnotherHeavilyCommentedContract.sol",
            "line_no": 38,
            "src": "637:5",
            "src_char": "637:5"
          },
          {
            "contract_path": "src/cloc/AnotherHeavilyCommentedContract.sol",
            "line_no": 42,
            "src": "738:4",
            "src_char": "735:4"
          },
          {
            "contract_path": "src/cloc/HeavilyCommentedContract.sol",
            "line_no": 31,
            "src": "509:3",
            "src_char": "509:3"
          },
          {
            "contract_path": "src/cloc/HeavilyCommentedContract.sol",
            "line_no": 38,
            "src": "646:4",
            "src_char": "646:4"
          },
          {
            "contract_path": "src/parent_chain/ParentChainContract.sol",
            "line_no": 11,
            "src": "355:9",
            "src_char": "355:9"
          },
          {
            "contract_path": "src/parent_chain/ParentChainContract.sol",
            "line_no": 15,
            "src": "422:9",
            "src_char": "422:9"
          }
        ]
      },
      {
        "title": "Define and use `constant` variables instead of using literals",
        "description": "If the same constant literal value is used multiple times, create a constant state variable and reference it throughout the contract.",
        "detector_name": "constants-instead-of-literals",
        "instances": [
          {
            "contract_path": "src/BooleanEquality.sol",
            "line_no": 6,
            "src": "170:3",
            "src_char": "170:3"
          },
          {
            "contract_path": "src/BooleanEquality.sol",
            "line_no": 13,
            "src": "330:3",
            "src_char": "330:3"
          },
          {
            "contract_path": "src/BooleanEquality.sol",
            "line_no": 15,
            "src": "360:3",
            "src_char": "360:3"
          },
          {
            "contract_path": "src/BooleanEquality.sol",
            "line_no": 20,
            "src": "492:3",
            "src_char": "492:3"
          },
          {
            "contract_path": "src/BooleanEquality.sol",
            "line_no": 27,
            "src": "653:3",
            "src_char": "653:3"
          },
          {
            "contract_path": "src/BooleanEquality.sol",
            "line_no": 29,
            "src": "683:3",
            "src_char": "683:3"
          },
          {
            "contract_path": "src/Casting.sol",
            "line_no": 16,
            "src": "483:18",
            "src_char": "483:18"
          },
          {
            "contract_path": "src/Casting.sol",
            "line_no": 22,
            "src": "646:18",
            "src_char": "646:18"
          },
          {
            "contract_path": "src/Casting.sol",
            "line_no": 31,
            "src": "921:18",
            "src_char": "921:18"
          },
          {
            "contract_path": "src/Casting.sol",
            "line_no": 69,
            "src": "2103:18",
            "src_char": "2103:18"
          },
          {
            "contract_path": "src/CompilerBugStorageSignedIntegerArray.sol",
            "line_no": 9,
            "src": "235:1",
            "src_char": "235:1"
          },
          {
            "contract_path": "src/CompilerBugStorageSignedIntegerArray.sol",
            "line_no": 14,
            "src": "352:1",
            "src_char": "352:1"
          },
          {
            "contract_path": "src/ConstantsLiterals.sol",
            "line_no": 25,
            "src": "958:3",
            "src_char": "958:3"
          },
          {
            "contract_path": "src/ConstantsLiterals.sol",
            "line_no": 26,
            "src": "992:3",
            "src_char": "992:3"
          },
          {
            "contract_path": "src/ConstantsLiterals.sol",
            "line_no": 27,
            "src": "1032:4",
            "src_char": "1032:4"
          },
          {
            "contract_path": "src/ConstantsLiterals.sol",
            "line_no": 28,
            "src": "1068:4",
            "src_char": "1068:4"
          },
          {
            "contract_path": "src/ConstantsLiterals.sol",
            "line_no": 29,
            "src": "1117:42",
            "src_char": "1117:42"
          },
          {
            "contract_path": "src/ConstantsLiterals.sol",
            "line_no": 30,
            "src": "1192:42",
            "src_char": "1192:42"
          },
          {
            "contract_path": "src/ConstantsLiterals.sol",
            "line_no": 31,
            "src": "1275:66",
            "src_char": "1275:66"
          },
          {
            "contract_path": "src/DangerousStrictEquality2.sol",
            "line_no": 6,
            "src": "202:9",
            "src_char": "202:9"
          },
          {
            "contract_path": "src/DangerousStrictEquality2.sol",
            "line_no": 10,
            "src": "339:9",
            "src_char": "339:9"
          },
          {
            "contract_path": "src/DelegateCallWithoutAddressCheck.sol",
            "line_no": 24,
            "src": "718:1",
            "src_char": "718:1"
          },
          {
            "contract_path": "src/DelegateCallWithoutAddressCheck.sol",
            "line_no": 24,
            "src": "771:1",
            "src_char": "771:1"
          },
          {
            "contract_path": "src/DelegateCallWithoutAddressCheck.sol",
            "line_no": 26,
            "src": "838:1",
            "src_char": "838:1"
          },
          {
            "contract_path": "src/DynamicArrayLengthAssignment.sol",
            "line_no": 13,
            "src": "312:3",
            "src_char": "312:3"
          },
          {
            "contract_path": "src/DynamicArrayLengthAssignment.sol",
            "line_no": 14,
            "src": "346:3",
            "src_char": "346:3"
          },
          {
            "contract_path": "src/DynamicArrayLengthAssignment.sol",
            "line_no": 17,
            "src": "457:3",
            "src_char": "457:3"
          },
          {
            "contract_path": "src/FunctionInitializingState.sol",
            "line_no": 23,
            "src": "790:2",
            "src_char": "790:2"
          },
          {
            "contract_path": "src/FunctionInitializingState.sol",
            "line_no": 26,
            "src": "820:2",
            "src_char": "820:2"
          },
          {
            "contract_path": "src/FunctionInitializingState.sol",
            "line_no": 34,
            "src": "1109:2",
            "src_char": "1109:2"
          },
          {
            "contract_path": "src/FunctionInitializingState.sol",
            "line_no": 37,
            "src": "1139:2",
            "src_char": "1139:2"
          },
          {
            "contract_path": "src/FunctionInitializingState.sol",
            "line_no": 42,
            "src": "1268:4",
            "src_char": "1268:4"
          },
          {
            "contract_path": "src/FunctionInitializingState.sol",
            "line_no": 42,
            "src": "1275:4",
            "src_char": "1275:4"
          },
          {
            "contract_path": "src/FunctionInitializingState.sol",
            "line_no": 48,
            "src": "1459:4",
            "src_char": "1459:4"
          },
          {
            "contract_path": "src/FunctionInitializingState.sol",
            "line_no": 48,
            "src": "1466:4",
            "src_char": "1466:4"
          },
          {
            "contract_path": "src/IncorrectCaretOperator.sol",
            "line_no": 17,
            "src": "563:2",
            "src_char": "563:2"
          },
          {
            "contract_path": "src/IncorrectCaretOperator.sol",
            "line_no": 18,
            "src": "606:2",
            "src_char": "606:2"
          },
          {
            "contract_path": "src/PreDeclaredVarUsage.sol",
            "line_no": 8,
            "src": "200:3",
            "src_char": "200:3"
          },
          {
            "contract_path": "src/PreDeclaredVarUsage.sol",
            "line_no": 9,
            "src": "222:3",
            "src_char": "222:3"
          },
          {
            "contract_path": "src/RevertsAndRequriesInLoops.sol",
            "line_no": 10,
            "src": "253:2",
            "src_char": "253:2"
          },
          {
            "contract_path": "src/RevertsAndRequriesInLoops.sol",
            "line_no": 17,
            "src": "442:2",
            "src_char": "442:2"
          },
          {
            "contract_path": "src/RevertsAndRequriesInLoops.sol",
            "line_no": 26,
            "src": "706:2",
            "src_char": "706:2"
          },
          {
            "contract_path": "src/RevertsAndRequriesInLoops.sol",
            "line_no": 27,
            "src": "745:2",
            "src_char": "745:2"
          },
          {
            "contract_path": "src/UncheckedReturn.sol",
            "line_no": 27,
            "src": "607:7",
            "src_char": "607:7"
          },
          {
            "contract_path": "src/UncheckedReturn.sol",
            "line_no": 32,
            "src": "805:7",
            "src_char": "805:7"
          },
          {
            "contract_path": "src/UncheckedReturn.sol",
            "line_no": 37,
            "src": "995:7",
            "src_char": "995:7"
          },
          {
            "contract_path": "src/UncheckedReturn.sol",
            "line_no": 42,
            "src": "1190:7",
            "src_char": "1190:7"
          },
          {
            "contract_path": "src/WeakRandomness.sol",
            "line_no": 25,
            "src": "933:2",
            "src_char": "933:2"
          },
          {
            "contract_path": "src/WeakRandomness.sol",
            "line_no": 35,
            "src": "1252:2",
            "src_char": "1252:2"
          },
          {
            "contract_path": "src/WeakRandomness.sol",
            "line_no": 41,
            "src": "1441:2",
            "src_char": "1441:2"
          },
          {
            "contract_path": "src/eth2/DepositContract.sol",
            "line_no": 113,
            "src": "7252:2",
            "src_char": "5764:2"
          },
          {
            "contract_path": "src/eth2/DepositContract.sol",
            "line_no": 113,
            "src": "7293:2",
            "src_char": "5805:2"
          }
        ]
      },
      {
        "title": "Event is missing `indexed` fields",
        "description": "Index event fields make the field more quickly accessible to off-chain tools that parse events. However, note that each index field costs extra gas during emission, so it's not necessarily best to index the maximum allowed per event (three fields). Each event should use three indexed fields if there are three or more fields, and gas usage is not particularly of concern for the events in question. If there are fewer than three fields, all of the fields should be indexed.",
        "detector_name": "unindexed-events",
        "instances": [
          {
            "contract_path": "src/ContractLocksEther.sol",
            "line_no": 7,
            "src": "119:56",
            "src_char": "119:56"
          },
          {
            "contract_path": "src/ContractLocksEther.sol",
            "line_no": 33,
            "src": "869:56",
            "src_char": "869:56"
          },
          {
            "contract_path": "src/ContractLocksEther.sol",
            "line_no": 36,
            "src": "961:54",
            "src_char": "961:54"
          },
          {
            "contract_path": "src/ContractLocksEther.sol",
            "line_no": 65,
            "src": "1904:56",
            "src_char": "1904:56"
          },
          {
            "contract_path": "src/ContractLocksEther.sol",
            "line_no": 68,
            "src": "1996:54",
            "src_char": "1996:54"
          },
          {
            "contract_path": "src/ContractLocksEther.sol",
            "line_no": 102,
            "src": "3143:56",
            "src_char": "3143:56"
          },
          {
            "contract_path": "src/ContractLocksEther.sol",
            "line_no": 105,
            "src": "3235:54",
            "src_char": "3235:54"
          },
          {
            "contract_path": "src/ContractLocksEther.sol",
            "line_no": 139,
            "src": "4367:56",
            "src_char": "4367:56"
          },
          {
            "contract_path": "src/ContractLocksEther.sol",
            "line_no": 142,
            "src": "4459:54",
            "src_char": "4459:54"
          },
          {
            "contract_path": "src/ContractLocksEther.sol",
            "line_no": 175,
            "src": "5563:56",
            "src_char": "5563:56"
          },
          {
            "contract_path": "src/ContractLocksEther.sol",
            "line_no": 178,
            "src": "5655:54",
            "src_char": "5655:54"
          },
          {
            "contract_path": "src/TestERC20.sol",
            "line_no": 14,
            "src": "338:70",
            "src_char": "338:70"
          },
          {
            "contract_path": "src/TestERC20.sol",
            "line_no": 15,
            "src": "413:70",
            "src_char": "413:70"
          },
          {
            "contract_path": "src/UncheckedReturn.sol",
            "line_no": 17,
            "src": "297:30",
            "src_char": "297:30"
          },
          {
            "contract_path": "src/UninitializedStateVariable.sol",
            "line_no": 21,
            "src": "700:27",
            "src_char": "700:27"
          },
          {
            "contract_path": "src/eth2/DepositContract.sol",
            "line_no": 19,
            "src": "2641:107",
            "src_char": "1153:107"
          },
          {
            "contract_path": "src/inheritance/ExtendedInheritance.sol",
            "line_no": 7,
            "src": "144:45",
            "src_char": "144:45"
          },
          {
            "contract_path": "src/inheritance/InheritanceBase.sol",
            "line_no": 7,
            "src": "150:28",
            "src_char": "150:28"
          }
        ]
      },
      {
        "title": "Empty `require()` / `revert()` statements",
        "description": "Use descriptive reason strings or custom errors for revert paths.",
        "detector_name": "require-with-string",
        "instances": [
          {
            "contract_path": "src/CallGraphTests.sol",
            "line_no": 7,
            "src": "128:7",
            "src_char": "128:7"
          },
          {
            "contract_path": "src/CallGraphTests.sol",
            "line_no": 28,
            "src": "531:6",
            "src_char": "531:6"
          },
          {
            "contract_path": "src/CallGraphTests.sol",
            "line_no": 50,
            "src": "936:6",
            "src_char": "936:6"
          },
          {
            "contract_path": "src/CallGraphTests.sol",
            "line_no": 65,
            "src": "1246:7",
            "src_char": "1246:7"
          },
          {
            "contract_path": "src/DelegateCallWithoutAddressCheck.sol",
            "line_no": 31,
            "src": "948:7",
            "src_char": "948:7"
          },
          {
            "contract_path": "src/DeprecatedOZFunctions.sol",
            "line_no": 37,
            "src": "1264:7",
            "src_char": "1264:7"
          },
          {
            "contract_path": "src/DeprecatedOZFunctions.sol",
            "line_no": 40,
            "src": "1389:6",
            "src_char": "1389:6"
          },
          {
            "contract_path": "src/LocalVariableShadowing.sol",
            "line_no": 12,
            "src": "255:7",
            "src_char": "255:7"
          },
          {
            "contract_path": "src/LocalVariableShadowing.sol",
            "line_no": 19,
            "src": "440:7",
            "src_char": "440:7"
          },
          {
            "contract_path": "src/LocalVariableShadowing.sol",
            "line_no": 34,
            "src": "807:7",
            "src_char": "807:7"
          },
          {
            "contract_path": "src/RevertsAndRequriesInLoops.sol",
            "line_no": 19,
            "src": "503:6",
            "src_char": "503:6"
          },
          {
            "contract_path": "src/SendEtherNoChecks.sol",
            "line_no": 12,
            "src": "268:6",
            "src_char": "268:6"
          },
          {
            "contract_path": "src/SendEtherNoChecks.sol",
            "line_no": 27,
            "src": "513:7",
            "src_char": "513:7"
          },
          {
            "contract_path": "src/SendEtherNoChecks.sol",
            "line_no": 43,
            "src": "920:6",
            "src_char": "920:6"
          },
          {
            "contract_path": "src/StateShadowing.sol",
            "line_no": 8,
            "src": "135:7",
            "src_char": "135:7"
          },
          {
            "contract_path": "src/ZeroAddressCheck.sol",
            "line_no": 13,
            "src": "329:6",
            "src_char": "329:6"
          },
          {
            "contract_path": "src/ZeroAddressCheck.sol",
            "line_no": 23,
            "src": "608:6",
            "src_char": "608:6"
          },
          {
            "contract_path": "src/ZeroAddressCheck.sol",
            "line_no": 38,
            "src": "1074:6",
            "src_char": "1074:6"
          },
          {
            "contract_path": "src/cloc/AnotherHeavilyCommentedContract.sol",
            "line_no": 35,
            "src": "589:7",
            "src_char": "589:7"
          },
          {
            "contract_path": "src/cloc/AnotherHeavilyCommentedContract.sol",
            "line_no": 56,
            "src": "1403:7",
            "src_char": "1400:7"
          },
          {
            "contract_path": "src/cloc/HeavilyCommentedContract.sol",
            "line_no": 35,
            "src": "598:7",
            "src_char": "598:7"
          },
          {
            "contract_path": "src/cloc/HeavilyCommentedContract.sol",
            "line_no": 53,
            "src": "1408:7",
            "src_char": "1408:7"
          }
        ]
      },
      {
        "title": "The `nonReentrant` `modifier` should occur before all other modifiers",
        "description": "This is a best-practice to protect against reentrancy in other modifiers.",
        "detector_name": "non-reentrant-before-others",
        "instances": [
          {
            "contract_path": "src/AdminContract.sol",
            "line_no": 10,
            "src": "386:12",
            "src_char": "386:12"
          },
          {
            "contract_path": "src/parent_chain/ParentChainContract.sol",
            "line_no": 28,
            "src": "735:12",
            "src_char": "735:12"
          }
        ]
      },
      {
        "title": "Using `ERC721::_mint()` can be dangerous",
        "description": "Using `ERC721::_mint()` can mint ERC721 tokens to addresses which don't support ERC721 tokens. Use `_safeMint()` instead of `_mint()` for ERC721.",
        "detector_name": "unsafe-oz-erc721-mint",
        "instances": [
          {
            "contract_path": "src/UnsafeERC721Mint.sol",
            "line_no": 12,
            "src": "410:5",
            "src_char": "410:5"
          }
        ]
      },
      {
        "title": "PUSH0 is not supported by all chains",
        "description": "Solc compiler version 0.8.20 switches the default target EVM version to Shanghai, which means that the generated bytecode will include PUSH0 opcodes. Be sure to select the appropriate EVM version in case you intend to deploy on a chain other than mainnet like L2 chains that may not support PUSH0, otherwise deployment of your contracts will fail.",
        "detector_name": "push-zero-opcode",
        "instances": [
          {
            "contract_path": "src/AdminContract.sol",
            "line_no": 2,
            "src": "32:23",
            "src_char": "32:23"
          },
          {
            "contract_path": "src/ContractLocksEther.sol",
            "line_no": 2,
            "src": "32:23",
            "src_char": "32:23"
          },
          {
            "contract_path": "src/ContractWithTodo.sol",
            "line_no": 2,
            "src": "32:23",
            "src_char": "32:23"
          },
          {
            "contract_path": "src/Counter.sol",
            "line_no": 2,
            "src": "39:24",
            "src_char": "39:24"
          },
          {
            "contract_path": "src/CrazyPragma.sol",
            "line_no": 2,
            "src": "32:32",
            "src_char": "32:32"
          },
          {
            "contract_path": "src/DangerousStrictEquality2.sol",
            "line_no": 2,
            "src": "32:23",
            "src_char": "32:23"
          },
          {
            "contract_path": "src/DelegateCallWithoutAddressCheck.sol",
            "line_no": 2,
            "src": "32:21",
            "src_char": "32:21"
          },
          {
            "contract_path": "src/DeletionNestedMappingStructureContract.sol",
            "line_no": 2,
            "src": "32:23",
            "src_char": "32:23"
          },
          {
            "contract_path": "src/DeprecatedOZFunctions.sol",
            "line_no": 2,
            "src": "32:23",
            "src_char": "32:23"
          },
          {
            "contract_path": "src/InconsistentUints.sol",
            "line_no": 1,
            "src": "0:24",
            "src_char": "0:24"
          },
          {
            "contract_path": "src/IncorrectERC20.sol",
            "line_no": 2,
            "src": "32:23",
            "src_char": "32:23"
          },
          {
            "contract_path": "src/KeccakContract.sol",
            "line_no": 2,
            "src": "32:23",
            "src_char": "32:23"
          },
          {
            "contract_path": "src/MsgValueInLoop.sol",
            "line_no": 2,
            "src": "32:23",
            "src_char": "32:23"
          },
          {
            "contract_path": "src/OutOfOrderRetryable.sol",
            "line_no": 2,
            "src": "32:23",
            "src_char": "32:23"
          },
          {
            "contract_path": "src/ReturnBomb.sol",
            "line_no": 2,
            "src": "32:23",
            "src_char": "32:23"
          },
          {
            "contract_path": "src/StateVariables.sol",
            "line_no": 2,
            "src": "32:23",
            "src_char": "32:23"
          },
          {
            "contract_path": "src/StorageConditionals.sol",
            "line_no": 2,
            "src": "32:23",
            "src_char": "32:23"
          },
          {
            "contract_path": "src/T11sTranferer.sol",
            "line_no": 2,
            "src": "32:23",
            "src_char": "32:23"
          },
          {
            "contract_path": "src/TautologicalCompare.sol",
            "line_no": 2,
            "src": "32:23",
            "src_char": "32:23"
          },
          {
            "contract_path": "src/TxOriginUsedForAuth.sol",
            "line_no": 2,
            "src": "32:24",
            "src_char": "32:24"
          },
          {
            "contract_path": "src/UnsafeERC721Mint.sol",
            "line_no": 2,
            "src": "32:23",
            "src_char": "32:23"
          },
          {
            "contract_path": "src/UnusedStateVariables.sol",
            "line_no": 2,
            "src": "32:24",
            "src_char": "32:24"
          },
          {
            "contract_path": "src/WeakRandomness.sol",
            "line_no": 2,
            "src": "32:23",
            "src_char": "32:23"
          },
          {
            "contract_path": "src/cloc/AnotherHeavilyCommentedContract.sol",
            "line_no": 6,
            "src": "46:24",
            "src_char": "46:24"
          },
          {
            "contract_path": "src/cloc/HeavilyCommentedContract.sol",
            "line_no": 6,
            "src": "46:32",
            "src_char": "46:32"
          },
          {
            "contract_path": "src/eth2/DepositContract.sol",
            "line_no": 12,
            "src": "2302:23",
            "src_char": "814:23"
          },
          {
            "contract_path": "src/inheritance/ExtendedInheritance.sol",
            "line_no": 2,
            "src": "32:23",
            "src_char": "32:23"
          },
          {
            "contract_path": "src/inheritance/IContractInheritance.sol",
            "line_no": 2,
            "src": "32:24",
            "src_char": "32:24"
          },
          {
            "contract_path": "src/inheritance/InheritanceBase.sol",
            "line_no": 2,
            "src": "32:23",
            "src_char": "32:23"
          },
          {
            "contract_path": "src/nested/1/Nested.sol",
            "line_no": 5,
            "src": "180:23",
            "src_char": "180:23"
          },
          {
            "contract_path": "src/nested/2/Nested.sol",
            "line_no": 5,
            "src": "180:23",
            "src_char": "180:23"
          },
          {
            "contract_path": "src/nested_mappings/LaterVersion.sol",
            "line_no": 2,
            "src": "36:23",
            "src_char": "36:23"
          },
          {
            "contract_path": "src/parent_chain/ParentChainContract.sol",
            "line_no": 2,
            "src": "32:23",
            "src_char": "32:23"
          },
          {
            "contract_path": "src/uniswap/UniswapV2Swapper.sol",
            "line_no": 2,
            "src": "32:23",
            "src_char": "32:23"
          },
          {
            "contract_path": "src/uniswap/UniswapV3Swapper.sol",
            "line_no": 2,
            "src": "32:23",
            "src_char": "32:23"
          }
        ]
      },
      {
        "title": "Modifiers invoked only once can be shoe-horned into the function",
        "description": "",
        "detector_name": "useless-modifier",
        "instances": [
          {
            "contract_path": "src/CallGraphTests.sol",
            "line_no": 10,
            "src": "186:22",
            "src_char": "186:22"
          },
          {
            "contract_path": "src/CallGraphTests.sol",
            "line_no": 32,
            "src": "571:22",
            "src_char": "571:22"
          },
          {
            "contract_path": "src/CallGraphTests.sol",
            "line_no": 54,
            "src": "976:22",
            "src_char": "976:22"
          },
          {
            "contract_path": "src/DelegateCallWithoutAddressCheck.sol",
            "line_no": 23,
            "src": "678:9",
            "src_char": "678:9"
          },
          {
            "contract_path": "src/InternalFunctions.sol",
            "line_no": 18,
            "src": "413:9",
            "src_char": "413:9"
          },
          {
            "contract_path": "src/OnceModifierExample.sol",
            "line_no": 6,
            "src": "103:8",
            "src_char": "103:8"
          },
          {
            "contract_path": "src/SendEtherNoChecks.sol",
            "line_no": 16,
            "src": "308:4",
            "src_char": "308:4"
          },
          {
            "contract_path": "src/SendEtherNoChecks.sol",
            "line_no": 47,
            "src": "960:4",
            "src_char": "960:4"
          },
          {
            "contract_path": "src/SendEtherNoChecks.sol",
            "line_no": 70,
            "src": "1301:4",
            "src_char": "1301:4"
          },
          {
            "contract_path": "src/SendEtherNoChecks.sol",
            "line_no": 93,
            "src": "1704:4",
            "src_char": "1704:4"
          },
          {
            "contract_path": "src/StateShadowing.sol",
            "line_no": 7,
            "src": "107:74",
            "src_char": "107:74"
          },
          {
            "contract_path": "src/UnprotectedInitialize.sol",
            "line_no": 13,
            "src": "222:21",
            "src_char": "222:21"
          }
        ]
      },
      {
        "title": "Empty Block",
        "description": "Consider removing empty blocks.",
        "detector_name": "empty-block",
        "instances": [
          {
            "contract_path": "src/AdminContract.sol",
            "line_no": 14,
            "src": "457:23",
            "src_char": "457:23"
          },
          {
            "contract_path": "src/CallGraphTests.sol",
            "line_no": 16,
            "src": "291:16",
            "src_char": "291:16"
          },
          {
            "contract_path": "src/CallGraphTests.sol",
            "line_no": 38,
            "src": "686:16",
            "src_char": "686:16"
          },
          {
            "contract_path": "src/ContractWithTodo.sol",
            "line_no": 7,
            "src": "129:10",
            "src_char": "129:10"
          },
          {
            "contract_path": "src/ContractWithTodo.sol",
            "line_no": 13,
            "src": "337:15",
            "src_char": "337:15"
          },
          {
            "contract_path": "src/EmptyBlocks.sol",
            "line_no": 30,
            "src": "503:12",
            "src_char": "503:12"
          },
          {
            "contract_path": "src/EmptyBlocks.sol",
            "line_no": 38,
            "src": "599:12",
            "src_char": "599:12"
          },
          {
            "contract_path": "src/EmptyBlocks.sol",
            "line_no": 49,
            "src": "739:12",
            "src_char": "739:12"
          },
          {
            "contract_path": "src/EmptyBlocks.sol",
            "line_no": 63,
            "src": "888:13",
            "src_char": "888:13"
          },
          {
            "contract_path": "src/EmptyBlocks.sol",
            "line_no": 67,
            "src": "946:24",
            "src_char": "946:24"
          },
          {
            "contract_path": "src/EmptyBlocks.sol",
            "line_no": 73,
            "src": "1068:30",
            "src_char": "1068:30"
          },
          {
            "contract_path": "src/EmptyBlocks.sol",
            "line_no": 81,
            "src": "1219:41",
            "src_char": "1219:41"
          },
          {
            "contract_path": "src/OnceModifierExample.sol",
            "line_no": 10,
            "src": "147:7",
            "src_char": "147:7"
          },
          {
            "contract_path": "src/OutOfOrderRetryable.sol",
            "line_no": 193,
            "src": "5775:13",
            "src_char": "5775:13"
          },
          {
            "contract_path": "src/SendEtherNoChecks.sol",
            "line_no": 53,
            "src": "1060:5",
            "src_char": "1060:5"
          },
          {
            "contract_path": "src/SendEtherNoChecks.sol",
            "line_no": 77,
            "src": "1405:5",
            "src_char": "1405:5"
          },
          {
            "contract_path": "src/SendEtherNoChecks.sol",
            "line_no": 99,
            "src": "1795:5",
            "src_char": "1795:5"
          },
          {
            "contract_path": "src/TautologyOrContradiction.sol",
            "line_no": 9,
            "src": "161:229",
            "src_char": "161:229"
          },
          {
            "contract_path": "src/UncheckedSend.sol",
            "line_no": 27,
            "src": "915:65",
            "src_char": "915:65"
          },
          {
            "contract_path": "src/auditor_mode/PublicFunctionsWithoutSenderCheck.sol",
            "line_no": 11,
            "src": "367:17",
            "src_char": "367:17"
          },
          {
            "contract_path": "src/auditor_mode/PublicFunctionsWithoutSenderCheck.sol",
            "line_no": 30,
            "src": "852:25",
            "src_char": "852:25"
          },
          {
            "contract_path": "src/auditor_mode/PublicFunctionsWithoutSenderCheck.sol",
            "line_no": 38,
            "src": "1080:16",
            "src_char": "1080:16"
          },
          {
            "contract_path": "src/auditor_mode/PublicFunctionsWithoutSenderCheck.sol",
            "line_no": 61,
            "src": "1840:17",
            "src_char": "1840:17"
          },
          {
            "contract_path": "src/auditor_mode/PublicFunctionsWithoutSenderCheck.sol",
            "line_no": 85,
            "src": "2380:25",
            "src_char": "2380:25"
          },
          {
            "contract_path": "src/parent_chain/ParentChainContract.sol",
            "line_no": 11,
            "src": "355:9",
            "src_char": "355:9"
          },
          {
            "contract_path": "src/parent_chain/ParentChainContract.sol",
            "line_no": 32,
            "src": "806:23",
            "src_char": "806:23"
          },
          {
            "contract_path": "src/parent_chain/ParentChainContract.sol",
            "line_no": 40,
            "src": "946:8",
            "src_char": "946:8"
          },
          {
            "contract_path": "src/parent_chain/ParentChainContract.sol",
            "line_no": 44,
            "src": "1011:23",
            "src_char": "1011:23"
          }
        ]
      },
      {
        "title": "Large literal values multiples of 10000 can be replaced with scientific notation",
        "description": "Use `e` notation, for example: `1e18`, instead of its full numeric value.",
        "detector_name": "large-numeric-literal",
        "instances": [
          {
            "contract_path": "src/HugeConstants.sol",
            "line_no": 6,
            "src": "182:24",
            "src_char": "182:24"
          },
          {
            "contract_path": "src/HugeConstants.sol",
            "line_no": 7,
            "src": "252:23",
            "src_char": "252:23"
          },
          {
            "contract_path": "src/HugeConstants.sol",
            "line_no": 8,
            "src": "321:22",
            "src_char": "321:22"
          },
          {
            "contract_path": "src/HugeConstants.sol",
            "line_no": 9,
            "src": "389:21",
            "src_char": "389:21"
          },
          {
            "contract_path": "src/HugeConstants.sol",
            "line_no": 10,
            "src": "456:20",
            "src_char": "456:20"
          },
          {
            "contract_path": "src/HugeConstants.sol",
            "line_no": 11,
            "src": "522:19",
            "src_char": "522:19"
          },
          {
            "contract_path": "src/HugeConstants.sol",
            "line_no": 12,
            "src": "587:18",
            "src_char": "587:18"
          },
          {
            "contract_path": "src/HugeConstants.sol",
            "line_no": 13,
            "src": "651:17",
            "src_char": "651:17"
          },
          {
            "contract_path": "src/HugeConstants.sol",
            "line_no": 14,
            "src": "714:16",
            "src_char": "714:16"
          },
          {
            "contract_path": "src/HugeConstants.sol",
            "line_no": 15,
            "src": "777:15",
            "src_char": "777:15"
          },
          {
            "contract_path": "src/HugeConstants.sol",
            "line_no": 16,
            "src": "839:14",
            "src_char": "839:14"
          },
          {
            "contract_path": "src/HugeConstants.sol",
            "line_no": 17,
            "src": "900:13",
            "src_char": "900:13"
          },
          {
            "contract_path": "src/HugeConstants.sol",
            "line_no": 18,
            "src": "960:12",
            "src_char": "960:12"
          },
          {
            "contract_path": "src/HugeConstants.sol",
            "line_no": 19,
            "src": "1019:11",
            "src_char": "1019:11"
          },
          {
            "contract_path": "src/HugeConstants.sol",
            "line_no": 20,
            "src": "1077:10",
            "src_char": "1077:10"
          },
          {
            "contract_path": "src/HugeConstants.sol",
            "line_no": 21,
            "src": "1134:9",
            "src_char": "1134:9"
          },
          {
            "contract_path": "src/HugeConstants.sol",
            "line_no": 22,
            "src": "1190:8",
            "src_char": "1190:8"
          },
          {
            "contract_path": "src/HugeConstants.sol",
            "line_no": 23,
            "src": "1245:7",
            "src_char": "1245:7"
          },
          {
            "contract_path": "src/HugeConstants.sol",
            "line_no": 24,
            "src": "1299:6",
            "src_char": "1299:6"
          },
          {
            "contract_path": "src/HugeConstants.sol",
            "line_no": 25,
            "src": "1352:5",
            "src_char": "1352:5"
          },
          {
            "contract_path": "src/HugeConstants.sol",
            "line_no": 31,
            "src": "1585:29",
            "src_char": "1585:29"
          },
          {
            "contract_path": "src/HugeConstants.sol",
            "line_no": 32,
            "src": "1673:6",
            "src_char": "1673:6"
          },
          {
            "contract_path": "src/IncorrectERC20.sol",
            "line_no": 8,
            "src": "225:7",
            "src_char": "225:7"
          },
          {
            "contract_path": "src/IncorrectERC20.sol",
            "line_no": 51,
            "src": "1550:7",
            "src_char": "1550:7"
          }
        ]
      },
      {
        "title": "Internal functions called only once can be inlined",
        "description": "Instead of separating the logic into a separate function, consider inlining the logic into the calling function. This can reduce the number of function calls and improve readability.",
        "detector_name": "useless-internal-function",
        "instances": [
          {
            "contract_path": "src/CallGraphTests.sol",
            "line_no": 6,
            "src": "89:17",
            "src_char": "89:17"
          },
          {
            "contract_path": "src/CallGraphTests.sol",
            "line_no": 25,
            "src": "398:17",
            "src_char": "398:17"
          },
          {
            "contract_path": "src/CallGraphTests.sol",
            "line_no": 47,
            "src": "803:17",
            "src_char": "803:17"
          },
          {
            "contract_path": "src/CallGraphTests.sol",
            "line_no": 64,
            "src": "1206:18",
            "src_char": "1206:18"
          },
          {
            "contract_path": "src/ConstantFuncsAssembly.sol",
            "line_no": 26,
            "src": "651:232",
            "src_char": "651:232"
          },
          {
            "contract_path": "src/InternalFunctions.sol",
            "line_no": 28,
            "src": "693:12",
            "src_char": "693:12"
          },
          {
            "contract_path": "src/MsgValueInLoop.sol",
            "line_no": 43,
            "src": "1103:8",
            "src_char": "1103:8"
          },
          {
            "contract_path": "src/MsgValueInLoop.sol",
            "line_no": 60,
            "src": "1529:8",
            "src_char": "1529:8"
          },
          {
            "contract_path": "src/MsgValueInLoop.sol",
            "line_no": 77,
            "src": "1962:8",
            "src_char": "1962:8"
          },
          {
            "contract_path": "src/SendEtherNoChecks.sol",
            "line_no": 9,
            "src": "132:20",
            "src_char": "132:20"
          },
          {
            "contract_path": "src/SendEtherNoChecks.sol",
            "line_no": 26,
            "src": "481:5",
            "src_char": "481:5"
          },
          {
            "contract_path": "src/SendEtherNoChecks.sol",
            "line_no": 40,
            "src": "784:20",
            "src_char": "784:20"
          },
          {
            "contract_path": "src/SendEtherNoChecks.sol",
            "line_no": 66,
            "src": "1209:15",
            "src_char": "1209:15"
          },
          {
            "contract_path": "src/SendEtherNoChecks.sol",
            "line_no": 88,
            "src": "1551:11",
            "src_char": "1551:11"
          },
          {
            "contract_path": "src/StorageParameters.sol",
            "line_no": 17,
            "src": "388:11",
            "src_char": "388:11"
          },
          {
            "contract_path": "src/UncheckedSend.sol",
            "line_no": 27,
            "src": "915:65",
            "src_char": "915:65"
          }
        ]
      },
      {
        "title": "Contract still has TODOs",
        "description": "Contract contains comments with TODOS",
        "detector_name": "contract-with-todos",
        "instances": [
          {
            "contract_path": "src/ContractWithTodo.sol",
            "line_no": 4,
            "src": "66:8",
            "src_char": "66:8"
          },
          {
            "contract_path": "src/Counter.sol",
            "line_no": 4,
            "src": "74:7",
            "src_char": "74:7"
          }
        ]
      },
      {
        "title": "Inconsistency in declaring uint256/uint (or) int256/int variables within a contract. Use explicit size declarations (uint256 or int256).",
        "description": "Consider keeping the naming convention consistent in a given contract. Explicit size declarations are preferred (uint256, int256) over implicit ones (uint, int) to avoid confusion.",
        "detector_name": "inconsistent-type-names",
        "instances": [
          {
            "contract_path": "src/Casting.sol",
            "line_no": 31,
            "src": "904:14",
            "src_char": "904:14"
          },
          {
            "contract_path": "src/Casting.sol",
            "line_no": 69,
            "src": "2086:13",
            "src_char": "2086:13"
          },
          {
            "contract_path": "src/InconsistentUints.sol",
            "line_no": 5,
            "src": "122:12",
            "src_char": "122:12"
          },
          {
            "contract_path": "src/InconsistentUints.sol",
            "line_no": 7,
            "src": "197:11",
            "src_char": "197:11"
          },
          {
            "contract_path": "src/InconsistentUints.sol",
            "line_no": 11,
            "src": "289:10",
            "src_char": "289:10"
          },
          {
            "contract_path": "src/InconsistentUints.sol",
            "line_no": 12,
            "src": "340:9",
            "src_char": "340:9"
          },
          {
            "contract_path": "src/InconsistentUints.sol",
            "line_no": 15,
            "src": "383:9",
            "src_char": "383:9"
          },
          {
            "contract_path": "src/InconsistentUints.sol",
            "line_no": 16,
            "src": "434:10",
            "src_char": "434:10"
          },
          {
            "contract_path": "src/InconsistentUints.sol",
            "line_no": 19,
            "src": "528:12",
            "src_char": "528:12"
          },
          {
            "contract_path": "src/TautologicalCompare.sol",
            "line_no": 11,
            "src": "186:1",
            "src_char": "186:1"
          },
          {
            "contract_path": "src/TautologyOrContradiction.sol",
            "line_no": 6,
            "src": "133:6",
            "src_char": "133:6"
          },
          {
            "contract_path": "src/eth2/DepositContract.sol",
            "line_no": 59,
            "src": "4611:27",
            "src_char": "3123:27"
          },
          {
            "contract_path": "src/eth2/DepositContract.sol",
            "line_no": 61,
            "src": "4732:17",
            "src_char": "3244:17"
          },
          {
            "contract_path": "src/eth2/DepositContract.sol",
            "line_no": 70,
            "src": "5020:6",
            "src_char": "3532:6"
          },
          {
            "contract_path": "src/eth2/DepositContract.sol",
            "line_no": 76,
            "src": "5307:4",
            "src_char": "3819:4"
          },
          {
            "contract_path": "src/eth2/DepositContract.sol",
            "line_no": 77,
            "src": "5347:6",
            "src_char": "3859:6"
          },
          {
            "contract_path": "src/eth2/DepositContract.sol",
            "line_no": 103,
            "src": "6636:14",
            "src_char": "5148:14"
          },
          {
            "contract_path": "src/eth2/DepositContract.sol",
            "line_no": 133,
            "src": "8101:4",
            "src_char": "6613:4"
          },
          {
            "contract_path": "src/eth2/DepositContract.sol",
            "line_no": 134,
            "src": "8141:6",
            "src_char": "6653:6"
          },
          {
            "contract_path": "src/nested_mappings/LaterVersion.sol",
            "line_no": 8,
            "src": "184:5",
            "src_char": "184:5"
          },
          {
            "contract_path": "src/nested_mappings/NestedMappings.sol",
            "line_no": 8,
            "src": "168:10",
            "src_char": "168:10"
          }
        ]
      },
      {
        "title": "Unused Custom Error",
        "description": "it is recommended that the definition be removed when custom error is unused",
        "detector_name": "useless-error",
        "instances": [
          {
            "contract_path": "src/UnusedError.sol",
            "line_no": 5,
            "src": "84:27",
            "src_char": "84:27"
          },
          {
            "contract_path": "src/UnusedError.sol",
            "line_no": 13,
            "src": "258:36",
            "src_char": "258:36"
          },
          {
            "contract_path": "src/WrongOrderOfLayout.sol",
            "line_no": 13,
            "src": "274:21",
            "src_char": "274:21"
          }
        ]
      },
      {
        "title": "Loop contains `require`/`revert` statements",
        "description": "Avoid `require` / `revert` statements in a loop because a single bad item can cause the whole transaction to fail. It's better to forgive on fail and return failed elements post processing of the loop",
        "detector_name": "reverts-and-requires-in-loops",
        "instances": [
          {
            "contract_path": "src/RevertsAndRequriesInLoops.sol",
            "line_no": 10,
            "src": "227:129",
            "src_char": "227:129"
          },
          {
            "contract_path": "src/RevertsAndRequriesInLoops.sol",
            "line_no": 17,
            "src": "416:150",
            "src_char": "416:150"
          }
        ]
      },
      {
        "title": "Incorrect Order of Division and Multiplication",
        "description": "Division operations followed directly by multiplication operations can lead to precision loss due to the way integer arithmetic is handled in Solidity.",
        "detector_name": "division-before-multiplication",
        "instances": [
          {
            "contract_path": "src/DivisionBeforeMultiplication.sol",
            "line_no": 8,
            "src": "218:5",
            "src_char": "218:5"
          },
          {
            "contract_path": "src/DivisionBeforeMultiplication.sol",
            "line_no": 12,
            "src": "330:5",
            "src_char": "330:5"
          },
          {
            "contract_path": "src/DivisionBeforeMultiplication.sol",
            "line_no": 16,
            "src": "432:5",
            "src_char": "432:5"
          },
          {
            "contract_path": "src/DivisionBeforeMultiplication.sol",
            "line_no": 20,
            "src": "541:5",
            "src_char": "541:5"
          }
        ]
      },
      {
        "title": "Redundant statements have no effect.",
        "description": "Remove the redundant statements because no code will be generated and it just congests the codebase.",
        "detector_name": "redundant-statements",
        "instances": [
          {
            "contract_path": "src/RedundantStatements.sol",
            "line_no": 6,
            "src": "131:4",
            "src_char": "131:4"
          },
          {
            "contract_path": "src/RedundantStatements.sol",
            "line_no": 7,
            "src": "169:4",
            "src_char": "169:4"
          },
          {
            "contract_path": "src/RedundantStatements.sol",
            "line_no": 8,
            "src": "207:27",
            "src_char": "207:27"
          },
          {
            "contract_path": "src/RedundantStatements.sol",
            "line_no": 12,
            "src": "309:4",
            "src_char": "309:4"
          },
          {
            "contract_path": "src/RedundantStatements.sol",
            "line_no": 13,
            "src": "347:6",
            "src_char": "347:6"
          },
          {
            "contract_path": "src/RedundantStatements.sol",
            "line_no": 14,
            "src": "377:4",
            "src_char": "377:4"
          }
        ]
      },
      {
        "title": "Public variables of a contract read in an external context (using `this`).",
        "description": "The contract reads it's own variable using `this` which adds an unnecessary STATICCALL. Remove `this` and access the variable like storage.",
        "detector_name": "public-variable-read-in-external-context",
        "instances": [
          {
            "contract_path": "src/PublicVariableReadInExternalContext.sol",
            "line_no": 12,
            "src": "355:14",
            "src_char": "355:14"
          },
          {
            "contract_path": "src/PublicVariableReadInExternalContext.sol",
            "line_no": 16,
            "src": "457:16",
            "src_char": "457:16"
          },
          {
            "contract_path": "src/PublicVariableReadInExternalContext.sol",
            "line_no": 20,
            "src": "553:12",
            "src_char": "553:12"
          },
          {
            "contract_path": "src/PublicVariableReadInExternalContext.sol",
            "line_no": 42,
            "src": "1175:14",
            "src_char": "1175:14"
          }
        ]
      },
      {
        "title": "Potentially unused `private` / `internal` state variables found.",
        "description": "State variable appears to be unused. No analysis has been performed to see if any inilne assembly references it. So if that's not the case, consider removing this unused variable.",
        "detector_name": "unused-state-variable",
        "instances": [
          {
            "contract_path": "src/AssemblyExample.sol",
            "line_no": 5,
            "src": "97:1",
            "src_char": "97:1"
          },
          {
            "contract_path": "src/InconsistentUints.sol",
            "line_no": 16,
            "src": "434:10",
            "src_char": "434:10"
          },
          {
            "contract_path": "src/LocalVariableShadowing.sol",
            "line_no": 7,
            "src": "132:5",
            "src_char": "132:5"
          },
          {
            "contract_path": "src/StateVariables.sol",
            "line_no": 8,
            "src": "199:19",
            "src_char": "199:19"
          },
          {
            "contract_path": "src/StateVariables.sol",
            "line_no": 9,
            "src": "241:20",
            "src_char": "241:20"
          },
          {
            "contract_path": "src/StateVariables.sol",
            "line_no": 13,
            "src": "383:27",
            "src_char": "383:27"
          },
          {
            "contract_path": "src/StateVariables.sol",
            "line_no": 14,
            "src": "437:28",
            "src_char": "437:28"
          },
          {
            "contract_path": "src/StateVariables.sol",
            "line_no": 28,
            "src": "1056:16",
            "src_char": "1056:16"
          },
          {
            "contract_path": "src/StateVariables.sol",
            "line_no": 29,
            "src": "1108:17",
            "src_char": "1108:17"
          },
          {
            "contract_path": "src/TautologyOrContradiction.sol",
            "line_no": 6,
            "src": "133:6",
            "src_char": "133:6"
          },
          {
            "contract_path": "src/TautologyOrContradiction.sol",
            "line_no": 7,
            "src": "145:9",
            "src_char": "145:9"
          },
          {
            "contract_path": "src/UninitializedStateVariable.sol",
            "line_no": 13,
            "src": "503:3",
            "src_char": "503:3"
          },
          {
            "contract_path": "src/UnusedStateVariables.sol",
            "line_no": 6,
            "src": "147:13",
            "src_char": "147:13"
          },
          {
            "contract_path": "src/UnusedStateVariables.sol",
            "line_no": 7,
            "src": "183:13",
            "src_char": "183:13"
          },
          {
            "contract_path": "src/UnusedStateVariables.sol",
            "line_no": 8,
            "src": "215:10",
            "src_char": "215:10"
          },
          {
            "contract_path": "src/UnusedStateVariables.sol",
            "line_no": 9,
            "src": "246:12",
            "src_char": "246:12"
          },
          {
            "contract_path": "src/cloc/AnotherHeavilyCommentedContract.sol",
            "line_no": 14,
            "src": "151:3",
            "src_char": "151:3"
          },
          {
            "contract_path": "src/cloc/AnotherHeavilyCommentedContract.sol",
            "line_no": 16,
            "src": "190:3",
            "src_char": "190:3"
          },
          {
            "contract_path": "src/cloc/AnotherHeavilyCommentedContract.sol",
            "line_no": 19,
            "src": "261:3",
            "src_char": "261:3"
          },
          {
            "contract_path": "src/cloc/AnotherHeavilyCommentedContract.sol",
            "line_no": 22,
            "src": "367:3",
            "src_char": "367:3"
          },
          {
            "contract_path": "src/cloc/AnotherHeavilyCommentedContract.sol",
            "line_no": 29,
            "src": "477:3",
            "src_char": "477:3"
          },
          {
            "contract_path": "src/cloc/HeavilyCommentedContract.sol",
            "line_no": 14,
            "src": "160:3",
            "src_char": "160:3"
          },
          {
            "contract_path": "src/cloc/HeavilyCommentedContract.sol",
            "line_no": 16,
            "src": "199:3",
            "src_char": "199:3"
          },
          {
            "contract_path": "src/cloc/HeavilyCommentedContract.sol",
            "line_no": 19,
            "src": "270:3",
            "src_char": "270:3"
          },
          {
            "contract_path": "src/cloc/HeavilyCommentedContract.sol",
            "line_no": 22,
            "src": "376:3",
            "src_char": "376:3"
          },
          {
            "contract_path": "src/cloc/HeavilyCommentedContract.sol",
            "line_no": 29,
            "src": "486:3",
            "src_char": "486:3"
          }
        ]
      },
      {
        "title": "Functions declared `pure` / `view` but contains assembly",
        "description": "If the assembly code contains bugs or unintended side effects, it can lead to incorrect results or vulnerabilities, which are hard to debug and resolve, especially when the function is meant to be simple and predictable.",
        "detector_name": "constant-functions-assembly",
        "instances": [
          {
            "contract_path": "src/ConstantFuncsAssembly.sol",
            "line_no": 9,
            "src": "182:175",
            "src_char": "182:175"
          },
          {
            "contract_path": "src/ConstantFuncsAssembly.sol",
            "line_no": 17,
            "src": "408:237",
            "src_char": "408:237"
          },
          {
            "contract_path": "src/ConstantFuncsAssembly.sol",
            "line_no": 36,
            "src": "934:98",
            "src_char": "934:98"
          }
        ]
      },
      {
        "title": "Boolean equality is not required.",
        "description": "If `x` is a boolean, there is no need to do `if(x == true)` or `if(x == false)`. Just use `if(x)` and `if(!x)` respectively.",
        "detector_name": "boolean-equality",
        "instances": [
          {
            "contract_path": "src/BooleanEquality.sol",
            "line_no": 5,
            "src": "133:14",
            "src_char": "133:14"
          },
          {
            "contract_path": "src/BooleanEquality.sol",
            "line_no": 12,
            "src": "292:15",
            "src_char": "292:15"
          },
          {
            "contract_path": "src/BooleanEquality.sol",
            "line_no": 19,
            "src": "454:15",
            "src_char": "454:15"
          },
          {
            "contract_path": "src/BooleanEquality.sol",
            "line_no": 26,
            "src": "614:16",
            "src_char": "614:16"
          }
        ]
      },
      {
        "title": "Local variable shadows state variables in the contract hirearchy",
        "description": "Rename the local variables that shadow another component.",
        "detector_name": "local-variable-shadowing",
        "instances": [
          {
            "contract_path": "src/LocalVariableShadowing.sol",
            "line_no": 10,
            "src": "211:5",
            "src_char": "211:5"
          },
          {
            "contract_path": "src/LocalVariableShadowing.sol",
            "line_no": 17,
            "src": "397:5",
            "src_char": "397:5"
          },
          {
            "contract_path": "src/LocalVariableShadowing.sol",
            "line_no": 32,
            "src": "764:4",
            "src_char": "764:4"
          }
        ]
      },
      {
        "title": "Return Bomb",
        "description": "A low level callee may consume all callers gas unexpectedly. Avoid unlimited implicit decoding of returndata on calls to unchecked addresses. You can limit the gas by passing a gas limit as an option to the call. For example, `unknownAdress.call{gas: gasLimitHere}(\"calldata\")` That would act as a safety net from OOG errors.\n        ",
        "detector_name": "return-bomb",
        "instances": [
          {
            "contract_path": "src/ReturnBomb.sol",
            "line_no": 22,
            "src": "591:115",
            "src_char": "591:115"
          }
        ]
      },
      {
        "title": "Function initializing state.",
        "description": "Detects the immediate initialization of state variables through function calls that are not pure/constant, or that use non-constant state variable. Remove any initialization of state variables via non-constant state variables or function calls. If variables must be set upon contract deployment, locate initialization in the constructor instead.",
        "detector_name": "function-initializing-state",
        "instances": [
          {
            "contract_path": "src/FunctionInitializingState.sol",
            "line_no": 6,
            "src": "108:21",
            "src_char": "108:21"
          },
          {
            "contract_path": "src/FunctionInitializingState.sol",
            "line_no": 8,
            "src": "199:21",
            "src_char": "199:21"
          },
          {
            "contract_path": "src/FunctionInitializingState.sol",
            "line_no": 9,
            "src": "267:21",
            "src_char": "267:21"
          }
        ]
      }
    ]
  },
  "detectors_used": [
    "delegate-call-in-loop",
    "centralization-risk",
    "solmate-safe-transfer-lib",
    "avoid-abi-encode-packed",
    "ecrecover",
    "deprecated-oz-functions",
    "unsafe-erc20-functions",
    "unspecific-solidity-pragma",
    "zero-address-check",
    "useless-public-function",
    "constants-instead-of-literals",
    "unindexed-events",
    "require-with-string",
    "non-reentrant-before-others",
    "block-timestamp-deadline",
    "unsafe-oz-erc721-mint",
    "push-zero-opcode",
    "arbitrary-transfer-from",
    "useless-modifier",
    "empty-block",
    "large-numeric-literal",
    "useless-internal-function",
    "contract-with-todos",
    "inconsistent-type-names",
    "unprotected-initializer",
    "useless-error",
    "reverts-and-requires-in-loops",
    "division-before-multiplication",
    "unsafe-casting-detector",
    "enumerable-loop-removal",
    "experimental-encoder",
    "incorrect-shift-order",
    "storage-array-edit-with-memory",
    "multiple-constructors",
    "reused-contract-name",
    "nested-struct-in-mapping",
    "selfdestruct-identifier",
    "dynamic-array-length-assignment",
    "uninitialized-state-variable",
    "incorrect-caret-operator",
    "yul-return",
    "state-variable-shadowing",
    "unchecked-send",
    "misused-boolean",
    "send-ether-no-checks",
    "delegate-call-unchecked-address",
    "tautological-compare",
    "rtlo",
    "unchecked-return",
    "dangerous-unary-operator",
    "tautology-or-contradiction",
    "dangerous-strict-equailty-on-contract-balance",
    "signed-storage-array",
    "redundant-statements",
    "public-variable-read-in-external-context",
    "weak-randomness",
    "pre-declared-local-variable-usage",
    "delete-nested-mapping",
    "unused-state-variable",
    "constant-functions-assembly",
    "boolean-equality",
    "tx-origin-used-for-auth",
    "msg-value-in-loop",
    "contract-locks-ether",
<<<<<<< HEAD
    "local-variable-shadowing",
    "return-bomb"
=======
    "incorrect-erc20-interface",
    "return-bomb",
    "out-of-order-retryable",
    "function-initializing-state"
>>>>>>> 71b69f6c
  ]
}<|MERGE_RESOLUTION|>--- conflicted
+++ resolved
@@ -1,12 +1,7 @@
 {
   "files_summary": {
-<<<<<<< HEAD
-    "total_source_units": 82,
-    "total_sloc": 2357
-=======
-    "total_source_units": 84,
-    "total_sloc": 2645
->>>>>>> 71b69f6c
+    "total_source_units": 85,
+    "total_sloc": 2668
   },
   "files_details": {
     "files_details": [
@@ -353,12 +348,8 @@
     ]
   },
   "issue_count": {
-<<<<<<< HEAD
-    "high": 36,
-=======
     "high": 38,
->>>>>>> 71b69f6c
-    "low": 30
+    "low": 31
   },
   "high_issues": {
     "issues": [
@@ -2715,7 +2706,36 @@
             "src_char": "129:9"
           },
           {
-<<<<<<< HEAD
+            "contract_path": "src/IncorrectERC20.sol",
+            "line_no": 17,
+            "src": "483:8",
+            "src_char": "483:8"
+          },
+          {
+            "contract_path": "src/IncorrectERC20.sol",
+            "line_no": 23,
+            "src": "690:7",
+            "src_char": "690:7"
+          },
+          {
+            "contract_path": "src/IncorrectERC20.sol",
+            "line_no": 27,
+            "src": "808:12",
+            "src_char": "808:12"
+          },
+          {
+            "contract_path": "src/IncorrectERC20.sol",
+            "line_no": 35,
+            "src": "1146:9",
+            "src_char": "1146:9"
+          },
+          {
+            "contract_path": "src/IncorrectERC20.sol",
+            "line_no": 39,
+            "src": "1249:9",
+            "src_char": "1249:9"
+          },
+          {
             "contract_path": "src/LocalVariableShadowing.sol",
             "line_no": 10,
             "src": "184:18",
@@ -2732,35 +2752,6 @@
             "line_no": 32,
             "src": "737:18",
             "src_char": "737:18"
-=======
-            "contract_path": "src/IncorrectERC20.sol",
-            "line_no": 17,
-            "src": "483:8",
-            "src_char": "483:8"
-          },
-          {
-            "contract_path": "src/IncorrectERC20.sol",
-            "line_no": 23,
-            "src": "690:7",
-            "src_char": "690:7"
-          },
-          {
-            "contract_path": "src/IncorrectERC20.sol",
-            "line_no": 27,
-            "src": "808:12",
-            "src_char": "808:12"
-          },
-          {
-            "contract_path": "src/IncorrectERC20.sol",
-            "line_no": 35,
-            "src": "1146:9",
-            "src_char": "1146:9"
-          },
-          {
-            "contract_path": "src/IncorrectERC20.sol",
-            "line_no": 39,
-            "src": "1249:9",
-            "src_char": "1249:9"
           },
           {
             "contract_path": "src/OutOfOrderRetryable.sol",
@@ -2773,7 +2764,6 @@
             "line_no": 175,
             "src": "5072:7",
             "src_char": "5072:7"
->>>>>>> 71b69f6c
           },
           {
             "contract_path": "src/ReturnBomb.sol",
@@ -4771,6 +4761,18 @@
         "detector_name": "local-variable-shadowing",
         "instances": [
           {
+            "contract_path": "src/FunctionInitializingState.sol",
+            "line_no": 41,
+            "src": "1246:6",
+            "src_char": "1246:6"
+          },
+          {
+            "contract_path": "src/FunctionInitializingState.sol",
+            "line_no": 46,
+            "src": "1385:6",
+            "src_char": "1385:6"
+          },
+          {
             "contract_path": "src/LocalVariableShadowing.sol",
             "line_no": 10,
             "src": "211:5",
@@ -4787,6 +4789,24 @@
             "line_no": 32,
             "src": "764:4",
             "src_char": "764:4"
+          },
+          {
+            "contract_path": "src/OutOfOrderRetryable.sol",
+            "line_no": 144,
+            "src": "4121:17",
+            "src_char": "4121:17"
+          },
+          {
+            "contract_path": "src/OutOfOrderRetryable.sol",
+            "line_no": 147,
+            "src": "4236:8",
+            "src_char": "4236:8"
+          },
+          {
+            "contract_path": "src/OutOfOrderRetryable.sol",
+            "line_no": 148,
+            "src": "4262:12",
+            "src_char": "4262:12"
           }
         ]
       },
@@ -4895,14 +4915,10 @@
     "tx-origin-used-for-auth",
     "msg-value-in-loop",
     "contract-locks-ether",
-<<<<<<< HEAD
     "local-variable-shadowing",
-    "return-bomb"
-=======
     "incorrect-erc20-interface",
     "return-bomb",
     "out-of-order-retryable",
     "function-initializing-state"
->>>>>>> 71b69f6c
   ]
 }