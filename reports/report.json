{
  "files_summary": {
<<<<<<< HEAD
    "total_source_units": 93,
    "total_sloc": 3511
=======
    "total_source_units": 97,
    "total_sloc": 3370
>>>>>>> a2d51ac1
  },
  "files_details": {
    "files_details": [
      {
        "file_path": "src/AbstractContract.sol",
        "n_sloc": 11
      },
      {
        "file_path": "src/AderynIgnoreCustomDetectors.sol",
        "n_sloc": 11
      },
      {
        "file_path": "src/AdminContract.sol",
        "n_sloc": 11
      },
      {
        "file_path": "src/ArbitraryTransferFrom.sol",
        "n_sloc": 37
      },
      {
        "file_path": "src/AssemblyExample.sol",
        "n_sloc": 9
      },
      {
        "file_path": "src/AssertStateChange.sol",
        "n_sloc": 11
      },
      {
        "file_path": "src/BooleanEquality.sol",
        "n_sloc": 27
      },
      {
        "file_path": "src/BuiltinSymbolShadow.sol",
        "n_sloc": 14
      },
      {
        "file_path": "src/CacheArrayLength.sol",
        "n_sloc": 38
      },
      {
        "file_path": "src/CallGraphTests.sol",
        "n_sloc": 49
      },
      {
        "file_path": "src/Casting.sol",
        "n_sloc": 126
      },
      {
        "file_path": "src/CompilerBugStorageSignedIntegerArray.sol",
        "n_sloc": 13
      },
      {
        "file_path": "src/ConstFuncChangeState.sol",
        "n_sloc": 15
      },
      {
        "file_path": "src/ConstantFuncsAssembly.sol",
        "n_sloc": 26
      },
      {
        "file_path": "src/ConstantsLiterals.sol",
        "n_sloc": 28
      },
      {
        "file_path": "src/ContractLocksEther.sol",
        "n_sloc": 121
      },
      {
        "file_path": "src/ContractWithTodo.sol",
        "n_sloc": 7
      },
      {
        "file_path": "src/CostlyOperationsInsideLoops.sol",
        "n_sloc": 17
      },
      {
        "file_path": "src/Counter.sol",
        "n_sloc": 20
      },
      {
        "file_path": "src/CrazyPragma.sol",
        "n_sloc": 4
      },
      {
        "file_path": "src/DangerousStrictEquality1.sol",
        "n_sloc": 6
      },
      {
        "file_path": "src/DangerousStrictEquality2.sol",
        "n_sloc": 9
      },
      {
        "file_path": "src/DangerousUnaryOperator.sol",
        "n_sloc": 13
      },
      {
        "file_path": "src/DeadCode.sol",
        "n_sloc": 23
      },
      {
        "file_path": "src/DelegateCallWithoutAddressCheck.sol",
        "n_sloc": 31
      },
      {
        "file_path": "src/DeletionNestedMappingStructureContract.sol",
        "n_sloc": 11
      },
      {
        "file_path": "src/DeprecatedOZFunctions.sol",
        "n_sloc": 32
      },
      {
        "file_path": "src/DivisionBeforeMultiplication.sol",
        "n_sloc": 22
      },
      {
        "file_path": "src/DynamicArrayLengthAssignment.sol",
        "n_sloc": 16
      },
      {
        "file_path": "src/EmptyBlocks.sol",
        "n_sloc": 48
      },
      {
        "file_path": "src/EnumerableSetIteration.sol",
        "n_sloc": 55
      },
      {
        "file_path": "src/ExperimentalEncoder.sol",
        "n_sloc": 4
      },
      {
        "file_path": "src/FunctionInitializingState.sol",
        "n_sloc": 49
      },
      {
        "file_path": "src/FunctionPointers.sol",
        "n_sloc": 10
      },
      {
        "file_path": "src/FunctionSignatureCollision.sol",
        "n_sloc": 9
      },
      {
        "file_path": "src/HugeConstants.sol",
        "n_sloc": 36
      },
      {
        "file_path": "src/InconsistentUints.sol",
        "n_sloc": 17
      },
      {
        "file_path": "src/IncorrectCaretOperator.sol",
        "n_sloc": 16
      },
      {
        "file_path": "src/IncorrectERC20.sol",
        "n_sloc": 98
      },
      {
        "file_path": "src/IncorrectERC721.sol",
        "n_sloc": 238
      },
      {
        "file_path": "src/IncorrectShift.sol",
        "n_sloc": 17
      },
      {
        "file_path": "src/InternalFunctions.sol",
        "n_sloc": 22
      },
      {
        "file_path": "src/KeccakContract.sol",
        "n_sloc": 21
      },
      {
        "file_path": "src/MisusedBoolean.sol",
        "n_sloc": 67
      },
      {
        "file_path": "src/MsgValueInLoop.sol",
        "n_sloc": 55
      },
      {
        "file_path": "src/MultipleConstructorSchemes.sol",
        "n_sloc": 10
      },
      {
        "file_path": "src/OnceModifierExample.sol",
        "n_sloc": 8
      },
      {
        "file_path": "src/OutOfOrderRetryable.sol",
        "n_sloc": 165
      },
      {
        "file_path": "src/PreDeclaredVarUsage.sol",
        "n_sloc": 9
      },
      {
        "file_path": "src/PublicVariableReadInExternalContext.sol",
        "n_sloc": 32
      },
      {
        "file_path": "src/RTLO.sol",
        "n_sloc": 7
      },
      {
        "file_path": "src/RedundantStatements.sol",
        "n_sloc": 14
      },
      {
        "file_path": "src/ReturnBomb.sol",
        "n_sloc": 44
      },
      {
        "file_path": "src/RevertsAndRequriesInLoops.sol",
        "n_sloc": 27
      },
      {
        "file_path": "src/SendEtherNoChecks.sol",
        "n_sloc": 58
      },
      {
        "file_path": "src/StateShadowing.sol",
        "n_sloc": 17
      },
      {
        "file_path": "src/StateVariables.sol",
        "n_sloc": 58
      },
      {
        "file_path": "src/StateVariablesManipulation.sol",
        "n_sloc": 250
      },
      {
        "file_path": "src/StorageConditionals.sol",
        "n_sloc": 59
      },
      {
        "file_path": "src/StorageParameters.sol",
        "n_sloc": 16
      },
      {
        "file_path": "src/T11sTranferer.sol",
        "n_sloc": 8
      },
      {
        "file_path": "src/TautologicalCompare.sol",
        "n_sloc": 17
      },
      {
        "file_path": "src/TautologyOrContradiction.sol",
        "n_sloc": 11
      },
      {
        "file_path": "src/TestERC20.sol",
        "n_sloc": 62
      },
      {
        "file_path": "src/Trump.sol",
        "n_sloc": 281
      },
      {
        "file_path": "src/TxOriginUsedForAuth.sol",
        "n_sloc": 43
      },
      {
        "file_path": "src/UncheckedCalls.sol",
        "n_sloc": 24
      },
      {
        "file_path": "src/UncheckedReturn.sol",
        "n_sloc": 33
      },
      {
        "file_path": "src/UncheckedSend.sol",
        "n_sloc": 18
      },
      {
        "file_path": "src/UninitializedLocalVariables.sol",
        "n_sloc": 62
      },
      {
        "file_path": "src/UninitializedStateVariable.sol",
        "n_sloc": 29
      },
      {
        "file_path": "src/UnprotectedInitialize.sol",
        "n_sloc": 25
      },
      {
        "file_path": "src/UnsafeERC721Mint.sol",
        "n_sloc": 18
      },
      {
        "file_path": "src/UnusedError.sol",
        "n_sloc": 19
      },
      {
        "file_path": "src/UnusedStateVariables.sol",
        "n_sloc": 12
      },
      {
        "file_path": "src/UsingSelfdestruct.sol",
        "n_sloc": 6
      },
      {
        "file_path": "src/WeakRandomness.sol",
        "n_sloc": 59
      },
      {
        "file_path": "src/WrongOrderOfLayout.sol",
        "n_sloc": 13
      },
      {
        "file_path": "src/YulReturn.sol",
        "n_sloc": 8
      },
      {
        "file_path": "src/ZeroAddressCheck.sol",
        "n_sloc": 41
      },
      {
        "file_path": "src/auditor_mode/ExternalCalls.sol",
        "n_sloc": 65
      },
      {
        "file_path": "src/auditor_mode/PublicFunctionsWithoutSenderCheck.sol",
        "n_sloc": 45
      },
      {
        "file_path": "src/cloc/AnotherHeavilyCommentedContract.sol",
        "n_sloc": 32
      },
      {
        "file_path": "src/cloc/EmptyContractFile.sol",
        "n_sloc": 0
      },
      {
        "file_path": "src/cloc/HeavilyCommentedContract.sol",
        "n_sloc": 21
      },
      {
        "file_path": "src/eth2/DepositContract.sol",
        "n_sloc": 96
      },
      {
        "file_path": "src/inheritance/ExtendedInheritance.sol",
        "n_sloc": 17
      },
      {
        "file_path": "src/inheritance/IContractInheritance.sol",
        "n_sloc": 4
      },
      {
        "file_path": "src/inheritance/InheritanceBase.sol",
        "n_sloc": 8
      },
      {
        "file_path": "src/nested/1/Nested.sol",
        "n_sloc": 10
      },
      {
        "file_path": "src/nested/2/Nested.sol",
        "n_sloc": 7
      },
      {
        "file_path": "src/nested_mappings/LaterVersion.sol",
        "n_sloc": 10
      },
      {
        "file_path": "src/nested_mappings/NestedMappings.sol",
        "n_sloc": 10
      },
      {
        "file_path": "src/parent_chain/ParentChainContract.sol",
        "n_sloc": 29
      },
      {
        "file_path": "src/reused_contract_name/ContractA.sol",
        "n_sloc": 7
      },
      {
        "file_path": "src/reused_contract_name/ContractB.sol",
        "n_sloc": 7
      },
      {
        "file_path": "src/uniswap/UniswapV2Swapper.sol",
        "n_sloc": 50
      },
      {
        "file_path": "src/uniswap/UniswapV3Swapper.sol",
        "n_sloc": 150
      }
    ]
  },
  "issue_count": {
    "high": 42,
    "low": 37
  },
  "high_issues": {
    "issues": [
      {
        "title": "Using `delegatecall` in loop",
        "description": "When calling `delegatecall` the same `msg.value` amount will be accredited multiple times.",
        "detector_name": "delegate-call-in-loop",
        "instances": [
          {
            "contract_path": "src/inheritance/ExtendedInheritance.sol",
            "line_no": 15,
            "src": "474:96",
            "src_char": "474:96"
          }
        ]
      },
      {
        "title": "`abi.encodePacked()` should not be used with dynamic types when passing the result to a hash function such as `keccak256()`",
        "description": "Use `abi.encode()` instead which will pad items to 32 bytes, which will [prevent hash collisions](https://docs.soliditylang.org/en/v0.8.13/abi-spec.html#non-standard-packed-mode) (e.g. `abi.encodePacked(0x123,0x456)` => `0x123456` => `abi.encodePacked(0x1,0x23456)`, but `abi.encode(0x123,0x456)` => `0x0...1230...456`). Unless there is a compelling reason, `abi.encode` should be preferred. If there is only one argument to `abi.encodePacked()` it can often be cast to `bytes()` or `bytes32()` [instead](https://ethereum.stackexchange.com/questions/30912/how-to-compare-strings-in-solidity#answer-82739).\nIf all arguments are strings and or bytes, `bytes.concat()` should be used instead.",
        "detector_name": "avoid-abi-encode-packed",
        "instances": [
          {
            "contract_path": "src/KeccakContract.sol",
            "line_no": 18,
            "src": "587:16",
            "src_char": "587:16"
          },
          {
            "contract_path": "src/KeccakContract.sol",
            "line_no": 22,
            "src": "734:16",
            "src_char": "734:16"
          },
          {
            "contract_path": "src/KeccakContract.sol",
            "line_no": 26,
            "src": "887:16",
            "src_char": "887:16"
          }
        ]
      },
      {
        "title": "Using `block.timestamp` for swap deadline offers no protection",
        "description": "In the PoS model, proposers know well in advance if they will propose one or consecutive blocks ahead of time. In such a scenario, a malicious validator can hold back the transaction and execute it at a more favourable block number.Consider allowing function caller to specify swap deadline input parameter.",
        "detector_name": "block-timestamp-deadline",
        "instances": [
          {
            "contract_path": "src/Trump.sol",
            "line_no": 290,
            "src": "9949:190",
            "src_char": "9949:190"
          },
          {
            "contract_path": "src/uniswap/UniswapV2Swapper.sol",
            "line_no": 23,
            "src": "670:83",
            "src_char": "670:83"
          },
          {
            "contract_path": "src/uniswap/UniswapV2Swapper.sol",
            "line_no": 24,
            "src": "763:83",
            "src_char": "763:83"
          },
          {
            "contract_path": "src/uniswap/UniswapV2Swapper.sol",
            "line_no": 25,
            "src": "856:70",
            "src_char": "856:70"
          },
          {
            "contract_path": "src/uniswap/UniswapV2Swapper.sol",
            "line_no": 26,
            "src": "936:80",
            "src_char": "936:80"
          },
          {
            "contract_path": "src/uniswap/UniswapV2Swapper.sol",
            "line_no": 27,
            "src": "1026:80",
            "src_char": "1026:80"
          },
          {
            "contract_path": "src/uniswap/UniswapV2Swapper.sol",
            "line_no": 31,
            "src": "1278:112",
            "src_char": "1278:112"
          },
          {
            "contract_path": "src/uniswap/UniswapV2Swapper.sol",
            "line_no": 32,
            "src": "1400:99",
            "src_char": "1400:99"
          },
          {
            "contract_path": "src/uniswap/UniswapV2Swapper.sol",
            "line_no": 33,
            "src": "1509:109",
            "src_char": "1509:109"
          },
          {
            "contract_path": "src/uniswap/UniswapV3Swapper.sol",
            "line_no": 52,
            "src": "1115:143",
            "src_char": "1115:143"
          },
          {
            "contract_path": "src/uniswap/UniswapV3Swapper.sol",
            "line_no": 55,
            "src": "1293:321",
            "src_char": "1293:321"
          },
          {
            "contract_path": "src/uniswap/UniswapV3Swapper.sol",
            "line_no": 66,
            "src": "1668:131",
            "src_char": "1668:131"
          },
          {
            "contract_path": "src/uniswap/UniswapV3Swapper.sol",
            "line_no": 69,
            "src": "1828:236",
            "src_char": "1828:236"
          },
          {
            "contract_path": "src/uniswap/UniswapV3Swapper.sol",
            "line_no": 77,
            "src": "2132:144",
            "src_char": "2132:144"
          },
          {
            "contract_path": "src/uniswap/UniswapV3Swapper.sol",
            "line_no": 80,
            "src": "2312:322",
            "src_char": "2312:322"
          },
          {
            "contract_path": "src/uniswap/UniswapV3Swapper.sol",
            "line_no": 91,
            "src": "2690:132",
            "src_char": "2690:132"
          },
          {
            "contract_path": "src/uniswap/UniswapV3Swapper.sol",
            "line_no": 94,
            "src": "2852:237",
            "src_char": "2852:237"
          }
        ]
      },
      {
        "title": "Arbitrary `from` passed to `transferFrom` (or `safeTransferFrom`)",
        "description": "Passing an arbitrary `from` address to `transferFrom` (or `safeTransferFrom`) can lead to loss of funds, because anyone can transfer tokens from the `from` address if an approval is made.  ",
        "detector_name": "arbitrary-transfer-from",
        "instances": [
          {
            "contract_path": "src/ArbitraryTransferFrom.sol",
            "line_no": 16,
            "src": "370:38",
            "src_char": "370:38"
          },
          {
            "contract_path": "src/ArbitraryTransferFrom.sol",
            "line_no": 20,
            "src": "496:42",
            "src_char": "496:42"
          },
          {
            "contract_path": "src/ArbitraryTransferFrom.sol",
            "line_no": 24,
            "src": "634:53",
            "src_char": "634:53"
          },
          {
            "contract_path": "src/ArbitraryTransferFrom.sol",
            "line_no": 30,
            "src": "864:44",
            "src_char": "864:44"
          },
          {
            "contract_path": "src/DeprecatedOZFunctions.sol",
            "line_no": 17,
            "src": "579:39",
            "src_char": "579:39"
          },
          {
            "contract_path": "src/DeprecatedOZFunctions.sol",
            "line_no": 47,
            "src": "1598:35",
            "src_char": "1598:35"
          }
        ]
      },
      {
        "title": "Unprotected initializer",
        "description": "Consider protecting the initializer functions with modifiers.",
        "detector_name": "unprotected-initializer",
        "instances": [
          {
            "contract_path": "src/UnprotectedInitialize.sol",
            "line_no": 35,
            "src": "820:33",
            "src_char": "820:33"
          }
        ]
      },
      {
        "title": "Unsafe Casting",
        "description": "Downcasting int/uints in Solidity can be unsafe due to the potential for data loss and unintended behavior.When downcasting a larger integer type to a smaller one (e.g., uint256 to uint128), the value may exceed the range of the target type,leading to truncation and loss of significant digits. Use OpenZeppelin's SafeCast library to safely downcast integers.",
        "detector_name": "unsafe-casting-detector",
        "instances": [
          {
            "contract_path": "src/Casting.sol",
            "line_no": 35,
            "src": "1065:10",
            "src_char": "1065:10"
          },
          {
            "contract_path": "src/Casting.sol",
            "line_no": 36,
            "src": "1097:10",
            "src_char": "1097:10"
          },
          {
            "contract_path": "src/Casting.sol",
            "line_no": 37,
            "src": "1129:10",
            "src_char": "1129:10"
          },
          {
            "contract_path": "src/Casting.sol",
            "line_no": 38,
            "src": "1161:10",
            "src_char": "1161:10"
          },
          {
            "contract_path": "src/Casting.sol",
            "line_no": 39,
            "src": "1193:10",
            "src_char": "1193:10"
          },
          {
            "contract_path": "src/Casting.sol",
            "line_no": 40,
            "src": "1225:10",
            "src_char": "1225:10"
          },
          {
            "contract_path": "src/Casting.sol",
            "line_no": 41,
            "src": "1257:10",
            "src_char": "1257:10"
          },
          {
            "contract_path": "src/Casting.sol",
            "line_no": 42,
            "src": "1289:10",
            "src_char": "1289:10"
          },
          {
            "contract_path": "src/Casting.sol",
            "line_no": 43,
            "src": "1321:10",
            "src_char": "1321:10"
          },
          {
            "contract_path": "src/Casting.sol",
            "line_no": 44,
            "src": "1353:10",
            "src_char": "1353:10"
          },
          {
            "contract_path": "src/Casting.sol",
            "line_no": 45,
            "src": "1385:10",
            "src_char": "1385:10"
          },
          {
            "contract_path": "src/Casting.sol",
            "line_no": 46,
            "src": "1417:10",
            "src_char": "1417:10"
          },
          {
            "contract_path": "src/Casting.sol",
            "line_no": 47,
            "src": "1449:10",
            "src_char": "1449:10"
          },
          {
            "contract_path": "src/Casting.sol",
            "line_no": 48,
            "src": "1481:10",
            "src_char": "1481:10"
          },
          {
            "contract_path": "src/Casting.sol",
            "line_no": 49,
            "src": "1513:10",
            "src_char": "1513:10"
          },
          {
            "contract_path": "src/Casting.sol",
            "line_no": 50,
            "src": "1545:10",
            "src_char": "1545:10"
          },
          {
            "contract_path": "src/Casting.sol",
            "line_no": 51,
            "src": "1577:10",
            "src_char": "1577:10"
          },
          {
            "contract_path": "src/Casting.sol",
            "line_no": 52,
            "src": "1609:10",
            "src_char": "1609:10"
          },
          {
            "contract_path": "src/Casting.sol",
            "line_no": 53,
            "src": "1641:10",
            "src_char": "1641:10"
          },
          {
            "contract_path": "src/Casting.sol",
            "line_no": 54,
            "src": "1672:9",
            "src_char": "1672:9"
          },
          {
            "contract_path": "src/Casting.sol",
            "line_no": 55,
            "src": "1702:9",
            "src_char": "1702:9"
          },
          {
            "contract_path": "src/Casting.sol",
            "line_no": 56,
            "src": "1732:9",
            "src_char": "1732:9"
          },
          {
            "contract_path": "src/Casting.sol",
            "line_no": 57,
            "src": "1762:9",
            "src_char": "1762:9"
          },
          {
            "contract_path": "src/Casting.sol",
            "line_no": 58,
            "src": "1792:9",
            "src_char": "1792:9"
          },
          {
            "contract_path": "src/Casting.sol",
            "line_no": 59,
            "src": "1822:9",
            "src_char": "1822:9"
          },
          {
            "contract_path": "src/Casting.sol",
            "line_no": 60,
            "src": "1853:9",
            "src_char": "1853:9"
          },
          {
            "contract_path": "src/Casting.sol",
            "line_no": 61,
            "src": "1884:10",
            "src_char": "1884:10"
          },
          {
            "contract_path": "src/Casting.sol",
            "line_no": 62,
            "src": "1916:10",
            "src_char": "1916:10"
          },
          {
            "contract_path": "src/Casting.sol",
            "line_no": 63,
            "src": "1948:10",
            "src_char": "1948:10"
          },
          {
            "contract_path": "src/Casting.sol",
            "line_no": 64,
            "src": "1980:10",
            "src_char": "1980:10"
          },
          {
            "contract_path": "src/Casting.sol",
            "line_no": 65,
            "src": "2013:9",
            "src_char": "2013:9"
          },
          {
            "contract_path": "src/Casting.sol",
            "line_no": 73,
            "src": "2242:9",
            "src_char": "2242:9"
          },
          {
            "contract_path": "src/Casting.sol",
            "line_no": 74,
            "src": "2272:9",
            "src_char": "2272:9"
          },
          {
            "contract_path": "src/Casting.sol",
            "line_no": 75,
            "src": "2302:9",
            "src_char": "2302:9"
          },
          {
            "contract_path": "src/Casting.sol",
            "line_no": 76,
            "src": "2332:9",
            "src_char": "2332:9"
          },
          {
            "contract_path": "src/Casting.sol",
            "line_no": 77,
            "src": "2362:9",
            "src_char": "2362:9"
          },
          {
            "contract_path": "src/Casting.sol",
            "line_no": 78,
            "src": "2392:9",
            "src_char": "2392:9"
          },
          {
            "contract_path": "src/Casting.sol",
            "line_no": 79,
            "src": "2422:9",
            "src_char": "2422:9"
          },
          {
            "contract_path": "src/Casting.sol",
            "line_no": 80,
            "src": "2452:9",
            "src_char": "2452:9"
          },
          {
            "contract_path": "src/Casting.sol",
            "line_no": 81,
            "src": "2482:9",
            "src_char": "2482:9"
          },
          {
            "contract_path": "src/Casting.sol",
            "line_no": 82,
            "src": "2512:9",
            "src_char": "2512:9"
          },
          {
            "contract_path": "src/Casting.sol",
            "line_no": 83,
            "src": "2542:9",
            "src_char": "2542:9"
          },
          {
            "contract_path": "src/Casting.sol",
            "line_no": 84,
            "src": "2572:9",
            "src_char": "2572:9"
          },
          {
            "contract_path": "src/Casting.sol",
            "line_no": 85,
            "src": "2602:9",
            "src_char": "2602:9"
          },
          {
            "contract_path": "src/Casting.sol",
            "line_no": 86,
            "src": "2632:9",
            "src_char": "2632:9"
          },
          {
            "contract_path": "src/Casting.sol",
            "line_no": 87,
            "src": "2662:9",
            "src_char": "2662:9"
          },
          {
            "contract_path": "src/Casting.sol",
            "line_no": 88,
            "src": "2692:9",
            "src_char": "2692:9"
          },
          {
            "contract_path": "src/Casting.sol",
            "line_no": 89,
            "src": "2722:9",
            "src_char": "2722:9"
          },
          {
            "contract_path": "src/Casting.sol",
            "line_no": 90,
            "src": "2752:9",
            "src_char": "2752:9"
          },
          {
            "contract_path": "src/Casting.sol",
            "line_no": 91,
            "src": "2782:9",
            "src_char": "2782:9"
          },
          {
            "contract_path": "src/Casting.sol",
            "line_no": 92,
            "src": "2811:8",
            "src_char": "2811:8"
          },
          {
            "contract_path": "src/Casting.sol",
            "line_no": 93,
            "src": "2839:8",
            "src_char": "2839:8"
          },
          {
            "contract_path": "src/Casting.sol",
            "line_no": 94,
            "src": "2867:8",
            "src_char": "2867:8"
          },
          {
            "contract_path": "src/Casting.sol",
            "line_no": 95,
            "src": "2895:8",
            "src_char": "2895:8"
          },
          {
            "contract_path": "src/Casting.sol",
            "line_no": 96,
            "src": "2923:8",
            "src_char": "2923:8"
          },
          {
            "contract_path": "src/Casting.sol",
            "line_no": 97,
            "src": "2951:8",
            "src_char": "2951:8"
          },
          {
            "contract_path": "src/Casting.sol",
            "line_no": 98,
            "src": "2980:8",
            "src_char": "2980:8"
          },
          {
            "contract_path": "src/Casting.sol",
            "line_no": 99,
            "src": "3009:9",
            "src_char": "3009:9"
          },
          {
            "contract_path": "src/Casting.sol",
            "line_no": 100,
            "src": "3039:9",
            "src_char": "3039:9"
          },
          {
            "contract_path": "src/Casting.sol",
            "line_no": 101,
            "src": "3069:9",
            "src_char": "3069:9"
          },
          {
            "contract_path": "src/Casting.sol",
            "line_no": 102,
            "src": "3099:9",
            "src_char": "3099:9"
          },
          {
            "contract_path": "src/Casting.sol",
            "line_no": 103,
            "src": "3130:8",
            "src_char": "3130:8"
          },
          {
            "contract_path": "src/Casting.sol",
            "line_no": 111,
            "src": "3426:10",
            "src_char": "3426:10"
          },
          {
            "contract_path": "src/Casting.sol",
            "line_no": 112,
            "src": "3458:10",
            "src_char": "3458:10"
          },
          {
            "contract_path": "src/Casting.sol",
            "line_no": 113,
            "src": "3490:10",
            "src_char": "3490:10"
          },
          {
            "contract_path": "src/Casting.sol",
            "line_no": 114,
            "src": "3522:10",
            "src_char": "3522:10"
          },
          {
            "contract_path": "src/Casting.sol",
            "line_no": 115,
            "src": "3554:10",
            "src_char": "3554:10"
          },
          {
            "contract_path": "src/Casting.sol",
            "line_no": 116,
            "src": "3586:10",
            "src_char": "3586:10"
          },
          {
            "contract_path": "src/Casting.sol",
            "line_no": 117,
            "src": "3618:10",
            "src_char": "3618:10"
          },
          {
            "contract_path": "src/Casting.sol",
            "line_no": 118,
            "src": "3650:10",
            "src_char": "3650:10"
          },
          {
            "contract_path": "src/Casting.sol",
            "line_no": 119,
            "src": "3682:10",
            "src_char": "3682:10"
          },
          {
            "contract_path": "src/Casting.sol",
            "line_no": 120,
            "src": "3714:10",
            "src_char": "3714:10"
          },
          {
            "contract_path": "src/Casting.sol",
            "line_no": 121,
            "src": "3746:10",
            "src_char": "3746:10"
          },
          {
            "contract_path": "src/Casting.sol",
            "line_no": 122,
            "src": "3778:10",
            "src_char": "3778:10"
          },
          {
            "contract_path": "src/Casting.sol",
            "line_no": 123,
            "src": "3810:10",
            "src_char": "3810:10"
          },
          {
            "contract_path": "src/Casting.sol",
            "line_no": 124,
            "src": "3842:10",
            "src_char": "3842:10"
          },
          {
            "contract_path": "src/Casting.sol",
            "line_no": 125,
            "src": "3874:10",
            "src_char": "3874:10"
          },
          {
            "contract_path": "src/Casting.sol",
            "line_no": 126,
            "src": "3906:10",
            "src_char": "3906:10"
          },
          {
            "contract_path": "src/Casting.sol",
            "line_no": 127,
            "src": "3938:10",
            "src_char": "3938:10"
          },
          {
            "contract_path": "src/Casting.sol",
            "line_no": 128,
            "src": "3970:10",
            "src_char": "3970:10"
          },
          {
            "contract_path": "src/Casting.sol",
            "line_no": 129,
            "src": "4002:10",
            "src_char": "4002:10"
          },
          {
            "contract_path": "src/Casting.sol",
            "line_no": 130,
            "src": "4034:10",
            "src_char": "4034:10"
          },
          {
            "contract_path": "src/Casting.sol",
            "line_no": 131,
            "src": "4066:10",
            "src_char": "4066:10"
          },
          {
            "contract_path": "src/Casting.sol",
            "line_no": 132,
            "src": "4098:10",
            "src_char": "4098:10"
          },
          {
            "contract_path": "src/Casting.sol",
            "line_no": 133,
            "src": "4129:9",
            "src_char": "4129:9"
          },
          {
            "contract_path": "src/Casting.sol",
            "line_no": 134,
            "src": "4159:9",
            "src_char": "4159:9"
          },
          {
            "contract_path": "src/Casting.sol",
            "line_no": 135,
            "src": "4189:9",
            "src_char": "4189:9"
          },
          {
            "contract_path": "src/Casting.sol",
            "line_no": 136,
            "src": "4220:9",
            "src_char": "4220:9"
          },
          {
            "contract_path": "src/Casting.sol",
            "line_no": 137,
            "src": "4251:10",
            "src_char": "4251:10"
          },
          {
            "contract_path": "src/Casting.sol",
            "line_no": 138,
            "src": "4283:10",
            "src_char": "4283:10"
          },
          {
            "contract_path": "src/Casting.sol",
            "line_no": 139,
            "src": "4315:10",
            "src_char": "4315:10"
          },
          {
            "contract_path": "src/Casting.sol",
            "line_no": 140,
            "src": "4347:10",
            "src_char": "4347:10"
          },
          {
            "contract_path": "src/Casting.sol",
            "line_no": 141,
            "src": "4381:10",
            "src_char": "4381:10"
          }
        ]
      },
      {
        "title": "EnumerableSet.remove in loop corrupts the set order.",
        "description": "If the order of an EnumerableSet is required, removing items in a loop using `at` and `remove` corrupts this order.\nConsider using a different data structure or removing items by collecting them during the loop, then removing after the loop.",
        "detector_name": "enumerable-loop-removal",
        "instances": [
          {
            "contract_path": "src/EnumerableSetIteration.sol",
            "line_no": 31,
            "src": "1105:17",
            "src_char": "1105:17"
          },
          {
            "contract_path": "src/EnumerableSetIteration.sol",
            "line_no": 40,
            "src": "1350:17",
            "src_char": "1350:17"
          },
          {
            "contract_path": "src/EnumerableSetIteration.sol",
            "line_no": 50,
            "src": "1586:17",
            "src_char": "1586:17"
          },
          {
            "contract_path": "src/EnumerableSetIteration.sol",
            "line_no": 59,
            "src": "1865:17",
            "src_char": "1865:17"
          },
          {
            "contract_path": "src/EnumerableSetIteration.sol",
            "line_no": 67,
            "src": "2083:14",
            "src_char": "2083:14"
          }
        ]
      },
      {
        "title": "Experimental ABI Encoder",
        "description": "Experimental encoders should not be used in production. There are multiple known compiler bugs that are caused by the experimental encoder. Upgrade your solidity version to remove the need for experimental features.",
        "detector_name": "experimental-encoder",
        "instances": [
          {
            "contract_path": "src/ExperimentalEncoder.sol",
            "line_no": 2,
            "src": "23:33",
            "src_char": "23:33"
          }
        ]
      },
      {
        "title": "Incorrect Assembly Shift Parameter Order",
        "description": "Example: `shl(shifted, 4)` will shift the right constant `4` by `a` bits. The correct order is `shl(4, shifted)`.",
        "detector_name": "incorrect-shift-order",
        "instances": [
          {
            "contract_path": "src/IncorrectShift.sol",
            "line_no": 7,
            "src": "192:15",
            "src_char": "192:15"
          },
          {
            "contract_path": "src/IncorrectShift.sol",
            "line_no": 8,
            "src": "238:15",
            "src_char": "238:15"
          }
        ]
      },
      {
        "title": "Storage Array Edited with Memory",
        "description": "Storage reference is passed to a function with a memory parameter. This will not update the storage variable as expected. Consider using storage parameters instead.",
        "detector_name": "storage-array-edit-with-memory",
        "instances": [
          {
            "contract_path": "src/StorageParameters.sol",
            "line_no": 11,
            "src": "241:10",
            "src_char": "241:10"
          }
        ]
      },
      {
        "title": "Contract Has Multiple Constructors",
        "description": "In some versions of Solidity, contracts compile with multiple constructors. The first constructor takes precedence. This can lead to unexpected behavior.",
        "detector_name": "multiple-constructors",
        "instances": [
          {
            "contract_path": "src/MultipleConstructorSchemes.sol",
            "line_no": 3,
            "src": "25:180",
            "src_char": "25:180"
          }
        ]
      },
      {
        "title": "Contract Name Reused in Different Files",
        "description": "When compiling contracts with certain development frameworks (for example: Truffle), having contracts with the same name across different files can lead to one being overwritten.",
        "detector_name": "reused-contract-name",
        "instances": [
          {
            "contract_path": "src/nested/1/Nested.sol",
            "line_no": 7,
            "src": "214:6",
            "src_char": "214:6"
          },
          {
            "contract_path": "src/nested/2/Nested.sol",
            "line_no": 7,
            "src": "214:6",
            "src_char": "214:6"
          },
          {
            "contract_path": "src/reused_contract_name/ContractA.sol",
            "line_no": 4,
            "src": "70:10",
            "src_char": "70:10"
          },
          {
            "contract_path": "src/reused_contract_name/ContractB.sol",
            "line_no": 4,
            "src": "70:10",
            "src_char": "70:10"
          }
        ]
      },
      {
        "title": "Nested Structs in Mappings pre-0.5.0",
        "description": "Prior to updates in Solidity 0.5.0, public mappings with nested structs compiled, but produced incorrect values. Refrain from using these, or update to a more recent version of Solidity.",
        "detector_name": "nested-struct-in-mapping",
        "instances": [
          {
            "contract_path": "src/nested_mappings/NestedMappings.sol",
            "line_no": 17,
            "src": "367:58",
            "src_char": "367:58"
          }
        ]
      },
      {
        "title": "Depracated EVM Instruction for `selfdestruct` should not be used.",
        "description": "",
        "detector_name": "selfdestruct-identifier",
        "instances": [
          {
            "contract_path": "src/UsingSelfdestruct.sol",
            "line_no": 7,
            "src": "146:12",
            "src_char": "146:12"
          }
        ]
      },
      {
        "title": "Array length value has a direct assignment.",
        "description": "If the length of a dynamic array (storage variable) directly assigned to, it may allow access to other storage slots by tweaking it's value. This practice has been depracated in newer Solidity versions",
        "detector_name": "dynamic-array-length-assignment",
        "instances": [
          {
            "contract_path": "src/DynamicArrayLengthAssignment.sol",
            "line_no": 13,
            "src": "295:14",
            "src_char": "295:14"
          },
          {
            "contract_path": "src/DynamicArrayLengthAssignment.sol",
            "line_no": 14,
            "src": "325:18",
            "src_char": "325:18"
          },
          {
            "contract_path": "src/DynamicArrayLengthAssignment.sol",
            "line_no": 15,
            "src": "359:33",
            "src_char": "359:33"
          },
          {
            "contract_path": "src/DynamicArrayLengthAssignment.sol",
            "line_no": 16,
            "src": "408:15",
            "src_char": "408:15"
          },
          {
            "contract_path": "src/DynamicArrayLengthAssignment.sol",
            "line_no": 17,
            "src": "439:14",
            "src_char": "439:14"
          }
        ]
      },
      {
        "title": "Uninitialized State Variables",
        "description": "Solidity does initialize variables by default when you declare them, however it's good practice to explicitly declare an initial value. For example, if you transfer money to an address we must make sure that the address has been initialized.",
        "detector_name": "uninitialized-state-variable",
        "instances": [
          {
            "contract_path": "src/AssemblyExample.sol",
            "line_no": 5,
            "src": "97:1",
            "src_char": "97:1"
          },
          {
            "contract_path": "src/BuiltinSymbolShadow.sol",
            "line_no": 5,
            "src": "92:8",
            "src_char": "92:8"
          },
          {
            "contract_path": "src/ConstantFuncsAssembly.sol",
            "line_no": 6,
            "src": "110:20",
            "src_char": "110:20"
          },
          {
            "contract_path": "src/DelegateCallWithoutAddressCheck.sol",
            "line_no": 9,
            "src": "337:7",
            "src_char": "337:7"
          },
          {
            "contract_path": "src/InconsistentUints.sol",
            "line_no": 7,
            "src": "197:11",
            "src_char": "197:11"
          },
          {
            "contract_path": "src/InconsistentUints.sol",
            "line_no": 8,
            "src": "233:14",
            "src_char": "233:14"
          },
          {
            "contract_path": "src/IncorrectCaretOperator.sol",
            "line_no": 10,
            "src": "355:7",
            "src_char": "355:7"
          },
          {
            "contract_path": "src/IncorrectERC721.sol",
            "line_no": 147,
            "src": "4076:11",
            "src_char": "4076:11"
          },
          {
            "contract_path": "src/PublicVariableReadInExternalContext.sol",
            "line_no": 6,
            "src": "130:26",
            "src_char": "130:26"
          },
          {
            "contract_path": "src/ReturnBomb.sol",
            "line_no": 61,
            "src": "1623:7",
            "src_char": "1623:7"
          },
          {
            "contract_path": "src/StateShadowing.sol",
            "line_no": 5,
            "src": "87:13",
            "src_char": "87:13"
          },
          {
            "contract_path": "src/StateVariables.sol",
            "line_no": 8,
            "src": "199:19",
            "src_char": "199:19"
          },
          {
            "contract_path": "src/StateVariables.sol",
            "line_no": 9,
            "src": "241:20",
            "src_char": "241:20"
          },
          {
            "contract_path": "src/StateVariables.sol",
            "line_no": 10,
            "src": "282:18",
            "src_char": "282:18"
          },
          {
            "contract_path": "src/StateVariablesManipulation.sol",
            "line_no": 8,
            "src": "184:10",
            "src_char": "184:10"
          },
          {
            "contract_path": "src/StateVariablesManipulation.sol",
            "line_no": 9,
            "src": "214:9",
            "src_char": "214:9"
          },
          {
            "contract_path": "src/StateVariablesManipulation.sol",
            "line_no": 10,
            "src": "241:10",
            "src_char": "241:10"
          },
          {
            "contract_path": "src/StateVariablesManipulation.sol",
            "line_no": 11,
            "src": "272:13",
            "src_char": "272:13"
          },
          {
            "contract_path": "src/StateVariablesManipulation.sol",
            "line_no": 12,
            "src": "314:20",
            "src_char": "314:20"
          },
          {
            "contract_path": "src/StateVariablesManipulation.sol",
            "line_no": 13,
            "src": "354:12",
            "src_char": "354:12"
          },
          {
            "contract_path": "src/StateVariablesManipulation.sol",
            "line_no": 14,
            "src": "385:11",
            "src_char": "385:11"
          },
          {
            "contract_path": "src/TautologyOrContradiction.sol",
            "line_no": 6,
            "src": "133:6",
            "src_char": "133:6"
          },
          {
            "contract_path": "src/TautologyOrContradiction.sol",
            "line_no": 7,
            "src": "145:9",
            "src_char": "145:9"
          },
          {
            "contract_path": "src/UninitializedLocalVariables.sol",
            "line_no": 5,
            "src": "93:12",
            "src_char": "93:12"
          },
          {
            "contract_path": "src/UninitializedStateVariable.sol",
            "line_no": 7,
            "src": "122:8",
            "src_char": "122:8"
          },
          {
            "contract_path": "src/UninitializedStateVariable.sol",
            "line_no": 15,
            "src": "529:11",
            "src_char": "529:11"
          },
          {
            "contract_path": "src/UnusedStateVariables.sol",
            "line_no": 6,
            "src": "147:13",
            "src_char": "147:13"
          },
          {
            "contract_path": "src/UnusedStateVariables.sol",
            "line_no": 7,
            "src": "183:13",
            "src_char": "183:13"
          },
          {
            "contract_path": "src/UnusedStateVariables.sol",
            "line_no": 8,
            "src": "215:10",
            "src_char": "215:10"
          },
          {
            "contract_path": "src/UnusedStateVariables.sol",
            "line_no": 9,
            "src": "246:12",
            "src_char": "246:12"
          },
          {
            "contract_path": "src/UnusedStateVariables.sol",
            "line_no": 12,
            "src": "314:11",
            "src_char": "314:11"
          },
          {
            "contract_path": "src/WrongOrderOfLayout.sol",
            "line_no": 11,
            "src": "257:10",
            "src_char": "257:10"
          },
          {
            "contract_path": "src/auditor_mode/PublicFunctionsWithoutSenderCheck.sol",
            "line_no": 68,
            "src": "1971:5",
            "src_char": "1971:5"
          }
        ]
      },
      {
        "title": "Incorrect use of caret operator on a non hexadcimal constant",
        "description": "The caret operator is usually mistakenly thought of as an exponentiation operator but actually, it's a bitwise xor operator.",
        "detector_name": "incorrect-caret-operator",
        "instances": [
          {
            "contract_path": "src/IncorrectCaretOperator.sol",
            "line_no": 16,
            "src": "519:8",
            "src_char": "519:8"
          },
          {
            "contract_path": "src/IncorrectCaretOperator.sol",
            "line_no": 17,
            "src": "549:16",
            "src_char": "549:16"
          },
          {
            "contract_path": "src/IncorrectCaretOperator.sol",
            "line_no": 18,
            "src": "587:21",
            "src_char": "587:21"
          },
          {
            "contract_path": "src/IncorrectCaretOperator.sol",
            "line_no": 19,
            "src": "631:13",
            "src_char": "631:13"
          },
          {
            "contract_path": "src/IncorrectCaretOperator.sol",
            "line_no": 20,
            "src": "708:12",
            "src_char": "708:12"
          }
        ]
      },
      {
        "title": "Yul block contains `return` function call.",
        "description": "Remove this, as this causes execution to halt. Nothing after that call will execute, including code following the assembly block.",
        "detector_name": "yul-return",
        "instances": [
          {
            "contract_path": "src/YulReturn.sol",
            "line_no": 8,
            "src": "171:12",
            "src_char": "171:12"
          }
        ]
      },
      {
        "title": "Shadowed State Variables in Inheritance Hierarchy",
        "description": "This vulnerability arises when a derived contract unintentionally shadows a state variable from a parent contract by declaring a variable with the same name. This can be misleading. To prevent this, ensure variable names are unique across the inheritance hierarchy or use proper visibility and scope controls.",
        "detector_name": "state-variable-shadowing",
        "instances": [
          {
            "contract_path": "src/StateShadowing.sol",
            "line_no": 15,
            "src": "239:13",
            "src_char": "239:13"
          }
        ]
      },
      {
        "title": "Unchecked `bool success` value for send call.",
        "description": "The transaction `address(payable?).send(address)` may fail because of reasons like out-of-gas, invalid receipient address or revert from the recipient. Therefore, the boolean returned by this function call must be checked to be `true` in order to verify that the transaction was successful",
        "detector_name": "unchecked-send",
        "instances": [
          {
            "contract_path": "src/UncheckedSend.sol",
            "line_no": 24,
            "src": "815:22",
            "src_char": "815:22"
          }
        ]
      },
      {
        "title": "Misused boolean with logical operators",
        "description": "The patterns `if (… || true)` and `if (.. && false)` will always evaluate to true and false respectively.",
        "detector_name": "misused-boolean",
        "instances": [
          {
            "contract_path": "src/MisusedBoolean.sol",
            "line_no": 12,
            "src": "257:19",
            "src_char": "257:19"
          },
          {
            "contract_path": "src/MisusedBoolean.sol",
            "line_no": 19,
            "src": "419:20",
            "src_char": "419:20"
          },
          {
            "contract_path": "src/MisusedBoolean.sol",
            "line_no": 26,
            "src": "582:20",
            "src_char": "582:20"
          },
          {
            "contract_path": "src/MisusedBoolean.sol",
            "line_no": 33,
            "src": "745:19",
            "src_char": "745:19"
          },
          {
            "contract_path": "src/MisusedBoolean.sol",
            "line_no": 40,
            "src": "908:51",
            "src_char": "908:51"
          },
          {
            "contract_path": "src/MisusedBoolean.sol",
            "line_no": 47,
            "src": "1060:52",
            "src_char": "1060:52"
          },
          {
            "contract_path": "src/MisusedBoolean.sol",
            "line_no": 54,
            "src": "1213:53",
            "src_char": "1213:53"
          },
          {
            "contract_path": "src/MisusedBoolean.sol",
            "line_no": 61,
            "src": "1366:21",
            "src_char": "1366:21"
          },
          {
            "contract_path": "src/MisusedBoolean.sol",
            "line_no": 68,
            "src": "1530:17",
            "src_char": "1530:17"
          },
          {
            "contract_path": "src/MisusedBoolean.sol",
            "line_no": 75,
            "src": "1691:18",
            "src_char": "1691:18"
          }
        ]
      },
      {
        "title": "Functions send eth away from contract but performs no checks on any address.",
        "description": "Consider introducing checks for `msg.sender` to ensure the recipient of the money is as intended.",
        "detector_name": "send-ether-no-checks",
        "instances": [
          {
            "contract_path": "src/CallGraphTests.sol",
            "line_no": 38,
            "src": "686:16",
            "src_char": "686:16"
          },
          {
            "contract_path": "src/ContractLocksEther.sol",
            "line_no": 94,
            "src": "2981:11",
            "src_char": "2981:11"
          },
          {
            "contract_path": "src/ContractLocksEther.sol",
            "line_no": 131,
            "src": "4205:11",
            "src_char": "4205:11"
          },
          {
            "contract_path": "src/ContractLocksEther.sol",
            "line_no": 167,
            "src": "5373:11",
            "src_char": "5373:11"
          },
          {
            "contract_path": "src/ContractLocksEther.sol",
            "line_no": 194,
            "src": "6342:11",
            "src_char": "6342:11"
          },
          {
            "contract_path": "src/OutOfOrderRetryable.sol",
            "line_no": 63,
            "src": "1649:11",
            "src_char": "1649:11"
          },
          {
            "contract_path": "src/OutOfOrderRetryable.sol",
            "line_no": 90,
            "src": "2557:22",
            "src_char": "2557:22"
          },
          {
            "contract_path": "src/OutOfOrderRetryable.sol",
            "line_no": 167,
            "src": "4685:13",
            "src_char": "4685:13"
          },
          {
            "contract_path": "src/OutOfOrderRetryable.sol",
            "line_no": 175,
            "src": "5072:7",
            "src_char": "5072:7"
          },
          {
            "contract_path": "src/SendEtherNoChecks.sol",
            "line_no": 53,
            "src": "1060:5",
            "src_char": "1060:5"
          },
          {
            "contract_path": "src/SendEtherNoChecks.sol",
            "line_no": 77,
            "src": "1405:5",
            "src_char": "1405:5"
          },
          {
            "contract_path": "src/SendEtherNoChecks.sol",
            "line_no": 99,
            "src": "1795:5",
            "src_char": "1795:5"
          },
          {
<<<<<<< HEAD
            "contract_path": "src/Trump.sol",
            "line_no": 321,
            "src": "10940:10",
            "src_char": "10940:10"
=======
            "contract_path": "src/UncheckedCalls.sol",
            "line_no": 6,
            "src": "99:110",
            "src_char": "99:110"
          },
          {
            "contract_path": "src/UncheckedCalls.sol",
            "line_no": 22,
            "src": "572:359",
            "src_char": "572:359"
>>>>>>> a2d51ac1
          },
          {
            "contract_path": "src/UncheckedSend.sol",
            "line_no": 6,
            "src": "85:246",
            "src_char": "85:246"
          },
          {
            "contract_path": "src/UncheckedSend.sol",
            "line_no": 12,
            "src": "337:190",
            "src_char": "337:190"
          },
          {
            "contract_path": "src/UncheckedSend.sol",
            "line_no": 17,
            "src": "533:184",
            "src_char": "533:184"
          },
          {
            "contract_path": "src/UncheckedSend.sol",
            "line_no": 22,
            "src": "723:186",
            "src_char": "723:186"
          },
          {
            "contract_path": "src/UninitializedStateVariable.sol",
            "line_no": 17,
            "src": "563:8",
            "src_char": "563:8"
          }
        ]
      },
      {
        "title": "Delegatecall made by the function without checks on any adress.",
        "description": "Introduce checks on the address",
        "detector_name": "delegate-call-unchecked-address",
        "instances": [
          {
            "contract_path": "src/DelegateCallWithoutAddressCheck.sol",
            "line_no": 15,
            "src": "392:9",
            "src_char": "392:9"
          },
          {
            "contract_path": "src/UncheckedCalls.sol",
            "line_no": 14,
            "src": "323:118",
            "src_char": "323:118"
          },
          {
            "contract_path": "src/UncheckedCalls.sol",
            "line_no": 22,
            "src": "572:359",
            "src_char": "572:359"
          },
          {
            "contract_path": "src/auditor_mode/ExternalCalls.sol",
            "line_no": 38,
            "src": "1253:28",
            "src_char": "1253:28"
          },
          {
            "contract_path": "src/inheritance/ExtendedInheritance.sol",
            "line_no": 14,
            "src": "391:15",
            "src_char": "391:15"
          }
        ]
      },
      {
        "title": "Tautological comparison.",
        "description": "The left hand side and the right hand side of the binary operation has the same value. This makes the condition always true or always false.",
        "detector_name": "tautological-compare",
        "instances": [
          {
            "contract_path": "src/TautologicalCompare.sol",
            "line_no": 13,
            "src": "255:6",
            "src_char": "255:6"
          },
          {
            "contract_path": "src/TautologicalCompare.sol",
            "line_no": 18,
            "src": "359:6",
            "src_char": "359:6"
          },
          {
            "contract_path": "src/TautologicalCompare.sol",
            "line_no": 23,
            "src": "463:5",
            "src_char": "463:5"
          },
          {
            "contract_path": "src/TautologicalCompare.sol",
            "line_no": 28,
            "src": "566:5",
            "src_char": "566:5"
          }
        ]
      },
      {
        "title": "RTLO character detected in file. \\u{202e}",
        "description": "Right to left override character may be misledaing and cause potential attacks by visually misordering method arguments!",
        "detector_name": "rtlo",
        "instances": [
          {
            "contract_path": "src/RTLO.sol",
            "line_no": 3,
            "src": "33:157",
            "src_char": "33:155"
          }
        ]
      },
      {
        "title": "Return value of the function call is not checked.",
        "description": "Function returns a value but it is ignored.",
        "detector_name": "unchecked-return",
        "instances": [
          {
            "contract_path": "src/OutOfOrderRetryable.sol",
            "line_no": 65,
            "src": "1705:390",
            "src_char": "1705:390"
          },
          {
            "contract_path": "src/OutOfOrderRetryable.sol",
            "line_no": 77,
            "src": "2129:379",
            "src_char": "2129:379"
          },
          {
            "contract_path": "src/OutOfOrderRetryable.sol",
            "line_no": 92,
            "src": "2624:390",
            "src_char": "2624:390"
          },
          {
            "contract_path": "src/OutOfOrderRetryable.sol",
            "line_no": 107,
            "src": "3107:379",
            "src_char": "3107:379"
          },
          {
            "contract_path": "src/OutOfOrderRetryable.sol",
            "line_no": 129,
            "src": "3777:208",
            "src_char": "3777:208"
          },
          {
            "contract_path": "src/OutOfOrderRetryable.sol",
            "line_no": 151,
            "src": "4337:261",
            "src_char": "4337:261"
          },
          {
            "contract_path": "src/StateVariablesManipulation.sol",
            "line_no": 142,
            "src": "4146:20",
            "src_char": "4146:20"
          },
          {
            "contract_path": "src/Trump.sol",
            "line_no": 344,
            "src": "11990:71",
            "src_char": "11990:71"
          },
          {
            "contract_path": "src/UncheckedReturn.sol",
            "line_no": 14,
            "src": "279:5",
            "src_char": "279:5"
          },
          {
            "contract_path": "src/UncheckedReturn.sol",
            "line_no": 27,
            "src": "575:47",
            "src_char": "575:47"
          }
        ]
      },
      {
        "title": "Dangerous unary operator found in assignment.",
        "description": "Potentially mistakened `=+` for `+=` or `=-` for `-=`. Please include a space in between.",
        "detector_name": "dangerous-unary-operator",
        "instances": [
          {
            "contract_path": "src/DangerousUnaryOperator.sol",
            "line_no": 12,
            "src": "220:10",
            "src_char": "220:10"
          },
          {
            "contract_path": "src/DangerousUnaryOperator.sol",
            "line_no": 13,
            "src": "247:10",
            "src_char": "247:10"
          }
        ]
      },
      {
        "title": "Tautology or Contradiction in comparison.",
        "description": "The condition has been determined to be either always true or always false due to the integer range in which we're operating.",
        "detector_name": "tautology-or-contradiction",
        "instances": [
          {
            "contract_path": "src/TautologyOrContradiction.sol",
            "line_no": 13,
            "src": "296:7",
            "src_char": "296:7"
          },
          {
            "contract_path": "src/TautologyOrContradiction.sol",
            "line_no": 16,
            "src": "369:11",
            "src_char": "369:11"
          }
        ]
      },
      {
        "title": "Dangerous strict equality checks on contract balances.",
        "description": "A contract's balance can be forcibly manipulated by another selfdestructing contract. Therefore, it's recommended to use >, <, >= or <= instead of strict equality.",
        "detector_name": "dangerous-strict-equailty-on-contract-balance",
        "instances": [
          {
            "contract_path": "src/DangerousStrictEquality1.sol",
            "line_no": 6,
            "src": "177:25",
            "src_char": "177:25"
          },
          {
            "contract_path": "src/DangerousStrictEquality2.sol",
            "line_no": 6,
            "src": "177:34",
            "src_char": "177:34"
          },
          {
            "contract_path": "src/DangerousStrictEquality2.sol",
            "line_no": 10,
            "src": "305:43",
            "src_char": "305:43"
          }
        ]
      },
      {
        "title": "Compiler Bug: Signed array in storage detected for compiler version `<0.5.10`",
        "description": "If you want to leverage signed arrays in storage by assigning a literal array with at least one negative number, then you mus use solidity version 0.5.10 or above. This is because of a bug in older compilers.",
        "detector_name": "signed-storage-array",
        "instances": [
          {
            "contract_path": "src/CompilerBugStorageSignedIntegerArray.sol",
            "line_no": 9,
            "src": "230:10",
            "src_char": "230:10"
          }
        ]
      },
      {
        "title": "Weak Randomness",
        "description": "The use of keccak256 hash functions on predictable values like block.timestamp, block.number, or similar data, including modulo operations on these values, should be avoided for generating randomness, as they are easily predictable and manipulable. The `PREVRANDAO` opcode also should not be used as a source of randomness. Instead, utilize Chainlink VRF for cryptographically secure and provably random values to ensure protocol integrity.",
        "detector_name": "weak-randomness",
        "instances": [
          {
            "contract_path": "src/WeakRandomness.sol",
            "line_no": 6,
            "src": "188:70",
            "src_char": "188:70"
          },
          {
            "contract_path": "src/WeakRandomness.sol",
            "line_no": 11,
            "src": "386:41",
            "src_char": "386:41"
          },
          {
            "contract_path": "src/WeakRandomness.sol",
            "line_no": 16,
            "src": "597:20",
            "src_char": "597:20"
          },
          {
            "contract_path": "src/WeakRandomness.sol",
            "line_no": 21,
            "src": "793:20",
            "src_char": "793:20"
          },
          {
            "contract_path": "src/WeakRandomness.sol",
            "line_no": 25,
            "src": "915:20",
            "src_char": "915:20"
          },
          {
            "contract_path": "src/WeakRandomness.sol",
            "line_no": 31,
            "src": "1095:5",
            "src_char": "1095:5"
          },
          {
            "contract_path": "src/WeakRandomness.sol",
            "line_no": 35,
            "src": "1217:37",
            "src_char": "1217:37"
          },
          {
            "contract_path": "src/WeakRandomness.sol",
            "line_no": 41,
            "src": "1434:9",
            "src_char": "1434:9"
          },
          {
            "contract_path": "src/WeakRandomness.sol",
            "line_no": 45,
            "src": "1563:16",
            "src_char": "1563:16"
          }
        ]
      },
      {
        "title": "Usage of variable before declaration.",
        "description": "This is a bad practice that may lead to unintended consequences. Please declare the variable before using it.",
        "detector_name": "pre-declared-local-variable-usage",
        "instances": [
          {
            "contract_path": "src/PreDeclaredVarUsage.sol",
            "line_no": 8,
            "src": "196:1",
            "src_char": "196:1"
          }
        ]
      },
      {
        "title": "Deletion from a nested mappping.",
        "description": "A deletion in a structure containing a mapping will not delete the mapping. The remaining data may be used to compromise the contract.",
        "detector_name": "delete-nested-mapping",
        "instances": [
          {
            "contract_path": "src/DeletionNestedMappingStructureContract.sol",
            "line_no": 17,
            "src": "426:25",
            "src_char": "426:25"
          }
        ]
      },
      {
        "title": "Potential use of `tx.origin` for authentication.",
        "description": "Using `tx.origin` may lead to problems when users are interacting via smart contract with your protocol. It is recommended to use `msg.sender` for authentication.",
        "detector_name": "tx-origin-used-for-auth",
        "instances": [
          {
            "contract_path": "src/TxOriginUsedForAuth.sol",
            "line_no": 40,
            "src": "1117:183",
            "src_char": "1117:183"
          },
          {
            "contract_path": "src/TxOriginUsedForAuth.sol",
            "line_no": 51,
            "src": "1431:90",
            "src_char": "1431:90"
          },
          {
            "contract_path": "src/TxOriginUsedForAuth.sol",
            "line_no": 59,
            "src": "1610:68",
            "src_char": "1610:68"
          }
        ]
      },
      {
        "title": "Loop contains `msg.value`.",
        "description": "Provide an explicit array of amounts alongside the receivers array, and check that the sum of all amounts matches `msg.value`.",
        "detector_name": "msg-value-in-loop",
        "instances": [
          {
            "contract_path": "src/MsgValueInLoop.sol",
            "line_no": 12,
            "src": "289:107",
            "src_char": "289:107"
          },
          {
            "contract_path": "src/MsgValueInLoop.sol",
            "line_no": 38,
            "src": "988:94",
            "src_char": "988:94"
          },
          {
            "contract_path": "src/MsgValueInLoop.sol",
            "line_no": 54,
            "src": "1415:93",
            "src_char": "1415:93"
          },
          {
            "contract_path": "src/MsgValueInLoop.sol",
            "line_no": 71,
            "src": "1844:97",
            "src_char": "1844:97"
          }
        ]
      },
      {
        "title": "Contract locks Ether without a withdraw function.",
        "description": "It appears that the contract includes a payable function to accept Ether but lacks a corresponding function to withdraw it, which leads to the Ether being locked in the contract. To resolve this issue, please implement a public or external function that allows for the withdrawal of Ether from the contract.",
        "detector_name": "contract-locks-ether",
        "instances": [
          {
            "contract_path": "src/ContractLocksEther.sol",
            "line_no": 5,
            "src": "73:10",
            "src_char": "73:10"
          },
          {
            "contract_path": "src/ContractLocksEther.sol",
            "line_no": 31,
            "src": "822:11",
            "src_char": "822:11"
          },
          {
            "contract_path": "src/EmptyBlocks.sol",
            "line_no": 20,
            "src": "344:39",
            "src_char": "344:39"
          },
          {
            "contract_path": "src/EmptyBlocks.sol",
            "line_no": 44,
            "src": "630:11",
            "src_char": "630:11"
          },
          {
            "contract_path": "src/MsgValueInLoop.sol",
            "line_no": 7,
            "src": "103:15",
            "src_char": "103:15"
          },
          {
            "contract_path": "src/MsgValueInLoop.sol",
            "line_no": 19,
            "src": "423:19",
            "src_char": "423:19"
          },
          {
            "contract_path": "src/MsgValueInLoop.sol",
            "line_no": 33,
            "src": "831:15",
            "src_char": "831:15"
          },
          {
            "contract_path": "src/MsgValueInLoop.sol",
            "line_no": 48,
            "src": "1233:15",
            "src_char": "1233:15"
          },
          {
            "contract_path": "src/MsgValueInLoop.sol",
            "line_no": 65,
            "src": "1659:15",
            "src_char": "1659:15"
          },
          {
            "contract_path": "src/eth2/DepositContract.sol",
            "line_no": 58,
            "src": "4547:15",
            "src_char": "3059:15"
          }
        ]
      },
      {
        "title": "Incorrect ERC721 interface.",
        "description": "Incorrect return values for ERC721 functions. A contract compiled with Solidity > 0.4.22 interacting with these functions will fail to execute them, as the return value is missing. Set the appropriate return values and types for the defined ERC721 functions.",
        "detector_name": "incorrect-erc721-interface",
        "instances": [
          {
            "contract_path": "src/IncorrectERC721.sol",
            "line_no": 14,
            "src": "433:9",
            "src_char": "433:9"
          },
          {
            "contract_path": "src/IncorrectERC721.sol",
            "line_no": 18,
            "src": "551:7",
            "src_char": "551:7"
          },
          {
            "contract_path": "src/IncorrectERC721.sol",
            "line_no": 22,
            "src": "696:7",
            "src_char": "696:7"
          },
          {
            "contract_path": "src/IncorrectERC721.sol",
            "line_no": 37,
            "src": "1092:11",
            "src_char": "1092:11"
          },
          {
            "contract_path": "src/IncorrectERC721.sol",
            "line_no": 41,
            "src": "1231:17",
            "src_char": "1231:17"
          },
          {
            "contract_path": "src/IncorrectERC721.sol",
            "line_no": 49,
            "src": "1484:16",
            "src_char": "1484:16"
          },
          {
            "contract_path": "src/IncorrectERC721.sol",
            "line_no": 56,
            "src": "1684:12",
            "src_char": "1684:12"
          },
          {
            "contract_path": "src/IncorrectERC721.sol",
            "line_no": 71,
            "src": "2086:16",
            "src_char": "2086:16"
          }
        ]
      },
      {
        "title": "Incorrect ERC20 interface.",
        "description": "Incorrect return values for ERC20 functions. A contract compiled with Solidity > 0.4.22 interacting with these functions will fail to execute them, as the return value is missing. Set the appropriate return values and types for the defined ERC20 functions.",
        "detector_name": "incorrect-erc20-interface",
        "instances": [
          {
            "contract_path": "src/IncorrectERC20.sol",
            "line_no": 17,
            "src": "483:8",
            "src_char": "483:8"
          },
          {
            "contract_path": "src/IncorrectERC20.sol",
            "line_no": 23,
            "src": "690:7",
            "src_char": "690:7"
          },
          {
            "contract_path": "src/IncorrectERC20.sol",
            "line_no": 27,
            "src": "808:12",
            "src_char": "808:12"
          },
          {
            "contract_path": "src/IncorrectERC20.sol",
            "line_no": 35,
            "src": "1146:9",
            "src_char": "1146:9"
          },
          {
            "contract_path": "src/IncorrectERC20.sol",
            "line_no": 39,
            "src": "1249:9",
            "src_char": "1249:9"
          }
        ]
      },
      {
        "title": "Out of order retryable transactions.",
        "description": "Do not rely on the order or successful execution of retryable tickets. Functions like createRetryableTicket, outboundTransferCustomRefund, unsafeCreateRetryableTicket are free to be re-tried in any\n            order if they fail in the first go. Since this operation happens off chain, the sequencer is in control of the\n            order of these transactions. Therefore, restrict the use to at most 1 ticket call per function.",
        "detector_name": "out-of-order-retryable",
        "instances": [
          {
            "contract_path": "src/OutOfOrderRetryable.sol",
            "line_no": 63,
            "src": "1649:11",
            "src_char": "1649:11"
          },
          {
            "contract_path": "src/OutOfOrderRetryable.sol",
            "line_no": 90,
            "src": "2557:22",
            "src_char": "2557:22"
          }
        ]
      },
      {
        "title": "Constant functions changing state",
        "description": "Function is declared constant/view but it changes state. Ensure that the attributes of contract compiled prior to 0.5 are correct.",
        "detector_name": "constant-function-changing-state",
        "instances": [
          {
            "contract_path": "src/ConstFuncChangeState.sol",
            "line_no": 8,
            "src": "173:112",
            "src_char": "173:112"
          }
        ]
      },
      {
        "title": "Function selector collides with other functions",
        "description": "Function selector collides with other functions. This may cause the solidity function dispatcher to invoke the wrong function if the functions happen to be included in the same contract through an inheritance hirearchy later down the line. It is recommended to rename this function or change its parameters.",
        "detector_name": "function-selector-collision",
        "instances": [
          {
            "contract_path": "src/FunctionSignatureCollision.sol",
            "line_no": 7,
            "src": "166:8",
            "src_char": "166:8",
            "hint": "collides with the following function name(s) in scope: OwnerTransferV7b711143"
          },
          {
            "contract_path": "src/FunctionSignatureCollision.sol",
            "line_no": 13,
            "src": "231:22",
            "src_char": "231:22",
            "hint": "collides with the following function name(s) in scope: withdraw"
          }
        ]
      },
      {
        "title": "Unchecked Low level calls",
        "description": "The return value of the low-level call is not checked, so if the call fails, the Ether will be locked in the contract. If the low level is used to prevent blocking operations, consider logging failed calls. Ensure that the return value of a low-level call is checked or logged.",
        "detector_name": "unchecked-low-level-call",
        "instances": [
          {
            "contract_path": "src/DelegateCallWithoutAddressCheck.sol",
            "line_no": 16,
            "src": "452:21",
            "src_char": "452:21"
          },
          {
            "contract_path": "src/DelegateCallWithoutAddressCheck.sol",
            "line_no": 20,
            "src": "583:26",
            "src_char": "583:26"
          },
          {
            "contract_path": "src/DelegateCallWithoutAddressCheck.sol",
            "line_no": 36,
            "src": "1071:21",
            "src_char": "1071:21"
          },
          {
            "contract_path": "src/DelegateCallWithoutAddressCheck.sol",
            "line_no": 42,
            "src": "1287:21",
            "src_char": "1287:21"
          },
          {
            "contract_path": "src/UncheckedCalls.sol",
            "line_no": 7,
            "src": "172:30",
            "src_char": "172:30"
          },
          {
            "contract_path": "src/UncheckedCalls.sol",
            "line_no": 11,
            "src": "293:17",
            "src_char": "293:17"
          },
          {
            "contract_path": "src/UncheckedCalls.sol",
            "line_no": 15,
            "src": "409:25",
            "src_char": "409:25"
          },
          {
            "contract_path": "src/UncheckedCalls.sol",
            "line_no": 19,
            "src": "536:23",
            "src_char": "536:23"
          },
          {
            "contract_path": "src/UncheckedCalls.sol",
            "line_no": 23,
            "src": "651:27",
            "src_char": "651:27"
          },
          {
            "contract_path": "src/UncheckedCalls.sol",
            "line_no": 25,
            "src": "689:66",
            "src_char": "689:66"
          },
          {
            "contract_path": "src/UncheckedCalls.sol",
            "line_no": 27,
            "src": "766:86",
            "src_char": "766:86"
          },
          {
            "contract_path": "src/UncheckedCalls.sol",
            "line_no": 29,
            "src": "863:61",
            "src_char": "863:61"
          },
          {
            "contract_path": "src/UncheckedCalls.sol",
            "line_no": 34,
            "src": "1028:19",
            "src_char": "1028:19"
          },
          {
            "contract_path": "src/inheritance/ExtendedInheritance.sol",
            "line_no": 16,
            "src": "488:71",
            "src_char": "488:71"
          }
        ]
      }
    ]
  },
  "low_issues": {
    "issues": [
      {
        "title": "Centralization Risk for trusted owners",
        "description": "Contracts have owners with privileged rights to perform admin tasks and need to be trusted to not perform malicious updates or drain funds.",
        "detector_name": "centralization-risk",
        "instances": [
          {
            "contract_path": "src/AdminContract.sol",
            "line_no": 7,
            "src": "270:7",
            "src_char": "270:7"
          },
          {
            "contract_path": "src/AdminContract.sol",
            "line_no": 10,
            "src": "376:9",
            "src_char": "376:9"
          },
          {
            "contract_path": "src/AdminContract.sol",
            "line_no": 14,
            "src": "505:9",
            "src_char": "505:9"
          },
          {
            "contract_path": "src/DeprecatedOZFunctions.sol",
            "line_no": 7,
            "src": "295:13",
            "src_char": "295:13"
          },
          {
            "contract_path": "src/EmptyBlocks.sol",
            "line_no": 6,
            "src": "188:7",
            "src_char": "188:7"
          },
          {
            "contract_path": "src/InternalFunctions.sol",
            "line_no": 12,
            "src": "250:9",
            "src_char": "250:9"
          },
          {
            "contract_path": "src/Trump.sol",
            "line_no": 92,
            "src": "2714:9",
            "src_char": "2714:9"
          },
          {
            "contract_path": "src/Trump.sol",
            "line_no": 123,
            "src": "3592:7",
            "src_char": "3592:7"
          },
          {
            "contract_path": "src/Trump.sol",
            "line_no": 299,
            "src": "10185:9",
            "src_char": "10185:9"
          },
          {
            "contract_path": "src/Trump.sol",
            "line_no": 338,
            "src": "11494:11",
            "src_char": "11494:11"
          },
          {
            "contract_path": "src/auditor_mode/PublicFunctionsWithoutSenderCheck.sol",
            "line_no": 9,
            "src": "322:7",
            "src_char": "322:7"
          },
          {
            "contract_path": "src/auditor_mode/PublicFunctionsWithoutSenderCheck.sol",
            "line_no": 11,
            "src": "396:9",
            "src_char": "396:9"
          },
          {
            "contract_path": "src/auditor_mode/PublicFunctionsWithoutSenderCheck.sol",
            "line_no": 35,
            "src": "975:13",
            "src_char": "975:13"
          },
          {
            "contract_path": "src/auditor_mode/PublicFunctionsWithoutSenderCheck.sol",
            "line_no": 38,
            "src": "1108:14",
            "src_char": "1108:14"
          },
          {
            "contract_path": "src/parent_chain/ParentChainContract.sol",
            "line_no": 7,
            "src": "282:7",
            "src_char": "282:7"
          },
          {
            "contract_path": "src/parent_chain/ParentChainContract.sol",
            "line_no": 28,
            "src": "725:9",
            "src_char": "725:9"
          },
          {
            "contract_path": "src/parent_chain/ParentChainContract.sol",
            "line_no": 32,
            "src": "854:9",
            "src_char": "854:9"
          }
        ]
      },
      {
        "title": "Solmate's SafeTransferLib does not check for token contract's existence",
        "description": "There is a subtle difference between the implementation of solmate's SafeTransferLib and OZ's SafeERC20: OZ's SafeERC20 checks if the token is a contract or not, solmate's SafeTransferLib does not.\nhttps://github.com/transmissions11/solmate/blob/main/src/utils/SafeTransferLib.sol#L9 \n`@dev Note that none of the functions in this library check that a token has code at all! That responsibility is delegated to the caller`\n",
        "detector_name": "solmate-safe-transfer-lib",
        "instances": [
          {
            "contract_path": "src/T11sTranferer.sol",
            "line_no": 4,
            "src": "57:84",
            "src_char": "57:84"
          }
        ]
      },
      {
        "title": "`ecrecover` is susceptible to signature malleability",
        "description": "The `ecrecover` function is susceptible to signature malleability. This means that the same message can be signed in multiple ways, allowing an attacker to change the message signature without invalidating it. This can lead to unexpected behavior in smart contracts, such as the loss of funds or the ability to bypass access control. Consider using OpenZeppelin's ECDSA library instead of the built-in function.",
        "detector_name": "ecrecover",
        "instances": [
          {
            "contract_path": "src/inheritance/ExtendedInheritance.sol",
            "line_no": 21,
            "src": "705:9",
            "src_char": "705:9"
          }
        ]
      },
      {
        "title": "Deprecated OpenZeppelin functions should not be used",
        "description": "Openzeppelin has deprecated several functions and replaced with newer versions. Please consult https://docs.openzeppelin.com/",
        "detector_name": "deprecated-oz-functions",
        "instances": [
          {
            "contract_path": "src/DeprecatedOZFunctions.sol",
            "line_no": 22,
            "src": "737:10",
            "src_char": "737:10"
          },
          {
            "contract_path": "src/DeprecatedOZFunctions.sol",
            "line_no": 27,
            "src": "898:17",
            "src_char": "898:17"
          }
        ]
      },
      {
        "title": "Unsafe ERC20 Operations should not be used",
        "description": "ERC20 functions may not behave as expected. For example: return values are not always meaningful. It is recommended to use OpenZeppelin's SafeERC20 library.",
        "detector_name": "unsafe-erc20-functions",
        "instances": [
          {
            "contract_path": "src/ArbitraryTransferFrom.sol",
            "line_no": 16,
            "src": "370:20",
            "src_char": "370:20"
          },
          {
            "contract_path": "src/ArbitraryTransferFrom.sol",
            "line_no": 30,
            "src": "864:20",
            "src_char": "864:20"
          },
          {
            "contract_path": "src/ArbitraryTransferFrom.sol",
            "line_no": 50,
            "src": "1517:20",
            "src_char": "1517:20"
          },
          {
            "contract_path": "src/ContractLocksEther.sol",
            "line_no": 162,
            "src": "5185:18",
            "src_char": "5185:18"
          },
          {
            "contract_path": "src/DeprecatedOZFunctions.sol",
            "line_no": 32,
            "src": "1062:13",
            "src_char": "1062:13"
          },
          {
            "contract_path": "src/DeprecatedOZFunctions.sol",
            "line_no": 37,
            "src": "1272:13",
            "src_char": "1272:13"
          },
          {
            "contract_path": "src/DeprecatedOZFunctions.sol",
            "line_no": 38,
            "src": "1322:13",
            "src_char": "1322:13"
          },
          {
            "contract_path": "src/DeprecatedOZFunctions.sol",
            "line_no": 42,
            "src": "1424:13",
            "src_char": "1424:13"
          },
          {
            "contract_path": "src/DeprecatedOZFunctions.sol",
            "line_no": 47,
            "src": "1598:18",
            "src_char": "1598:18"
          },
          {
            "contract_path": "src/OutOfOrderRetryable.sol",
            "line_no": 171,
            "src": "4927:28",
            "src_char": "4927:28"
          },
          {
            "contract_path": "src/OutOfOrderRetryable.sol",
            "line_no": 180,
            "src": "5328:28",
            "src_char": "5328:28"
          },
          {
            "contract_path": "src/SendEtherNoChecks.sol",
            "line_no": 67,
            "src": "1255:19",
            "src_char": "1255:19"
          },
          {
            "contract_path": "src/StateShadowing.sol",
            "line_no": 22,
            "src": "368:19",
            "src_char": "368:19"
          },
          {
            "contract_path": "src/Trump.sol",
            "line_no": 309,
            "src": "10512:19",
            "src_char": "10512:19"
          },
          {
            "contract_path": "src/Trump.sol",
            "line_no": 310,
            "src": "10557:20",
            "src_char": "10557:20"
          },
          {
            "contract_path": "src/Trump.sol",
            "line_no": 318,
            "src": "10869:29",
            "src_char": "10869:29"
          },
          {
            "contract_path": "src/Trump.sol",
            "line_no": 324,
            "src": "11111:28",
            "src_char": "11111:28"
          },
          {
            "contract_path": "src/Trump.sol",
            "line_no": 344,
            "src": "11990:29",
            "src_char": "11990:29"
          },
          {
            "contract_path": "src/UninitializedStateVariable.sol",
            "line_no": 18,
            "src": "599:29",
            "src_char": "599:29"
          }
        ]
      },
      {
        "title": "Solidity pragma should be specific, not wide",
        "description": "Consider using a specific version of Solidity in your contracts instead of a wide version. For example, instead of `pragma solidity ^0.8.0;`, use `pragma solidity 0.8.0;`",
        "detector_name": "unspecific-solidity-pragma",
        "instances": [
          {
            "contract_path": "src/BuiltinSymbolShadow.sol",
            "line_no": 2,
            "src": "32:23",
            "src_char": "32:23"
          },
          {
            "contract_path": "src/CompilerBugStorageSignedIntegerArray.sol",
            "line_no": 2,
            "src": "32:23",
            "src_char": "32:23"
          },
          {
            "contract_path": "src/ConstFuncChangeState.sol",
            "line_no": 2,
            "src": "32:23",
            "src_char": "32:23"
          },
          {
            "contract_path": "src/ConstantFuncsAssembly.sol",
            "line_no": 2,
            "src": "32:23",
            "src_char": "32:23"
          },
          {
            "contract_path": "src/ContractLocksEther.sol",
            "line_no": 2,
            "src": "32:23",
            "src_char": "32:23"
          },
          {
            "contract_path": "src/ContractWithTodo.sol",
            "line_no": 2,
            "src": "32:23",
            "src_char": "32:23"
          },
          {
            "contract_path": "src/CostlyOperationsInsideLoops.sol",
            "line_no": 2,
            "src": "32:23",
            "src_char": "32:23"
          },
          {
            "contract_path": "src/Counter.sol",
            "line_no": 2,
            "src": "39:24",
            "src_char": "39:24"
          },
          {
            "contract_path": "src/CrazyPragma.sol",
            "line_no": 2,
            "src": "32:32",
            "src_char": "32:32"
          },
          {
            "contract_path": "src/DangerousStrictEquality1.sol",
            "line_no": 2,
            "src": "32:23",
            "src_char": "32:23"
          },
          {
            "contract_path": "src/DangerousUnaryOperator.sol",
            "line_no": 2,
            "src": "32:23",
            "src_char": "32:23"
          },
          {
            "contract_path": "src/DelegateCallWithoutAddressCheck.sol",
            "line_no": 2,
            "src": "32:21",
            "src_char": "32:21"
          },
          {
            "contract_path": "src/DeletionNestedMappingStructureContract.sol",
            "line_no": 2,
            "src": "32:23",
            "src_char": "32:23"
          },
          {
            "contract_path": "src/FunctionInitializingState.sol",
            "line_no": 2,
            "src": "32:21",
            "src_char": "32:21"
          },
          {
            "contract_path": "src/FunctionSignatureCollision.sol",
            "line_no": 2,
            "src": "32:23",
            "src_char": "32:23"
          },
          {
            "contract_path": "src/InconsistentUints.sol",
            "line_no": 1,
            "src": "0:24",
            "src_char": "0:24"
          },
          {
            "contract_path": "src/IncorrectERC20.sol",
            "line_no": 2,
            "src": "32:23",
            "src_char": "32:23"
          },
          {
            "contract_path": "src/IncorrectERC721.sol",
            "line_no": 2,
            "src": "32:23",
            "src_char": "32:23"
          },
          {
            "contract_path": "src/MsgValueInLoop.sol",
            "line_no": 2,
            "src": "32:23",
            "src_char": "32:23"
          },
          {
            "contract_path": "src/OutOfOrderRetryable.sol",
            "line_no": 2,
            "src": "32:23",
            "src_char": "32:23"
          },
          {
            "contract_path": "src/PreDeclaredVarUsage.sol",
            "line_no": 2,
            "src": "32:23",
            "src_char": "32:23"
          },
          {
            "contract_path": "src/RedundantStatements.sol",
            "line_no": 2,
            "src": "32:23",
            "src_char": "32:23"
          },
          {
            "contract_path": "src/StateVariablesManipulation.sol",
            "line_no": 2,
            "src": "32:23",
            "src_char": "32:23"
          },
          {
            "contract_path": "src/TautologyOrContradiction.sol",
            "line_no": 2,
            "src": "32:23",
            "src_char": "32:23"
          },
          {
            "contract_path": "src/TxOriginUsedForAuth.sol",
            "line_no": 2,
            "src": "32:24",
            "src_char": "32:24"
          },
          {
            "contract_path": "src/UncheckedCalls.sol",
            "line_no": 2,
            "src": "32:23",
            "src_char": "32:23"
          },
          {
            "contract_path": "src/UncheckedSend.sol",
            "line_no": 2,
            "src": "32:23",
            "src_char": "32:23"
          },
          {
            "contract_path": "src/UnusedStateVariables.sol",
            "line_no": 2,
            "src": "32:24",
            "src_char": "32:24"
          },
          {
            "contract_path": "src/UsingSelfdestruct.sol",
            "line_no": 2,
            "src": "32:23",
            "src_char": "32:23"
          },
          {
            "contract_path": "src/cloc/AnotherHeavilyCommentedContract.sol",
            "line_no": 6,
            "src": "46:24",
            "src_char": "46:24"
          },
          {
            "contract_path": "src/cloc/HeavilyCommentedContract.sol",
            "line_no": 6,
            "src": "46:32",
            "src_char": "46:32"
          },
          {
            "contract_path": "src/inheritance/IContractInheritance.sol",
            "line_no": 2,
            "src": "32:24",
            "src_char": "32:24"
          },
          {
            "contract_path": "src/inheritance/InheritanceBase.sol",
            "line_no": 2,
            "src": "32:23",
            "src_char": "32:23"
          },
          {
            "contract_path": "src/nested_mappings/LaterVersion.sol",
            "line_no": 2,
            "src": "36:23",
            "src_char": "36:23"
          },
          {
            "contract_path": "src/nested_mappings/NestedMappings.sol",
            "line_no": 2,
            "src": "36:24",
            "src_char": "36:24"
          }
        ]
      },
      {
        "title": "Missing checks for `address(0)` when assigning values to address state variables",
        "description": "Check for `address(0)` when assigning values to address state variables.",
        "detector_name": "zero-address-check",
        "instances": [
          {
            "contract_path": "src/ArbitraryTransferFrom.sol",
            "line_no": 12,
            "src": "267:15",
            "src_char": "267:15"
          },
          {
            "contract_path": "src/OutOfOrderRetryable.sol",
            "line_no": 54,
            "src": "1416:14",
            "src_char": "1416:14"
          },
          {
            "contract_path": "src/OutOfOrderRetryable.sol",
            "line_no": 55,
            "src": "1440:24",
            "src_char": "1440:24"
          },
          {
            "contract_path": "src/StateVariables.sol",
            "line_no": 58,
            "src": "2121:14",
            "src_char": "2121:14"
          },
          {
            "contract_path": "src/StateVariablesManipulation.sol",
            "line_no": 56,
            "src": "1657:17",
            "src_char": "1657:17"
          },
          {
            "contract_path": "src/ZeroAddressCheck.sol",
            "line_no": 43,
            "src": "1171:14",
            "src_char": "1171:14"
          },
          {
            "contract_path": "src/ZeroAddressCheck.sol",
            "line_no": 47,
            "src": "1248:16",
            "src_char": "1248:16"
          },
          {
            "contract_path": "src/ZeroAddressCheck.sol",
            "line_no": 51,
            "src": "1327:23",
            "src_char": "1327:23"
          },
          {
            "contract_path": "src/uniswap/UniswapV2Swapper.sol",
            "line_no": 11,
            "src": "365:17",
            "src_char": "365:17"
          }
        ]
      },
      {
        "title": "`public` functions not used internally could be marked `external`",
        "description": "Instead of marking a function as `public`, consider marking it as `external` if it is not used internally.",
        "detector_name": "useless-public-function",
        "instances": [
          {
            "contract_path": "src/AderynIgnoreCustomDetectors.sol",
            "line_no": 7,
            "src": "174:2",
            "src_char": "174:2"
          },
          {
            "contract_path": "src/AderynIgnoreCustomDetectors.sol",
            "line_no": 26,
            "src": "586:2",
            "src_char": "586:2"
          },
          {
            "contract_path": "src/ArbitraryTransferFrom.sol",
            "line_no": 28,
            "src": "772:5",
            "src_char": "772:5"
          },
          {
            "contract_path": "src/AssemblyExample.sol",
            "line_no": 6,
            "src": "113:1",
            "src_char": "113:1"
          },
          {
            "contract_path": "src/AssertStateChange.sol",
            "line_no": 8,
            "src": "131:3",
            "src_char": "131:3"
          },
          {
            "contract_path": "src/AssertStateChange.sol",
            "line_no": 12,
            "src": "199:4",
            "src_char": "199:4"
          },
          {
            "contract_path": "src/BuiltinSymbolShadow.sol",
            "line_no": 8,
            "src": "125:41",
            "src_char": "125:41"
          },
          {
            "contract_path": "src/ConstFuncChangeState.sol",
            "line_no": 8,
            "src": "173:112",
            "src_char": "173:112"
          },
          {
            "contract_path": "src/ConstFuncChangeState.sol",
            "line_no": 14,
            "src": "339:108",
            "src_char": "339:108"
          },
          {
            "contract_path": "src/ConstFuncChangeState.sol",
            "line_no": 20,
            "src": "517:89",
            "src_char": "517:89"
          },
          {
            "contract_path": "src/ContractLocksEther.sol",
            "line_no": 20,
            "src": "539:10",
            "src_char": "539:10"
          },
          {
            "contract_path": "src/ContractLocksEther.sol",
            "line_no": 49,
            "src": "1379:10",
            "src_char": "1379:10"
          },
          {
            "contract_path": "src/ContractLocksEther.sol",
            "line_no": 81,
            "src": "2414:10",
            "src_char": "2414:10"
          },
          {
            "contract_path": "src/ContractLocksEther.sol",
            "line_no": 118,
            "src": "3653:10",
            "src_char": "3653:10"
          },
          {
            "contract_path": "src/ContractLocksEther.sol",
            "line_no": 155,
            "src": "4877:10",
            "src_char": "4877:10"
          },
          {
            "contract_path": "src/ContractLocksEther.sol",
            "line_no": 181,
            "src": "5775:10",
            "src_char": "5775:10"
          },
          {
            "contract_path": "src/ContractWithTodo.sol",
            "line_no": 13,
            "src": "337:15",
            "src_char": "337:15"
          },
          {
            "contract_path": "src/Counter.sol",
            "line_no": 7,
            "src": "129:9",
            "src_char": "129:9"
          },
          {
            "contract_path": "src/IncorrectERC20.sol",
            "line_no": 17,
            "src": "483:8",
            "src_char": "483:8"
          },
          {
            "contract_path": "src/IncorrectERC20.sol",
            "line_no": 23,
            "src": "690:7",
            "src_char": "690:7"
          },
          {
            "contract_path": "src/IncorrectERC20.sol",
            "line_no": 27,
            "src": "808:12",
            "src_char": "808:12"
          },
          {
            "contract_path": "src/IncorrectERC20.sol",
            "line_no": 35,
            "src": "1146:9",
            "src_char": "1146:9"
          },
          {
            "contract_path": "src/IncorrectERC20.sol",
            "line_no": 39,
            "src": "1249:9",
            "src_char": "1249:9"
          },
          {
            "contract_path": "src/OutOfOrderRetryable.sol",
            "line_no": 167,
            "src": "4685:13",
            "src_char": "4685:13"
          },
          {
            "contract_path": "src/OutOfOrderRetryable.sol",
            "line_no": 175,
            "src": "5072:7",
            "src_char": "5072:7"
          },
          {
            "contract_path": "src/ReturnBomb.sol",
            "line_no": 16,
            "src": "358:4",
            "src_char": "358:4"
          },
          {
            "contract_path": "src/ReturnBomb.sol",
            "line_no": 32,
            "src": "839:4",
            "src_char": "839:4"
          },
          {
            "contract_path": "src/ReturnBomb.sol",
            "line_no": 47,
            "src": "1273:4",
            "src_char": "1273:4"
          },
          {
            "contract_path": "src/ReturnBomb.sol",
            "line_no": 63,
            "src": "1646:4",
            "src_char": "1646:4"
          },
          {
            "contract_path": "src/StateVariables.sol",
            "line_no": 47,
            "src": "1764:18",
            "src_char": "1764:18"
          },
          {
            "contract_path": "src/StateVariables.sol",
            "line_no": 52,
            "src": "1915:20",
            "src_char": "1915:20"
          },
          {
            "contract_path": "src/StateVariables.sol",
            "line_no": 57,
            "src": "2072:14",
            "src_char": "2072:14"
          },
          {
            "contract_path": "src/StateVariables.sol",
            "line_no": 61,
            "src": "2157:22",
            "src_char": "2157:22"
          },
          {
            "contract_path": "src/StateVariables.sol",
            "line_no": 71,
            "src": "2539:25",
            "src_char": "2539:25"
          },
          {
<<<<<<< HEAD
            "contract_path": "src/Trump.sol",
            "line_no": 92,
            "src": "2679:17",
            "src_char": "2679:17"
          },
          {
            "contract_path": "src/Trump.sol",
            "line_no": 180,
            "src": "5624:4",
            "src_char": "5624:4"
          },
          {
            "contract_path": "src/Trump.sol",
            "line_no": 184,
            "src": "5711:6",
            "src_char": "5711:6"
          },
          {
            "contract_path": "src/Trump.sol",
            "line_no": 188,
            "src": "5802:8",
            "src_char": "5802:8"
          },
          {
            "contract_path": "src/Trump.sol",
            "line_no": 192,
            "src": "5889:11",
            "src_char": "5889:11"
          },
          {
            "contract_path": "src/Trump.sol",
            "line_no": 200,
            "src": "6111:8",
            "src_char": "6111:8"
          },
          {
            "contract_path": "src/Trump.sol",
            "line_no": 205,
            "src": "6281:9",
            "src_char": "6281:9"
          },
          {
            "contract_path": "src/Trump.sol",
            "line_no": 209,
            "src": "6428:7",
            "src_char": "6428:7"
          },
          {
            "contract_path": "src/Trump.sol",
            "line_no": 214,
            "src": "6592:12",
            "src_char": "6592:12"
=======
            "contract_path": "src/UninitializedLocalVariables.sol",
            "line_no": 7,
            "src": "121:19",
            "src_char": "121:19"
          },
          {
            "contract_path": "src/UninitializedLocalVariables.sol",
            "line_no": 23,
            "src": "727:20",
            "src_char": "727:20"
          },
          {
            "contract_path": "src/UninitializedLocalVariables.sol",
            "line_no": 41,
            "src": "1527:17",
            "src_char": "1527:17"
>>>>>>> a2d51ac1
          },
          {
            "contract_path": "src/UninitializedStateVariable.sol",
            "line_no": 17,
            "src": "563:8",
            "src_char": "563:8"
          },
          {
            "contract_path": "src/auditor_mode/PublicFunctionsWithoutSenderCheck.sol",
            "line_no": 16,
            "src": "475:27",
            "src_char": "475:27"
          },
          {
            "contract_path": "src/auditor_mode/PublicFunctionsWithoutSenderCheck.sol",
            "line_no": 22,
            "src": "653:28",
            "src_char": "653:28"
          },
          {
            "contract_path": "src/auditor_mode/PublicFunctionsWithoutSenderCheck.sol",
            "line_no": 45,
            "src": "1324:26",
            "src_char": "1324:26"
          },
          {
            "contract_path": "src/auditor_mode/PublicFunctionsWithoutSenderCheck.sol",
            "line_no": 53,
            "src": "1637:27",
            "src_char": "1637:27"
          },
          {
            "contract_path": "src/auditor_mode/PublicFunctionsWithoutSenderCheck.sol",
            "line_no": 71,
            "src": "2014:20",
            "src_char": "2014:20"
          },
          {
            "contract_path": "src/auditor_mode/PublicFunctionsWithoutSenderCheck.sol",
            "line_no": 77,
            "src": "2183:28",
            "src_char": "2183:28"
          },
          {
            "contract_path": "src/cloc/AnotherHeavilyCommentedContract.sol",
            "line_no": 31,
            "src": "500:3",
            "src_char": "500:3"
          },
          {
            "contract_path": "src/cloc/AnotherHeavilyCommentedContract.sol",
            "line_no": 38,
            "src": "637:5",
            "src_char": "637:5"
          },
          {
            "contract_path": "src/cloc/AnotherHeavilyCommentedContract.sol",
            "line_no": 42,
            "src": "738:4",
            "src_char": "735:4"
          },
          {
            "contract_path": "src/cloc/HeavilyCommentedContract.sol",
            "line_no": 31,
            "src": "509:3",
            "src_char": "509:3"
          },
          {
            "contract_path": "src/cloc/HeavilyCommentedContract.sol",
            "line_no": 38,
            "src": "646:4",
            "src_char": "646:4"
          },
          {
            "contract_path": "src/parent_chain/ParentChainContract.sol",
            "line_no": 11,
            "src": "355:9",
            "src_char": "355:9"
          },
          {
            "contract_path": "src/parent_chain/ParentChainContract.sol",
            "line_no": 15,
            "src": "422:9",
            "src_char": "422:9"
          }
        ]
      },
      {
        "title": "Define and use `constant` variables instead of using literals",
        "description": "If the same constant literal value is used multiple times, create a constant state variable and reference it throughout the contract.",
        "detector_name": "constants-instead-of-literals",
        "instances": [
          {
            "contract_path": "src/AssertStateChange.sol",
            "line_no": 9,
            "src": "174:2",
            "src_char": "174:2"
          },
          {
            "contract_path": "src/AssertStateChange.sol",
            "line_no": 14,
            "src": "254:2",
            "src_char": "254:2"
          },
          {
            "contract_path": "src/BooleanEquality.sol",
            "line_no": 6,
            "src": "170:3",
            "src_char": "170:3"
          },
          {
            "contract_path": "src/BooleanEquality.sol",
            "line_no": 13,
            "src": "330:3",
            "src_char": "330:3"
          },
          {
            "contract_path": "src/BooleanEquality.sol",
            "line_no": 15,
            "src": "360:3",
            "src_char": "360:3"
          },
          {
            "contract_path": "src/BooleanEquality.sol",
            "line_no": 20,
            "src": "492:3",
            "src_char": "492:3"
          },
          {
            "contract_path": "src/BooleanEquality.sol",
            "line_no": 27,
            "src": "653:3",
            "src_char": "653:3"
          },
          {
            "contract_path": "src/BooleanEquality.sol",
            "line_no": 29,
            "src": "683:3",
            "src_char": "683:3"
          },
          {
            "contract_path": "src/CacheArrayLength.sol",
            "line_no": 26,
            "src": "611:3",
            "src_char": "611:3"
          },
          {
            "contract_path": "src/CacheArrayLength.sol",
            "line_no": 27,
            "src": "639:3",
            "src_char": "639:3"
          },
          {
            "contract_path": "src/CacheArrayLength.sol",
            "line_no": 36,
            "src": "1015:3",
            "src_char": "1015:3"
          },
          {
            "contract_path": "src/CacheArrayLength.sol",
            "line_no": 37,
            "src": "1043:3",
            "src_char": "1043:3"
          },
          {
            "contract_path": "src/Casting.sol",
            "line_no": 16,
            "src": "483:18",
            "src_char": "483:18"
          },
          {
            "contract_path": "src/Casting.sol",
            "line_no": 22,
            "src": "646:18",
            "src_char": "646:18"
          },
          {
            "contract_path": "src/Casting.sol",
            "line_no": 31,
            "src": "921:18",
            "src_char": "921:18"
          },
          {
            "contract_path": "src/Casting.sol",
            "line_no": 69,
            "src": "2103:18",
            "src_char": "2103:18"
          },
          {
            "contract_path": "src/CompilerBugStorageSignedIntegerArray.sol",
            "line_no": 9,
            "src": "235:1",
            "src_char": "235:1"
          },
          {
            "contract_path": "src/CompilerBugStorageSignedIntegerArray.sol",
            "line_no": 14,
            "src": "352:1",
            "src_char": "352:1"
          },
          {
            "contract_path": "src/ConstantsLiterals.sol",
            "line_no": 25,
            "src": "958:3",
            "src_char": "958:3"
          },
          {
            "contract_path": "src/ConstantsLiterals.sol",
            "line_no": 26,
            "src": "992:3",
            "src_char": "992:3"
          },
          {
            "contract_path": "src/ConstantsLiterals.sol",
            "line_no": 27,
            "src": "1032:4",
            "src_char": "1032:4"
          },
          {
            "contract_path": "src/ConstantsLiterals.sol",
            "line_no": 28,
            "src": "1068:4",
            "src_char": "1068:4"
          },
          {
            "contract_path": "src/ConstantsLiterals.sol",
            "line_no": 29,
            "src": "1117:42",
            "src_char": "1117:42"
          },
          {
            "contract_path": "src/ConstantsLiterals.sol",
            "line_no": 30,
            "src": "1192:42",
            "src_char": "1192:42"
          },
          {
            "contract_path": "src/ConstantsLiterals.sol",
            "line_no": 31,
            "src": "1275:66",
            "src_char": "1275:66"
          },
          {
            "contract_path": "src/DangerousStrictEquality2.sol",
            "line_no": 6,
            "src": "202:9",
            "src_char": "202:9"
          },
          {
            "contract_path": "src/DangerousStrictEquality2.sol",
            "line_no": 10,
            "src": "339:9",
            "src_char": "339:9"
          },
          {
            "contract_path": "src/DelegateCallWithoutAddressCheck.sol",
            "line_no": 24,
            "src": "718:1",
            "src_char": "718:1"
          },
          {
            "contract_path": "src/DelegateCallWithoutAddressCheck.sol",
            "line_no": 24,
            "src": "771:1",
            "src_char": "771:1"
          },
          {
            "contract_path": "src/DelegateCallWithoutAddressCheck.sol",
            "line_no": 26,
            "src": "838:1",
            "src_char": "838:1"
          },
          {
            "contract_path": "src/DynamicArrayLengthAssignment.sol",
            "line_no": 13,
            "src": "312:3",
            "src_char": "312:3"
          },
          {
            "contract_path": "src/DynamicArrayLengthAssignment.sol",
            "line_no": 14,
            "src": "346:3",
            "src_char": "346:3"
          },
          {
            "contract_path": "src/DynamicArrayLengthAssignment.sol",
            "line_no": 17,
            "src": "457:3",
            "src_char": "457:3"
          },
          {
            "contract_path": "src/FunctionInitializingState.sol",
            "line_no": 23,
            "src": "790:2",
            "src_char": "790:2"
          },
          {
            "contract_path": "src/FunctionInitializingState.sol",
            "line_no": 26,
            "src": "820:2",
            "src_char": "820:2"
          },
          {
            "contract_path": "src/FunctionInitializingState.sol",
            "line_no": 34,
            "src": "1109:2",
            "src_char": "1109:2"
          },
          {
            "contract_path": "src/FunctionInitializingState.sol",
            "line_no": 37,
            "src": "1139:2",
            "src_char": "1139:2"
          },
          {
            "contract_path": "src/FunctionInitializingState.sol",
            "line_no": 42,
            "src": "1268:4",
            "src_char": "1268:4"
          },
          {
            "contract_path": "src/FunctionInitializingState.sol",
            "line_no": 42,
            "src": "1275:4",
            "src_char": "1275:4"
          },
          {
            "contract_path": "src/FunctionInitializingState.sol",
            "line_no": 48,
            "src": "1459:4",
            "src_char": "1459:4"
          },
          {
            "contract_path": "src/FunctionInitializingState.sol",
            "line_no": 48,
            "src": "1466:4",
            "src_char": "1466:4"
          },
          {
            "contract_path": "src/IncorrectCaretOperator.sol",
            "line_no": 17,
            "src": "563:2",
            "src_char": "563:2"
          },
          {
            "contract_path": "src/IncorrectCaretOperator.sol",
            "line_no": 18,
            "src": "606:2",
            "src_char": "606:2"
          },
          {
            "contract_path": "src/PreDeclaredVarUsage.sol",
            "line_no": 8,
            "src": "200:3",
            "src_char": "200:3"
          },
          {
            "contract_path": "src/PreDeclaredVarUsage.sol",
            "line_no": 9,
            "src": "222:3",
            "src_char": "222:3"
          },
          {
            "contract_path": "src/RevertsAndRequriesInLoops.sol",
            "line_no": 10,
            "src": "253:2",
            "src_char": "253:2"
          },
          {
            "contract_path": "src/RevertsAndRequriesInLoops.sol",
            "line_no": 17,
            "src": "442:2",
            "src_char": "442:2"
          },
          {
            "contract_path": "src/RevertsAndRequriesInLoops.sol",
            "line_no": 26,
            "src": "706:2",
            "src_char": "706:2"
          },
          {
            "contract_path": "src/RevertsAndRequriesInLoops.sol",
            "line_no": 27,
            "src": "745:2",
            "src_char": "745:2"
          },
          {
            "contract_path": "src/StateVariablesManipulation.sol",
            "line_no": 121,
            "src": "3471:2",
            "src_char": "3471:2"
          },
          {
            "contract_path": "src/StateVariablesManipulation.sol",
            "line_no": 123,
            "src": "3542:2",
            "src_char": "3542:2"
          },
          {
            "contract_path": "src/StateVariablesManipulation.sol",
            "line_no": 192,
            "src": "5408:3",
            "src_char": "5408:3"
          },
          {
            "contract_path": "src/StateVariablesManipulation.sol",
            "line_no": 202,
            "src": "5621:3",
            "src_char": "5621:3"
          },
          {
            "contract_path": "src/StateVariablesManipulation.sol",
            "line_no": 233,
            "src": "6372:1",
            "src_char": "6372:1"
          },
          {
            "contract_path": "src/StateVariablesManipulation.sol",
            "line_no": 237,
            "src": "6468:2",
            "src_char": "6468:2"
          },
          {
            "contract_path": "src/StateVariablesManipulation.sol",
            "line_no": 239,
            "src": "6543:2",
            "src_char": "6543:2"
          },
          {
            "contract_path": "src/StateVariablesManipulation.sol",
            "line_no": 244,
            "src": "6704:2",
            "src_char": "6704:2"
          },
          {
            "contract_path": "src/StateVariablesManipulation.sol",
            "line_no": 258,
            "src": "7236:1",
            "src_char": "7236:1"
          },
          {
            "contract_path": "src/StateVariablesManipulation.sol",
            "line_no": 264,
            "src": "7497:1",
            "src_char": "7497:1"
          },
          {
            "contract_path": "src/StateVariablesManipulation.sol",
            "line_no": 333,
            "src": "9506:3",
            "src_char": "9506:3"
          },
          {
            "contract_path": "src/StateVariablesManipulation.sol",
            "line_no": 339,
            "src": "9671:3",
            "src_char": "9671:3"
          },
          {
            "contract_path": "src/Trump.sol",
            "line_no": 233,
            "src": "7704:3",
            "src_char": "7704:3"
          },
          {
            "contract_path": "src/Trump.sol",
            "line_no": 250,
            "src": "8497:3",
            "src_char": "8497:3"
          },
          {
            "contract_path": "src/Trump.sol",
            "line_no": 306,
            "src": "10426:3",
            "src_char": "10426:3"
          },
          {
            "contract_path": "src/Trump.sol",
            "line_no": 307,
            "src": "10498:3",
            "src_char": "10498:3"
          },
          {
            "contract_path": "src/UncheckedReturn.sol",
            "line_no": 27,
            "src": "607:7",
            "src_char": "607:7"
          },
          {
            "contract_path": "src/UncheckedReturn.sol",
            "line_no": 32,
            "src": "805:7",
            "src_char": "805:7"
          },
          {
            "contract_path": "src/UncheckedReturn.sol",
            "line_no": 37,
            "src": "995:7",
            "src_char": "995:7"
          },
          {
            "contract_path": "src/UncheckedReturn.sol",
            "line_no": 42,
            "src": "1190:7",
            "src_char": "1190:7"
          },
          {
            "contract_path": "src/UninitializedLocalVariables.sol",
            "line_no": 34,
            "src": "1264:42",
            "src_char": "1264:42"
          },
          {
            "contract_path": "src/UninitializedLocalVariables.sol",
            "line_no": 63,
            "src": "2278:42",
            "src_char": "2278:42"
          },
          {
            "contract_path": "src/UninitializedLocalVariables.sol",
            "line_no": 67,
            "src": "2459:2",
            "src_char": "2459:2"
          },
          {
            "contract_path": "src/UninitializedLocalVariables.sol",
            "line_no": 70,
            "src": "2607:2",
            "src_char": "2607:2"
          },
          {
            "contract_path": "src/WeakRandomness.sol",
            "line_no": 25,
            "src": "933:2",
            "src_char": "933:2"
          },
          {
            "contract_path": "src/WeakRandomness.sol",
            "line_no": 35,
            "src": "1252:2",
            "src_char": "1252:2"
          },
          {
            "contract_path": "src/WeakRandomness.sol",
            "line_no": 41,
            "src": "1441:2",
            "src_char": "1441:2"
          },
          {
            "contract_path": "src/eth2/DepositContract.sol",
            "line_no": 113,
            "src": "7252:2",
            "src_char": "5764:2"
          },
          {
            "contract_path": "src/eth2/DepositContract.sol",
            "line_no": 113,
            "src": "7293:2",
            "src_char": "5805:2"
          }
        ]
      },
      {
        "title": "Event is missing `indexed` fields",
        "description": "Index event fields make the field more quickly accessible to off-chain tools that parse events. However, note that each index field costs extra gas during emission, so it's not necessarily best to index the maximum allowed per event (three fields). Each event should use three indexed fields if there are three or more fields, and gas usage is not particularly of concern for the events in question. If there are fewer than three fields, all of the fields should be indexed.",
        "detector_name": "unindexed-events",
        "instances": [
          {
            "contract_path": "src/ContractLocksEther.sol",
            "line_no": 7,
            "src": "119:56",
            "src_char": "119:56"
          },
          {
            "contract_path": "src/ContractLocksEther.sol",
            "line_no": 33,
            "src": "869:56",
            "src_char": "869:56"
          },
          {
            "contract_path": "src/ContractLocksEther.sol",
            "line_no": 36,
            "src": "961:54",
            "src_char": "961:54"
          },
          {
            "contract_path": "src/ContractLocksEther.sol",
            "line_no": 65,
            "src": "1904:56",
            "src_char": "1904:56"
          },
          {
            "contract_path": "src/ContractLocksEther.sol",
            "line_no": 68,
            "src": "1996:54",
            "src_char": "1996:54"
          },
          {
            "contract_path": "src/ContractLocksEther.sol",
            "line_no": 102,
            "src": "3143:56",
            "src_char": "3143:56"
          },
          {
            "contract_path": "src/ContractLocksEther.sol",
            "line_no": 105,
            "src": "3235:54",
            "src_char": "3235:54"
          },
          {
            "contract_path": "src/ContractLocksEther.sol",
            "line_no": 139,
            "src": "4367:56",
            "src_char": "4367:56"
          },
          {
            "contract_path": "src/ContractLocksEther.sol",
            "line_no": 142,
            "src": "4459:54",
            "src_char": "4459:54"
          },
          {
            "contract_path": "src/ContractLocksEther.sol",
            "line_no": 175,
            "src": "5563:56",
            "src_char": "5563:56"
          },
          {
            "contract_path": "src/ContractLocksEther.sol",
            "line_no": 178,
            "src": "5655:54",
            "src_char": "5655:54"
          },
          {
            "contract_path": "src/IncorrectERC721.sol",
            "line_no": 112,
            "src": "3122:115",
            "src_char": "3122:115"
          },
          {
            "contract_path": "src/TestERC20.sol",
            "line_no": 14,
            "src": "338:70",
            "src_char": "338:70"
          },
          {
            "contract_path": "src/TestERC20.sol",
            "line_no": 15,
            "src": "413:70",
            "src_char": "413:70"
          },
          {
            "contract_path": "src/Trump.sol",
            "line_no": 31,
            "src": "891:72",
            "src_char": "891:72"
          },
          {
            "contract_path": "src/Trump.sol",
            "line_no": 32,
            "src": "968:78",
            "src_char": "968:78"
          },
          {
            "contract_path": "src/Trump.sol",
            "line_no": 159,
            "src": "4970:44",
            "src_char": "4970:44"
          },
          {
            "contract_path": "src/Trump.sol",
            "line_no": 160,
            "src": "5019:33",
            "src_char": "5019:33"
          },
          {
            "contract_path": "src/Trump.sol",
            "line_no": 161,
            "src": "5057:62",
            "src_char": "5057:62"
          },
          {
            "contract_path": "src/UncheckedReturn.sol",
            "line_no": 17,
            "src": "297:30",
            "src_char": "297:30"
          },
          {
            "contract_path": "src/UninitializedStateVariable.sol",
            "line_no": 21,
            "src": "700:27",
            "src_char": "700:27"
          },
          {
            "contract_path": "src/eth2/DepositContract.sol",
            "line_no": 19,
            "src": "2641:107",
            "src_char": "1153:107"
          },
          {
            "contract_path": "src/inheritance/ExtendedInheritance.sol",
            "line_no": 7,
            "src": "144:45",
            "src_char": "144:45"
          },
          {
            "contract_path": "src/inheritance/InheritanceBase.sol",
            "line_no": 7,
            "src": "150:28",
            "src_char": "150:28"
          }
        ]
      },
      {
        "title": "Empty `require()` / `revert()` statements",
        "description": "Use descriptive reason strings or custom errors for revert paths.",
        "detector_name": "require-with-string",
        "instances": [
          {
            "contract_path": "src/CallGraphTests.sol",
            "line_no": 7,
            "src": "128:7",
            "src_char": "128:7"
          },
          {
            "contract_path": "src/CallGraphTests.sol",
            "line_no": 28,
            "src": "531:6",
            "src_char": "531:6"
          },
          {
            "contract_path": "src/CallGraphTests.sol",
            "line_no": 50,
            "src": "936:6",
            "src_char": "936:6"
          },
          {
            "contract_path": "src/CallGraphTests.sol",
            "line_no": 65,
            "src": "1246:7",
            "src_char": "1246:7"
          },
          {
            "contract_path": "src/DelegateCallWithoutAddressCheck.sol",
            "line_no": 31,
            "src": "948:7",
            "src_char": "948:7"
          },
          {
            "contract_path": "src/DeprecatedOZFunctions.sol",
            "line_no": 37,
            "src": "1264:7",
            "src_char": "1264:7"
          },
          {
            "contract_path": "src/DeprecatedOZFunctions.sol",
            "line_no": 40,
            "src": "1389:6",
            "src_char": "1389:6"
          },
          {
            "contract_path": "src/RevertsAndRequriesInLoops.sol",
            "line_no": 19,
            "src": "503:6",
            "src_char": "503:6"
          },
          {
            "contract_path": "src/SendEtherNoChecks.sol",
            "line_no": 12,
            "src": "268:6",
            "src_char": "268:6"
          },
          {
            "contract_path": "src/SendEtherNoChecks.sol",
            "line_no": 27,
            "src": "513:7",
            "src_char": "513:7"
          },
          {
            "contract_path": "src/SendEtherNoChecks.sol",
            "line_no": 43,
            "src": "920:6",
            "src_char": "920:6"
          },
          {
            "contract_path": "src/StateShadowing.sol",
            "line_no": 8,
            "src": "135:7",
            "src_char": "135:7"
          },
          {
            "contract_path": "src/Trump.sol",
            "line_no": 240,
            "src": "8065:7",
            "src_char": "8065:7"
          },
          {
            "contract_path": "src/ZeroAddressCheck.sol",
            "line_no": 13,
            "src": "329:6",
            "src_char": "329:6"
          },
          {
            "contract_path": "src/ZeroAddressCheck.sol",
            "line_no": 23,
            "src": "608:6",
            "src_char": "608:6"
          },
          {
            "contract_path": "src/ZeroAddressCheck.sol",
            "line_no": 38,
            "src": "1074:6",
            "src_char": "1074:6"
          },
          {
            "contract_path": "src/cloc/AnotherHeavilyCommentedContract.sol",
            "line_no": 35,
            "src": "589:7",
            "src_char": "589:7"
          },
          {
            "contract_path": "src/cloc/AnotherHeavilyCommentedContract.sol",
            "line_no": 56,
            "src": "1403:7",
            "src_char": "1400:7"
          },
          {
            "contract_path": "src/cloc/HeavilyCommentedContract.sol",
            "line_no": 35,
            "src": "598:7",
            "src_char": "598:7"
          },
          {
            "contract_path": "src/cloc/HeavilyCommentedContract.sol",
            "line_no": 53,
            "src": "1408:7",
            "src_char": "1408:7"
          }
        ]
      },
      {
        "title": "The `nonReentrant` `modifier` should occur before all other modifiers",
        "description": "This is a best-practice to protect against reentrancy in other modifiers.",
        "detector_name": "non-reentrant-before-others",
        "instances": [
          {
            "contract_path": "src/AdminContract.sol",
            "line_no": 10,
            "src": "386:12",
            "src_char": "386:12"
          },
          {
            "contract_path": "src/parent_chain/ParentChainContract.sol",
            "line_no": 28,
            "src": "735:12",
            "src_char": "735:12"
          }
        ]
      },
      {
        "title": "Using `ERC721::_mint()` can be dangerous",
        "description": "Using `ERC721::_mint()` can mint ERC721 tokens to addresses which don't support ERC721 tokens. Use `_safeMint()` instead of `_mint()` for ERC721.",
        "detector_name": "unsafe-oz-erc721-mint",
        "instances": [
          {
            "contract_path": "src/UnsafeERC721Mint.sol",
            "line_no": 12,
            "src": "410:5",
            "src_char": "410:5"
          }
        ]
      },
      {
        "title": "PUSH0 is not supported by all chains",
        "description": "Solc compiler version 0.8.20 switches the default target EVM version to Shanghai, which means that the generated bytecode will include PUSH0 opcodes. Be sure to select the appropriate EVM version in case you intend to deploy on a chain other than mainnet like L2 chains that may not support PUSH0, otherwise deployment of your contracts will fail.",
        "detector_name": "push-zero-opcode",
        "instances": [
          {
            "contract_path": "src/AdminContract.sol",
            "line_no": 2,
            "src": "32:23",
            "src_char": "32:23"
          },
          {
            "contract_path": "src/AssertStateChange.sol",
            "line_no": 2,
            "src": "32:23",
            "src_char": "32:23"
          },
          {
            "contract_path": "src/CacheArrayLength.sol",
            "line_no": 2,
            "src": "32:23",
            "src_char": "32:23"
          },
          {
            "contract_path": "src/ContractLocksEther.sol",
            "line_no": 2,
            "src": "32:23",
            "src_char": "32:23"
          },
          {
            "contract_path": "src/ContractWithTodo.sol",
            "line_no": 2,
            "src": "32:23",
            "src_char": "32:23"
          },
          {
            "contract_path": "src/Counter.sol",
            "line_no": 2,
            "src": "39:24",
            "src_char": "39:24"
          },
          {
            "contract_path": "src/CrazyPragma.sol",
            "line_no": 2,
            "src": "32:32",
            "src_char": "32:32"
          },
          {
            "contract_path": "src/DangerousStrictEquality2.sol",
            "line_no": 2,
            "src": "32:23",
            "src_char": "32:23"
          },
          {
            "contract_path": "src/DelegateCallWithoutAddressCheck.sol",
            "line_no": 2,
            "src": "32:21",
            "src_char": "32:21"
          },
          {
            "contract_path": "src/DeletionNestedMappingStructureContract.sol",
            "line_no": 2,
            "src": "32:23",
            "src_char": "32:23"
          },
          {
            "contract_path": "src/DeprecatedOZFunctions.sol",
            "line_no": 2,
            "src": "32:23",
            "src_char": "32:23"
          },
          {
            "contract_path": "src/FunctionSignatureCollision.sol",
            "line_no": 2,
            "src": "32:23",
            "src_char": "32:23"
          },
          {
            "contract_path": "src/InconsistentUints.sol",
            "line_no": 1,
            "src": "0:24",
            "src_char": "0:24"
          },
          {
            "contract_path": "src/IncorrectERC20.sol",
            "line_no": 2,
            "src": "32:23",
            "src_char": "32:23"
          },
          {
            "contract_path": "src/IncorrectERC721.sol",
            "line_no": 2,
            "src": "32:23",
            "src_char": "32:23"
          },
          {
            "contract_path": "src/KeccakContract.sol",
            "line_no": 2,
            "src": "32:23",
            "src_char": "32:23"
          },
          {
            "contract_path": "src/MsgValueInLoop.sol",
            "line_no": 2,
            "src": "32:23",
            "src_char": "32:23"
          },
          {
            "contract_path": "src/OutOfOrderRetryable.sol",
            "line_no": 2,
            "src": "32:23",
            "src_char": "32:23"
          },
          {
            "contract_path": "src/ReturnBomb.sol",
            "line_no": 2,
            "src": "32:23",
            "src_char": "32:23"
          },
          {
            "contract_path": "src/StateVariables.sol",
            "line_no": 2,
            "src": "32:23",
            "src_char": "32:23"
          },
          {
            "contract_path": "src/StateVariablesManipulation.sol",
            "line_no": 2,
            "src": "32:23",
            "src_char": "32:23"
          },
          {
            "contract_path": "src/StorageConditionals.sol",
            "line_no": 2,
            "src": "32:23",
            "src_char": "32:23"
          },
          {
            "contract_path": "src/T11sTranferer.sol",
            "line_no": 2,
            "src": "32:23",
            "src_char": "32:23"
          },
          {
            "contract_path": "src/TautologicalCompare.sol",
            "line_no": 2,
            "src": "32:23",
            "src_char": "32:23"
          },
          {
            "contract_path": "src/Trump.sol",
            "line_no": 16,
            "src": "227:23",
            "src_char": "227:23"
          },
          {
            "contract_path": "src/TxOriginUsedForAuth.sol",
            "line_no": 2,
            "src": "32:24",
            "src_char": "32:24"
          },
          {
            "contract_path": "src/UnsafeERC721Mint.sol",
            "line_no": 2,
            "src": "32:23",
            "src_char": "32:23"
          },
          {
            "contract_path": "src/UnusedStateVariables.sol",
            "line_no": 2,
            "src": "32:24",
            "src_char": "32:24"
          },
          {
            "contract_path": "src/WeakRandomness.sol",
            "line_no": 2,
            "src": "32:23",
            "src_char": "32:23"
          },
          {
            "contract_path": "src/cloc/AnotherHeavilyCommentedContract.sol",
            "line_no": 6,
            "src": "46:24",
            "src_char": "46:24"
          },
          {
            "contract_path": "src/cloc/HeavilyCommentedContract.sol",
            "line_no": 6,
            "src": "46:32",
            "src_char": "46:32"
          },
          {
            "contract_path": "src/eth2/DepositContract.sol",
            "line_no": 12,
            "src": "2302:23",
            "src_char": "814:23"
          },
          {
            "contract_path": "src/inheritance/ExtendedInheritance.sol",
            "line_no": 2,
            "src": "32:23",
            "src_char": "32:23"
          },
          {
            "contract_path": "src/inheritance/IContractInheritance.sol",
            "line_no": 2,
            "src": "32:24",
            "src_char": "32:24"
          },
          {
            "contract_path": "src/inheritance/InheritanceBase.sol",
            "line_no": 2,
            "src": "32:23",
            "src_char": "32:23"
          },
          {
            "contract_path": "src/nested/1/Nested.sol",
            "line_no": 5,
            "src": "180:23",
            "src_char": "180:23"
          },
          {
            "contract_path": "src/nested/2/Nested.sol",
            "line_no": 5,
            "src": "180:23",
            "src_char": "180:23"
          },
          {
            "contract_path": "src/nested_mappings/LaterVersion.sol",
            "line_no": 2,
            "src": "36:23",
            "src_char": "36:23"
          },
          {
            "contract_path": "src/parent_chain/ParentChainContract.sol",
            "line_no": 2,
            "src": "32:23",
            "src_char": "32:23"
          },
          {
            "contract_path": "src/uniswap/UniswapV2Swapper.sol",
            "line_no": 2,
            "src": "32:23",
            "src_char": "32:23"
          },
          {
            "contract_path": "src/uniswap/UniswapV3Swapper.sol",
            "line_no": 2,
            "src": "32:23",
            "src_char": "32:23"
          }
        ]
      },
      {
        "title": "Modifiers invoked only once can be shoe-horned into the function",
        "description": "",
        "detector_name": "useless-modifier",
        "instances": [
          {
            "contract_path": "src/BuiltinSymbolShadow.sol",
            "line_no": 17,
            "src": "358:39",
            "src_char": "358:39"
          },
          {
            "contract_path": "src/CallGraphTests.sol",
            "line_no": 10,
            "src": "186:22",
            "src_char": "186:22"
          },
          {
            "contract_path": "src/CallGraphTests.sol",
            "line_no": 32,
            "src": "571:22",
            "src_char": "571:22"
          },
          {
            "contract_path": "src/CallGraphTests.sol",
            "line_no": 54,
            "src": "976:22",
            "src_char": "976:22"
          },
          {
            "contract_path": "src/DelegateCallWithoutAddressCheck.sol",
            "line_no": 23,
            "src": "678:9",
            "src_char": "678:9"
          },
          {
            "contract_path": "src/InternalFunctions.sol",
            "line_no": 18,
            "src": "413:9",
            "src_char": "413:9"
          },
          {
            "contract_path": "src/OnceModifierExample.sol",
            "line_no": 6,
            "src": "103:8",
            "src_char": "103:8"
          },
          {
            "contract_path": "src/SendEtherNoChecks.sol",
            "line_no": 16,
            "src": "308:4",
            "src_char": "308:4"
          },
          {
            "contract_path": "src/SendEtherNoChecks.sol",
            "line_no": 47,
            "src": "960:4",
            "src_char": "960:4"
          },
          {
            "contract_path": "src/SendEtherNoChecks.sol",
            "line_no": 70,
            "src": "1301:4",
            "src_char": "1301:4"
          },
          {
            "contract_path": "src/SendEtherNoChecks.sol",
            "line_no": 93,
            "src": "1704:4",
            "src_char": "1704:4"
          },
          {
            "contract_path": "src/StateShadowing.sol",
            "line_no": 7,
            "src": "107:74",
            "src_char": "107:74"
          },
          {
            "contract_path": "src/Trump.sol",
            "line_no": 162,
            "src": "5133:11",
            "src_char": "5133:11"
          },
          {
            "contract_path": "src/UnprotectedInitialize.sol",
            "line_no": 13,
            "src": "222:21",
            "src_char": "222:21"
          }
        ]
      },
      {
        "title": "Empty Block",
        "description": "Consider removing empty blocks.",
        "detector_name": "empty-block",
        "instances": [
          {
            "contract_path": "src/AderynIgnoreCustomDetectors.sol",
            "line_no": 7,
            "src": "174:2",
            "src_char": "174:2"
          },
          {
            "contract_path": "src/AdminContract.sol",
            "line_no": 14,
            "src": "457:23",
            "src_char": "457:23"
          },
          {
            "contract_path": "src/BuiltinSymbolShadow.sol",
            "line_no": 8,
            "src": "125:41",
            "src_char": "125:41"
          },
          {
            "contract_path": "src/CacheArrayLength.sol",
            "line_no": 17,
            "src": "337:2",
            "src_char": "337:2"
          },
          {
            "contract_path": "src/CacheArrayLength.sol",
            "line_no": 42,
            "src": "1104:2",
            "src_char": "1104:2"
          },
          {
            "contract_path": "src/CallGraphTests.sol",
            "line_no": 16,
            "src": "291:16",
            "src_char": "291:16"
          },
          {
            "contract_path": "src/CallGraphTests.sol",
            "line_no": 38,
            "src": "686:16",
            "src_char": "686:16"
          },
          {
            "contract_path": "src/ContractWithTodo.sol",
            "line_no": 7,
            "src": "129:10",
            "src_char": "129:10"
          },
          {
            "contract_path": "src/ContractWithTodo.sol",
            "line_no": 13,
            "src": "337:15",
            "src_char": "337:15"
          },
          {
            "contract_path": "src/EmptyBlocks.sol",
            "line_no": 30,
            "src": "503:12",
            "src_char": "503:12"
          },
          {
            "contract_path": "src/EmptyBlocks.sol",
            "line_no": 38,
            "src": "599:12",
            "src_char": "599:12"
          },
          {
            "contract_path": "src/EmptyBlocks.sol",
            "line_no": 49,
            "src": "739:12",
            "src_char": "739:12"
          },
          {
            "contract_path": "src/EmptyBlocks.sol",
            "line_no": 63,
            "src": "888:13",
            "src_char": "888:13"
          },
          {
            "contract_path": "src/EmptyBlocks.sol",
            "line_no": 67,
            "src": "946:24",
            "src_char": "946:24"
          },
          {
            "contract_path": "src/EmptyBlocks.sol",
            "line_no": 73,
            "src": "1068:30",
            "src_char": "1068:30"
          },
          {
            "contract_path": "src/EmptyBlocks.sol",
            "line_no": 81,
            "src": "1219:41",
            "src_char": "1219:41"
          },
          {
            "contract_path": "src/FunctionSignatureCollision.sol",
            "line_no": 7,
            "src": "166:8",
            "src_char": "166:8"
          },
          {
            "contract_path": "src/FunctionSignatureCollision.sol",
            "line_no": 13,
            "src": "231:22",
            "src_char": "231:22"
          },
          {
            "contract_path": "src/OnceModifierExample.sol",
            "line_no": 10,
            "src": "147:7",
            "src_char": "147:7"
          },
          {
            "contract_path": "src/OutOfOrderRetryable.sol",
            "line_no": 193,
            "src": "5775:13",
            "src_char": "5775:13"
          },
          {
            "contract_path": "src/SendEtherNoChecks.sol",
            "line_no": 53,
            "src": "1060:5",
            "src_char": "1060:5"
          },
          {
            "contract_path": "src/SendEtherNoChecks.sol",
            "line_no": 77,
            "src": "1405:5",
            "src_char": "1405:5"
          },
          {
            "contract_path": "src/SendEtherNoChecks.sol",
            "line_no": 99,
            "src": "1795:5",
            "src_char": "1795:5"
          },
          {
            "contract_path": "src/TautologyOrContradiction.sol",
            "line_no": 9,
            "src": "161:229",
            "src_char": "161:229"
          },
          {
            "contract_path": "src/UncheckedSend.sol",
            "line_no": 27,
            "src": "915:65",
            "src_char": "915:65"
          },
          {
            "contract_path": "src/auditor_mode/PublicFunctionsWithoutSenderCheck.sol",
            "line_no": 11,
            "src": "367:17",
            "src_char": "367:17"
          },
          {
            "contract_path": "src/auditor_mode/PublicFunctionsWithoutSenderCheck.sol",
            "line_no": 30,
            "src": "852:25",
            "src_char": "852:25"
          },
          {
            "contract_path": "src/auditor_mode/PublicFunctionsWithoutSenderCheck.sol",
            "line_no": 38,
            "src": "1080:16",
            "src_char": "1080:16"
          },
          {
            "contract_path": "src/auditor_mode/PublicFunctionsWithoutSenderCheck.sol",
            "line_no": 61,
            "src": "1840:17",
            "src_char": "1840:17"
          },
          {
            "contract_path": "src/auditor_mode/PublicFunctionsWithoutSenderCheck.sol",
            "line_no": 85,
            "src": "2380:25",
            "src_char": "2380:25"
          },
          {
            "contract_path": "src/parent_chain/ParentChainContract.sol",
            "line_no": 11,
            "src": "355:9",
            "src_char": "355:9"
          },
          {
            "contract_path": "src/parent_chain/ParentChainContract.sol",
            "line_no": 32,
            "src": "806:23",
            "src_char": "806:23"
          },
          {
            "contract_path": "src/parent_chain/ParentChainContract.sol",
            "line_no": 40,
            "src": "946:8",
            "src_char": "946:8"
          },
          {
            "contract_path": "src/parent_chain/ParentChainContract.sol",
            "line_no": 44,
            "src": "1011:23",
            "src_char": "1011:23"
          }
        ]
      },
      {
        "title": "Large literal values multiples of 10000 can be replaced with scientific notation",
        "description": "Use `e` notation, for example: `1e18`, instead of its full numeric value.",
        "detector_name": "large-numeric-literal",
        "instances": [
          {
            "contract_path": "src/HugeConstants.sol",
            "line_no": 6,
            "src": "182:24",
            "src_char": "182:24"
          },
          {
            "contract_path": "src/HugeConstants.sol",
            "line_no": 7,
            "src": "252:23",
            "src_char": "252:23"
          },
          {
            "contract_path": "src/HugeConstants.sol",
            "line_no": 8,
            "src": "321:22",
            "src_char": "321:22"
          },
          {
            "contract_path": "src/HugeConstants.sol",
            "line_no": 9,
            "src": "389:21",
            "src_char": "389:21"
          },
          {
            "contract_path": "src/HugeConstants.sol",
            "line_no": 10,
            "src": "456:20",
            "src_char": "456:20"
          },
          {
            "contract_path": "src/HugeConstants.sol",
            "line_no": 11,
            "src": "522:19",
            "src_char": "522:19"
          },
          {
            "contract_path": "src/HugeConstants.sol",
            "line_no": 12,
            "src": "587:18",
            "src_char": "587:18"
          },
          {
            "contract_path": "src/HugeConstants.sol",
            "line_no": 13,
            "src": "651:17",
            "src_char": "651:17"
          },
          {
            "contract_path": "src/HugeConstants.sol",
            "line_no": 14,
            "src": "714:16",
            "src_char": "714:16"
          },
          {
            "contract_path": "src/HugeConstants.sol",
            "line_no": 15,
            "src": "777:15",
            "src_char": "777:15"
          },
          {
            "contract_path": "src/HugeConstants.sol",
            "line_no": 16,
            "src": "839:14",
            "src_char": "839:14"
          },
          {
            "contract_path": "src/HugeConstants.sol",
            "line_no": 17,
            "src": "900:13",
            "src_char": "900:13"
          },
          {
            "contract_path": "src/HugeConstants.sol",
            "line_no": 18,
            "src": "960:12",
            "src_char": "960:12"
          },
          {
            "contract_path": "src/HugeConstants.sol",
            "line_no": 19,
            "src": "1019:11",
            "src_char": "1019:11"
          },
          {
            "contract_path": "src/HugeConstants.sol",
            "line_no": 20,
            "src": "1077:10",
            "src_char": "1077:10"
          },
          {
            "contract_path": "src/HugeConstants.sol",
            "line_no": 21,
            "src": "1134:9",
            "src_char": "1134:9"
          },
          {
            "contract_path": "src/HugeConstants.sol",
            "line_no": 22,
            "src": "1190:8",
            "src_char": "1190:8"
          },
          {
            "contract_path": "src/HugeConstants.sol",
            "line_no": 23,
            "src": "1245:7",
            "src_char": "1245:7"
          },
          {
            "contract_path": "src/HugeConstants.sol",
            "line_no": 24,
            "src": "1299:6",
            "src_char": "1299:6"
          },
          {
            "contract_path": "src/HugeConstants.sol",
            "line_no": 25,
            "src": "1352:5",
            "src_char": "1352:5"
          },
          {
            "contract_path": "src/HugeConstants.sol",
            "line_no": 31,
            "src": "1585:29",
            "src_char": "1585:29"
          },
          {
            "contract_path": "src/HugeConstants.sol",
            "line_no": 32,
            "src": "1673:6",
            "src_char": "1673:6"
          },
          {
            "contract_path": "src/IncorrectERC20.sol",
            "line_no": 8,
            "src": "225:7",
            "src_char": "225:7"
          },
          {
            "contract_path": "src/IncorrectERC20.sol",
            "line_no": 51,
            "src": "1550:7",
            "src_char": "1550:7"
          },
          {
            "contract_path": "src/Trump.sol",
            "line_no": 145,
            "src": "4412:8",
            "src_char": "4412:8"
          },
          {
            "contract_path": "src/Trump.sol",
            "line_no": 148,
            "src": "4579:6",
            "src_char": "4579:6"
          },
          {
            "contract_path": "src/Trump.sol",
            "line_no": 151,
            "src": "4756:6",
            "src_char": "4756:6"
          }
        ]
      },
      {
        "title": "Internal functions called only once can be inlined",
        "description": "Instead of separating the logic into a separate function, consider inlining the logic into the calling function. This can reduce the number of function calls and improve readability.",
        "detector_name": "useless-internal-function",
        "instances": [
          {
            "contract_path": "src/CallGraphTests.sol",
            "line_no": 6,
            "src": "89:17",
            "src_char": "89:17"
          },
          {
            "contract_path": "src/CallGraphTests.sol",
            "line_no": 25,
            "src": "398:17",
            "src_char": "398:17"
          },
          {
            "contract_path": "src/CallGraphTests.sol",
            "line_no": 47,
            "src": "803:17",
            "src_char": "803:17"
          },
          {
            "contract_path": "src/CallGraphTests.sol",
            "line_no": 64,
            "src": "1206:18",
            "src_char": "1206:18"
          },
          {
            "contract_path": "src/ConstantFuncsAssembly.sol",
            "line_no": 26,
            "src": "651:232",
            "src_char": "651:232"
          },
          {
            "contract_path": "src/InternalFunctions.sol",
            "line_no": 28,
            "src": "693:12",
            "src_char": "693:12"
          },
          {
            "contract_path": "src/MsgValueInLoop.sol",
            "line_no": 43,
            "src": "1103:8",
            "src_char": "1103:8"
          },
          {
            "contract_path": "src/MsgValueInLoop.sol",
            "line_no": 60,
            "src": "1529:8",
            "src_char": "1529:8"
          },
          {
            "contract_path": "src/MsgValueInLoop.sol",
            "line_no": 77,
            "src": "1962:8",
            "src_char": "1962:8"
          },
          {
            "contract_path": "src/SendEtherNoChecks.sol",
            "line_no": 9,
            "src": "132:20",
            "src_char": "132:20"
          },
          {
            "contract_path": "src/SendEtherNoChecks.sol",
            "line_no": 26,
            "src": "481:5",
            "src_char": "481:5"
          },
          {
            "contract_path": "src/SendEtherNoChecks.sol",
            "line_no": 40,
            "src": "784:20",
            "src_char": "784:20"
          },
          {
            "contract_path": "src/SendEtherNoChecks.sol",
            "line_no": 66,
            "src": "1209:15",
            "src_char": "1209:15"
          },
          {
            "contract_path": "src/SendEtherNoChecks.sol",
            "line_no": 88,
            "src": "1551:11",
            "src_char": "1551:11"
          },
          {
            "contract_path": "src/StorageParameters.sol",
            "line_no": 17,
            "src": "388:11",
            "src_char": "388:11"
          },
          {
            "contract_path": "src/Trump.sol",
            "line_no": 46,
            "src": "1403:3",
            "src_char": "1403:3"
          },
          {
            "contract_path": "src/Trump.sol",
            "line_no": 65,
            "src": "1976:3",
            "src_char": "1976:3"
          },
          {
            "contract_path": "src/UncheckedSend.sol",
            "line_no": 27,
            "src": "915:65",
            "src_char": "915:65"
          }
        ]
      },
      {
        "title": "Contract still has TODOs",
        "description": "Contract contains comments with TODOS",
        "detector_name": "contract-with-todos",
        "instances": [
          {
            "contract_path": "src/ContractWithTodo.sol",
            "line_no": 4,
            "src": "66:8",
            "src_char": "66:8"
          },
          {
            "contract_path": "src/Counter.sol",
            "line_no": 4,
            "src": "74:7",
            "src_char": "74:7"
          }
        ]
      },
      {
        "title": "Inconsistency in declaring uint256/uint (or) int256/int variables within a contract. Use explicit size declarations (uint256 or int256).",
        "description": "Consider keeping the naming convention consistent in a given contract. Explicit size declarations are preferred (uint256, int256) over implicit ones (uint, int) to avoid confusion.",
        "detector_name": "inconsistent-type-names",
        "instances": [
          {
            "contract_path": "src/Casting.sol",
            "line_no": 31,
            "src": "904:14",
            "src_char": "904:14"
          },
          {
            "contract_path": "src/Casting.sol",
            "line_no": 69,
            "src": "2086:13",
            "src_char": "2086:13"
          },
          {
            "contract_path": "src/InconsistentUints.sol",
            "line_no": 5,
            "src": "122:12",
            "src_char": "122:12"
          },
          {
            "contract_path": "src/InconsistentUints.sol",
            "line_no": 7,
            "src": "197:11",
            "src_char": "197:11"
          },
          {
            "contract_path": "src/InconsistentUints.sol",
            "line_no": 11,
            "src": "289:10",
            "src_char": "289:10"
          },
          {
            "contract_path": "src/InconsistentUints.sol",
            "line_no": 12,
            "src": "340:9",
            "src_char": "340:9"
          },
          {
            "contract_path": "src/InconsistentUints.sol",
            "line_no": 15,
            "src": "383:9",
            "src_char": "383:9"
          },
          {
            "contract_path": "src/InconsistentUints.sol",
            "line_no": 16,
            "src": "434:10",
            "src_char": "434:10"
          },
          {
            "contract_path": "src/InconsistentUints.sol",
            "line_no": 19,
            "src": "528:12",
            "src_char": "528:12"
          },
          {
            "contract_path": "src/TautologicalCompare.sol",
            "line_no": 11,
            "src": "186:1",
            "src_char": "186:1"
          },
          {
            "contract_path": "src/TautologyOrContradiction.sol",
            "line_no": 6,
            "src": "133:6",
            "src_char": "133:6"
          },
          {
<<<<<<< HEAD
            "contract_path": "src/Trump.sol",
            "line_no": 159,
            "src": "5000:12",
            "src_char": "5000:12"
=======
            "contract_path": "src/UninitializedLocalVariables.sol",
            "line_no": 9,
            "src": "211:17",
            "src_char": "211:17"
          },
          {
            "contract_path": "src/UninitializedLocalVariables.sol",
            "line_no": 15,
            "src": "434:22",
            "src_char": "434:22"
          },
          {
            "contract_path": "src/UninitializedLocalVariables.sol",
            "line_no": 25,
            "src": "817:15",
            "src_char": "817:15"
          },
          {
            "contract_path": "src/UninitializedLocalVariables.sol",
            "line_no": 31,
            "src": "1109:20",
            "src_char": "1109:20"
          },
          {
            "contract_path": "src/UninitializedLocalVariables.sol",
            "line_no": 43,
            "src": "1639:11",
            "src_char": "1639:11"
          },
          {
            "contract_path": "src/UninitializedLocalVariables.sol",
            "line_no": 49,
            "src": "1826:16",
            "src_char": "1826:16"
>>>>>>> a2d51ac1
          },
          {
            "contract_path": "src/eth2/DepositContract.sol",
            "line_no": 59,
            "src": "4611:27",
            "src_char": "3123:27"
          },
          {
            "contract_path": "src/eth2/DepositContract.sol",
            "line_no": 61,
            "src": "4732:17",
            "src_char": "3244:17"
          },
          {
            "contract_path": "src/eth2/DepositContract.sol",
            "line_no": 70,
            "src": "5020:6",
            "src_char": "3532:6"
          },
          {
            "contract_path": "src/eth2/DepositContract.sol",
            "line_no": 76,
            "src": "5307:4",
            "src_char": "3819:4"
          },
          {
            "contract_path": "src/eth2/DepositContract.sol",
            "line_no": 77,
            "src": "5347:6",
            "src_char": "3859:6"
          },
          {
            "contract_path": "src/eth2/DepositContract.sol",
            "line_no": 103,
            "src": "6636:14",
            "src_char": "5148:14"
          },
          {
            "contract_path": "src/eth2/DepositContract.sol",
            "line_no": 133,
            "src": "8101:4",
            "src_char": "6613:4"
          },
          {
            "contract_path": "src/eth2/DepositContract.sol",
            "line_no": 134,
            "src": "8141:6",
            "src_char": "6653:6"
          },
          {
            "contract_path": "src/nested_mappings/LaterVersion.sol",
            "line_no": 8,
            "src": "184:5",
            "src_char": "184:5"
          },
          {
            "contract_path": "src/nested_mappings/NestedMappings.sol",
            "line_no": 8,
            "src": "168:10",
            "src_char": "168:10"
          }
        ]
      },
      {
        "title": "Unused Custom Error",
        "description": "it is recommended that the definition be removed when custom error is unused",
        "detector_name": "useless-error",
        "instances": [
          {
            "contract_path": "src/UnusedError.sol",
            "line_no": 5,
            "src": "84:27",
            "src_char": "84:27"
          },
          {
            "contract_path": "src/UnusedError.sol",
            "line_no": 13,
            "src": "258:36",
            "src_char": "258:36"
          },
          {
            "contract_path": "src/WrongOrderOfLayout.sol",
            "line_no": 13,
            "src": "274:21",
            "src_char": "274:21"
          }
        ]
      },
      {
        "title": "Loop contains `require`/`revert` statements",
        "description": "Avoid `require` / `revert` statements in a loop because a single bad item can cause the whole transaction to fail. It's better to forgive on fail and return failed elements post processing of the loop",
        "detector_name": "reverts-and-requires-in-loops",
        "instances": [
          {
            "contract_path": "src/RevertsAndRequriesInLoops.sol",
            "line_no": 10,
            "src": "227:129",
            "src_char": "227:129"
          },
          {
            "contract_path": "src/RevertsAndRequriesInLoops.sol",
            "line_no": 17,
            "src": "416:150",
            "src_char": "416:150"
          }
        ]
      },
      {
        "title": "Incorrect Order of Division and Multiplication",
        "description": "Division operations followed directly by multiplication operations can lead to precision loss due to the way integer arithmetic is handled in Solidity.",
        "detector_name": "division-before-multiplication",
        "instances": [
          {
            "contract_path": "src/DivisionBeforeMultiplication.sol",
            "line_no": 8,
            "src": "218:5",
            "src_char": "218:5"
          },
          {
            "contract_path": "src/DivisionBeforeMultiplication.sol",
            "line_no": 12,
            "src": "330:5",
            "src_char": "330:5"
          },
          {
            "contract_path": "src/DivisionBeforeMultiplication.sol",
            "line_no": 16,
            "src": "432:5",
            "src_char": "432:5"
          },
          {
            "contract_path": "src/DivisionBeforeMultiplication.sol",
            "line_no": 20,
            "src": "541:5",
            "src_char": "541:5"
          }
        ]
      },
      {
        "title": "Redundant statements have no effect.",
        "description": "Remove the redundant statements because no code will be generated and it just congests the codebase.",
        "detector_name": "redundant-statements",
        "instances": [
          {
            "contract_path": "src/RedundantStatements.sol",
            "line_no": 6,
            "src": "131:4",
            "src_char": "131:4"
          },
          {
            "contract_path": "src/RedundantStatements.sol",
            "line_no": 7,
            "src": "169:4",
            "src_char": "169:4"
          },
          {
            "contract_path": "src/RedundantStatements.sol",
            "line_no": 8,
            "src": "207:27",
            "src_char": "207:27"
          },
          {
            "contract_path": "src/RedundantStatements.sol",
            "line_no": 12,
            "src": "309:4",
            "src_char": "309:4"
          },
          {
            "contract_path": "src/RedundantStatements.sol",
            "line_no": 13,
            "src": "347:6",
            "src_char": "347:6"
          },
          {
            "contract_path": "src/RedundantStatements.sol",
            "line_no": 14,
            "src": "377:4",
            "src_char": "377:4"
          }
        ]
      },
      {
        "title": "Public variables of a contract read in an external context (using `this`).",
        "description": "The contract reads it's own variable using `this` which adds an unnecessary STATICCALL. Remove `this` and access the variable like storage.",
        "detector_name": "public-variable-read-in-external-context",
        "instances": [
          {
            "contract_path": "src/PublicVariableReadInExternalContext.sol",
            "line_no": 12,
            "src": "355:14",
            "src_char": "355:14"
          },
          {
            "contract_path": "src/PublicVariableReadInExternalContext.sol",
            "line_no": 16,
            "src": "457:16",
            "src_char": "457:16"
          },
          {
            "contract_path": "src/PublicVariableReadInExternalContext.sol",
            "line_no": 20,
            "src": "553:12",
            "src_char": "553:12"
          },
          {
            "contract_path": "src/PublicVariableReadInExternalContext.sol",
            "line_no": 42,
            "src": "1175:14",
            "src_char": "1175:14"
          }
        ]
      },
      {
        "title": "Potentially unused `private` / `internal` state variables found.",
        "description": "State variable appears to be unused. No analysis has been performed to see if any inilne assembly references it. So if that's not the case, consider removing this unused variable.",
        "detector_name": "unused-state-variable",
        "instances": [
          {
            "contract_path": "src/AssemblyExample.sol",
            "line_no": 5,
            "src": "97:1",
            "src_char": "97:1"
          },
          {
            "contract_path": "src/InconsistentUints.sol",
            "line_no": 16,
            "src": "434:10",
            "src_char": "434:10"
          },
          {
            "contract_path": "src/StateVariables.sol",
            "line_no": 8,
            "src": "199:19",
            "src_char": "199:19"
          },
          {
            "contract_path": "src/StateVariables.sol",
            "line_no": 9,
            "src": "241:20",
            "src_char": "241:20"
          },
          {
            "contract_path": "src/StateVariables.sol",
            "line_no": 13,
            "src": "383:27",
            "src_char": "383:27"
          },
          {
            "contract_path": "src/StateVariables.sol",
            "line_no": 14,
            "src": "437:28",
            "src_char": "437:28"
          },
          {
            "contract_path": "src/StateVariables.sol",
            "line_no": 28,
            "src": "1056:16",
            "src_char": "1056:16"
          },
          {
            "contract_path": "src/StateVariables.sol",
            "line_no": 29,
            "src": "1108:17",
            "src_char": "1108:17"
          },
          {
            "contract_path": "src/TautologyOrContradiction.sol",
            "line_no": 6,
            "src": "133:6",
            "src_char": "133:6"
          },
          {
            "contract_path": "src/TautologyOrContradiction.sol",
            "line_no": 7,
            "src": "145:9",
            "src_char": "145:9"
          },
          {
            "contract_path": "src/UninitializedLocalVariables.sol",
            "line_no": 5,
            "src": "93:12",
            "src_char": "93:12"
          },
          {
            "contract_path": "src/UninitializedStateVariable.sol",
            "line_no": 13,
            "src": "503:3",
            "src_char": "503:3"
          },
          {
            "contract_path": "src/UnusedStateVariables.sol",
            "line_no": 6,
            "src": "147:13",
            "src_char": "147:13"
          },
          {
            "contract_path": "src/UnusedStateVariables.sol",
            "line_no": 7,
            "src": "183:13",
            "src_char": "183:13"
          },
          {
            "contract_path": "src/UnusedStateVariables.sol",
            "line_no": 8,
            "src": "215:10",
            "src_char": "215:10"
          },
          {
            "contract_path": "src/UnusedStateVariables.sol",
            "line_no": 9,
            "src": "246:12",
            "src_char": "246:12"
          },
          {
            "contract_path": "src/cloc/AnotherHeavilyCommentedContract.sol",
            "line_no": 14,
            "src": "151:3",
            "src_char": "151:3"
          },
          {
            "contract_path": "src/cloc/AnotherHeavilyCommentedContract.sol",
            "line_no": 16,
            "src": "190:3",
            "src_char": "190:3"
          },
          {
            "contract_path": "src/cloc/AnotherHeavilyCommentedContract.sol",
            "line_no": 19,
            "src": "261:3",
            "src_char": "261:3"
          },
          {
            "contract_path": "src/cloc/AnotherHeavilyCommentedContract.sol",
            "line_no": 22,
            "src": "367:3",
            "src_char": "367:3"
          },
          {
            "contract_path": "src/cloc/AnotherHeavilyCommentedContract.sol",
            "line_no": 29,
            "src": "477:3",
            "src_char": "477:3"
          },
          {
            "contract_path": "src/cloc/HeavilyCommentedContract.sol",
            "line_no": 14,
            "src": "160:3",
            "src_char": "160:3"
          },
          {
            "contract_path": "src/cloc/HeavilyCommentedContract.sol",
            "line_no": 16,
            "src": "199:3",
            "src_char": "199:3"
          },
          {
            "contract_path": "src/cloc/HeavilyCommentedContract.sol",
            "line_no": 19,
            "src": "270:3",
            "src_char": "270:3"
          },
          {
            "contract_path": "src/cloc/HeavilyCommentedContract.sol",
            "line_no": 22,
            "src": "376:3",
            "src_char": "376:3"
          },
          {
            "contract_path": "src/cloc/HeavilyCommentedContract.sol",
            "line_no": 29,
            "src": "486:3",
            "src_char": "486:3"
          }
        ]
      },
      {
        "title": "Functions declared `pure` / `view` but contains assembly",
        "description": "If the assembly code contains bugs or unintended side effects, it can lead to incorrect results or vulnerabilities, which are hard to debug and resolve, especially when the function is meant to be simple and predictable.",
        "detector_name": "constant-functions-assembly",
        "instances": [
          {
            "contract_path": "src/ConstantFuncsAssembly.sol",
            "line_no": 9,
            "src": "182:175",
            "src_char": "182:175"
          },
          {
            "contract_path": "src/ConstantFuncsAssembly.sol",
            "line_no": 17,
            "src": "408:237",
            "src_char": "408:237"
          },
          {
            "contract_path": "src/ConstantFuncsAssembly.sol",
            "line_no": 36,
            "src": "934:98",
            "src_char": "934:98"
          }
        ]
      },
      {
        "title": "Boolean equality is not required.",
        "description": "If `x` is a boolean, there is no need to do `if(x == true)` or `if(x == false)`. Just use `if(x)` and `if(!x)` respectively.",
        "detector_name": "boolean-equality",
        "instances": [
          {
            "contract_path": "src/BooleanEquality.sol",
            "line_no": 5,
            "src": "133:14",
            "src_char": "133:14"
          },
          {
            "contract_path": "src/BooleanEquality.sol",
            "line_no": 12,
            "src": "292:15",
            "src_char": "292:15"
          },
          {
            "contract_path": "src/BooleanEquality.sol",
            "line_no": 19,
            "src": "454:15",
            "src_char": "454:15"
          },
          {
            "contract_path": "src/BooleanEquality.sol",
            "line_no": 26,
            "src": "614:16",
            "src_char": "614:16"
          }
        ]
      },
      {
        "title": "Uninitialized local variables.",
        "description": "Initialize all the variables. If a variable is meant to be initialized to zero, explicitly set it to zero to improve code readability.",
        "detector_name": "uninitialized-local-variable",
        "instances": [
          {
            "contract_path": "src/ConstantFuncsAssembly.sol",
            "line_no": 18,
            "src": "478:14",
            "src_char": "478:14"
          },
          {
            "contract_path": "src/ConstantFuncsAssembly.sol",
            "line_no": 27,
            "src": "716:14",
            "src_char": "716:14"
          },
          {
            "contract_path": "src/StorageParameters.sol",
            "line_no": 8,
            "src": "184:11",
            "src_char": "184:11"
          },
          {
            "contract_path": "src/UninitializedLocalVariables.sol",
            "line_no": 9,
            "src": "211:17",
            "src_char": "211:17"
          },
          {
            "contract_path": "src/UninitializedLocalVariables.sol",
            "line_no": 10,
            "src": "243:17",
            "src_char": "243:17"
          },
          {
            "contract_path": "src/UninitializedLocalVariables.sol",
            "line_no": 11,
            "src": "278:20",
            "src_char": "278:20"
          },
          {
            "contract_path": "src/UninitializedLocalVariables.sol",
            "line_no": 12,
            "src": "312:16",
            "src_char": "312:16"
          },
          {
            "contract_path": "src/UninitializedLocalVariables.sol",
            "line_no": 13,
            "src": "346:20",
            "src_char": "346:20"
          },
          {
            "contract_path": "src/UninitializedLocalVariables.sol",
            "line_no": 14,
            "src": "390:19",
            "src_char": "390:19"
          },
          {
            "contract_path": "src/UninitializedLocalVariables.sol",
            "line_no": 15,
            "src": "434:22",
            "src_char": "434:22"
          },
          {
            "contract_path": "src/UninitializedLocalVariables.sol",
            "line_no": 16,
            "src": "481:22",
            "src_char": "481:22"
          },
          {
            "contract_path": "src/UninitializedLocalVariables.sol",
            "line_no": 17,
            "src": "531:25",
            "src_char": "531:25"
          },
          {
            "contract_path": "src/UninitializedLocalVariables.sol",
            "line_no": 18,
            "src": "580:21",
            "src_char": "580:21"
          },
          {
            "contract_path": "src/UninitializedLocalVariables.sol",
            "line_no": 19,
            "src": "629:25",
            "src_char": "629:25"
          },
          {
            "contract_path": "src/UninitializedLocalVariables.sol",
            "line_no": 20,
            "src": "681:24",
            "src_char": "681:24"
          }
        ]
      },
      {
        "title": "Return Bomb",
        "description": "A low level callee may consume all callers gas unexpectedly. Avoid unlimited implicit decoding of returndata on calls to unchecked addresses. You can limit the gas by passing a gas limit as an option to the call. For example, `unknownAdress.call{gas: gasLimitHere}(\"calldata\")` That would act as a safety net from OOG errors.\n        ",
        "detector_name": "return-bomb",
        "instances": [
          {
            "contract_path": "src/ReturnBomb.sol",
            "line_no": 22,
            "src": "591:115",
            "src_char": "591:115"
          }
        ]
      },
      {
        "title": "Function initializing state.",
        "description": "Detects the immediate initialization of state variables through function calls that are not pure/constant, or that use non-constant state variable. Remove any initialization of state variables via non-constant state variables or function calls. If variables must be set upon contract deployment, locate initialization in the constructor instead.",
        "detector_name": "function-initializing-state",
        "instances": [
          {
            "contract_path": "src/FunctionInitializingState.sol",
            "line_no": 6,
            "src": "108:21",
            "src_char": "108:21"
          },
          {
            "contract_path": "src/FunctionInitializingState.sol",
            "line_no": 8,
            "src": "199:21",
            "src_char": "199:21"
          },
          {
            "contract_path": "src/FunctionInitializingState.sol",
            "line_no": 9,
            "src": "267:21",
            "src_char": "267:21"
          }
        ]
      },
      {
        "title": "Dead Code",
        "description": "Functions that are not used. Consider removing them.",
        "detector_name": "dead-code",
        "instances": [
          {
            "contract_path": "src/ArbitraryTransferFrom.sol",
            "line_no": 15,
            "src": "304:4",
            "src_char": "304:4"
          },
          {
            "contract_path": "src/ContractLocksEther.sol",
            "line_no": 54,
            "src": "1540:10",
            "src_char": "1540:10"
          },
          {
            "contract_path": "src/DeadCode.sol",
            "line_no": 16,
            "src": "362:22",
            "src_char": "362:22"
          },
          {
            "contract_path": "src/DeletionNestedMappingStructureContract.sol",
            "line_no": 14,
            "src": "258:6",
            "src_char": "258:6"
          },
          {
            "contract_path": "src/IncorrectShift.sol",
            "line_no": 5,
            "src": "100:8",
            "src_char": "100:8"
          },
          {
            "contract_path": "src/IncorrectShift.sol",
            "line_no": 13,
            "src": "292:9",
            "src_char": "292:9"
          },
          {
            "contract_path": "src/UncheckedReturn.sol",
            "line_no": 12,
            "src": "186:19",
            "src_char": "186:19"
          },
          {
            "contract_path": "src/UncheckedReturn.sol",
            "line_no": 20,
            "src": "362:21",
            "src_char": "362:21"
          },
          {
            "contract_path": "src/UncheckedReturn.sol",
            "line_no": 25,
            "src": "492:19",
            "src_char": "492:19"
          },
          {
            "contract_path": "src/UncheckedReturn.sol",
            "line_no": 30,
            "src": "644:21",
            "src_char": "644:21"
          },
          {
            "contract_path": "src/UncheckedReturn.sol",
            "line_no": 35,
            "src": "842:26",
            "src_char": "842:26"
          },
          {
            "contract_path": "src/UncheckedReturn.sol",
            "line_no": 40,
            "src": "1049:19",
            "src_char": "1049:19"
          }
        ]
      },
      {
        "title": "Loop condition contains `state_variable.length` that could be cached outside.",
        "description": "Cache the lengths of storage arrays if they are used and not modified in for loops.",
        "detector_name": "cache-array-length",
        "instances": [
          {
            "contract_path": "src/CacheArrayLength.sol",
            "line_no": 12,
            "src": "234:82",
            "src_char": "234:82"
          },
          {
            "contract_path": "src/CacheArrayLength.sol",
            "line_no": 44,
            "src": "1160:64",
            "src_char": "1160:64"
          },
          {
            "contract_path": "src/CacheArrayLength.sol",
            "line_no": 50,
            "src": "1325:183",
            "src_char": "1325:183"
          }
        ]
      },
      {
        "title": "Incorrect use of `assert()`",
        "description": "Argument to `assert()` modifies the state. Use `require` for invariants modifying state.",
        "detector_name": "assert-state-change",
        "instances": [
          {
            "contract_path": "src/AssertStateChange.sol",
            "line_no": 9,
            "src": "154:23",
            "src_char": "154:23"
          }
        ]
      },
      {
        "title": "Costly operations inside loops.",
        "description": "Invoking `SSTORE`operations in loops may lead to Out-of-gas errors. Use a local variable to hold the loop computation result.",
        "detector_name": "costly-operations-inside-loops",
        "instances": [
          {
            "contract_path": "src/CacheArrayLength.sol",
            "line_no": 25,
            "src": "546:133",
            "src_char": "546:133"
          },
          {
            "contract_path": "src/CacheArrayLength.sol",
            "line_no": 35,
            "src": "928:155",
            "src_char": "928:155"
          },
          {
            "contract_path": "src/CostlyOperationsInsideLoops.sol",
            "line_no": 10,
            "src": "214:79",
            "src_char": "214:79"
          },
          {
            "contract_path": "src/MsgValueInLoop.sol",
            "line_no": 12,
            "src": "289:107",
            "src_char": "289:107"
          },
          {
            "contract_path": "src/MsgValueInLoop.sol",
            "line_no": 25,
            "src": "658:122",
            "src_char": "658:122"
          },
          {
            "contract_path": "src/MsgValueInLoop.sol",
            "line_no": 38,
            "src": "988:94",
            "src_char": "988:94"
          },
          {
            "contract_path": "src/MsgValueInLoop.sol",
            "line_no": 54,
            "src": "1415:93",
            "src_char": "1415:93"
          },
          {
            "contract_path": "src/MsgValueInLoop.sol",
            "line_no": 71,
            "src": "1844:97",
            "src_char": "1844:97"
          },
          {
            "contract_path": "src/RevertsAndRequriesInLoops.sol",
            "line_no": 10,
            "src": "227:129",
            "src_char": "227:129"
          },
          {
            "contract_path": "src/RevertsAndRequriesInLoops.sol",
            "line_no": 17,
            "src": "416:150",
            "src_char": "416:150"
          },
          {
            "contract_path": "src/RevertsAndRequriesInLoops.sol",
            "line_no": 27,
            "src": "719:159",
            "src_char": "719:159"
          },
          {
            "contract_path": "src/eth2/DepositContract.sol",
            "line_no": 70,
            "src": "5010:178",
            "src_char": "3522:178"
          },
          {
            "contract_path": "src/eth2/DepositContract.sol",
            "line_no": 134,
            "src": "8131:283",
            "src_char": "6643:283"
          },
          {
            "contract_path": "src/parent_chain/ParentChainContract.sol",
            "line_no": 17,
            "src": "512:110",
            "src_char": "512:110"
          }
        ]
      },
      {
        "title": "Builtin Symbol Shadowing",
        "description": "Name clashes with a built-in-symbol. Consider renaming it.",
        "detector_name": "builtin-symbol-shadow",
        "instances": [
          {
            "contract_path": "src/BuiltinSymbolShadow.sol",
            "line_no": 5,
            "src": "92:8",
            "src_char": "92:8"
          },
          {
            "contract_path": "src/BuiltinSymbolShadow.sol",
            "line_no": 8,
            "src": "125:41",
            "src_char": "125:41"
          },
          {
            "contract_path": "src/BuiltinSymbolShadow.sol",
            "line_no": 17,
            "src": "358:39",
            "src_char": "358:39"
          },
          {
            "contract_path": "src/BuiltinSymbolShadow.sol",
            "line_no": 22,
            "src": "414:15",
            "src_char": "414:15"
          }
        ]
      },
      {
        "title": "Function pointers used in constructors.",
        "description": "solc versions below 0.5.9 contain a compiler bug leading to unexpected behavior when calling uninitialized function pointers in constructors. It is recommended to not use function pointers in constructors.",
        "detector_name": "function-pointer-in-constructor",
        "instances": [
          {
            "contract_path": "src/FunctionPointers.sol",
            "line_no": 13,
            "src": "330:50",
            "src_char": "330:50"
          }
        ]
      }
    ]
  },
  "detectors_used": [
    "delegate-call-in-loop",
    "centralization-risk",
    "solmate-safe-transfer-lib",
    "avoid-abi-encode-packed",
    "ecrecover",
    "deprecated-oz-functions",
    "unsafe-erc20-functions",
    "unspecific-solidity-pragma",
    "zero-address-check",
    "useless-public-function",
    "constants-instead-of-literals",
    "unindexed-events",
    "require-with-string",
    "non-reentrant-before-others",
    "block-timestamp-deadline",
    "unsafe-oz-erc721-mint",
    "push-zero-opcode",
    "arbitrary-transfer-from",
    "useless-modifier",
    "empty-block",
    "large-numeric-literal",
    "useless-internal-function",
    "contract-with-todos",
    "inconsistent-type-names",
    "unprotected-initializer",
    "useless-error",
    "reverts-and-requires-in-loops",
    "division-before-multiplication",
    "unsafe-casting-detector",
    "enumerable-loop-removal",
    "experimental-encoder",
    "incorrect-shift-order",
    "storage-array-edit-with-memory",
    "multiple-constructors",
    "reused-contract-name",
    "nested-struct-in-mapping",
    "selfdestruct-identifier",
    "dynamic-array-length-assignment",
    "uninitialized-state-variable",
    "incorrect-caret-operator",
    "yul-return",
    "state-variable-shadowing",
    "unchecked-send",
    "misused-boolean",
    "send-ether-no-checks",
    "delegate-call-unchecked-address",
    "tautological-compare",
    "rtlo",
    "unchecked-return",
    "dangerous-unary-operator",
    "tautology-or-contradiction",
    "dangerous-strict-equailty-on-contract-balance",
    "signed-storage-array",
    "redundant-statements",
    "public-variable-read-in-external-context",
    "weak-randomness",
    "pre-declared-local-variable-usage",
    "delete-nested-mapping",
    "unused-state-variable",
    "constant-functions-assembly",
    "boolean-equality",
    "tx-origin-used-for-auth",
    "msg-value-in-loop",
    "contract-locks-ether",
    "incorrect-erc721-interface",
    "incorrect-erc20-interface",
    "uninitialized-local-variable",
    "return-bomb",
    "out-of-order-retryable",
    "function-initializing-state",
    "dead-code",
    "cache-array-length",
    "assert-state-change",
    "costly-operations-inside-loops",
    "constant-function-changing-state",
    "builtin-symbol-shadow",
    "function-selector-collision",
    "unchecked-low-level-call",
    "function-pointer-in-constructor"
  ]
}<|MERGE_RESOLUTION|>--- conflicted
+++ resolved
@@ -1,12 +1,7 @@
 {
   "files_summary": {
-<<<<<<< HEAD
-    "total_source_units": 93,
-    "total_sloc": 3511
-=======
-    "total_source_units": 97,
-    "total_sloc": 3370
->>>>>>> a2d51ac1
+    "total_source_units": 98,
+    "total_sloc": 3651
   },
   "files_details": {
     "files_details": [
@@ -1793,12 +1788,12 @@
             "src_char": "1795:5"
           },
           {
-<<<<<<< HEAD
             "contract_path": "src/Trump.sol",
             "line_no": 321,
             "src": "10940:10",
             "src_char": "10940:10"
-=======
+          },
+          {
             "contract_path": "src/UncheckedCalls.sol",
             "line_no": 6,
             "src": "99:110",
@@ -1809,7 +1804,6 @@
             "line_no": 22,
             "src": "572:359",
             "src_char": "572:359"
->>>>>>> a2d51ac1
           },
           {
             "contract_path": "src/UncheckedSend.sol",
@@ -3280,7 +3274,6 @@
             "src_char": "2539:25"
           },
           {
-<<<<<<< HEAD
             "contract_path": "src/Trump.sol",
             "line_no": 92,
             "src": "2679:17",
@@ -3333,7 +3326,8 @@
             "line_no": 214,
             "src": "6592:12",
             "src_char": "6592:12"
-=======
+          },
+          {
             "contract_path": "src/UninitializedLocalVariables.sol",
             "line_no": 7,
             "src": "121:19",
@@ -3350,7 +3344,6 @@
             "line_no": 41,
             "src": "1527:17",
             "src_char": "1527:17"
->>>>>>> a2d51ac1
           },
           {
             "contract_path": "src/UninitializedStateVariable.sol",
@@ -5153,12 +5146,12 @@
             "src_char": "133:6"
           },
           {
-<<<<<<< HEAD
             "contract_path": "src/Trump.sol",
             "line_no": 159,
             "src": "5000:12",
             "src_char": "5000:12"
-=======
+          },
+          {
             "contract_path": "src/UninitializedLocalVariables.sol",
             "line_no": 9,
             "src": "211:17",
@@ -5193,7 +5186,6 @@
             "line_no": 49,
             "src": "1826:16",
             "src_char": "1826:16"
->>>>>>> a2d51ac1
           },
           {
             "contract_path": "src/eth2/DepositContract.sol",
