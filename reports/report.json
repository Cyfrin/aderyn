--- conflicted
+++ resolved
@@ -7758,15 +7758,10 @@
     "function-pointer-in-constructor",
     "state-variable-could-be-constant",
     "state-variable-changes-without-events",
-<<<<<<< HEAD
-    "state-variable-could-be-declared-immutable",
+    "state-variable-could-be-immutable",
     "multiple-placeholders",
     "state-change-after-external-call",
     "emit-after-external-call",
     "incorrect-use-of-modifier"
-=======
-    "state-variable-could-be-immutable",
-    "multiple-placeholders"
->>>>>>> 6939aa50
   ]
 }