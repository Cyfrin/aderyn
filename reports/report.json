{
  "files_summary": {
<<<<<<< HEAD
    "total_source_units": 87,
    "total_sloc": 2913
=======
    "total_source_units": 94,
    "total_sloc": 3313
>>>>>>> 10d5bb74
  },
  "files_details": {
    "files_details": [
      {
        "file_path": "src/AbstractContract.sol",
        "n_sloc": 11
      },
      {
        "file_path": "src/AderynIgnoreCustomDetectors.sol",
        "n_sloc": 11
      },
      {
        "file_path": "src/AdminContract.sol",
        "n_sloc": 11
      },
      {
        "file_path": "src/ArbitraryTransferFrom.sol",
        "n_sloc": 37
      },
      {
        "file_path": "src/AssemblyExample.sol",
        "n_sloc": 9
      },
      {
        "file_path": "src/AssertStateChange.sol",
        "n_sloc": 11
      },
      {
        "file_path": "src/BooleanEquality.sol",
        "n_sloc": 27
      },
      {
        "file_path": "src/BuiltinSymbolShadow.sol",
        "n_sloc": 14
      },
      {
        "file_path": "src/CacheArrayLength.sol",
        "n_sloc": 38
      },
      {
        "file_path": "src/CallGraphTests.sol",
        "n_sloc": 49
      },
      {
        "file_path": "src/Casting.sol",
        "n_sloc": 126
      },
      {
        "file_path": "src/CompilerBugStorageSignedIntegerArray.sol",
        "n_sloc": 13
      },
      {
        "file_path": "src/ConstFuncChangeState.sol",
        "n_sloc": 15
      },
      {
        "file_path": "src/ConstantFuncsAssembly.sol",
        "n_sloc": 26
      },
      {
        "file_path": "src/ConstantsLiterals.sol",
        "n_sloc": 28
      },
      {
        "file_path": "src/ContractLocksEther.sol",
        "n_sloc": 121
      },
      {
        "file_path": "src/ContractWithTodo.sol",
        "n_sloc": 7
      },
      {
        "file_path": "src/CostlyOperationsInsideLoops.sol",
        "n_sloc": 17
      },
      {
        "file_path": "src/Counter.sol",
        "n_sloc": 20
      },
      {
        "file_path": "src/CrazyPragma.sol",
        "n_sloc": 4
      },
      {
        "file_path": "src/DangerousStrictEquality1.sol",
        "n_sloc": 6
      },
      {
        "file_path": "src/DangerousStrictEquality2.sol",
        "n_sloc": 9
      },
      {
        "file_path": "src/DangerousUnaryOperator.sol",
        "n_sloc": 13
      },
      {
        "file_path": "src/DeadCode.sol",
        "n_sloc": 23
      },
      {
        "file_path": "src/DelegateCallWithoutAddressCheck.sol",
        "n_sloc": 31
      },
      {
        "file_path": "src/DeletionNestedMappingStructureContract.sol",
        "n_sloc": 11
      },
      {
        "file_path": "src/DeprecatedOZFunctions.sol",
        "n_sloc": 32
      },
      {
        "file_path": "src/DivisionBeforeMultiplication.sol",
        "n_sloc": 22
      },
      {
        "file_path": "src/DynamicArrayLengthAssignment.sol",
        "n_sloc": 16
      },
      {
        "file_path": "src/EmptyBlocks.sol",
        "n_sloc": 48
      },
      {
        "file_path": "src/EnumerableSetIteration.sol",
        "n_sloc": 55
      },
      {
        "file_path": "src/ExperimentalEncoder.sol",
        "n_sloc": 4
      },
      {
        "file_path": "src/FunctionInitializingState.sol",
        "n_sloc": 49
      },
      {
        "file_path": "src/FunctionSignatureCollision.sol",
        "n_sloc": 9
      },
      {
        "file_path": "src/HugeConstants.sol",
        "n_sloc": 36
      },
      {
        "file_path": "src/InconsistentUints.sol",
        "n_sloc": 17
      },
      {
        "file_path": "src/IncorrectCaretOperator.sol",
        "n_sloc": 16
      },
      {
        "file_path": "src/IncorrectERC20.sol",
        "n_sloc": 98
      },
      {
        "file_path": "src/IncorrectERC721.sol",
        "n_sloc": 238
      },
      {
        "file_path": "src/IncorrectShift.sol",
        "n_sloc": 17
      },
      {
        "file_path": "src/InternalFunctions.sol",
        "n_sloc": 22
      },
      {
        "file_path": "src/KeccakContract.sol",
        "n_sloc": 21
      },
      {
        "file_path": "src/MisusedBoolean.sol",
        "n_sloc": 67
      },
      {
        "file_path": "src/MsgValueInLoop.sol",
        "n_sloc": 55
      },
      {
        "file_path": "src/MultipleConstructorSchemes.sol",
        "n_sloc": 10
      },
      {
        "file_path": "src/OnceModifierExample.sol",
        "n_sloc": 8
      },
      {
        "file_path": "src/OutOfOrderRetryable.sol",
        "n_sloc": 165
      },
      {
        "file_path": "src/PreDeclaredVarUsage.sol",
        "n_sloc": 9
      },
      {
        "file_path": "src/PublicVariableReadInExternalContext.sol",
        "n_sloc": 32
      },
      {
        "file_path": "src/RTLO.sol",
        "n_sloc": 7
      },
      {
        "file_path": "src/RedundantStatements.sol",
        "n_sloc": 14
      },
      {
        "file_path": "src/ReturnBomb.sol",
        "n_sloc": 44
      },
      {
        "file_path": "src/RevertsAndRequriesInLoops.sol",
        "n_sloc": 27
      },
      {
        "file_path": "src/SendEtherNoChecks.sol",
        "n_sloc": 58
      },
      {
        "file_path": "src/StateShadowing.sol",
        "n_sloc": 17
      },
      {
        "file_path": "src/StateVariables.sol",
        "n_sloc": 58
      },
      {
        "file_path": "src/StateVariablesManipulation.sol",
        "n_sloc": 250
      },
      {
        "file_path": "src/StorageConditionals.sol",
        "n_sloc": 59
      },
      {
        "file_path": "src/StorageParameters.sol",
        "n_sloc": 16
      },
      {
        "file_path": "src/T11sTranferer.sol",
        "n_sloc": 8
      },
      {
        "file_path": "src/TautologicalCompare.sol",
        "n_sloc": 17
      },
      {
        "file_path": "src/TautologyOrContradiction.sol",
        "n_sloc": 11
      },
      {
        "file_path": "src/TestERC20.sol",
        "n_sloc": 62
      },
      {
        "file_path": "src/TxOriginUsedForAuth.sol",
        "n_sloc": 43
      },
      {
        "file_path": "src/UncheckedReturn.sol",
        "n_sloc": 33
      },
      {
        "file_path": "src/UncheckedSend.sol",
        "n_sloc": 18
      },
      {
        "file_path": "src/UninitializedLocalVariables.sol",
        "n_sloc": 62
      },
      {
        "file_path": "src/UninitializedStateVariable.sol",
        "n_sloc": 29
      },
      {
        "file_path": "src/UnprotectedInitialize.sol",
        "n_sloc": 25
      },
      {
        "file_path": "src/UnsafeERC721Mint.sol",
        "n_sloc": 18
      },
      {
        "file_path": "src/UnusedError.sol",
        "n_sloc": 19
      },
      {
        "file_path": "src/UnusedStateVariables.sol",
        "n_sloc": 12
      },
      {
        "file_path": "src/UsingSelfdestruct.sol",
        "n_sloc": 6
      },
      {
        "file_path": "src/WeakRandomness.sol",
        "n_sloc": 59
      },
      {
        "file_path": "src/WrongOrderOfLayout.sol",
        "n_sloc": 13
      },
      {
        "file_path": "src/YulReturn.sol",
        "n_sloc": 8
      },
      {
        "file_path": "src/ZeroAddressCheck.sol",
        "n_sloc": 41
      },
      {
        "file_path": "src/auditor_mode/ExternalCalls.sol",
        "n_sloc": 65
      },
      {
        "file_path": "src/auditor_mode/PublicFunctionsWithoutSenderCheck.sol",
        "n_sloc": 45
      },
      {
        "file_path": "src/cloc/AnotherHeavilyCommentedContract.sol",
        "n_sloc": 32
      },
      {
        "file_path": "src/cloc/EmptyContractFile.sol",
        "n_sloc": 0
      },
      {
        "file_path": "src/cloc/HeavilyCommentedContract.sol",
        "n_sloc": 21
      },
      {
        "file_path": "src/eth2/DepositContract.sol",
        "n_sloc": 96
      },
      {
        "file_path": "src/inheritance/ExtendedInheritance.sol",
        "n_sloc": 17
      },
      {
        "file_path": "src/inheritance/IContractInheritance.sol",
        "n_sloc": 4
      },
      {
        "file_path": "src/inheritance/InheritanceBase.sol",
        "n_sloc": 8
      },
      {
        "file_path": "src/nested/1/Nested.sol",
        "n_sloc": 10
      },
      {
        "file_path": "src/nested/2/Nested.sol",
        "n_sloc": 7
      },
      {
        "file_path": "src/nested_mappings/LaterVersion.sol",
        "n_sloc": 10
      },
      {
        "file_path": "src/nested_mappings/NestedMappings.sol",
        "n_sloc": 10
      },
      {
        "file_path": "src/parent_chain/ParentChainContract.sol",
        "n_sloc": 29
      },
      {
        "file_path": "src/reused_contract_name/ContractA.sol",
        "n_sloc": 7
      },
      {
        "file_path": "src/reused_contract_name/ContractB.sol",
        "n_sloc": 7
      },
      {
        "file_path": "src/uniswap/UniswapV2Swapper.sol",
        "n_sloc": 50
      },
      {
        "file_path": "src/uniswap/UniswapV3Swapper.sol",
        "n_sloc": 150
      }
    ]
  },
  "issue_count": {
<<<<<<< HEAD
    "high": 39,
    "low": 32
=======
    "high": 41,
    "low": 35
>>>>>>> 10d5bb74
  },
  "high_issues": {
    "issues": [
      {
        "title": "Using `delegatecall` in loop",
        "description": "When calling `delegatecall` the same `msg.value` amount will be accredited multiple times.",
        "detector_name": "delegate-call-in-loop",
        "instances": [
          {
            "contract_path": "src/inheritance/ExtendedInheritance.sol",
            "line_no": 16,
            "src": "488:19",
            "src_char": "488:19"
          }
        ]
      },
      {
        "title": "`abi.encodePacked()` should not be used with dynamic types when passing the result to a hash function such as `keccak256()`",
        "description": "Use `abi.encode()` instead which will pad items to 32 bytes, which will [prevent hash collisions](https://docs.soliditylang.org/en/v0.8.13/abi-spec.html#non-standard-packed-mode) (e.g. `abi.encodePacked(0x123,0x456)` => `0x123456` => `abi.encodePacked(0x1,0x23456)`, but `abi.encode(0x123,0x456)` => `0x0...1230...456`). Unless there is a compelling reason, `abi.encode` should be preferred. If there is only one argument to `abi.encodePacked()` it can often be cast to `bytes()` or `bytes32()` [instead](https://ethereum.stackexchange.com/questions/30912/how-to-compare-strings-in-solidity#answer-82739).\nIf all arguments are strings and or bytes, `bytes.concat()` should be used instead.",
        "detector_name": "avoid-abi-encode-packed",
        "instances": [
          {
            "contract_path": "src/KeccakContract.sol",
            "line_no": 18,
            "src": "587:16",
            "src_char": "587:16"
          },
          {
            "contract_path": "src/KeccakContract.sol",
            "line_no": 22,
            "src": "734:16",
            "src_char": "734:16"
          },
          {
            "contract_path": "src/KeccakContract.sol",
            "line_no": 26,
            "src": "887:16",
            "src_char": "887:16"
          }
        ]
      },
      {
        "title": "Using `block.timestamp` for swap deadline offers no protection",
        "description": "In the PoS model, proposers know well in advance if they will propose one or consecutive blocks ahead of time. In such a scenario, a malicious validator can hold back the transaction and execute it at a more favourable block number.Consider allowing function caller to specify swap deadline input parameter.",
        "detector_name": "block-timestamp-deadline",
        "instances": [
          {
            "contract_path": "src/uniswap/UniswapV2Swapper.sol",
            "line_no": 23,
            "src": "670:83",
            "src_char": "670:83"
          },
          {
            "contract_path": "src/uniswap/UniswapV2Swapper.sol",
            "line_no": 24,
            "src": "763:83",
            "src_char": "763:83"
          },
          {
            "contract_path": "src/uniswap/UniswapV2Swapper.sol",
            "line_no": 25,
            "src": "856:70",
            "src_char": "856:70"
          },
          {
            "contract_path": "src/uniswap/UniswapV2Swapper.sol",
            "line_no": 26,
            "src": "936:80",
            "src_char": "936:80"
          },
          {
            "contract_path": "src/uniswap/UniswapV2Swapper.sol",
            "line_no": 27,
            "src": "1026:80",
            "src_char": "1026:80"
          },
          {
            "contract_path": "src/uniswap/UniswapV2Swapper.sol",
            "line_no": 31,
            "src": "1278:112",
            "src_char": "1278:112"
          },
          {
            "contract_path": "src/uniswap/UniswapV2Swapper.sol",
            "line_no": 32,
            "src": "1400:99",
            "src_char": "1400:99"
          },
          {
            "contract_path": "src/uniswap/UniswapV2Swapper.sol",
            "line_no": 33,
            "src": "1509:109",
            "src_char": "1509:109"
          },
          {
            "contract_path": "src/uniswap/UniswapV3Swapper.sol",
            "line_no": 52,
            "src": "1115:143",
            "src_char": "1115:143"
          },
          {
            "contract_path": "src/uniswap/UniswapV3Swapper.sol",
            "line_no": 55,
            "src": "1293:321",
            "src_char": "1293:321"
          },
          {
            "contract_path": "src/uniswap/UniswapV3Swapper.sol",
            "line_no": 66,
            "src": "1668:131",
            "src_char": "1668:131"
          },
          {
            "contract_path": "src/uniswap/UniswapV3Swapper.sol",
            "line_no": 69,
            "src": "1828:236",
            "src_char": "1828:236"
          },
          {
            "contract_path": "src/uniswap/UniswapV3Swapper.sol",
            "line_no": 77,
            "src": "2132:144",
            "src_char": "2132:144"
          },
          {
            "contract_path": "src/uniswap/UniswapV3Swapper.sol",
            "line_no": 80,
            "src": "2312:322",
            "src_char": "2312:322"
          },
          {
            "contract_path": "src/uniswap/UniswapV3Swapper.sol",
            "line_no": 91,
            "src": "2690:132",
            "src_char": "2690:132"
          },
          {
            "contract_path": "src/uniswap/UniswapV3Swapper.sol",
            "line_no": 94,
            "src": "2852:237",
            "src_char": "2852:237"
          }
        ]
      },
      {
        "title": "Arbitrary `from` passed to `transferFrom` (or `safeTransferFrom`)",
        "description": "Passing an arbitrary `from` address to `transferFrom` (or `safeTransferFrom`) can lead to loss of funds, because anyone can transfer tokens from the `from` address if an approval is made.  ",
        "detector_name": "arbitrary-transfer-from",
        "instances": [
          {
            "contract_path": "src/ArbitraryTransferFrom.sol",
            "line_no": 16,
            "src": "370:38",
            "src_char": "370:38"
          },
          {
            "contract_path": "src/ArbitraryTransferFrom.sol",
            "line_no": 20,
            "src": "496:42",
            "src_char": "496:42"
          },
          {
            "contract_path": "src/ArbitraryTransferFrom.sol",
            "line_no": 24,
            "src": "634:53",
            "src_char": "634:53"
          },
          {
            "contract_path": "src/ArbitraryTransferFrom.sol",
            "line_no": 30,
            "src": "864:44",
            "src_char": "864:44"
          },
          {
            "contract_path": "src/DeprecatedOZFunctions.sol",
            "line_no": 17,
            "src": "579:39",
            "src_char": "579:39"
          },
          {
            "contract_path": "src/DeprecatedOZFunctions.sol",
            "line_no": 47,
            "src": "1598:35",
            "src_char": "1598:35"
          }
        ]
      },
      {
        "title": "Unprotected initializer",
        "description": "Consider protecting the initializer functions with modifiers.",
        "detector_name": "unprotected-initializer",
        "instances": [
          {
            "contract_path": "src/UnprotectedInitialize.sol",
            "line_no": 35,
            "src": "820:33",
            "src_char": "820:33"
          }
        ]
      },
      {
        "title": "Unsafe Casting",
        "description": "Downcasting int/uints in Solidity can be unsafe due to the potential for data loss and unintended behavior.When downcasting a larger integer type to a smaller one (e.g., uint256 to uint128), the value may exceed the range of the target type,leading to truncation and loss of significant digits. Use OpenZeppelin's SafeCast library to safely downcast integers.",
        "detector_name": "unsafe-casting-detector",
        "instances": [
          {
            "contract_path": "src/Casting.sol",
            "line_no": 35,
            "src": "1065:10",
            "src_char": "1065:10"
          },
          {
            "contract_path": "src/Casting.sol",
            "line_no": 36,
            "src": "1097:10",
            "src_char": "1097:10"
          },
          {
            "contract_path": "src/Casting.sol",
            "line_no": 37,
            "src": "1129:10",
            "src_char": "1129:10"
          },
          {
            "contract_path": "src/Casting.sol",
            "line_no": 38,
            "src": "1161:10",
            "src_char": "1161:10"
          },
          {
            "contract_path": "src/Casting.sol",
            "line_no": 39,
            "src": "1193:10",
            "src_char": "1193:10"
          },
          {
            "contract_path": "src/Casting.sol",
            "line_no": 40,
            "src": "1225:10",
            "src_char": "1225:10"
          },
          {
            "contract_path": "src/Casting.sol",
            "line_no": 41,
            "src": "1257:10",
            "src_char": "1257:10"
          },
          {
            "contract_path": "src/Casting.sol",
            "line_no": 42,
            "src": "1289:10",
            "src_char": "1289:10"
          },
          {
            "contract_path": "src/Casting.sol",
            "line_no": 43,
            "src": "1321:10",
            "src_char": "1321:10"
          },
          {
            "contract_path": "src/Casting.sol",
            "line_no": 44,
            "src": "1353:10",
            "src_char": "1353:10"
          },
          {
            "contract_path": "src/Casting.sol",
            "line_no": 45,
            "src": "1385:10",
            "src_char": "1385:10"
          },
          {
            "contract_path": "src/Casting.sol",
            "line_no": 46,
            "src": "1417:10",
            "src_char": "1417:10"
          },
          {
            "contract_path": "src/Casting.sol",
            "line_no": 47,
            "src": "1449:10",
            "src_char": "1449:10"
          },
          {
            "contract_path": "src/Casting.sol",
            "line_no": 48,
            "src": "1481:10",
            "src_char": "1481:10"
          },
          {
            "contract_path": "src/Casting.sol",
            "line_no": 49,
            "src": "1513:10",
            "src_char": "1513:10"
          },
          {
            "contract_path": "src/Casting.sol",
            "line_no": 50,
            "src": "1545:10",
            "src_char": "1545:10"
          },
          {
            "contract_path": "src/Casting.sol",
            "line_no": 51,
            "src": "1577:10",
            "src_char": "1577:10"
          },
          {
            "contract_path": "src/Casting.sol",
            "line_no": 52,
            "src": "1609:10",
            "src_char": "1609:10"
          },
          {
            "contract_path": "src/Casting.sol",
            "line_no": 53,
            "src": "1641:10",
            "src_char": "1641:10"
          },
          {
            "contract_path": "src/Casting.sol",
            "line_no": 54,
            "src": "1672:9",
            "src_char": "1672:9"
          },
          {
            "contract_path": "src/Casting.sol",
            "line_no": 55,
            "src": "1702:9",
            "src_char": "1702:9"
          },
          {
            "contract_path": "src/Casting.sol",
            "line_no": 56,
            "src": "1732:9",
            "src_char": "1732:9"
          },
          {
            "contract_path": "src/Casting.sol",
            "line_no": 57,
            "src": "1762:9",
            "src_char": "1762:9"
          },
          {
            "contract_path": "src/Casting.sol",
            "line_no": 58,
            "src": "1792:9",
            "src_char": "1792:9"
          },
          {
            "contract_path": "src/Casting.sol",
            "line_no": 59,
            "src": "1822:9",
            "src_char": "1822:9"
          },
          {
            "contract_path": "src/Casting.sol",
            "line_no": 60,
            "src": "1853:9",
            "src_char": "1853:9"
          },
          {
            "contract_path": "src/Casting.sol",
            "line_no": 61,
            "src": "1884:10",
            "src_char": "1884:10"
          },
          {
            "contract_path": "src/Casting.sol",
            "line_no": 62,
            "src": "1916:10",
            "src_char": "1916:10"
          },
          {
            "contract_path": "src/Casting.sol",
            "line_no": 63,
            "src": "1948:10",
            "src_char": "1948:10"
          },
          {
            "contract_path": "src/Casting.sol",
            "line_no": 64,
            "src": "1980:10",
            "src_char": "1980:10"
          },
          {
            "contract_path": "src/Casting.sol",
            "line_no": 65,
            "src": "2013:9",
            "src_char": "2013:9"
          },
          {
            "contract_path": "src/Casting.sol",
            "line_no": 73,
            "src": "2242:9",
            "src_char": "2242:9"
          },
          {
            "contract_path": "src/Casting.sol",
            "line_no": 74,
            "src": "2272:9",
            "src_char": "2272:9"
          },
          {
            "contract_path": "src/Casting.sol",
            "line_no": 75,
            "src": "2302:9",
            "src_char": "2302:9"
          },
          {
            "contract_path": "src/Casting.sol",
            "line_no": 76,
            "src": "2332:9",
            "src_char": "2332:9"
          },
          {
            "contract_path": "src/Casting.sol",
            "line_no": 77,
            "src": "2362:9",
            "src_char": "2362:9"
          },
          {
            "contract_path": "src/Casting.sol",
            "line_no": 78,
            "src": "2392:9",
            "src_char": "2392:9"
          },
          {
            "contract_path": "src/Casting.sol",
            "line_no": 79,
            "src": "2422:9",
            "src_char": "2422:9"
          },
          {
            "contract_path": "src/Casting.sol",
            "line_no": 80,
            "src": "2452:9",
            "src_char": "2452:9"
          },
          {
            "contract_path": "src/Casting.sol",
            "line_no": 81,
            "src": "2482:9",
            "src_char": "2482:9"
          },
          {
            "contract_path": "src/Casting.sol",
            "line_no": 82,
            "src": "2512:9",
            "src_char": "2512:9"
          },
          {
            "contract_path": "src/Casting.sol",
            "line_no": 83,
            "src": "2542:9",
            "src_char": "2542:9"
          },
          {
            "contract_path": "src/Casting.sol",
            "line_no": 84,
            "src": "2572:9",
            "src_char": "2572:9"
          },
          {
            "contract_path": "src/Casting.sol",
            "line_no": 85,
            "src": "2602:9",
            "src_char": "2602:9"
          },
          {
            "contract_path": "src/Casting.sol",
            "line_no": 86,
            "src": "2632:9",
            "src_char": "2632:9"
          },
          {
            "contract_path": "src/Casting.sol",
            "line_no": 87,
            "src": "2662:9",
            "src_char": "2662:9"
          },
          {
            "contract_path": "src/Casting.sol",
            "line_no": 88,
            "src": "2692:9",
            "src_char": "2692:9"
          },
          {
            "contract_path": "src/Casting.sol",
            "line_no": 89,
            "src": "2722:9",
            "src_char": "2722:9"
          },
          {
            "contract_path": "src/Casting.sol",
            "line_no": 90,
            "src": "2752:9",
            "src_char": "2752:9"
          },
          {
            "contract_path": "src/Casting.sol",
            "line_no": 91,
            "src": "2782:9",
            "src_char": "2782:9"
          },
          {
            "contract_path": "src/Casting.sol",
            "line_no": 92,
            "src": "2811:8",
            "src_char": "2811:8"
          },
          {
            "contract_path": "src/Casting.sol",
            "line_no": 93,
            "src": "2839:8",
            "src_char": "2839:8"
          },
          {
            "contract_path": "src/Casting.sol",
            "line_no": 94,
            "src": "2867:8",
            "src_char": "2867:8"
          },
          {
            "contract_path": "src/Casting.sol",
            "line_no": 95,
            "src": "2895:8",
            "src_char": "2895:8"
          },
          {
            "contract_path": "src/Casting.sol",
            "line_no": 96,
            "src": "2923:8",
            "src_char": "2923:8"
          },
          {
            "contract_path": "src/Casting.sol",
            "line_no": 97,
            "src": "2951:8",
            "src_char": "2951:8"
          },
          {
            "contract_path": "src/Casting.sol",
            "line_no": 98,
            "src": "2980:8",
            "src_char": "2980:8"
          },
          {
            "contract_path": "src/Casting.sol",
            "line_no": 99,
            "src": "3009:9",
            "src_char": "3009:9"
          },
          {
            "contract_path": "src/Casting.sol",
            "line_no": 100,
            "src": "3039:9",
            "src_char": "3039:9"
          },
          {
            "contract_path": "src/Casting.sol",
            "line_no": 101,
            "src": "3069:9",
            "src_char": "3069:9"
          },
          {
            "contract_path": "src/Casting.sol",
            "line_no": 102,
            "src": "3099:9",
            "src_char": "3099:9"
          },
          {
            "contract_path": "src/Casting.sol",
            "line_no": 103,
            "src": "3130:8",
            "src_char": "3130:8"
          },
          {
            "contract_path": "src/Casting.sol",
            "line_no": 111,
            "src": "3426:10",
            "src_char": "3426:10"
          },
          {
            "contract_path": "src/Casting.sol",
            "line_no": 112,
            "src": "3458:10",
            "src_char": "3458:10"
          },
          {
            "contract_path": "src/Casting.sol",
            "line_no": 113,
            "src": "3490:10",
            "src_char": "3490:10"
          },
          {
            "contract_path": "src/Casting.sol",
            "line_no": 114,
            "src": "3522:10",
            "src_char": "3522:10"
          },
          {
            "contract_path": "src/Casting.sol",
            "line_no": 115,
            "src": "3554:10",
            "src_char": "3554:10"
          },
          {
            "contract_path": "src/Casting.sol",
            "line_no": 116,
            "src": "3586:10",
            "src_char": "3586:10"
          },
          {
            "contract_path": "src/Casting.sol",
            "line_no": 117,
            "src": "3618:10",
            "src_char": "3618:10"
          },
          {
            "contract_path": "src/Casting.sol",
            "line_no": 118,
            "src": "3650:10",
            "src_char": "3650:10"
          },
          {
            "contract_path": "src/Casting.sol",
            "line_no": 119,
            "src": "3682:10",
            "src_char": "3682:10"
          },
          {
            "contract_path": "src/Casting.sol",
            "line_no": 120,
            "src": "3714:10",
            "src_char": "3714:10"
          },
          {
            "contract_path": "src/Casting.sol",
            "line_no": 121,
            "src": "3746:10",
            "src_char": "3746:10"
          },
          {
            "contract_path": "src/Casting.sol",
            "line_no": 122,
            "src": "3778:10",
            "src_char": "3778:10"
          },
          {
            "contract_path": "src/Casting.sol",
            "line_no": 123,
            "src": "3810:10",
            "src_char": "3810:10"
          },
          {
            "contract_path": "src/Casting.sol",
            "line_no": 124,
            "src": "3842:10",
            "src_char": "3842:10"
          },
          {
            "contract_path": "src/Casting.sol",
            "line_no": 125,
            "src": "3874:10",
            "src_char": "3874:10"
          },
          {
            "contract_path": "src/Casting.sol",
            "line_no": 126,
            "src": "3906:10",
            "src_char": "3906:10"
          },
          {
            "contract_path": "src/Casting.sol",
            "line_no": 127,
            "src": "3938:10",
            "src_char": "3938:10"
          },
          {
            "contract_path": "src/Casting.sol",
            "line_no": 128,
            "src": "3970:10",
            "src_char": "3970:10"
          },
          {
            "contract_path": "src/Casting.sol",
            "line_no": 129,
            "src": "4002:10",
            "src_char": "4002:10"
          },
          {
            "contract_path": "src/Casting.sol",
            "line_no": 130,
            "src": "4034:10",
            "src_char": "4034:10"
          },
          {
            "contract_path": "src/Casting.sol",
            "line_no": 131,
            "src": "4066:10",
            "src_char": "4066:10"
          },
          {
            "contract_path": "src/Casting.sol",
            "line_no": 132,
            "src": "4098:10",
            "src_char": "4098:10"
          },
          {
            "contract_path": "src/Casting.sol",
            "line_no": 133,
            "src": "4129:9",
            "src_char": "4129:9"
          },
          {
            "contract_path": "src/Casting.sol",
            "line_no": 134,
            "src": "4159:9",
            "src_char": "4159:9"
          },
          {
            "contract_path": "src/Casting.sol",
            "line_no": 135,
            "src": "4189:9",
            "src_char": "4189:9"
          },
          {
            "contract_path": "src/Casting.sol",
            "line_no": 136,
            "src": "4220:9",
            "src_char": "4220:9"
          },
          {
            "contract_path": "src/Casting.sol",
            "line_no": 137,
            "src": "4251:10",
            "src_char": "4251:10"
          },
          {
            "contract_path": "src/Casting.sol",
            "line_no": 138,
            "src": "4283:10",
            "src_char": "4283:10"
          },
          {
            "contract_path": "src/Casting.sol",
            "line_no": 139,
            "src": "4315:10",
            "src_char": "4315:10"
          },
          {
            "contract_path": "src/Casting.sol",
            "line_no": 140,
            "src": "4347:10",
            "src_char": "4347:10"
          },
          {
            "contract_path": "src/Casting.sol",
            "line_no": 141,
            "src": "4381:10",
            "src_char": "4381:10"
          }
        ]
      },
      {
        "title": "EnumerableSet.remove in loop corrupts the set order.",
        "description": "If the order of an EnumerableSet is required, removing items in a loop using `at` and `remove` corrupts this order.\nConsider using a different data structure or removing items by collecting them during the loop, then removing after the loop.",
        "detector_name": "enumerable-loop-removal",
        "instances": [
          {
            "contract_path": "src/EnumerableSetIteration.sol",
            "line_no": 31,
            "src": "1105:17",
            "src_char": "1105:17"
          },
          {
            "contract_path": "src/EnumerableSetIteration.sol",
            "line_no": 40,
            "src": "1350:17",
            "src_char": "1350:17"
          },
          {
            "contract_path": "src/EnumerableSetIteration.sol",
            "line_no": 50,
            "src": "1586:17",
            "src_char": "1586:17"
          },
          {
            "contract_path": "src/EnumerableSetIteration.sol",
            "line_no": 59,
            "src": "1865:17",
            "src_char": "1865:17"
          },
          {
            "contract_path": "src/EnumerableSetIteration.sol",
            "line_no": 67,
            "src": "2083:14",
            "src_char": "2083:14"
          }
        ]
      },
      {
        "title": "Experimental ABI Encoder",
        "description": "Experimental encoders should not be used in production. There are multiple known compiler bugs that are caused by the experimental encoder. Upgrade your solidity version to remove the need for experimental features.",
        "detector_name": "experimental-encoder",
        "instances": [
          {
            "contract_path": "src/ExperimentalEncoder.sol",
            "line_no": 2,
            "src": "23:33",
            "src_char": "23:33"
          }
        ]
      },
      {
        "title": "Incorrect Assembly Shift Parameter Order",
        "description": "Example: `shl(shifted, 4)` will shift the right constant `4` by `a` bits. The correct order is `shl(4, shifted)`.",
        "detector_name": "incorrect-shift-order",
        "instances": [
          {
            "contract_path": "src/IncorrectShift.sol",
            "line_no": 7,
            "src": "192:15",
            "src_char": "192:15"
          },
          {
            "contract_path": "src/IncorrectShift.sol",
            "line_no": 8,
            "src": "238:15",
            "src_char": "238:15"
          }
        ]
      },
      {
        "title": "Storage Array Edited with Memory",
        "description": "Storage reference is passed to a function with a memory parameter. This will not update the storage variable as expected. Consider using storage parameters instead.",
        "detector_name": "storage-array-edit-with-memory",
        "instances": [
          {
            "contract_path": "src/StorageParameters.sol",
            "line_no": 11,
            "src": "241:10",
            "src_char": "241:10"
          }
        ]
      },
      {
        "title": "Contract Has Multiple Constructors",
        "description": "In some versions of Solidity, contracts compile with multiple constructors. The first constructor takes precedence. This can lead to unexpected behavior.",
        "detector_name": "multiple-constructors",
        "instances": [
          {
            "contract_path": "src/MultipleConstructorSchemes.sol",
            "line_no": 3,
            "src": "25:180",
            "src_char": "25:180"
          }
        ]
      },
      {
        "title": "Contract Name Reused in Different Files",
        "description": "When compiling contracts with certain development frameworks (for example: Truffle), having contracts with the same name across different files can lead to one being overwritten.",
        "detector_name": "reused-contract-name",
        "instances": [
          {
            "contract_path": "src/nested/1/Nested.sol",
            "line_no": 7,
            "src": "214:6",
            "src_char": "214:6"
          },
          {
            "contract_path": "src/nested/2/Nested.sol",
            "line_no": 7,
            "src": "214:6",
            "src_char": "214:6"
          },
          {
            "contract_path": "src/reused_contract_name/ContractA.sol",
            "line_no": 4,
            "src": "70:10",
            "src_char": "70:10"
          },
          {
            "contract_path": "src/reused_contract_name/ContractB.sol",
            "line_no": 4,
            "src": "70:10",
            "src_char": "70:10"
          }
        ]
      },
      {
        "title": "Nested Structs in Mappings pre-0.5.0",
        "description": "Prior to updates in Solidity 0.5.0, public mappings with nested structs compiled, but produced incorrect values. Refrain from using these, or update to a more recent version of Solidity.",
        "detector_name": "nested-struct-in-mapping",
        "instances": [
          {
            "contract_path": "src/nested_mappings/NestedMappings.sol",
            "line_no": 17,
            "src": "367:58",
            "src_char": "367:58"
          }
        ]
      },
      {
        "title": "Depracated EVM Instruction for `selfdestruct` should not be used.",
        "description": "",
        "detector_name": "selfdestruct-identifier",
        "instances": [
          {
            "contract_path": "src/UsingSelfdestruct.sol",
            "line_no": 7,
            "src": "146:12",
            "src_char": "146:12"
          }
        ]
      },
      {
        "title": "Array length value has a direct assignment.",
        "description": "If the length of a dynamic array (storage variable) directly assigned to, it may allow access to other storage slots by tweaking it's value. This practice has been depracated in newer Solidity versions",
        "detector_name": "dynamic-array-length-assignment",
        "instances": [
          {
            "contract_path": "src/DynamicArrayLengthAssignment.sol",
            "line_no": 13,
            "src": "295:14",
            "src_char": "295:14"
          },
          {
            "contract_path": "src/DynamicArrayLengthAssignment.sol",
            "line_no": 14,
            "src": "325:18",
            "src_char": "325:18"
          },
          {
            "contract_path": "src/DynamicArrayLengthAssignment.sol",
            "line_no": 15,
            "src": "359:33",
            "src_char": "359:33"
          },
          {
            "contract_path": "src/DynamicArrayLengthAssignment.sol",
            "line_no": 16,
            "src": "408:15",
            "src_char": "408:15"
          },
          {
            "contract_path": "src/DynamicArrayLengthAssignment.sol",
            "line_no": 17,
            "src": "439:14",
            "src_char": "439:14"
          }
        ]
      },
      {
        "title": "Uninitialized State Variables",
        "description": "Solidity does initialize variables by default when you declare them, however it's good practice to explicitly declare an initial value. For example, if you transfer money to an address we must make sure that the address has been initialized.",
        "detector_name": "uninitialized-state-variable",
        "instances": [
          {
            "contract_path": "src/AssemblyExample.sol",
            "line_no": 5,
            "src": "97:1",
            "src_char": "97:1"
          },
          {
            "contract_path": "src/BuiltinSymbolShadow.sol",
            "line_no": 5,
            "src": "92:8",
            "src_char": "92:8"
          },
          {
            "contract_path": "src/ConstantFuncsAssembly.sol",
            "line_no": 6,
            "src": "110:20",
            "src_char": "110:20"
          },
          {
            "contract_path": "src/DelegateCallWithoutAddressCheck.sol",
            "line_no": 9,
            "src": "337:7",
            "src_char": "337:7"
          },
          {
            "contract_path": "src/InconsistentUints.sol",
            "line_no": 7,
            "src": "197:11",
            "src_char": "197:11"
          },
          {
            "contract_path": "src/InconsistentUints.sol",
            "line_no": 8,
            "src": "233:14",
            "src_char": "233:14"
          },
          {
            "contract_path": "src/IncorrectCaretOperator.sol",
            "line_no": 10,
            "src": "355:7",
            "src_char": "355:7"
          },
          {
            "contract_path": "src/IncorrectERC721.sol",
            "line_no": 147,
            "src": "4076:11",
            "src_char": "4076:11"
          },
          {
            "contract_path": "src/PublicVariableReadInExternalContext.sol",
            "line_no": 6,
            "src": "130:26",
            "src_char": "130:26"
          },
          {
            "contract_path": "src/ReturnBomb.sol",
            "line_no": 61,
            "src": "1623:7",
            "src_char": "1623:7"
          },
          {
            "contract_path": "src/StateShadowing.sol",
            "line_no": 5,
            "src": "87:13",
            "src_char": "87:13"
          },
          {
            "contract_path": "src/StateVariables.sol",
            "line_no": 8,
            "src": "199:19",
            "src_char": "199:19"
          },
          {
            "contract_path": "src/StateVariables.sol",
            "line_no": 9,
            "src": "241:20",
            "src_char": "241:20"
          },
          {
            "contract_path": "src/StateVariables.sol",
            "line_no": 10,
            "src": "282:18",
            "src_char": "282:18"
          },
          {
            "contract_path": "src/StateVariablesManipulation.sol",
            "line_no": 8,
            "src": "184:10",
            "src_char": "184:10"
          },
          {
            "contract_path": "src/StateVariablesManipulation.sol",
            "line_no": 9,
            "src": "214:9",
            "src_char": "214:9"
          },
          {
            "contract_path": "src/StateVariablesManipulation.sol",
            "line_no": 10,
            "src": "241:10",
            "src_char": "241:10"
          },
          {
            "contract_path": "src/StateVariablesManipulation.sol",
            "line_no": 11,
            "src": "272:13",
            "src_char": "272:13"
          },
          {
            "contract_path": "src/StateVariablesManipulation.sol",
            "line_no": 12,
            "src": "314:20",
            "src_char": "314:20"
          },
          {
            "contract_path": "src/StateVariablesManipulation.sol",
            "line_no": 13,
            "src": "354:12",
            "src_char": "354:12"
          },
          {
            "contract_path": "src/StateVariablesManipulation.sol",
            "line_no": 14,
            "src": "385:11",
            "src_char": "385:11"
          },
          {
            "contract_path": "src/TautologyOrContradiction.sol",
            "line_no": 6,
            "src": "133:6",
            "src_char": "133:6"
          },
          {
            "contract_path": "src/TautologyOrContradiction.sol",
            "line_no": 7,
            "src": "145:9",
            "src_char": "145:9"
          },
          {
            "contract_path": "src/UninitializedLocalVariables.sol",
            "line_no": 5,
            "src": "93:12",
            "src_char": "93:12"
          },
          {
            "contract_path": "src/UninitializedStateVariable.sol",
            "line_no": 7,
            "src": "122:8",
            "src_char": "122:8"
          },
          {
            "contract_path": "src/UninitializedStateVariable.sol",
            "line_no": 15,
            "src": "529:11",
            "src_char": "529:11"
          },
          {
            "contract_path": "src/UnusedStateVariables.sol",
            "line_no": 6,
            "src": "147:13",
            "src_char": "147:13"
          },
          {
            "contract_path": "src/UnusedStateVariables.sol",
            "line_no": 7,
            "src": "183:13",
            "src_char": "183:13"
          },
          {
            "contract_path": "src/UnusedStateVariables.sol",
            "line_no": 8,
            "src": "215:10",
            "src_char": "215:10"
          },
          {
            "contract_path": "src/UnusedStateVariables.sol",
            "line_no": 9,
            "src": "246:12",
            "src_char": "246:12"
          },
          {
            "contract_path": "src/UnusedStateVariables.sol",
            "line_no": 12,
            "src": "314:11",
            "src_char": "314:11"
          },
          {
            "contract_path": "src/WrongOrderOfLayout.sol",
            "line_no": 11,
            "src": "257:10",
            "src_char": "257:10"
          },
          {
            "contract_path": "src/auditor_mode/PublicFunctionsWithoutSenderCheck.sol",
            "line_no": 68,
            "src": "1971:5",
            "src_char": "1971:5"
          }
        ]
      },
      {
        "title": "Incorrect use of caret operator on a non hexadcimal constant",
        "description": "The caret operator is usually mistakenly thought of as an exponentiation operator but actually, it's a bitwise xor operator.",
        "detector_name": "incorrect-caret-operator",
        "instances": [
          {
            "contract_path": "src/IncorrectCaretOperator.sol",
            "line_no": 16,
            "src": "519:8",
            "src_char": "519:8"
          },
          {
            "contract_path": "src/IncorrectCaretOperator.sol",
            "line_no": 17,
            "src": "549:16",
            "src_char": "549:16"
          },
          {
            "contract_path": "src/IncorrectCaretOperator.sol",
            "line_no": 18,
            "src": "587:21",
            "src_char": "587:21"
          },
          {
            "contract_path": "src/IncorrectCaretOperator.sol",
            "line_no": 19,
            "src": "631:13",
            "src_char": "631:13"
          },
          {
            "contract_path": "src/IncorrectCaretOperator.sol",
            "line_no": 20,
            "src": "708:12",
            "src_char": "708:12"
          }
        ]
      },
      {
        "title": "Yul block contains `return` function call.",
        "description": "Remove this, as this causes execution to halt. Nothing after that call will execute, including code following the assembly block.",
        "detector_name": "yul-return",
        "instances": [
          {
            "contract_path": "src/YulReturn.sol",
            "line_no": 8,
            "src": "171:12",
            "src_char": "171:12"
          }
        ]
      },
      {
        "title": "Shadowed State Variables in Inheritance Hierarchy",
        "description": "This vulnerability arises when a derived contract unintentionally shadows a state variable from a parent contract by declaring a variable with the same name. This can be misleading. To prevent this, ensure variable names are unique across the inheritance hierarchy or use proper visibility and scope controls.",
        "detector_name": "state-variable-shadowing",
        "instances": [
          {
            "contract_path": "src/StateShadowing.sol",
            "line_no": 15,
            "src": "239:13",
            "src_char": "239:13"
          }
        ]
      },
      {
        "title": "Unchecked `bool success` value for send call.",
        "description": "The transaction `address(payable?).send(address)` may fail because of reasons like out-of-gas, invalid receipient address or revert from the recipient. Therefore, the boolean returned by this function call must be checked to be `true` in order to verify that the transaction was successful",
        "detector_name": "unchecked-send",
        "instances": [
          {
            "contract_path": "src/UncheckedSend.sol",
            "line_no": 24,
            "src": "815:22",
            "src_char": "815:22"
          }
        ]
      },
      {
        "title": "Misused boolean with logical operators",
        "description": "The patterns `if (… || true)` and `if (.. && false)` will always evaluate to true and false respectively.",
        "detector_name": "misused-boolean",
        "instances": [
          {
            "contract_path": "src/MisusedBoolean.sol",
            "line_no": 12,
            "src": "257:19",
            "src_char": "257:19"
          },
          {
            "contract_path": "src/MisusedBoolean.sol",
            "line_no": 19,
            "src": "419:20",
            "src_char": "419:20"
          },
          {
            "contract_path": "src/MisusedBoolean.sol",
            "line_no": 26,
            "src": "582:20",
            "src_char": "582:20"
          },
          {
            "contract_path": "src/MisusedBoolean.sol",
            "line_no": 33,
            "src": "745:19",
            "src_char": "745:19"
          },
          {
            "contract_path": "src/MisusedBoolean.sol",
            "line_no": 40,
            "src": "908:51",
            "src_char": "908:51"
          },
          {
            "contract_path": "src/MisusedBoolean.sol",
            "line_no": 47,
            "src": "1060:52",
            "src_char": "1060:52"
          },
          {
            "contract_path": "src/MisusedBoolean.sol",
            "line_no": 54,
            "src": "1213:53",
            "src_char": "1213:53"
          },
          {
            "contract_path": "src/MisusedBoolean.sol",
            "line_no": 61,
            "src": "1366:21",
            "src_char": "1366:21"
          },
          {
            "contract_path": "src/MisusedBoolean.sol",
            "line_no": 68,
            "src": "1530:17",
            "src_char": "1530:17"
          },
          {
            "contract_path": "src/MisusedBoolean.sol",
            "line_no": 75,
            "src": "1691:18",
            "src_char": "1691:18"
          }
        ]
      },
      {
        "title": "Sending native Eth is not protected from these functions.",
        "description": "Introduce checks for `msg.sender` in the function",
        "detector_name": "send-ether-no-checks",
        "instances": [
          {
            "contract_path": "src/CallGraphTests.sol",
            "line_no": 38,
            "src": "686:16",
            "src_char": "686:16"
          },
          {
            "contract_path": "src/ContractLocksEther.sol",
            "line_no": 94,
            "src": "2981:11",
            "src_char": "2981:11"
          },
          {
            "contract_path": "src/ContractLocksEther.sol",
            "line_no": 131,
            "src": "4205:11",
            "src_char": "4205:11"
          },
          {
            "contract_path": "src/ContractLocksEther.sol",
            "line_no": 167,
            "src": "5373:11",
            "src_char": "5373:11"
          },
          {
            "contract_path": "src/ContractLocksEther.sol",
            "line_no": 194,
            "src": "6342:11",
            "src_char": "6342:11"
          },
          {
            "contract_path": "src/OutOfOrderRetryable.sol",
            "line_no": 63,
            "src": "1649:11",
            "src_char": "1649:11"
          },
          {
            "contract_path": "src/OutOfOrderRetryable.sol",
            "line_no": 90,
            "src": "2557:22",
            "src_char": "2557:22"
          },
          {
            "contract_path": "src/OutOfOrderRetryable.sol",
            "line_no": 167,
            "src": "4685:13",
            "src_char": "4685:13"
          },
          {
            "contract_path": "src/OutOfOrderRetryable.sol",
            "line_no": 175,
            "src": "5072:7",
            "src_char": "5072:7"
          },
          {
            "contract_path": "src/SendEtherNoChecks.sol",
            "line_no": 53,
            "src": "1060:5",
            "src_char": "1060:5"
          },
          {
            "contract_path": "src/SendEtherNoChecks.sol",
            "line_no": 77,
            "src": "1405:5",
            "src_char": "1405:5"
          },
          {
            "contract_path": "src/SendEtherNoChecks.sol",
            "line_no": 99,
            "src": "1795:5",
            "src_char": "1795:5"
          },
          {
            "contract_path": "src/UncheckedSend.sol",
            "line_no": 6,
            "src": "85:246",
            "src_char": "85:246"
          },
          {
            "contract_path": "src/UncheckedSend.sol",
            "line_no": 12,
            "src": "337:190",
            "src_char": "337:190"
          },
          {
            "contract_path": "src/UncheckedSend.sol",
            "line_no": 17,
            "src": "533:184",
            "src_char": "533:184"
          },
          {
            "contract_path": "src/UncheckedSend.sol",
            "line_no": 22,
            "src": "723:186",
            "src_char": "723:186"
          },
          {
            "contract_path": "src/UninitializedStateVariable.sol",
            "line_no": 17,
            "src": "563:8",
            "src_char": "563:8"
          }
        ]
      },
      {
        "title": "Delegatecall made by the function without checks on any adress.",
        "description": "Introduce checks on the address",
        "detector_name": "delegate-call-unchecked-address",
        "instances": [
          {
            "contract_path": "src/DelegateCallWithoutAddressCheck.sol",
            "line_no": 15,
            "src": "392:9",
            "src_char": "392:9"
          },
          {
            "contract_path": "src/auditor_mode/ExternalCalls.sol",
            "line_no": 38,
            "src": "1253:28",
            "src_char": "1253:28"
          },
          {
            "contract_path": "src/inheritance/ExtendedInheritance.sol",
            "line_no": 14,
            "src": "391:15",
            "src_char": "391:15"
          }
        ]
      },
      {
        "title": "Tautological comparison.",
        "description": "The left hand side and the right hand side of the binary operation has the same value. This makes the condition always true or always false.",
        "detector_name": "tautological-compare",
        "instances": [
          {
            "contract_path": "src/TautologicalCompare.sol",
            "line_no": 13,
            "src": "255:6",
            "src_char": "255:6"
          },
          {
            "contract_path": "src/TautologicalCompare.sol",
            "line_no": 18,
            "src": "359:6",
            "src_char": "359:6"
          },
          {
            "contract_path": "src/TautologicalCompare.sol",
            "line_no": 23,
            "src": "463:5",
            "src_char": "463:5"
          },
          {
            "contract_path": "src/TautologicalCompare.sol",
            "line_no": 28,
            "src": "566:5",
            "src_char": "566:5"
          }
        ]
      },
      {
        "title": "RTLO character detected in file. \\u{202e}",
        "description": "Right to left override character may be misledaing and cause potential attacks by visually misordering method arguments!",
        "detector_name": "rtlo",
        "instances": [
          {
            "contract_path": "src/RTLO.sol",
            "line_no": 3,
            "src": "33:157",
            "src_char": "33:155"
          }
        ]
      },
      {
        "title": "Return value of the function call is not checked.",
        "description": "Function returns a value but it is ignored.",
        "detector_name": "unchecked-return",
        "instances": [
          {
            "contract_path": "src/OutOfOrderRetryable.sol",
            "line_no": 65,
            "src": "1705:390",
            "src_char": "1705:390"
          },
          {
            "contract_path": "src/OutOfOrderRetryable.sol",
            "line_no": 77,
            "src": "2129:379",
            "src_char": "2129:379"
          },
          {
            "contract_path": "src/OutOfOrderRetryable.sol",
            "line_no": 92,
            "src": "2624:390",
            "src_char": "2624:390"
          },
          {
            "contract_path": "src/OutOfOrderRetryable.sol",
            "line_no": 107,
            "src": "3107:379",
            "src_char": "3107:379"
          },
          {
            "contract_path": "src/OutOfOrderRetryable.sol",
            "line_no": 129,
            "src": "3777:208",
            "src_char": "3777:208"
          },
          {
            "contract_path": "src/OutOfOrderRetryable.sol",
            "line_no": 151,
            "src": "4337:261",
            "src_char": "4337:261"
          },
          {
            "contract_path": "src/StateVariablesManipulation.sol",
            "line_no": 142,
            "src": "4146:20",
            "src_char": "4146:20"
          },
          {
            "contract_path": "src/UncheckedReturn.sol",
            "line_no": 14,
            "src": "279:5",
            "src_char": "279:5"
          },
          {
            "contract_path": "src/UncheckedReturn.sol",
            "line_no": 27,
            "src": "575:47",
            "src_char": "575:47"
          }
        ]
      },
      {
        "title": "Dangerous unary operator found in assignment.",
        "description": "Potentially mistakened `=+` for `+=` or `=-` for `-=`. Please include a space in between.",
        "detector_name": "dangerous-unary-operator",
        "instances": [
          {
            "contract_path": "src/DangerousUnaryOperator.sol",
            "line_no": 12,
            "src": "220:10",
            "src_char": "220:10"
          },
          {
            "contract_path": "src/DangerousUnaryOperator.sol",
            "line_no": 13,
            "src": "247:10",
            "src_char": "247:10"
          }
        ]
      },
      {
        "title": "Tautology or Contradiction in comparison.",
        "description": "The condition has been determined to be either always true or always false due to the integer range in which we're operating.",
        "detector_name": "tautology-or-contradiction",
        "instances": [
          {
            "contract_path": "src/TautologyOrContradiction.sol",
            "line_no": 13,
            "src": "296:7",
            "src_char": "296:7"
          },
          {
            "contract_path": "src/TautologyOrContradiction.sol",
            "line_no": 16,
            "src": "369:11",
            "src_char": "369:11"
          }
        ]
      },
      {
        "title": "Dangerous strict equality checks on contract balances.",
        "description": "A contract's balance can be forcibly manipulated by another selfdestructing contract. Therefore, it's recommended to use >, <, >= or <= instead of strict equality.",
        "detector_name": "dangerous-strict-equailty-on-contract-balance",
        "instances": [
          {
            "contract_path": "src/DangerousStrictEquality1.sol",
            "line_no": 6,
            "src": "177:25",
            "src_char": "177:25"
          },
          {
            "contract_path": "src/DangerousStrictEquality2.sol",
            "line_no": 6,
            "src": "177:34",
            "src_char": "177:34"
          },
          {
            "contract_path": "src/DangerousStrictEquality2.sol",
            "line_no": 10,
            "src": "305:43",
            "src_char": "305:43"
          }
        ]
      },
      {
        "title": "Compiler Bug: Signed array in storage detected for compiler version `<0.5.10`",
        "description": "If you want to leverage signed arrays in storage by assigning a literal array with at least one negative number, then you mus use solidity version 0.5.10 or above. This is because of a bug in older compilers.",
        "detector_name": "signed-storage-array",
        "instances": [
          {
            "contract_path": "src/CompilerBugStorageSignedIntegerArray.sol",
            "line_no": 9,
            "src": "230:10",
            "src_char": "230:10"
          }
        ]
      },
      {
        "title": "Weak Randomness",
        "description": "The use of keccak256 hash functions on predictable values like block.timestamp, block.number, or similar data, including modulo operations on these values, should be avoided for generating randomness, as they are easily predictable and manipulable. The `PREVRANDAO` opcode also should not be used as a source of randomness. Instead, utilize Chainlink VRF for cryptographically secure and provably random values to ensure protocol integrity.",
        "detector_name": "weak-randomness",
        "instances": [
          {
            "contract_path": "src/WeakRandomness.sol",
            "line_no": 6,
            "src": "188:70",
            "src_char": "188:70"
          },
          {
            "contract_path": "src/WeakRandomness.sol",
            "line_no": 11,
            "src": "386:41",
            "src_char": "386:41"
          },
          {
            "contract_path": "src/WeakRandomness.sol",
            "line_no": 16,
            "src": "597:20",
            "src_char": "597:20"
          },
          {
            "contract_path": "src/WeakRandomness.sol",
            "line_no": 21,
            "src": "793:20",
            "src_char": "793:20"
          },
          {
            "contract_path": "src/WeakRandomness.sol",
            "line_no": 25,
            "src": "915:20",
            "src_char": "915:20"
          },
          {
            "contract_path": "src/WeakRandomness.sol",
            "line_no": 31,
            "src": "1095:5",
            "src_char": "1095:5"
          },
          {
            "contract_path": "src/WeakRandomness.sol",
            "line_no": 35,
            "src": "1217:37",
            "src_char": "1217:37"
          },
          {
            "contract_path": "src/WeakRandomness.sol",
            "line_no": 41,
            "src": "1434:9",
            "src_char": "1434:9"
          },
          {
            "contract_path": "src/WeakRandomness.sol",
            "line_no": 45,
            "src": "1563:16",
            "src_char": "1563:16"
          }
        ]
      },
      {
        "title": "Usage of variable before declaration.",
        "description": "This is a bad practice that may lead to unintended consequences. Please declare the variable before using it.",
        "detector_name": "pre-declared-local-variable-usage",
        "instances": [
          {
            "contract_path": "src/PreDeclaredVarUsage.sol",
            "line_no": 8,
            "src": "196:1",
            "src_char": "196:1"
          }
        ]
      },
      {
        "title": "Deletion from a nested mappping.",
        "description": "A deletion in a structure containing a mapping will not delete the mapping. The remaining data may be used to compromise the contract.",
        "detector_name": "delete-nested-mapping",
        "instances": [
          {
            "contract_path": "src/DeletionNestedMappingStructureContract.sol",
            "line_no": 17,
            "src": "426:25",
            "src_char": "426:25"
          }
        ]
      },
      {
        "title": "Potential use of `tx.origin` for authentication.",
        "description": "Using `tx.origin` may lead to problems when users are interacting via smart contract with your protocol. It is recommended to use `msg.sender` for authentication.",
        "detector_name": "tx-origin-used-for-auth",
        "instances": [
          {
            "contract_path": "src/TxOriginUsedForAuth.sol",
            "line_no": 40,
            "src": "1117:183",
            "src_char": "1117:183"
          },
          {
            "contract_path": "src/TxOriginUsedForAuth.sol",
            "line_no": 51,
            "src": "1431:90",
            "src_char": "1431:90"
          },
          {
            "contract_path": "src/TxOriginUsedForAuth.sol",
            "line_no": 59,
            "src": "1610:68",
            "src_char": "1610:68"
          }
        ]
      },
      {
        "title": "Loop contains `msg.value`.",
        "description": "Provide an explicit array of amounts alongside the receivers array, and check that the sum of all amounts matches `msg.value`.",
        "detector_name": "msg-value-in-loop",
        "instances": [
          {
            "contract_path": "src/MsgValueInLoop.sol",
            "line_no": 12,
            "src": "289:107",
            "src_char": "289:107"
          },
          {
            "contract_path": "src/MsgValueInLoop.sol",
            "line_no": 38,
            "src": "988:94",
            "src_char": "988:94"
          },
          {
            "contract_path": "src/MsgValueInLoop.sol",
            "line_no": 54,
            "src": "1415:93",
            "src_char": "1415:93"
          },
          {
            "contract_path": "src/MsgValueInLoop.sol",
            "line_no": 71,
            "src": "1844:97",
            "src_char": "1844:97"
          }
        ]
      },
      {
        "title": "Contract locks Ether without a withdraw function.",
        "description": "It appears that the contract includes a payable function to accept Ether but lacks a corresponding function to withdraw it, which leads to the Ether being locked in the contract. To resolve this issue, please implement a public or external function that allows for the withdrawal of Ether from the contract.",
        "detector_name": "contract-locks-ether",
        "instances": [
          {
            "contract_path": "src/ContractLocksEther.sol",
            "line_no": 5,
            "src": "73:10",
            "src_char": "73:10"
          },
          {
            "contract_path": "src/ContractLocksEther.sol",
            "line_no": 31,
            "src": "822:11",
            "src_char": "822:11"
          },
          {
            "contract_path": "src/EmptyBlocks.sol",
            "line_no": 20,
            "src": "344:39",
            "src_char": "344:39"
          },
          {
            "contract_path": "src/EmptyBlocks.sol",
            "line_no": 44,
            "src": "630:11",
            "src_char": "630:11"
          },
          {
            "contract_path": "src/MsgValueInLoop.sol",
            "line_no": 7,
            "src": "103:15",
            "src_char": "103:15"
          },
          {
            "contract_path": "src/MsgValueInLoop.sol",
            "line_no": 19,
            "src": "423:19",
            "src_char": "423:19"
          },
          {
            "contract_path": "src/MsgValueInLoop.sol",
            "line_no": 33,
            "src": "831:15",
            "src_char": "831:15"
          },
          {
            "contract_path": "src/MsgValueInLoop.sol",
            "line_no": 48,
            "src": "1233:15",
            "src_char": "1233:15"
          },
          {
            "contract_path": "src/MsgValueInLoop.sol",
            "line_no": 65,
            "src": "1659:15",
            "src_char": "1659:15"
          },
          {
            "contract_path": "src/eth2/DepositContract.sol",
            "line_no": 58,
            "src": "4547:15",
            "src_char": "3059:15"
          }
        ]
      },
      {
        "title": "Incorrect ERC721 interface.",
        "description": "Incorrect return values for ERC721 functions. A contract compiled with Solidity > 0.4.22 interacting with these functions will fail to execute them, as the return value is missing. Set the appropriate return values and types for the defined ERC721 functions.",
        "detector_name": "incorrect-erc721-interface",
        "instances": [
          {
            "contract_path": "src/IncorrectERC721.sol",
            "line_no": 14,
            "src": "433:9",
            "src_char": "433:9"
          },
          {
            "contract_path": "src/IncorrectERC721.sol",
            "line_no": 18,
            "src": "551:7",
            "src_char": "551:7"
          },
          {
            "contract_path": "src/IncorrectERC721.sol",
            "line_no": 22,
            "src": "696:7",
            "src_char": "696:7"
          },
          {
            "contract_path": "src/IncorrectERC721.sol",
            "line_no": 37,
            "src": "1092:11",
            "src_char": "1092:11"
          },
          {
            "contract_path": "src/IncorrectERC721.sol",
            "line_no": 41,
            "src": "1231:17",
            "src_char": "1231:17"
          },
          {
            "contract_path": "src/IncorrectERC721.sol",
            "line_no": 49,
            "src": "1484:16",
            "src_char": "1484:16"
          },
          {
            "contract_path": "src/IncorrectERC721.sol",
            "line_no": 56,
            "src": "1684:12",
            "src_char": "1684:12"
          },
          {
            "contract_path": "src/IncorrectERC721.sol",
            "line_no": 71,
            "src": "2086:16",
            "src_char": "2086:16"
          }
        ]
      },
      {
        "title": "Incorrect ERC20 interface.",
        "description": "Incorrect return values for ERC20 functions. A contract compiled with Solidity > 0.4.22 interacting with these functions will fail to execute them, as the return value is missing. Set the appropriate return values and types for the defined ERC20 functions.",
        "detector_name": "incorrect-erc20-interface",
        "instances": [
          {
            "contract_path": "src/IncorrectERC20.sol",
            "line_no": 17,
            "src": "483:8",
            "src_char": "483:8"
          },
          {
            "contract_path": "src/IncorrectERC20.sol",
            "line_no": 23,
            "src": "690:7",
            "src_char": "690:7"
          },
          {
            "contract_path": "src/IncorrectERC20.sol",
            "line_no": 27,
            "src": "808:12",
            "src_char": "808:12"
          },
          {
            "contract_path": "src/IncorrectERC20.sol",
            "line_no": 35,
            "src": "1146:9",
            "src_char": "1146:9"
          },
          {
            "contract_path": "src/IncorrectERC20.sol",
            "line_no": 39,
            "src": "1249:9",
            "src_char": "1249:9"
          }
        ]
      },
      {
        "title": "Out of order retryable transactions.",
        "description": "Do not rely on the order or successful execution of retryable tickets. Functions like createRetryableTicket, outboundTransferCustomRefund, unsafeCreateRetryableTicket are free to be re-tried in any\n            order if they fail in the first go. Since this operation happens off chain, the sequencer is in control of the\n            order of these transactions. Therefore, restrict the use to at most 1 ticket call per function.",
        "detector_name": "out-of-order-retryable",
        "instances": [
          {
            "contract_path": "src/OutOfOrderRetryable.sol",
            "line_no": 63,
            "src": "1649:11",
            "src_char": "1649:11"
          },
          {
            "contract_path": "src/OutOfOrderRetryable.sol",
            "line_no": 90,
            "src": "2557:22",
            "src_char": "2557:22"
          }
        ]
      },
      {
        "title": "Constant functions changing state",
        "description": "Function is declared constant/view but it changes state. Ensure that the attributes of contract compiled prior to 0.5 are correct.",
        "detector_name": "constant-function-changing-state",
        "instances": [
          {
            "contract_path": "src/ConstFuncChangeState.sol",
            "line_no": 8,
            "src": "173:112",
            "src_char": "173:112"
          }
        ]
      },
      {
        "title": "Function selector collides with other functions",
        "description": "Function selector collides with other functions. This may cause the solidity function dispatcher to invoke the wrong function if the functions happen to be included in the same contract through an inheritance hirearchy later down the line. It is recommended to rename this function or change its parameters.",
        "detector_name": "function-selector-collision",
        "instances": [
          {
            "contract_path": "src/FunctionSignatureCollision.sol",
            "line_no": 7,
            "src": "166:8",
            "src_char": "166:8",
            "hint": "collides with the following function name(s) in scope: OwnerTransferV7b711143"
          },
          {
            "contract_path": "src/FunctionSignatureCollision.sol",
            "line_no": 13,
            "src": "231:22",
            "src_char": "231:22",
            "hint": "collides with the following function name(s) in scope: withdraw"
          }
        ]
      }
    ]
  },
  "low_issues": {
    "issues": [
      {
        "title": "Centralization Risk for trusted owners",
        "description": "Contracts have owners with privileged rights to perform admin tasks and need to be trusted to not perform malicious updates or drain funds.",
        "detector_name": "centralization-risk",
        "instances": [
          {
            "contract_path": "src/AdminContract.sol",
            "line_no": 7,
            "src": "270:7",
            "src_char": "270:7"
          },
          {
            "contract_path": "src/AdminContract.sol",
            "line_no": 10,
            "src": "376:9",
            "src_char": "376:9"
          },
          {
            "contract_path": "src/AdminContract.sol",
            "line_no": 14,
            "src": "505:9",
            "src_char": "505:9"
          },
          {
            "contract_path": "src/DeprecatedOZFunctions.sol",
            "line_no": 7,
            "src": "295:13",
            "src_char": "295:13"
          },
          {
            "contract_path": "src/EmptyBlocks.sol",
            "line_no": 6,
            "src": "188:7",
            "src_char": "188:7"
          },
          {
            "contract_path": "src/InternalFunctions.sol",
            "line_no": 12,
            "src": "250:9",
            "src_char": "250:9"
          },
          {
            "contract_path": "src/auditor_mode/PublicFunctionsWithoutSenderCheck.sol",
            "line_no": 9,
            "src": "322:7",
            "src_char": "322:7"
          },
          {
            "contract_path": "src/auditor_mode/PublicFunctionsWithoutSenderCheck.sol",
            "line_no": 11,
            "src": "396:9",
            "src_char": "396:9"
          },
          {
            "contract_path": "src/auditor_mode/PublicFunctionsWithoutSenderCheck.sol",
            "line_no": 35,
            "src": "975:13",
            "src_char": "975:13"
          },
          {
            "contract_path": "src/auditor_mode/PublicFunctionsWithoutSenderCheck.sol",
            "line_no": 38,
            "src": "1108:14",
            "src_char": "1108:14"
          },
          {
            "contract_path": "src/parent_chain/ParentChainContract.sol",
            "line_no": 7,
            "src": "282:7",
            "src_char": "282:7"
          },
          {
            "contract_path": "src/parent_chain/ParentChainContract.sol",
            "line_no": 28,
            "src": "725:9",
            "src_char": "725:9"
          },
          {
            "contract_path": "src/parent_chain/ParentChainContract.sol",
            "line_no": 32,
            "src": "854:9",
            "src_char": "854:9"
          }
        ]
      },
      {
        "title": "Solmate's SafeTransferLib does not check for token contract's existence",
        "description": "There is a subtle difference between the implementation of solmate's SafeTransferLib and OZ's SafeERC20: OZ's SafeERC20 checks if the token is a contract or not, solmate's SafeTransferLib does not.\nhttps://github.com/transmissions11/solmate/blob/main/src/utils/SafeTransferLib.sol#L9 \n`@dev Note that none of the functions in this library check that a token has code at all! That responsibility is delegated to the caller`\n",
        "detector_name": "solmate-safe-transfer-lib",
        "instances": [
          {
            "contract_path": "src/T11sTranferer.sol",
            "line_no": 4,
            "src": "57:84",
            "src_char": "57:84"
          }
        ]
      },
      {
        "title": "`ecrecover` is susceptible to signature malleability",
        "description": "The `ecrecover` function is susceptible to signature malleability. This means that the same message can be signed in multiple ways, allowing an attacker to change the message signature without invalidating it. This can lead to unexpected behavior in smart contracts, such as the loss of funds or the ability to bypass access control. Consider using OpenZeppelin's ECDSA library instead of the built-in function.",
        "detector_name": "ecrecover",
        "instances": [
          {
            "contract_path": "src/inheritance/ExtendedInheritance.sol",
            "line_no": 21,
            "src": "705:9",
            "src_char": "705:9"
          }
        ]
      },
      {
        "title": "Deprecated OpenZeppelin functions should not be used",
        "description": "Openzeppelin has deprecated several functions and replaced with newer versions. Please consult https://docs.openzeppelin.com/",
        "detector_name": "deprecated-oz-functions",
        "instances": [
          {
            "contract_path": "src/DeprecatedOZFunctions.sol",
            "line_no": 22,
            "src": "737:10",
            "src_char": "737:10"
          },
          {
            "contract_path": "src/DeprecatedOZFunctions.sol",
            "line_no": 27,
            "src": "898:17",
            "src_char": "898:17"
          }
        ]
      },
      {
        "title": "Unsafe ERC20 Operations should not be used",
        "description": "ERC20 functions may not behave as expected. For example: return values are not always meaningful. It is recommended to use OpenZeppelin's SafeERC20 library.",
        "detector_name": "unsafe-erc20-functions",
        "instances": [
          {
            "contract_path": "src/ArbitraryTransferFrom.sol",
            "line_no": 16,
            "src": "370:20",
            "src_char": "370:20"
          },
          {
            "contract_path": "src/ArbitraryTransferFrom.sol",
            "line_no": 30,
            "src": "864:20",
            "src_char": "864:20"
          },
          {
            "contract_path": "src/ArbitraryTransferFrom.sol",
            "line_no": 50,
            "src": "1517:20",
            "src_char": "1517:20"
          },
          {
            "contract_path": "src/ContractLocksEther.sol",
            "line_no": 162,
            "src": "5185:18",
            "src_char": "5185:18"
          },
          {
            "contract_path": "src/DeprecatedOZFunctions.sol",
            "line_no": 32,
            "src": "1062:13",
            "src_char": "1062:13"
          },
          {
            "contract_path": "src/DeprecatedOZFunctions.sol",
            "line_no": 37,
            "src": "1272:13",
            "src_char": "1272:13"
          },
          {
            "contract_path": "src/DeprecatedOZFunctions.sol",
            "line_no": 38,
            "src": "1322:13",
            "src_char": "1322:13"
          },
          {
            "contract_path": "src/DeprecatedOZFunctions.sol",
            "line_no": 42,
            "src": "1424:13",
            "src_char": "1424:13"
          },
          {
            "contract_path": "src/DeprecatedOZFunctions.sol",
            "line_no": 47,
            "src": "1598:18",
            "src_char": "1598:18"
          },
          {
            "contract_path": "src/OutOfOrderRetryable.sol",
            "line_no": 171,
            "src": "4927:28",
            "src_char": "4927:28"
          },
          {
            "contract_path": "src/OutOfOrderRetryable.sol",
            "line_no": 180,
            "src": "5328:28",
            "src_char": "5328:28"
          },
          {
            "contract_path": "src/SendEtherNoChecks.sol",
            "line_no": 67,
            "src": "1255:19",
            "src_char": "1255:19"
          },
          {
            "contract_path": "src/StateShadowing.sol",
            "line_no": 22,
            "src": "368:19",
            "src_char": "368:19"
          },
          {
            "contract_path": "src/UninitializedStateVariable.sol",
            "line_no": 18,
            "src": "599:29",
            "src_char": "599:29"
          }
        ]
      },
      {
        "title": "Solidity pragma should be specific, not wide",
        "description": "Consider using a specific version of Solidity in your contracts instead of a wide version. For example, instead of `pragma solidity ^0.8.0;`, use `pragma solidity 0.8.0;`",
        "detector_name": "unspecific-solidity-pragma",
        "instances": [
          {
            "contract_path": "src/BuiltinSymbolShadow.sol",
            "line_no": 2,
            "src": "32:23",
            "src_char": "32:23"
          },
          {
            "contract_path": "src/CompilerBugStorageSignedIntegerArray.sol",
            "line_no": 2,
            "src": "32:23",
            "src_char": "32:23"
          },
          {
            "contract_path": "src/ConstFuncChangeState.sol",
            "line_no": 2,
            "src": "32:23",
            "src_char": "32:23"
          },
          {
            "contract_path": "src/ConstantFuncsAssembly.sol",
            "line_no": 2,
            "src": "32:23",
            "src_char": "32:23"
          },
          {
            "contract_path": "src/ContractLocksEther.sol",
            "line_no": 2,
            "src": "32:23",
            "src_char": "32:23"
          },
          {
            "contract_path": "src/ContractWithTodo.sol",
            "line_no": 2,
            "src": "32:23",
            "src_char": "32:23"
          },
          {
            "contract_path": "src/CostlyOperationsInsideLoops.sol",
            "line_no": 2,
            "src": "32:23",
            "src_char": "32:23"
          },
          {
            "contract_path": "src/Counter.sol",
            "line_no": 2,
            "src": "39:24",
            "src_char": "39:24"
          },
          {
            "contract_path": "src/CrazyPragma.sol",
            "line_no": 2,
            "src": "32:32",
            "src_char": "32:32"
          },
          {
            "contract_path": "src/DangerousStrictEquality1.sol",
            "line_no": 2,
            "src": "32:23",
            "src_char": "32:23"
          },
          {
            "contract_path": "src/DangerousUnaryOperator.sol",
            "line_no": 2,
            "src": "32:23",
            "src_char": "32:23"
          },
          {
            "contract_path": "src/DeadCode.sol",
            "line_no": 2,
            "src": "32:23",
            "src_char": "32:23"
          },
          {
            "contract_path": "src/DelegateCallWithoutAddressCheck.sol",
            "line_no": 2,
            "src": "32:21",
            "src_char": "32:21"
          },
          {
            "contract_path": "src/DeletionNestedMappingStructureContract.sol",
            "line_no": 2,
            "src": "32:23",
            "src_char": "32:23"
          },
          {
            "contract_path": "src/FunctionInitializingState.sol",
            "line_no": 2,
            "src": "32:21",
            "src_char": "32:21"
          },
          {
            "contract_path": "src/FunctionSignatureCollision.sol",
            "line_no": 2,
            "src": "32:23",
            "src_char": "32:23"
          },
          {
            "contract_path": "src/InconsistentUints.sol",
            "line_no": 1,
            "src": "0:24",
            "src_char": "0:24"
          },
          {
            "contract_path": "src/IncorrectERC20.sol",
            "line_no": 2,
            "src": "32:23",
            "src_char": "32:23"
          },
          {
            "contract_path": "src/IncorrectERC721.sol",
            "line_no": 2,
            "src": "32:23",
            "src_char": "32:23"
          },
          {
            "contract_path": "src/MsgValueInLoop.sol",
            "line_no": 2,
            "src": "32:23",
            "src_char": "32:23"
          },
          {
            "contract_path": "src/OutOfOrderRetryable.sol",
            "line_no": 2,
            "src": "32:23",
            "src_char": "32:23"
          },
          {
            "contract_path": "src/PreDeclaredVarUsage.sol",
            "line_no": 2,
            "src": "32:23",
            "src_char": "32:23"
          },
          {
            "contract_path": "src/RedundantStatements.sol",
            "line_no": 2,
            "src": "32:23",
            "src_char": "32:23"
          },
          {
            "contract_path": "src/StateVariablesManipulation.sol",
            "line_no": 2,
            "src": "32:23",
            "src_char": "32:23"
          },
          {
            "contract_path": "src/TautologyOrContradiction.sol",
            "line_no": 2,
            "src": "32:23",
            "src_char": "32:23"
          },
          {
            "contract_path": "src/TxOriginUsedForAuth.sol",
            "line_no": 2,
            "src": "32:24",
            "src_char": "32:24"
          },
          {
            "contract_path": "src/UncheckedSend.sol",
            "line_no": 2,
            "src": "32:23",
            "src_char": "32:23"
          },
          {
            "contract_path": "src/UnusedStateVariables.sol",
            "line_no": 2,
            "src": "32:24",
            "src_char": "32:24"
          },
          {
            "contract_path": "src/UsingSelfdestruct.sol",
            "line_no": 2,
            "src": "32:23",
            "src_char": "32:23"
          },
          {
            "contract_path": "src/cloc/AnotherHeavilyCommentedContract.sol",
            "line_no": 6,
            "src": "46:24",
            "src_char": "46:24"
          },
          {
            "contract_path": "src/cloc/HeavilyCommentedContract.sol",
            "line_no": 6,
            "src": "46:32",
            "src_char": "46:32"
          },
          {
            "contract_path": "src/inheritance/IContractInheritance.sol",
            "line_no": 2,
            "src": "32:24",
            "src_char": "32:24"
          },
          {
            "contract_path": "src/inheritance/InheritanceBase.sol",
            "line_no": 2,
            "src": "32:23",
            "src_char": "32:23"
          },
          {
            "contract_path": "src/nested_mappings/LaterVersion.sol",
            "line_no": 2,
            "src": "36:23",
            "src_char": "36:23"
          },
          {
            "contract_path": "src/nested_mappings/NestedMappings.sol",
            "line_no": 2,
            "src": "36:24",
            "src_char": "36:24"
          }
        ]
      },
      {
        "title": "Missing checks for `address(0)` when assigning values to address state variables",
        "description": "Check for `address(0)` when assigning values to address state variables.",
        "detector_name": "zero-address-check",
        "instances": [
          {
            "contract_path": "src/ArbitraryTransferFrom.sol",
            "line_no": 12,
            "src": "267:15",
            "src_char": "267:15"
          },
          {
            "contract_path": "src/OutOfOrderRetryable.sol",
            "line_no": 54,
            "src": "1416:14",
            "src_char": "1416:14"
          },
          {
            "contract_path": "src/OutOfOrderRetryable.sol",
            "line_no": 55,
            "src": "1440:24",
            "src_char": "1440:24"
          },
          {
            "contract_path": "src/StateVariables.sol",
            "line_no": 58,
            "src": "2121:14",
            "src_char": "2121:14"
          },
          {
            "contract_path": "src/StateVariablesManipulation.sol",
            "line_no": 56,
            "src": "1657:17",
            "src_char": "1657:17"
          },
          {
            "contract_path": "src/ZeroAddressCheck.sol",
            "line_no": 43,
            "src": "1171:14",
            "src_char": "1171:14"
          },
          {
            "contract_path": "src/ZeroAddressCheck.sol",
            "line_no": 47,
            "src": "1248:16",
            "src_char": "1248:16"
          },
          {
            "contract_path": "src/ZeroAddressCheck.sol",
            "line_no": 51,
            "src": "1327:23",
            "src_char": "1327:23"
          },
          {
            "contract_path": "src/uniswap/UniswapV2Swapper.sol",
            "line_no": 11,
            "src": "365:17",
            "src_char": "365:17"
          }
        ]
      },
      {
        "title": "`public` functions not used internally could be marked `external`",
        "description": "Instead of marking a function as `public`, consider marking it as `external` if it is not used internally.",
        "detector_name": "useless-public-function",
        "instances": [
          {
            "contract_path": "src/AderynIgnoreCustomDetectors.sol",
            "line_no": 7,
            "src": "174:2",
            "src_char": "174:2"
          },
          {
            "contract_path": "src/AderynIgnoreCustomDetectors.sol",
            "line_no": 26,
            "src": "586:2",
            "src_char": "586:2"
          },
          {
            "contract_path": "src/ArbitraryTransferFrom.sol",
            "line_no": 28,
            "src": "772:5",
            "src_char": "772:5"
          },
          {
            "contract_path": "src/AssemblyExample.sol",
            "line_no": 6,
            "src": "113:1",
            "src_char": "113:1"
          },
          {
            "contract_path": "src/AssertStateChange.sol",
            "line_no": 8,
            "src": "131:3",
            "src_char": "131:3"
          },
          {
            "contract_path": "src/AssertStateChange.sol",
            "line_no": 12,
            "src": "199:4",
            "src_char": "199:4"
          },
          {
            "contract_path": "src/BuiltinSymbolShadow.sol",
            "line_no": 8,
            "src": "125:41",
            "src_char": "125:41"
          },
          {
            "contract_path": "src/ConstFuncChangeState.sol",
            "line_no": 8,
            "src": "173:112",
            "src_char": "173:112"
          },
          {
            "contract_path": "src/ConstFuncChangeState.sol",
            "line_no": 14,
            "src": "339:108",
            "src_char": "339:108"
          },
          {
            "contract_path": "src/ConstFuncChangeState.sol",
            "line_no": 20,
            "src": "517:89",
            "src_char": "517:89"
          },
          {
            "contract_path": "src/ContractLocksEther.sol",
            "line_no": 20,
            "src": "539:10",
            "src_char": "539:10"
          },
          {
            "contract_path": "src/ContractLocksEther.sol",
            "line_no": 49,
            "src": "1379:10",
            "src_char": "1379:10"
          },
          {
            "contract_path": "src/ContractLocksEther.sol",
            "line_no": 81,
            "src": "2414:10",
            "src_char": "2414:10"
          },
          {
            "contract_path": "src/ContractLocksEther.sol",
            "line_no": 118,
            "src": "3653:10",
            "src_char": "3653:10"
          },
          {
            "contract_path": "src/ContractLocksEther.sol",
            "line_no": 155,
            "src": "4877:10",
            "src_char": "4877:10"
          },
          {
            "contract_path": "src/ContractLocksEther.sol",
            "line_no": 181,
            "src": "5775:10",
            "src_char": "5775:10"
          },
          {
            "contract_path": "src/ContractWithTodo.sol",
            "line_no": 13,
            "src": "337:15",
            "src_char": "337:15"
          },
          {
            "contract_path": "src/Counter.sol",
            "line_no": 7,
            "src": "129:9",
            "src_char": "129:9"
          },
          {
            "contract_path": "src/IncorrectERC20.sol",
            "line_no": 17,
            "src": "483:8",
            "src_char": "483:8"
          },
          {
            "contract_path": "src/IncorrectERC20.sol",
            "line_no": 23,
            "src": "690:7",
            "src_char": "690:7"
          },
          {
            "contract_path": "src/IncorrectERC20.sol",
            "line_no": 27,
            "src": "808:12",
            "src_char": "808:12"
          },
          {
            "contract_path": "src/IncorrectERC20.sol",
            "line_no": 35,
            "src": "1146:9",
            "src_char": "1146:9"
          },
          {
            "contract_path": "src/IncorrectERC20.sol",
            "line_no": 39,
            "src": "1249:9",
            "src_char": "1249:9"
          },
          {
            "contract_path": "src/OutOfOrderRetryable.sol",
            "line_no": 167,
            "src": "4685:13",
            "src_char": "4685:13"
          },
          {
            "contract_path": "src/OutOfOrderRetryable.sol",
            "line_no": 175,
            "src": "5072:7",
            "src_char": "5072:7"
          },
          {
            "contract_path": "src/ReturnBomb.sol",
            "line_no": 16,
            "src": "358:4",
            "src_char": "358:4"
          },
          {
            "contract_path": "src/ReturnBomb.sol",
            "line_no": 32,
            "src": "839:4",
            "src_char": "839:4"
          },
          {
            "contract_path": "src/ReturnBomb.sol",
            "line_no": 47,
            "src": "1273:4",
            "src_char": "1273:4"
          },
          {
            "contract_path": "src/ReturnBomb.sol",
            "line_no": 63,
            "src": "1646:4",
            "src_char": "1646:4"
          },
          {
            "contract_path": "src/StateVariables.sol",
            "line_no": 47,
            "src": "1764:18",
            "src_char": "1764:18"
          },
          {
            "contract_path": "src/StateVariables.sol",
            "line_no": 52,
            "src": "1915:20",
            "src_char": "1915:20"
          },
          {
            "contract_path": "src/StateVariables.sol",
            "line_no": 57,
            "src": "2072:14",
            "src_char": "2072:14"
          },
          {
            "contract_path": "src/StateVariables.sol",
            "line_no": 61,
            "src": "2157:22",
            "src_char": "2157:22"
          },
          {
            "contract_path": "src/StateVariables.sol",
            "line_no": 71,
            "src": "2539:25",
            "src_char": "2539:25"
          },
          {
            "contract_path": "src/UninitializedLocalVariables.sol",
            "line_no": 7,
            "src": "121:19",
            "src_char": "121:19"
          },
          {
            "contract_path": "src/UninitializedLocalVariables.sol",
            "line_no": 23,
            "src": "727:20",
            "src_char": "727:20"
          },
          {
            "contract_path": "src/UninitializedLocalVariables.sol",
            "line_no": 41,
            "src": "1527:17",
            "src_char": "1527:17"
          },
          {
            "contract_path": "src/UninitializedStateVariable.sol",
            "line_no": 17,
            "src": "563:8",
            "src_char": "563:8"
          },
          {
            "contract_path": "src/auditor_mode/PublicFunctionsWithoutSenderCheck.sol",
            "line_no": 16,
            "src": "475:27",
            "src_char": "475:27"
          },
          {
            "contract_path": "src/auditor_mode/PublicFunctionsWithoutSenderCheck.sol",
            "line_no": 22,
            "src": "653:28",
            "src_char": "653:28"
          },
          {
            "contract_path": "src/auditor_mode/PublicFunctionsWithoutSenderCheck.sol",
            "line_no": 45,
            "src": "1324:26",
            "src_char": "1324:26"
          },
          {
            "contract_path": "src/auditor_mode/PublicFunctionsWithoutSenderCheck.sol",
            "line_no": 53,
            "src": "1637:27",
            "src_char": "1637:27"
          },
          {
            "contract_path": "src/auditor_mode/PublicFunctionsWithoutSenderCheck.sol",
            "line_no": 71,
            "src": "2014:20",
            "src_char": "2014:20"
          },
          {
            "contract_path": "src/auditor_mode/PublicFunctionsWithoutSenderCheck.sol",
            "line_no": 77,
            "src": "2183:28",
            "src_char": "2183:28"
          },
          {
            "contract_path": "src/cloc/AnotherHeavilyCommentedContract.sol",
            "line_no": 31,
            "src": "500:3",
            "src_char": "500:3"
          },
          {
            "contract_path": "src/cloc/AnotherHeavilyCommentedContract.sol",
            "line_no": 38,
            "src": "637:5",
            "src_char": "637:5"
          },
          {
            "contract_path": "src/cloc/AnotherHeavilyCommentedContract.sol",
            "line_no": 42,
            "src": "738:4",
            "src_char": "735:4"
          },
          {
            "contract_path": "src/cloc/HeavilyCommentedContract.sol",
            "line_no": 31,
            "src": "509:3",
            "src_char": "509:3"
          },
          {
            "contract_path": "src/cloc/HeavilyCommentedContract.sol",
            "line_no": 38,
            "src": "646:4",
            "src_char": "646:4"
          },
          {
            "contract_path": "src/parent_chain/ParentChainContract.sol",
            "line_no": 11,
            "src": "355:9",
            "src_char": "355:9"
          },
          {
            "contract_path": "src/parent_chain/ParentChainContract.sol",
            "line_no": 15,
            "src": "422:9",
            "src_char": "422:9"
          }
        ]
      },
      {
        "title": "Define and use `constant` variables instead of using literals",
        "description": "If the same constant literal value is used multiple times, create a constant state variable and reference it throughout the contract.",
        "detector_name": "constants-instead-of-literals",
        "instances": [
          {
            "contract_path": "src/AssertStateChange.sol",
            "line_no": 9,
            "src": "174:2",
            "src_char": "174:2"
          },
          {
            "contract_path": "src/AssertStateChange.sol",
            "line_no": 14,
            "src": "254:2",
            "src_char": "254:2"
          },
          {
            "contract_path": "src/BooleanEquality.sol",
            "line_no": 6,
            "src": "170:3",
            "src_char": "170:3"
          },
          {
            "contract_path": "src/BooleanEquality.sol",
            "line_no": 13,
            "src": "330:3",
            "src_char": "330:3"
          },
          {
            "contract_path": "src/BooleanEquality.sol",
            "line_no": 15,
            "src": "360:3",
            "src_char": "360:3"
          },
          {
            "contract_path": "src/BooleanEquality.sol",
            "line_no": 20,
            "src": "492:3",
            "src_char": "492:3"
          },
          {
            "contract_path": "src/BooleanEquality.sol",
            "line_no": 27,
            "src": "653:3",
            "src_char": "653:3"
          },
          {
            "contract_path": "src/BooleanEquality.sol",
            "line_no": 29,
            "src": "683:3",
            "src_char": "683:3"
          },
          {
            "contract_path": "src/CacheArrayLength.sol",
            "line_no": 26,
            "src": "611:3",
            "src_char": "611:3"
          },
          {
            "contract_path": "src/CacheArrayLength.sol",
            "line_no": 27,
            "src": "639:3",
            "src_char": "639:3"
          },
          {
            "contract_path": "src/CacheArrayLength.sol",
            "line_no": 36,
            "src": "1015:3",
            "src_char": "1015:3"
          },
          {
            "contract_path": "src/CacheArrayLength.sol",
            "line_no": 37,
            "src": "1043:3",
            "src_char": "1043:3"
          },
          {
            "contract_path": "src/Casting.sol",
            "line_no": 16,
            "src": "483:18",
            "src_char": "483:18"
          },
          {
            "contract_path": "src/Casting.sol",
            "line_no": 22,
            "src": "646:18",
            "src_char": "646:18"
          },
          {
            "contract_path": "src/Casting.sol",
            "line_no": 31,
            "src": "921:18",
            "src_char": "921:18"
          },
          {
            "contract_path": "src/Casting.sol",
            "line_no": 69,
            "src": "2103:18",
            "src_char": "2103:18"
          },
          {
            "contract_path": "src/CompilerBugStorageSignedIntegerArray.sol",
            "line_no": 9,
            "src": "235:1",
            "src_char": "235:1"
          },
          {
            "contract_path": "src/CompilerBugStorageSignedIntegerArray.sol",
            "line_no": 14,
            "src": "352:1",
            "src_char": "352:1"
          },
          {
            "contract_path": "src/ConstantsLiterals.sol",
            "line_no": 25,
            "src": "958:3",
            "src_char": "958:3"
          },
          {
            "contract_path": "src/ConstantsLiterals.sol",
            "line_no": 26,
            "src": "992:3",
            "src_char": "992:3"
          },
          {
            "contract_path": "src/ConstantsLiterals.sol",
            "line_no": 27,
            "src": "1032:4",
            "src_char": "1032:4"
          },
          {
            "contract_path": "src/ConstantsLiterals.sol",
            "line_no": 28,
            "src": "1068:4",
            "src_char": "1068:4"
          },
          {
            "contract_path": "src/ConstantsLiterals.sol",
            "line_no": 29,
            "src": "1117:42",
            "src_char": "1117:42"
          },
          {
            "contract_path": "src/ConstantsLiterals.sol",
            "line_no": 30,
            "src": "1192:42",
            "src_char": "1192:42"
          },
          {
            "contract_path": "src/ConstantsLiterals.sol",
            "line_no": 31,
            "src": "1275:66",
            "src_char": "1275:66"
          },
          {
            "contract_path": "src/DangerousStrictEquality2.sol",
            "line_no": 6,
            "src": "202:9",
            "src_char": "202:9"
          },
          {
            "contract_path": "src/DangerousStrictEquality2.sol",
            "line_no": 10,
            "src": "339:9",
            "src_char": "339:9"
          },
          {
            "contract_path": "src/DelegateCallWithoutAddressCheck.sol",
            "line_no": 24,
            "src": "718:1",
            "src_char": "718:1"
          },
          {
            "contract_path": "src/DelegateCallWithoutAddressCheck.sol",
            "line_no": 24,
            "src": "771:1",
            "src_char": "771:1"
          },
          {
            "contract_path": "src/DelegateCallWithoutAddressCheck.sol",
            "line_no": 26,
            "src": "838:1",
            "src_char": "838:1"
          },
          {
            "contract_path": "src/DynamicArrayLengthAssignment.sol",
            "line_no": 13,
            "src": "312:3",
            "src_char": "312:3"
          },
          {
            "contract_path": "src/DynamicArrayLengthAssignment.sol",
            "line_no": 14,
            "src": "346:3",
            "src_char": "346:3"
          },
          {
            "contract_path": "src/DynamicArrayLengthAssignment.sol",
            "line_no": 17,
            "src": "457:3",
            "src_char": "457:3"
          },
          {
            "contract_path": "src/FunctionInitializingState.sol",
            "line_no": 23,
            "src": "790:2",
            "src_char": "790:2"
          },
          {
            "contract_path": "src/FunctionInitializingState.sol",
            "line_no": 26,
            "src": "820:2",
            "src_char": "820:2"
          },
          {
            "contract_path": "src/FunctionInitializingState.sol",
            "line_no": 34,
            "src": "1109:2",
            "src_char": "1109:2"
          },
          {
            "contract_path": "src/FunctionInitializingState.sol",
            "line_no": 37,
            "src": "1139:2",
            "src_char": "1139:2"
          },
          {
            "contract_path": "src/FunctionInitializingState.sol",
            "line_no": 42,
            "src": "1268:4",
            "src_char": "1268:4"
          },
          {
            "contract_path": "src/FunctionInitializingState.sol",
            "line_no": 42,
            "src": "1275:4",
            "src_char": "1275:4"
          },
          {
            "contract_path": "src/FunctionInitializingState.sol",
            "line_no": 48,
            "src": "1459:4",
            "src_char": "1459:4"
          },
          {
            "contract_path": "src/FunctionInitializingState.sol",
            "line_no": 48,
            "src": "1466:4",
            "src_char": "1466:4"
          },
          {
            "contract_path": "src/IncorrectCaretOperator.sol",
            "line_no": 17,
            "src": "563:2",
            "src_char": "563:2"
          },
          {
            "contract_path": "src/IncorrectCaretOperator.sol",
            "line_no": 18,
            "src": "606:2",
            "src_char": "606:2"
          },
          {
            "contract_path": "src/PreDeclaredVarUsage.sol",
            "line_no": 8,
            "src": "200:3",
            "src_char": "200:3"
          },
          {
            "contract_path": "src/PreDeclaredVarUsage.sol",
            "line_no": 9,
            "src": "222:3",
            "src_char": "222:3"
          },
          {
            "contract_path": "src/RevertsAndRequriesInLoops.sol",
            "line_no": 10,
            "src": "253:2",
            "src_char": "253:2"
          },
          {
            "contract_path": "src/RevertsAndRequriesInLoops.sol",
            "line_no": 17,
            "src": "442:2",
            "src_char": "442:2"
          },
          {
            "contract_path": "src/RevertsAndRequriesInLoops.sol",
            "line_no": 26,
            "src": "706:2",
            "src_char": "706:2"
          },
          {
            "contract_path": "src/RevertsAndRequriesInLoops.sol",
            "line_no": 27,
            "src": "745:2",
            "src_char": "745:2"
          },
          {
            "contract_path": "src/StateVariablesManipulation.sol",
            "line_no": 121,
            "src": "3471:2",
            "src_char": "3471:2"
          },
          {
            "contract_path": "src/StateVariablesManipulation.sol",
            "line_no": 123,
            "src": "3542:2",
            "src_char": "3542:2"
          },
          {
            "contract_path": "src/StateVariablesManipulation.sol",
            "line_no": 192,
            "src": "5408:3",
            "src_char": "5408:3"
          },
          {
            "contract_path": "src/StateVariablesManipulation.sol",
            "line_no": 202,
            "src": "5621:3",
            "src_char": "5621:3"
          },
          {
            "contract_path": "src/StateVariablesManipulation.sol",
            "line_no": 233,
            "src": "6372:1",
            "src_char": "6372:1"
          },
          {
            "contract_path": "src/StateVariablesManipulation.sol",
            "line_no": 237,
            "src": "6468:2",
            "src_char": "6468:2"
          },
          {
            "contract_path": "src/StateVariablesManipulation.sol",
            "line_no": 239,
            "src": "6543:2",
            "src_char": "6543:2"
          },
          {
            "contract_path": "src/StateVariablesManipulation.sol",
            "line_no": 244,
            "src": "6704:2",
            "src_char": "6704:2"
          },
          {
            "contract_path": "src/StateVariablesManipulation.sol",
            "line_no": 258,
            "src": "7236:1",
            "src_char": "7236:1"
          },
          {
            "contract_path": "src/StateVariablesManipulation.sol",
            "line_no": 264,
            "src": "7497:1",
            "src_char": "7497:1"
          },
          {
            "contract_path": "src/StateVariablesManipulation.sol",
            "line_no": 333,
            "src": "9506:3",
            "src_char": "9506:3"
          },
          {
            "contract_path": "src/StateVariablesManipulation.sol",
            "line_no": 339,
            "src": "9671:3",
            "src_char": "9671:3"
          },
          {
            "contract_path": "src/UncheckedReturn.sol",
            "line_no": 27,
            "src": "607:7",
            "src_char": "607:7"
          },
          {
            "contract_path": "src/UncheckedReturn.sol",
            "line_no": 32,
            "src": "805:7",
            "src_char": "805:7"
          },
          {
            "contract_path": "src/UncheckedReturn.sol",
            "line_no": 37,
            "src": "995:7",
            "src_char": "995:7"
          },
          {
            "contract_path": "src/UncheckedReturn.sol",
            "line_no": 42,
            "src": "1190:7",
            "src_char": "1190:7"
          },
          {
            "contract_path": "src/UninitializedLocalVariables.sol",
            "line_no": 34,
            "src": "1264:42",
            "src_char": "1264:42"
          },
          {
            "contract_path": "src/UninitializedLocalVariables.sol",
            "line_no": 63,
            "src": "2278:42",
            "src_char": "2278:42"
          },
          {
            "contract_path": "src/UninitializedLocalVariables.sol",
            "line_no": 67,
            "src": "2459:2",
            "src_char": "2459:2"
          },
          {
            "contract_path": "src/UninitializedLocalVariables.sol",
            "line_no": 70,
            "src": "2607:2",
            "src_char": "2607:2"
          },
          {
            "contract_path": "src/WeakRandomness.sol",
            "line_no": 25,
            "src": "933:2",
            "src_char": "933:2"
          },
          {
            "contract_path": "src/WeakRandomness.sol",
            "line_no": 35,
            "src": "1252:2",
            "src_char": "1252:2"
          },
          {
            "contract_path": "src/WeakRandomness.sol",
            "line_no": 41,
            "src": "1441:2",
            "src_char": "1441:2"
          },
          {
            "contract_path": "src/eth2/DepositContract.sol",
            "line_no": 113,
            "src": "7252:2",
            "src_char": "5764:2"
          },
          {
            "contract_path": "src/eth2/DepositContract.sol",
            "line_no": 113,
            "src": "7293:2",
            "src_char": "5805:2"
          }
        ]
      },
      {
        "title": "Event is missing `indexed` fields",
        "description": "Index event fields make the field more quickly accessible to off-chain tools that parse events. However, note that each index field costs extra gas during emission, so it's not necessarily best to index the maximum allowed per event (three fields). Each event should use three indexed fields if there are three or more fields, and gas usage is not particularly of concern for the events in question. If there are fewer than three fields, all of the fields should be indexed.",
        "detector_name": "unindexed-events",
        "instances": [
          {
            "contract_path": "src/ContractLocksEther.sol",
            "line_no": 7,
            "src": "119:56",
            "src_char": "119:56"
          },
          {
            "contract_path": "src/ContractLocksEther.sol",
            "line_no": 33,
            "src": "869:56",
            "src_char": "869:56"
          },
          {
            "contract_path": "src/ContractLocksEther.sol",
            "line_no": 36,
            "src": "961:54",
            "src_char": "961:54"
          },
          {
            "contract_path": "src/ContractLocksEther.sol",
            "line_no": 65,
            "src": "1904:56",
            "src_char": "1904:56"
          },
          {
            "contract_path": "src/ContractLocksEther.sol",
            "line_no": 68,
            "src": "1996:54",
            "src_char": "1996:54"
          },
          {
            "contract_path": "src/ContractLocksEther.sol",
            "line_no": 102,
            "src": "3143:56",
            "src_char": "3143:56"
          },
          {
            "contract_path": "src/ContractLocksEther.sol",
            "line_no": 105,
            "src": "3235:54",
            "src_char": "3235:54"
          },
          {
            "contract_path": "src/ContractLocksEther.sol",
            "line_no": 139,
            "src": "4367:56",
            "src_char": "4367:56"
          },
          {
            "contract_path": "src/ContractLocksEther.sol",
            "line_no": 142,
            "src": "4459:54",
            "src_char": "4459:54"
          },
          {
            "contract_path": "src/ContractLocksEther.sol",
            "line_no": 175,
            "src": "5563:56",
            "src_char": "5563:56"
          },
          {
            "contract_path": "src/ContractLocksEther.sol",
            "line_no": 178,
            "src": "5655:54",
            "src_char": "5655:54"
          },
          {
            "contract_path": "src/IncorrectERC721.sol",
            "line_no": 112,
            "src": "3122:115",
            "src_char": "3122:115"
          },
          {
            "contract_path": "src/TestERC20.sol",
            "line_no": 14,
            "src": "338:70",
            "src_char": "338:70"
          },
          {
            "contract_path": "src/TestERC20.sol",
            "line_no": 15,
            "src": "413:70",
            "src_char": "413:70"
          },
          {
            "contract_path": "src/UncheckedReturn.sol",
            "line_no": 17,
            "src": "297:30",
            "src_char": "297:30"
          },
          {
            "contract_path": "src/UninitializedStateVariable.sol",
            "line_no": 21,
            "src": "700:27",
            "src_char": "700:27"
          },
          {
            "contract_path": "src/eth2/DepositContract.sol",
            "line_no": 19,
            "src": "2641:107",
            "src_char": "1153:107"
          },
          {
            "contract_path": "src/inheritance/ExtendedInheritance.sol",
            "line_no": 7,
            "src": "144:45",
            "src_char": "144:45"
          },
          {
            "contract_path": "src/inheritance/InheritanceBase.sol",
            "line_no": 7,
            "src": "150:28",
            "src_char": "150:28"
          }
        ]
      },
      {
        "title": "Empty `require()` / `revert()` statements",
        "description": "Use descriptive reason strings or custom errors for revert paths.",
        "detector_name": "require-with-string",
        "instances": [
          {
            "contract_path": "src/CallGraphTests.sol",
            "line_no": 7,
            "src": "128:7",
            "src_char": "128:7"
          },
          {
            "contract_path": "src/CallGraphTests.sol",
            "line_no": 28,
            "src": "531:6",
            "src_char": "531:6"
          },
          {
            "contract_path": "src/CallGraphTests.sol",
            "line_no": 50,
            "src": "936:6",
            "src_char": "936:6"
          },
          {
            "contract_path": "src/CallGraphTests.sol",
            "line_no": 65,
            "src": "1246:7",
            "src_char": "1246:7"
          },
          {
            "contract_path": "src/DelegateCallWithoutAddressCheck.sol",
            "line_no": 31,
            "src": "948:7",
            "src_char": "948:7"
          },
          {
            "contract_path": "src/DeprecatedOZFunctions.sol",
            "line_no": 37,
            "src": "1264:7",
            "src_char": "1264:7"
          },
          {
            "contract_path": "src/DeprecatedOZFunctions.sol",
            "line_no": 40,
            "src": "1389:6",
            "src_char": "1389:6"
          },
          {
            "contract_path": "src/RevertsAndRequriesInLoops.sol",
            "line_no": 19,
            "src": "503:6",
            "src_char": "503:6"
          },
          {
            "contract_path": "src/SendEtherNoChecks.sol",
            "line_no": 12,
            "src": "268:6",
            "src_char": "268:6"
          },
          {
            "contract_path": "src/SendEtherNoChecks.sol",
            "line_no": 27,
            "src": "513:7",
            "src_char": "513:7"
          },
          {
            "contract_path": "src/SendEtherNoChecks.sol",
            "line_no": 43,
            "src": "920:6",
            "src_char": "920:6"
          },
          {
            "contract_path": "src/StateShadowing.sol",
            "line_no": 8,
            "src": "135:7",
            "src_char": "135:7"
          },
          {
            "contract_path": "src/ZeroAddressCheck.sol",
            "line_no": 13,
            "src": "329:6",
            "src_char": "329:6"
          },
          {
            "contract_path": "src/ZeroAddressCheck.sol",
            "line_no": 23,
            "src": "608:6",
            "src_char": "608:6"
          },
          {
            "contract_path": "src/ZeroAddressCheck.sol",
            "line_no": 38,
            "src": "1074:6",
            "src_char": "1074:6"
          },
          {
            "contract_path": "src/cloc/AnotherHeavilyCommentedContract.sol",
            "line_no": 35,
            "src": "589:7",
            "src_char": "589:7"
          },
          {
            "contract_path": "src/cloc/AnotherHeavilyCommentedContract.sol",
            "line_no": 56,
            "src": "1403:7",
            "src_char": "1400:7"
          },
          {
            "contract_path": "src/cloc/HeavilyCommentedContract.sol",
            "line_no": 35,
            "src": "598:7",
            "src_char": "598:7"
          },
          {
            "contract_path": "src/cloc/HeavilyCommentedContract.sol",
            "line_no": 53,
            "src": "1408:7",
            "src_char": "1408:7"
          }
        ]
      },
      {
        "title": "The `nonReentrant` `modifier` should occur before all other modifiers",
        "description": "This is a best-practice to protect against reentrancy in other modifiers.",
        "detector_name": "non-reentrant-before-others",
        "instances": [
          {
            "contract_path": "src/AdminContract.sol",
            "line_no": 10,
            "src": "386:12",
            "src_char": "386:12"
          },
          {
            "contract_path": "src/parent_chain/ParentChainContract.sol",
            "line_no": 28,
            "src": "735:12",
            "src_char": "735:12"
          }
        ]
      },
      {
        "title": "Using `ERC721::_mint()` can be dangerous",
        "description": "Using `ERC721::_mint()` can mint ERC721 tokens to addresses which don't support ERC721 tokens. Use `_safeMint()` instead of `_mint()` for ERC721.",
        "detector_name": "unsafe-oz-erc721-mint",
        "instances": [
          {
            "contract_path": "src/UnsafeERC721Mint.sol",
            "line_no": 12,
            "src": "410:5",
            "src_char": "410:5"
          }
        ]
      },
      {
        "title": "PUSH0 is not supported by all chains",
        "description": "Solc compiler version 0.8.20 switches the default target EVM version to Shanghai, which means that the generated bytecode will include PUSH0 opcodes. Be sure to select the appropriate EVM version in case you intend to deploy on a chain other than mainnet like L2 chains that may not support PUSH0, otherwise deployment of your contracts will fail.",
        "detector_name": "push-zero-opcode",
        "instances": [
          {
            "contract_path": "src/AdminContract.sol",
            "line_no": 2,
            "src": "32:23",
            "src_char": "32:23"
          },
          {
            "contract_path": "src/AssertStateChange.sol",
            "line_no": 2,
            "src": "32:23",
            "src_char": "32:23"
          },
          {
            "contract_path": "src/CacheArrayLength.sol",
            "line_no": 2,
            "src": "32:23",
            "src_char": "32:23"
          },
          {
            "contract_path": "src/ContractLocksEther.sol",
            "line_no": 2,
            "src": "32:23",
            "src_char": "32:23"
          },
          {
            "contract_path": "src/ContractWithTodo.sol",
            "line_no": 2,
            "src": "32:23",
            "src_char": "32:23"
          },
          {
            "contract_path": "src/Counter.sol",
            "line_no": 2,
            "src": "39:24",
            "src_char": "39:24"
          },
          {
            "contract_path": "src/CrazyPragma.sol",
            "line_no": 2,
            "src": "32:32",
            "src_char": "32:32"
          },
          {
            "contract_path": "src/DangerousStrictEquality2.sol",
            "line_no": 2,
            "src": "32:23",
            "src_char": "32:23"
          },
          {
            "contract_path": "src/DeadCode.sol",
            "line_no": 2,
            "src": "32:23",
            "src_char": "32:23"
          },
          {
            "contract_path": "src/DelegateCallWithoutAddressCheck.sol",
            "line_no": 2,
            "src": "32:21",
            "src_char": "32:21"
          },
          {
            "contract_path": "src/DeletionNestedMappingStructureContract.sol",
            "line_no": 2,
            "src": "32:23",
            "src_char": "32:23"
          },
          {
            "contract_path": "src/DeprecatedOZFunctions.sol",
            "line_no": 2,
            "src": "32:23",
            "src_char": "32:23"
          },
          {
            "contract_path": "src/FunctionSignatureCollision.sol",
            "line_no": 2,
            "src": "32:23",
            "src_char": "32:23"
          },
          {
            "contract_path": "src/InconsistentUints.sol",
            "line_no": 1,
            "src": "0:24",
            "src_char": "0:24"
          },
          {
            "contract_path": "src/IncorrectERC20.sol",
            "line_no": 2,
            "src": "32:23",
            "src_char": "32:23"
          },
          {
            "contract_path": "src/IncorrectERC721.sol",
            "line_no": 2,
            "src": "32:23",
            "src_char": "32:23"
          },
          {
            "contract_path": "src/KeccakContract.sol",
            "line_no": 2,
            "src": "32:23",
            "src_char": "32:23"
          },
          {
            "contract_path": "src/MsgValueInLoop.sol",
            "line_no": 2,
            "src": "32:23",
            "src_char": "32:23"
          },
          {
            "contract_path": "src/OutOfOrderRetryable.sol",
            "line_no": 2,
            "src": "32:23",
            "src_char": "32:23"
          },
          {
            "contract_path": "src/ReturnBomb.sol",
            "line_no": 2,
            "src": "32:23",
            "src_char": "32:23"
          },
          {
            "contract_path": "src/StateVariables.sol",
            "line_no": 2,
            "src": "32:23",
            "src_char": "32:23"
          },
          {
            "contract_path": "src/StateVariablesManipulation.sol",
            "line_no": 2,
            "src": "32:23",
            "src_char": "32:23"
          },
          {
            "contract_path": "src/StorageConditionals.sol",
            "line_no": 2,
            "src": "32:23",
            "src_char": "32:23"
          },
          {
            "contract_path": "src/T11sTranferer.sol",
            "line_no": 2,
            "src": "32:23",
            "src_char": "32:23"
          },
          {
            "contract_path": "src/TautologicalCompare.sol",
            "line_no": 2,
            "src": "32:23",
            "src_char": "32:23"
          },
          {
            "contract_path": "src/TxOriginUsedForAuth.sol",
            "line_no": 2,
            "src": "32:24",
            "src_char": "32:24"
          },
          {
            "contract_path": "src/UnsafeERC721Mint.sol",
            "line_no": 2,
            "src": "32:23",
            "src_char": "32:23"
          },
          {
            "contract_path": "src/UnusedStateVariables.sol",
            "line_no": 2,
            "src": "32:24",
            "src_char": "32:24"
          },
          {
            "contract_path": "src/WeakRandomness.sol",
            "line_no": 2,
            "src": "32:23",
            "src_char": "32:23"
          },
          {
            "contract_path": "src/cloc/AnotherHeavilyCommentedContract.sol",
            "line_no": 6,
            "src": "46:24",
            "src_char": "46:24"
          },
          {
            "contract_path": "src/cloc/HeavilyCommentedContract.sol",
            "line_no": 6,
            "src": "46:32",
            "src_char": "46:32"
          },
          {
            "contract_path": "src/eth2/DepositContract.sol",
            "line_no": 12,
            "src": "2302:23",
            "src_char": "814:23"
          },
          {
            "contract_path": "src/inheritance/ExtendedInheritance.sol",
            "line_no": 2,
            "src": "32:23",
            "src_char": "32:23"
          },
          {
            "contract_path": "src/inheritance/IContractInheritance.sol",
            "line_no": 2,
            "src": "32:24",
            "src_char": "32:24"
          },
          {
            "contract_path": "src/inheritance/InheritanceBase.sol",
            "line_no": 2,
            "src": "32:23",
            "src_char": "32:23"
          },
          {
            "contract_path": "src/nested/1/Nested.sol",
            "line_no": 5,
            "src": "180:23",
            "src_char": "180:23"
          },
          {
            "contract_path": "src/nested/2/Nested.sol",
            "line_no": 5,
            "src": "180:23",
            "src_char": "180:23"
          },
          {
            "contract_path": "src/nested_mappings/LaterVersion.sol",
            "line_no": 2,
            "src": "36:23",
            "src_char": "36:23"
          },
          {
            "contract_path": "src/parent_chain/ParentChainContract.sol",
            "line_no": 2,
            "src": "32:23",
            "src_char": "32:23"
          },
          {
            "contract_path": "src/uniswap/UniswapV2Swapper.sol",
            "line_no": 2,
            "src": "32:23",
            "src_char": "32:23"
          },
          {
            "contract_path": "src/uniswap/UniswapV3Swapper.sol",
            "line_no": 2,
            "src": "32:23",
            "src_char": "32:23"
          }
        ]
      },
      {
        "title": "Modifiers invoked only once can be shoe-horned into the function",
        "description": "",
        "detector_name": "useless-modifier",
        "instances": [
          {
            "contract_path": "src/BuiltinSymbolShadow.sol",
            "line_no": 17,
            "src": "358:39",
            "src_char": "358:39"
          },
          {
            "contract_path": "src/CallGraphTests.sol",
            "line_no": 10,
            "src": "186:22",
            "src_char": "186:22"
          },
          {
            "contract_path": "src/CallGraphTests.sol",
            "line_no": 32,
            "src": "571:22",
            "src_char": "571:22"
          },
          {
            "contract_path": "src/CallGraphTests.sol",
            "line_no": 54,
            "src": "976:22",
            "src_char": "976:22"
          },
          {
            "contract_path": "src/DelegateCallWithoutAddressCheck.sol",
            "line_no": 23,
            "src": "678:9",
            "src_char": "678:9"
          },
          {
            "contract_path": "src/InternalFunctions.sol",
            "line_no": 18,
            "src": "413:9",
            "src_char": "413:9"
          },
          {
            "contract_path": "src/OnceModifierExample.sol",
            "line_no": 6,
            "src": "103:8",
            "src_char": "103:8"
          },
          {
            "contract_path": "src/SendEtherNoChecks.sol",
            "line_no": 16,
            "src": "308:4",
            "src_char": "308:4"
          },
          {
            "contract_path": "src/SendEtherNoChecks.sol",
            "line_no": 47,
            "src": "960:4",
            "src_char": "960:4"
          },
          {
            "contract_path": "src/SendEtherNoChecks.sol",
            "line_no": 70,
            "src": "1301:4",
            "src_char": "1301:4"
          },
          {
            "contract_path": "src/SendEtherNoChecks.sol",
            "line_no": 93,
            "src": "1704:4",
            "src_char": "1704:4"
          },
          {
            "contract_path": "src/StateShadowing.sol",
            "line_no": 7,
            "src": "107:74",
            "src_char": "107:74"
          },
          {
            "contract_path": "src/UnprotectedInitialize.sol",
            "line_no": 13,
            "src": "222:21",
            "src_char": "222:21"
          }
        ]
      },
      {
        "title": "Empty Block",
        "description": "Consider removing empty blocks.",
        "detector_name": "empty-block",
        "instances": [
          {
            "contract_path": "src/AderynIgnoreCustomDetectors.sol",
            "line_no": 7,
            "src": "174:2",
            "src_char": "174:2"
          },
          {
            "contract_path": "src/AdminContract.sol",
            "line_no": 14,
            "src": "457:23",
            "src_char": "457:23"
          },
          {
            "contract_path": "src/BuiltinSymbolShadow.sol",
            "line_no": 8,
            "src": "125:41",
            "src_char": "125:41"
          },
          {
            "contract_path": "src/CacheArrayLength.sol",
            "line_no": 17,
            "src": "337:2",
            "src_char": "337:2"
          },
          {
            "contract_path": "src/CacheArrayLength.sol",
            "line_no": 42,
            "src": "1104:2",
            "src_char": "1104:2"
          },
          {
            "contract_path": "src/CallGraphTests.sol",
            "line_no": 16,
            "src": "291:16",
            "src_char": "291:16"
          },
          {
            "contract_path": "src/CallGraphTests.sol",
            "line_no": 38,
            "src": "686:16",
            "src_char": "686:16"
          },
          {
            "contract_path": "src/ContractWithTodo.sol",
            "line_no": 7,
            "src": "129:10",
            "src_char": "129:10"
          },
          {
            "contract_path": "src/ContractWithTodo.sol",
            "line_no": 13,
            "src": "337:15",
            "src_char": "337:15"
          },
          {
            "contract_path": "src/EmptyBlocks.sol",
            "line_no": 30,
            "src": "503:12",
            "src_char": "503:12"
          },
          {
            "contract_path": "src/EmptyBlocks.sol",
            "line_no": 38,
            "src": "599:12",
            "src_char": "599:12"
          },
          {
            "contract_path": "src/EmptyBlocks.sol",
            "line_no": 49,
            "src": "739:12",
            "src_char": "739:12"
          },
          {
            "contract_path": "src/EmptyBlocks.sol",
            "line_no": 63,
            "src": "888:13",
            "src_char": "888:13"
          },
          {
            "contract_path": "src/EmptyBlocks.sol",
            "line_no": 67,
            "src": "946:24",
            "src_char": "946:24"
          },
          {
            "contract_path": "src/EmptyBlocks.sol",
            "line_no": 73,
            "src": "1068:30",
            "src_char": "1068:30"
          },
          {
            "contract_path": "src/EmptyBlocks.sol",
            "line_no": 81,
            "src": "1219:41",
            "src_char": "1219:41"
          },
          {
            "contract_path": "src/FunctionSignatureCollision.sol",
            "line_no": 7,
            "src": "166:8",
            "src_char": "166:8"
          },
          {
            "contract_path": "src/FunctionSignatureCollision.sol",
            "line_no": 13,
            "src": "231:22",
            "src_char": "231:22"
          },
          {
            "contract_path": "src/OnceModifierExample.sol",
            "line_no": 10,
            "src": "147:7",
            "src_char": "147:7"
          },
          {
            "contract_path": "src/OutOfOrderRetryable.sol",
            "line_no": 193,
            "src": "5775:13",
            "src_char": "5775:13"
          },
          {
            "contract_path": "src/SendEtherNoChecks.sol",
            "line_no": 53,
            "src": "1060:5",
            "src_char": "1060:5"
          },
          {
            "contract_path": "src/SendEtherNoChecks.sol",
            "line_no": 77,
            "src": "1405:5",
            "src_char": "1405:5"
          },
          {
            "contract_path": "src/SendEtherNoChecks.sol",
            "line_no": 99,
            "src": "1795:5",
            "src_char": "1795:5"
          },
          {
            "contract_path": "src/TautologyOrContradiction.sol",
            "line_no": 9,
            "src": "161:229",
            "src_char": "161:229"
          },
          {
            "contract_path": "src/UncheckedSend.sol",
            "line_no": 27,
            "src": "915:65",
            "src_char": "915:65"
          },
          {
            "contract_path": "src/auditor_mode/PublicFunctionsWithoutSenderCheck.sol",
            "line_no": 11,
            "src": "367:17",
            "src_char": "367:17"
          },
          {
            "contract_path": "src/auditor_mode/PublicFunctionsWithoutSenderCheck.sol",
            "line_no": 30,
            "src": "852:25",
            "src_char": "852:25"
          },
          {
            "contract_path": "src/auditor_mode/PublicFunctionsWithoutSenderCheck.sol",
            "line_no": 38,
            "src": "1080:16",
            "src_char": "1080:16"
          },
          {
            "contract_path": "src/auditor_mode/PublicFunctionsWithoutSenderCheck.sol",
            "line_no": 61,
            "src": "1840:17",
            "src_char": "1840:17"
          },
          {
            "contract_path": "src/auditor_mode/PublicFunctionsWithoutSenderCheck.sol",
            "line_no": 85,
            "src": "2380:25",
            "src_char": "2380:25"
          },
          {
            "contract_path": "src/parent_chain/ParentChainContract.sol",
            "line_no": 11,
            "src": "355:9",
            "src_char": "355:9"
          },
          {
            "contract_path": "src/parent_chain/ParentChainContract.sol",
            "line_no": 32,
            "src": "806:23",
            "src_char": "806:23"
          },
          {
            "contract_path": "src/parent_chain/ParentChainContract.sol",
            "line_no": 40,
            "src": "946:8",
            "src_char": "946:8"
          },
          {
            "contract_path": "src/parent_chain/ParentChainContract.sol",
            "line_no": 44,
            "src": "1011:23",
            "src_char": "1011:23"
          }
        ]
      },
      {
        "title": "Large literal values multiples of 10000 can be replaced with scientific notation",
        "description": "Use `e` notation, for example: `1e18`, instead of its full numeric value.",
        "detector_name": "large-numeric-literal",
        "instances": [
          {
            "contract_path": "src/HugeConstants.sol",
            "line_no": 6,
            "src": "182:24",
            "src_char": "182:24"
          },
          {
            "contract_path": "src/HugeConstants.sol",
            "line_no": 7,
            "src": "252:23",
            "src_char": "252:23"
          },
          {
            "contract_path": "src/HugeConstants.sol",
            "line_no": 8,
            "src": "321:22",
            "src_char": "321:22"
          },
          {
            "contract_path": "src/HugeConstants.sol",
            "line_no": 9,
            "src": "389:21",
            "src_char": "389:21"
          },
          {
            "contract_path": "src/HugeConstants.sol",
            "line_no": 10,
            "src": "456:20",
            "src_char": "456:20"
          },
          {
            "contract_path": "src/HugeConstants.sol",
            "line_no": 11,
            "src": "522:19",
            "src_char": "522:19"
          },
          {
            "contract_path": "src/HugeConstants.sol",
            "line_no": 12,
            "src": "587:18",
            "src_char": "587:18"
          },
          {
            "contract_path": "src/HugeConstants.sol",
            "line_no": 13,
            "src": "651:17",
            "src_char": "651:17"
          },
          {
            "contract_path": "src/HugeConstants.sol",
            "line_no": 14,
            "src": "714:16",
            "src_char": "714:16"
          },
          {
            "contract_path": "src/HugeConstants.sol",
            "line_no": 15,
            "src": "777:15",
            "src_char": "777:15"
          },
          {
            "contract_path": "src/HugeConstants.sol",
            "line_no": 16,
            "src": "839:14",
            "src_char": "839:14"
          },
          {
            "contract_path": "src/HugeConstants.sol",
            "line_no": 17,
            "src": "900:13",
            "src_char": "900:13"
          },
          {
            "contract_path": "src/HugeConstants.sol",
            "line_no": 18,
            "src": "960:12",
            "src_char": "960:12"
          },
          {
            "contract_path": "src/HugeConstants.sol",
            "line_no": 19,
            "src": "1019:11",
            "src_char": "1019:11"
          },
          {
            "contract_path": "src/HugeConstants.sol",
            "line_no": 20,
            "src": "1077:10",
            "src_char": "1077:10"
          },
          {
            "contract_path": "src/HugeConstants.sol",
            "line_no": 21,
            "src": "1134:9",
            "src_char": "1134:9"
          },
          {
            "contract_path": "src/HugeConstants.sol",
            "line_no": 22,
            "src": "1190:8",
            "src_char": "1190:8"
          },
          {
            "contract_path": "src/HugeConstants.sol",
            "line_no": 23,
            "src": "1245:7",
            "src_char": "1245:7"
          },
          {
            "contract_path": "src/HugeConstants.sol",
            "line_no": 24,
            "src": "1299:6",
            "src_char": "1299:6"
          },
          {
            "contract_path": "src/HugeConstants.sol",
            "line_no": 25,
            "src": "1352:5",
            "src_char": "1352:5"
          },
          {
            "contract_path": "src/HugeConstants.sol",
            "line_no": 31,
            "src": "1585:29",
            "src_char": "1585:29"
          },
          {
            "contract_path": "src/HugeConstants.sol",
            "line_no": 32,
            "src": "1673:6",
            "src_char": "1673:6"
          },
          {
            "contract_path": "src/IncorrectERC20.sol",
            "line_no": 8,
            "src": "225:7",
            "src_char": "225:7"
          },
          {
            "contract_path": "src/IncorrectERC20.sol",
            "line_no": 51,
            "src": "1550:7",
            "src_char": "1550:7"
          }
        ]
      },
      {
        "title": "Internal functions called only once can be inlined",
        "description": "Instead of separating the logic into a separate function, consider inlining the logic into the calling function. This can reduce the number of function calls and improve readability.",
        "detector_name": "useless-internal-function",
        "instances": [
          {
            "contract_path": "src/CallGraphTests.sol",
            "line_no": 6,
            "src": "89:17",
            "src_char": "89:17"
          },
          {
            "contract_path": "src/CallGraphTests.sol",
            "line_no": 25,
            "src": "398:17",
            "src_char": "398:17"
          },
          {
            "contract_path": "src/CallGraphTests.sol",
            "line_no": 47,
            "src": "803:17",
            "src_char": "803:17"
          },
          {
            "contract_path": "src/CallGraphTests.sol",
            "line_no": 64,
            "src": "1206:18",
            "src_char": "1206:18"
          },
          {
            "contract_path": "src/ConstantFuncsAssembly.sol",
            "line_no": 26,
            "src": "651:232",
            "src_char": "651:232"
          },
          {
            "contract_path": "src/InternalFunctions.sol",
            "line_no": 28,
            "src": "693:12",
            "src_char": "693:12"
          },
          {
            "contract_path": "src/MsgValueInLoop.sol",
            "line_no": 43,
            "src": "1103:8",
            "src_char": "1103:8"
          },
          {
            "contract_path": "src/MsgValueInLoop.sol",
            "line_no": 60,
            "src": "1529:8",
            "src_char": "1529:8"
          },
          {
            "contract_path": "src/MsgValueInLoop.sol",
            "line_no": 77,
            "src": "1962:8",
            "src_char": "1962:8"
          },
          {
            "contract_path": "src/SendEtherNoChecks.sol",
            "line_no": 9,
            "src": "132:20",
            "src_char": "132:20"
          },
          {
            "contract_path": "src/SendEtherNoChecks.sol",
            "line_no": 26,
            "src": "481:5",
            "src_char": "481:5"
          },
          {
            "contract_path": "src/SendEtherNoChecks.sol",
            "line_no": 40,
            "src": "784:20",
            "src_char": "784:20"
          },
          {
            "contract_path": "src/SendEtherNoChecks.sol",
            "line_no": 66,
            "src": "1209:15",
            "src_char": "1209:15"
          },
          {
            "contract_path": "src/SendEtherNoChecks.sol",
            "line_no": 88,
            "src": "1551:11",
            "src_char": "1551:11"
          },
          {
            "contract_path": "src/StorageParameters.sol",
            "line_no": 17,
            "src": "388:11",
            "src_char": "388:11"
          },
          {
            "contract_path": "src/UncheckedSend.sol",
            "line_no": 27,
            "src": "915:65",
            "src_char": "915:65"
          }
        ]
      },
      {
        "title": "Contract still has TODOs",
        "description": "Contract contains comments with TODOS",
        "detector_name": "contract-with-todos",
        "instances": [
          {
            "contract_path": "src/ContractWithTodo.sol",
            "line_no": 4,
            "src": "66:8",
            "src_char": "66:8"
          },
          {
            "contract_path": "src/Counter.sol",
            "line_no": 4,
            "src": "74:7",
            "src_char": "74:7"
          }
        ]
      },
      {
        "title": "Inconsistency in declaring uint256/uint (or) int256/int variables within a contract. Use explicit size declarations (uint256 or int256).",
        "description": "Consider keeping the naming convention consistent in a given contract. Explicit size declarations are preferred (uint256, int256) over implicit ones (uint, int) to avoid confusion.",
        "detector_name": "inconsistent-type-names",
        "instances": [
          {
            "contract_path": "src/Casting.sol",
            "line_no": 31,
            "src": "904:14",
            "src_char": "904:14"
          },
          {
            "contract_path": "src/Casting.sol",
            "line_no": 69,
            "src": "2086:13",
            "src_char": "2086:13"
          },
          {
            "contract_path": "src/InconsistentUints.sol",
            "line_no": 5,
            "src": "122:12",
            "src_char": "122:12"
          },
          {
            "contract_path": "src/InconsistentUints.sol",
            "line_no": 7,
            "src": "197:11",
            "src_char": "197:11"
          },
          {
            "contract_path": "src/InconsistentUints.sol",
            "line_no": 11,
            "src": "289:10",
            "src_char": "289:10"
          },
          {
            "contract_path": "src/InconsistentUints.sol",
            "line_no": 12,
            "src": "340:9",
            "src_char": "340:9"
          },
          {
            "contract_path": "src/InconsistentUints.sol",
            "line_no": 15,
            "src": "383:9",
            "src_char": "383:9"
          },
          {
            "contract_path": "src/InconsistentUints.sol",
            "line_no": 16,
            "src": "434:10",
            "src_char": "434:10"
          },
          {
            "contract_path": "src/InconsistentUints.sol",
            "line_no": 19,
            "src": "528:12",
            "src_char": "528:12"
          },
          {
            "contract_path": "src/TautologicalCompare.sol",
            "line_no": 11,
            "src": "186:1",
            "src_char": "186:1"
          },
          {
            "contract_path": "src/TautologyOrContradiction.sol",
            "line_no": 6,
            "src": "133:6",
            "src_char": "133:6"
          },
          {
            "contract_path": "src/UninitializedLocalVariables.sol",
            "line_no": 9,
            "src": "211:17",
            "src_char": "211:17"
          },
          {
            "contract_path": "src/UninitializedLocalVariables.sol",
            "line_no": 15,
            "src": "434:22",
            "src_char": "434:22"
          },
          {
            "contract_path": "src/UninitializedLocalVariables.sol",
            "line_no": 25,
            "src": "817:15",
            "src_char": "817:15"
          },
          {
            "contract_path": "src/UninitializedLocalVariables.sol",
            "line_no": 31,
            "src": "1109:20",
            "src_char": "1109:20"
          },
          {
            "contract_path": "src/UninitializedLocalVariables.sol",
            "line_no": 43,
            "src": "1639:11",
            "src_char": "1639:11"
          },
          {
            "contract_path": "src/UninitializedLocalVariables.sol",
            "line_no": 49,
            "src": "1826:16",
            "src_char": "1826:16"
          },
          {
            "contract_path": "src/eth2/DepositContract.sol",
            "line_no": 59,
            "src": "4611:27",
            "src_char": "3123:27"
          },
          {
            "contract_path": "src/eth2/DepositContract.sol",
            "line_no": 61,
            "src": "4732:17",
            "src_char": "3244:17"
          },
          {
            "contract_path": "src/eth2/DepositContract.sol",
            "line_no": 70,
            "src": "5020:6",
            "src_char": "3532:6"
          },
          {
            "contract_path": "src/eth2/DepositContract.sol",
            "line_no": 76,
            "src": "5307:4",
            "src_char": "3819:4"
          },
          {
            "contract_path": "src/eth2/DepositContract.sol",
            "line_no": 77,
            "src": "5347:6",
            "src_char": "3859:6"
          },
          {
            "contract_path": "src/eth2/DepositContract.sol",
            "line_no": 103,
            "src": "6636:14",
            "src_char": "5148:14"
          },
          {
            "contract_path": "src/eth2/DepositContract.sol",
            "line_no": 133,
            "src": "8101:4",
            "src_char": "6613:4"
          },
          {
            "contract_path": "src/eth2/DepositContract.sol",
            "line_no": 134,
            "src": "8141:6",
            "src_char": "6653:6"
          },
          {
            "contract_path": "src/nested_mappings/LaterVersion.sol",
            "line_no": 8,
            "src": "184:5",
            "src_char": "184:5"
          },
          {
            "contract_path": "src/nested_mappings/NestedMappings.sol",
            "line_no": 8,
            "src": "168:10",
            "src_char": "168:10"
          }
        ]
      },
      {
        "title": "Unused Custom Error",
        "description": "it is recommended that the definition be removed when custom error is unused",
        "detector_name": "useless-error",
        "instances": [
          {
            "contract_path": "src/UnusedError.sol",
            "line_no": 5,
            "src": "84:27",
            "src_char": "84:27"
          },
          {
            "contract_path": "src/UnusedError.sol",
            "line_no": 13,
            "src": "258:36",
            "src_char": "258:36"
          },
          {
            "contract_path": "src/WrongOrderOfLayout.sol",
            "line_no": 13,
            "src": "274:21",
            "src_char": "274:21"
          }
        ]
      },
      {
        "title": "Loop contains `require`/`revert` statements",
        "description": "Avoid `require` / `revert` statements in a loop because a single bad item can cause the whole transaction to fail. It's better to forgive on fail and return failed elements post processing of the loop",
        "detector_name": "reverts-and-requires-in-loops",
        "instances": [
          {
            "contract_path": "src/RevertsAndRequriesInLoops.sol",
            "line_no": 10,
            "src": "227:129",
            "src_char": "227:129"
          },
          {
            "contract_path": "src/RevertsAndRequriesInLoops.sol",
            "line_no": 17,
            "src": "416:150",
            "src_char": "416:150"
          }
        ]
      },
      {
        "title": "Incorrect Order of Division and Multiplication",
        "description": "Division operations followed directly by multiplication operations can lead to precision loss due to the way integer arithmetic is handled in Solidity.",
        "detector_name": "division-before-multiplication",
        "instances": [
          {
            "contract_path": "src/DivisionBeforeMultiplication.sol",
            "line_no": 8,
            "src": "218:5",
            "src_char": "218:5"
          },
          {
            "contract_path": "src/DivisionBeforeMultiplication.sol",
            "line_no": 12,
            "src": "330:5",
            "src_char": "330:5"
          },
          {
            "contract_path": "src/DivisionBeforeMultiplication.sol",
            "line_no": 16,
            "src": "432:5",
            "src_char": "432:5"
          },
          {
            "contract_path": "src/DivisionBeforeMultiplication.sol",
            "line_no": 20,
            "src": "541:5",
            "src_char": "541:5"
          }
        ]
      },
      {
        "title": "Redundant statements have no effect.",
        "description": "Remove the redundant statements because no code will be generated and it just congests the codebase.",
        "detector_name": "redundant-statements",
        "instances": [
          {
            "contract_path": "src/RedundantStatements.sol",
            "line_no": 6,
            "src": "131:4",
            "src_char": "131:4"
          },
          {
            "contract_path": "src/RedundantStatements.sol",
            "line_no": 7,
            "src": "169:4",
            "src_char": "169:4"
          },
          {
            "contract_path": "src/RedundantStatements.sol",
            "line_no": 8,
            "src": "207:27",
            "src_char": "207:27"
          },
          {
            "contract_path": "src/RedundantStatements.sol",
            "line_no": 12,
            "src": "309:4",
            "src_char": "309:4"
          },
          {
            "contract_path": "src/RedundantStatements.sol",
            "line_no": 13,
            "src": "347:6",
            "src_char": "347:6"
          },
          {
            "contract_path": "src/RedundantStatements.sol",
            "line_no": 14,
            "src": "377:4",
            "src_char": "377:4"
          }
        ]
      },
      {
        "title": "Public variables of a contract read in an external context (using `this`).",
        "description": "The contract reads it's own variable using `this` which adds an unnecessary STATICCALL. Remove `this` and access the variable like storage.",
        "detector_name": "public-variable-read-in-external-context",
        "instances": [
          {
            "contract_path": "src/PublicVariableReadInExternalContext.sol",
            "line_no": 12,
            "src": "355:14",
            "src_char": "355:14"
          },
          {
            "contract_path": "src/PublicVariableReadInExternalContext.sol",
            "line_no": 16,
            "src": "457:16",
            "src_char": "457:16"
          },
          {
            "contract_path": "src/PublicVariableReadInExternalContext.sol",
            "line_no": 20,
            "src": "553:12",
            "src_char": "553:12"
          },
          {
            "contract_path": "src/PublicVariableReadInExternalContext.sol",
            "line_no": 42,
            "src": "1175:14",
            "src_char": "1175:14"
          }
        ]
      },
      {
        "title": "Potentially unused `private` / `internal` state variables found.",
        "description": "State variable appears to be unused. No analysis has been performed to see if any inilne assembly references it. So if that's not the case, consider removing this unused variable.",
        "detector_name": "unused-state-variable",
        "instances": [
          {
            "contract_path": "src/AssemblyExample.sol",
            "line_no": 5,
            "src": "97:1",
            "src_char": "97:1"
          },
          {
            "contract_path": "src/InconsistentUints.sol",
            "line_no": 16,
            "src": "434:10",
            "src_char": "434:10"
          },
          {
            "contract_path": "src/StateVariables.sol",
            "line_no": 8,
            "src": "199:19",
            "src_char": "199:19"
          },
          {
            "contract_path": "src/StateVariables.sol",
            "line_no": 9,
            "src": "241:20",
            "src_char": "241:20"
          },
          {
            "contract_path": "src/StateVariables.sol",
            "line_no": 13,
            "src": "383:27",
            "src_char": "383:27"
          },
          {
            "contract_path": "src/StateVariables.sol",
            "line_no": 14,
            "src": "437:28",
            "src_char": "437:28"
          },
          {
            "contract_path": "src/StateVariables.sol",
            "line_no": 28,
            "src": "1056:16",
            "src_char": "1056:16"
          },
          {
            "contract_path": "src/StateVariables.sol",
            "line_no": 29,
            "src": "1108:17",
            "src_char": "1108:17"
          },
          {
            "contract_path": "src/TautologyOrContradiction.sol",
            "line_no": 6,
            "src": "133:6",
            "src_char": "133:6"
          },
          {
            "contract_path": "src/TautologyOrContradiction.sol",
            "line_no": 7,
            "src": "145:9",
            "src_char": "145:9"
          },
          {
            "contract_path": "src/UninitializedLocalVariables.sol",
            "line_no": 5,
            "src": "93:12",
            "src_char": "93:12"
          },
          {
            "contract_path": "src/UninitializedStateVariable.sol",
            "line_no": 13,
            "src": "503:3",
            "src_char": "503:3"
          },
          {
            "contract_path": "src/UnusedStateVariables.sol",
            "line_no": 6,
            "src": "147:13",
            "src_char": "147:13"
          },
          {
            "contract_path": "src/UnusedStateVariables.sol",
            "line_no": 7,
            "src": "183:13",
            "src_char": "183:13"
          },
          {
            "contract_path": "src/UnusedStateVariables.sol",
            "line_no": 8,
            "src": "215:10",
            "src_char": "215:10"
          },
          {
            "contract_path": "src/UnusedStateVariables.sol",
            "line_no": 9,
            "src": "246:12",
            "src_char": "246:12"
          },
          {
            "contract_path": "src/cloc/AnotherHeavilyCommentedContract.sol",
            "line_no": 14,
            "src": "151:3",
            "src_char": "151:3"
          },
          {
            "contract_path": "src/cloc/AnotherHeavilyCommentedContract.sol",
            "line_no": 16,
            "src": "190:3",
            "src_char": "190:3"
          },
          {
            "contract_path": "src/cloc/AnotherHeavilyCommentedContract.sol",
            "line_no": 19,
            "src": "261:3",
            "src_char": "261:3"
          },
          {
            "contract_path": "src/cloc/AnotherHeavilyCommentedContract.sol",
            "line_no": 22,
            "src": "367:3",
            "src_char": "367:3"
          },
          {
            "contract_path": "src/cloc/AnotherHeavilyCommentedContract.sol",
            "line_no": 29,
            "src": "477:3",
            "src_char": "477:3"
          },
          {
            "contract_path": "src/cloc/HeavilyCommentedContract.sol",
            "line_no": 14,
            "src": "160:3",
            "src_char": "160:3"
          },
          {
            "contract_path": "src/cloc/HeavilyCommentedContract.sol",
            "line_no": 16,
            "src": "199:3",
            "src_char": "199:3"
          },
          {
            "contract_path": "src/cloc/HeavilyCommentedContract.sol",
            "line_no": 19,
            "src": "270:3",
            "src_char": "270:3"
          },
          {
            "contract_path": "src/cloc/HeavilyCommentedContract.sol",
            "line_no": 22,
            "src": "376:3",
            "src_char": "376:3"
          },
          {
            "contract_path": "src/cloc/HeavilyCommentedContract.sol",
            "line_no": 29,
            "src": "486:3",
            "src_char": "486:3"
          }
        ]
      },
      {
        "title": "Functions declared `pure` / `view` but contains assembly",
        "description": "If the assembly code contains bugs or unintended side effects, it can lead to incorrect results or vulnerabilities, which are hard to debug and resolve, especially when the function is meant to be simple and predictable.",
        "detector_name": "constant-functions-assembly",
        "instances": [
          {
            "contract_path": "src/ConstantFuncsAssembly.sol",
            "line_no": 9,
            "src": "182:175",
            "src_char": "182:175"
          },
          {
            "contract_path": "src/ConstantFuncsAssembly.sol",
            "line_no": 17,
            "src": "408:237",
            "src_char": "408:237"
          },
          {
            "contract_path": "src/ConstantFuncsAssembly.sol",
            "line_no": 36,
            "src": "934:98",
            "src_char": "934:98"
          }
        ]
      },
      {
        "title": "Boolean equality is not required.",
        "description": "If `x` is a boolean, there is no need to do `if(x == true)` or `if(x == false)`. Just use `if(x)` and `if(!x)` respectively.",
        "detector_name": "boolean-equality",
        "instances": [
          {
            "contract_path": "src/BooleanEquality.sol",
            "line_no": 5,
            "src": "133:14",
            "src_char": "133:14"
          },
          {
            "contract_path": "src/BooleanEquality.sol",
            "line_no": 12,
            "src": "292:15",
            "src_char": "292:15"
          },
          {
            "contract_path": "src/BooleanEquality.sol",
            "line_no": 19,
            "src": "454:15",
            "src_char": "454:15"
          },
          {
            "contract_path": "src/BooleanEquality.sol",
            "line_no": 26,
            "src": "614:16",
            "src_char": "614:16"
          }
        ]
      },
      {
        "title": "Uninitialized local variables.",
        "description": "Initialize all the variables. If a variable is meant to be initialized to zero, explicitly set it to zero to improve code readability.",
        "detector_name": "uninitialized-local-variable",
        "instances": [
          {
            "contract_path": "src/ConstantFuncsAssembly.sol",
            "line_no": 18,
            "src": "478:14",
            "src_char": "478:14"
          },
          {
            "contract_path": "src/ConstantFuncsAssembly.sol",
            "line_no": 27,
            "src": "716:14",
            "src_char": "716:14"
          },
          {
            "contract_path": "src/StorageParameters.sol",
            "line_no": 8,
            "src": "184:11",
            "src_char": "184:11"
          },
          {
            "contract_path": "src/UninitializedLocalVariables.sol",
            "line_no": 9,
            "src": "211:17",
            "src_char": "211:17"
          },
          {
            "contract_path": "src/UninitializedLocalVariables.sol",
            "line_no": 10,
            "src": "243:17",
            "src_char": "243:17"
          },
          {
            "contract_path": "src/UninitializedLocalVariables.sol",
            "line_no": 11,
            "src": "278:20",
            "src_char": "278:20"
          },
          {
            "contract_path": "src/UninitializedLocalVariables.sol",
            "line_no": 12,
            "src": "312:16",
            "src_char": "312:16"
          },
          {
            "contract_path": "src/UninitializedLocalVariables.sol",
            "line_no": 13,
            "src": "346:20",
            "src_char": "346:20"
          },
          {
            "contract_path": "src/UninitializedLocalVariables.sol",
            "line_no": 14,
            "src": "390:19",
            "src_char": "390:19"
          },
          {
            "contract_path": "src/UninitializedLocalVariables.sol",
            "line_no": 15,
            "src": "434:22",
            "src_char": "434:22"
          },
          {
            "contract_path": "src/UninitializedLocalVariables.sol",
            "line_no": 16,
            "src": "481:22",
            "src_char": "481:22"
          },
          {
            "contract_path": "src/UninitializedLocalVariables.sol",
            "line_no": 17,
            "src": "531:25",
            "src_char": "531:25"
          },
          {
            "contract_path": "src/UninitializedLocalVariables.sol",
            "line_no": 18,
            "src": "580:21",
            "src_char": "580:21"
          },
          {
            "contract_path": "src/UninitializedLocalVariables.sol",
            "line_no": 19,
            "src": "629:25",
            "src_char": "629:25"
          },
          {
            "contract_path": "src/UninitializedLocalVariables.sol",
            "line_no": 20,
            "src": "681:24",
            "src_char": "681:24"
          }
        ]
      },
      {
        "title": "Return Bomb",
        "description": "A low level callee may consume all callers gas unexpectedly. Avoid unlimited implicit decoding of returndata on calls to unchecked addresses. You can limit the gas by passing a gas limit as an option to the call. For example, `unknownAdress.call{gas: gasLimitHere}(\"calldata\")` That would act as a safety net from OOG errors.\n        ",
        "detector_name": "return-bomb",
        "instances": [
          {
            "contract_path": "src/ReturnBomb.sol",
            "line_no": 22,
            "src": "591:115",
            "src_char": "591:115"
          }
        ]
      },
      {
        "title": "Function initializing state.",
        "description": "Detects the immediate initialization of state variables through function calls that are not pure/constant, or that use non-constant state variable. Remove any initialization of state variables via non-constant state variables or function calls. If variables must be set upon contract deployment, locate initialization in the constructor instead.",
        "detector_name": "function-initializing-state",
        "instances": [
          {
            "contract_path": "src/FunctionInitializingState.sol",
            "line_no": 6,
            "src": "108:21",
            "src_char": "108:21"
          },
          {
            "contract_path": "src/FunctionInitializingState.sol",
            "line_no": 8,
            "src": "199:21",
            "src_char": "199:21"
          },
          {
            "contract_path": "src/FunctionInitializingState.sol",
            "line_no": 9,
            "src": "267:21",
            "src_char": "267:21"
          }
        ]
      },
      {
<<<<<<< HEAD
        "title": "Dead Code",
        "description": "Functions that are not used. Consider removing them.",
        "detector_name": "dead-code",
        "instances": [
          {
            "contract_path": "src/ArbitraryTransferFrom.sol",
            "line_no": 15,
            "src": "304:4",
            "src_char": "304:4"
          },
          {
            "contract_path": "src/ContractLocksEther.sol",
            "line_no": 54,
            "src": "1540:10",
            "src_char": "1540:10"
          },
          {
            "contract_path": "src/DeadCode.sol",
            "line_no": 16,
            "src": "362:22",
            "src_char": "362:22"
          },
          {
            "contract_path": "src/DeletionNestedMappingStructureContract.sol",
            "line_no": 14,
            "src": "258:6",
            "src_char": "258:6"
          },
          {
            "contract_path": "src/IncorrectShift.sol",
            "line_no": 5,
            "src": "100:8",
            "src_char": "100:8"
          },
          {
            "contract_path": "src/IncorrectShift.sol",
            "line_no": 13,
            "src": "292:9",
            "src_char": "292:9"
          },
          {
            "contract_path": "src/UncheckedReturn.sol",
            "line_no": 12,
            "src": "186:19",
            "src_char": "186:19"
          },
          {
            "contract_path": "src/UncheckedReturn.sol",
            "line_no": 20,
            "src": "362:21",
            "src_char": "362:21"
          },
          {
            "contract_path": "src/UncheckedReturn.sol",
            "line_no": 25,
            "src": "492:19",
            "src_char": "492:19"
          },
          {
            "contract_path": "src/UncheckedReturn.sol",
            "line_no": 30,
            "src": "644:21",
            "src_char": "644:21"
          },
          {
            "contract_path": "src/UncheckedReturn.sol",
            "line_no": 35,
            "src": "842:26",
            "src_char": "842:26"
          },
          {
            "contract_path": "src/UncheckedReturn.sol",
            "line_no": 40,
            "src": "1049:19",
            "src_char": "1049:19"
=======
        "title": "Loop condition contains `state_variable.length` that could be cached outside.",
        "description": "Cache the lengths of storage arrays if they are used and not modified in for loops.",
        "detector_name": "cache-array-length",
        "instances": [
          {
            "contract_path": "src/CacheArrayLength.sol",
            "line_no": 12,
            "src": "234:82",
            "src_char": "234:82"
          },
          {
            "contract_path": "src/CacheArrayLength.sol",
            "line_no": 44,
            "src": "1160:64",
            "src_char": "1160:64"
          },
          {
            "contract_path": "src/CacheArrayLength.sol",
            "line_no": 50,
            "src": "1325:183",
            "src_char": "1325:183"
          }
        ]
      },
      {
        "title": "Incorrect use of `assert()`",
        "description": "Argument to `assert()` modifies the state. Use `require` for invariants modifying state.",
        "detector_name": "assert-state-change",
        "instances": [
          {
            "contract_path": "src/AssertStateChange.sol",
            "line_no": 9,
            "src": "154:23",
            "src_char": "154:23"
          }
        ]
      },
      {
        "title": "Costly operations inside loops.",
        "description": "Invoking `SSTORE`operations in loops may lead to Out-of-gas errors. Use a local variable to hold the loop computation result.",
        "detector_name": "costly-operations-inside-loops",
        "instances": [
          {
            "contract_path": "src/CacheArrayLength.sol",
            "line_no": 25,
            "src": "546:133",
            "src_char": "546:133"
          },
          {
            "contract_path": "src/CacheArrayLength.sol",
            "line_no": 35,
            "src": "928:155",
            "src_char": "928:155"
          },
          {
            "contract_path": "src/CostlyOperationsInsideLoops.sol",
            "line_no": 10,
            "src": "214:79",
            "src_char": "214:79"
          },
          {
            "contract_path": "src/MsgValueInLoop.sol",
            "line_no": 12,
            "src": "289:107",
            "src_char": "289:107"
          },
          {
            "contract_path": "src/MsgValueInLoop.sol",
            "line_no": 25,
            "src": "658:122",
            "src_char": "658:122"
          },
          {
            "contract_path": "src/MsgValueInLoop.sol",
            "line_no": 38,
            "src": "988:94",
            "src_char": "988:94"
          },
          {
            "contract_path": "src/MsgValueInLoop.sol",
            "line_no": 54,
            "src": "1415:93",
            "src_char": "1415:93"
          },
          {
            "contract_path": "src/MsgValueInLoop.sol",
            "line_no": 71,
            "src": "1844:97",
            "src_char": "1844:97"
          },
          {
            "contract_path": "src/RevertsAndRequriesInLoops.sol",
            "line_no": 10,
            "src": "227:129",
            "src_char": "227:129"
          },
          {
            "contract_path": "src/RevertsAndRequriesInLoops.sol",
            "line_no": 17,
            "src": "416:150",
            "src_char": "416:150"
          },
          {
            "contract_path": "src/RevertsAndRequriesInLoops.sol",
            "line_no": 27,
            "src": "719:159",
            "src_char": "719:159"
          },
          {
            "contract_path": "src/eth2/DepositContract.sol",
            "line_no": 70,
            "src": "5010:178",
            "src_char": "3522:178"
          },
          {
            "contract_path": "src/eth2/DepositContract.sol",
            "line_no": 134,
            "src": "8131:283",
            "src_char": "6643:283"
          },
          {
            "contract_path": "src/parent_chain/ParentChainContract.sol",
            "line_no": 17,
            "src": "512:110",
            "src_char": "512:110"
>>>>>>> 10d5bb74
          }
        ]
      },
      {
        "title": "Builtin Symbol Shadowing",
        "description": "Name clashes with a built-in-symbol. Consider renaming it.",
        "detector_name": "builtin-symbol-shadow",
        "instances": [
          {
            "contract_path": "src/BuiltinSymbolShadow.sol",
            "line_no": 5,
            "src": "92:8",
            "src_char": "92:8"
          },
          {
            "contract_path": "src/BuiltinSymbolShadow.sol",
            "line_no": 8,
            "src": "125:41",
            "src_char": "125:41"
          },
          {
            "contract_path": "src/BuiltinSymbolShadow.sol",
            "line_no": 17,
            "src": "358:39",
            "src_char": "358:39"
          },
          {
            "contract_path": "src/BuiltinSymbolShadow.sol",
            "line_no": 22,
            "src": "414:15",
            "src_char": "414:15"
          }
        ]
      }
    ]
  },
  "detectors_used": [
    "delegate-call-in-loop",
    "centralization-risk",
    "solmate-safe-transfer-lib",
    "avoid-abi-encode-packed",
    "ecrecover",
    "deprecated-oz-functions",
    "unsafe-erc20-functions",
    "unspecific-solidity-pragma",
    "zero-address-check",
    "useless-public-function",
    "constants-instead-of-literals",
    "unindexed-events",
    "require-with-string",
    "non-reentrant-before-others",
    "block-timestamp-deadline",
    "unsafe-oz-erc721-mint",
    "push-zero-opcode",
    "arbitrary-transfer-from",
    "useless-modifier",
    "empty-block",
    "large-numeric-literal",
    "useless-internal-function",
    "contract-with-todos",
    "inconsistent-type-names",
    "unprotected-initializer",
    "useless-error",
    "reverts-and-requires-in-loops",
    "division-before-multiplication",
    "unsafe-casting-detector",
    "enumerable-loop-removal",
    "experimental-encoder",
    "incorrect-shift-order",
    "storage-array-edit-with-memory",
    "multiple-constructors",
    "reused-contract-name",
    "nested-struct-in-mapping",
    "selfdestruct-identifier",
    "dynamic-array-length-assignment",
    "uninitialized-state-variable",
    "incorrect-caret-operator",
    "yul-return",
    "state-variable-shadowing",
    "unchecked-send",
    "misused-boolean",
    "send-ether-no-checks",
    "delegate-call-unchecked-address",
    "tautological-compare",
    "rtlo",
    "unchecked-return",
    "dangerous-unary-operator",
    "tautology-or-contradiction",
    "dangerous-strict-equailty-on-contract-balance",
    "signed-storage-array",
    "redundant-statements",
    "public-variable-read-in-external-context",
    "weak-randomness",
    "pre-declared-local-variable-usage",
    "delete-nested-mapping",
    "unused-state-variable",
    "constant-functions-assembly",
    "boolean-equality",
    "tx-origin-used-for-auth",
    "msg-value-in-loop",
    "contract-locks-ether",
    "incorrect-erc721-interface",
    "incorrect-erc20-interface",
    "uninitialized-local-variable",
    "return-bomb",
    "out-of-order-retryable",
    "function-initializing-state",
<<<<<<< HEAD
    "dead-code",
    "builtin-symbol-shadow"
=======
    "cache-array-length",
    "assert-state-change",
    "costly-operations-inside-loops",
    "constant-function-changing-state",
    "builtin-symbol-shadow",
    "function-selector-collision"
>>>>>>> 10d5bb74
  ]
}<|MERGE_RESOLUTION|>--- conflicted
+++ resolved
@@ -1,12 +1,7 @@
 {
   "files_summary": {
-<<<<<<< HEAD
-    "total_source_units": 87,
-    "total_sloc": 2913
-=======
-    "total_source_units": 94,
-    "total_sloc": 3313
->>>>>>> 10d5bb74
+    "total_source_units": 95,
+    "total_sloc": 3336
   },
   "files_details": {
     "files_details": [
@@ -393,13 +388,8 @@
     ]
   },
   "issue_count": {
-<<<<<<< HEAD
-    "high": 39,
-    "low": 32
-=======
     "high": 41,
-    "low": 35
->>>>>>> 10d5bb74
+    "low": 36
   },
   "high_issues": {
     "issues": [
@@ -2669,12 +2659,6 @@
             "src_char": "32:23"
           },
           {
-            "contract_path": "src/DeadCode.sol",
-            "line_no": 2,
-            "src": "32:23",
-            "src_char": "32:23"
-          },
-          {
             "contract_path": "src/DelegateCallWithoutAddressCheck.sol",
             "line_no": 2,
             "src": "32:21",
@@ -3967,12 +3951,6 @@
             "src_char": "32:23"
           },
           {
-            "contract_path": "src/DeadCode.sol",
-            "line_no": 2,
-            "src": "32:23",
-            "src_char": "32:23"
-          },
-          {
             "contract_path": "src/DelegateCallWithoutAddressCheck.sol",
             "line_no": 2,
             "src": "32:21",
@@ -5408,7 +5386,6 @@
         ]
       },
       {
-<<<<<<< HEAD
         "title": "Dead Code",
         "description": "Functions that are not used. Consider removing them.",
         "detector_name": "dead-code",
@@ -5484,7 +5461,10 @@
             "line_no": 40,
             "src": "1049:19",
             "src_char": "1049:19"
-=======
+          }
+        ]
+      },
+      {
         "title": "Loop condition contains `state_variable.length` that could be cached outside.",
         "description": "Cache the lengths of storage arrays if they are used and not modified in for loops.",
         "detector_name": "cache-array-length",
@@ -5610,7 +5590,6 @@
             "line_no": 17,
             "src": "512:110",
             "src_char": "512:110"
->>>>>>> 10d5bb74
           }
         ]
       },
@@ -5718,16 +5697,12 @@
     "return-bomb",
     "out-of-order-retryable",
     "function-initializing-state",
-<<<<<<< HEAD
     "dead-code",
-    "builtin-symbol-shadow"
-=======
     "cache-array-length",
     "assert-state-change",
     "costly-operations-inside-loops",
     "constant-function-changing-state",
     "builtin-symbol-shadow",
     "function-selector-collision"
->>>>>>> 10d5bb74
   ]
 }