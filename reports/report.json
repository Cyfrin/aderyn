--- conflicted
+++ resolved
@@ -1,12 +1,7 @@
 {
   "files_summary": {
-<<<<<<< HEAD
-    "total_source_units": 61,
-    "total_sloc": 1652
-=======
-    "total_source_units": 68,
-    "total_sloc": 1922
->>>>>>> 5273e5c3
+    "total_source_units": 69,
+    "total_sloc": 1954
   },
   "files_details": {
     "files_details": [
@@ -123,13 +118,12 @@
         "n_sloc": 8
       },
       {
-<<<<<<< HEAD
+        "file_path": "src/PreDeclaredVarUsage.sol",
+        "n_sloc": 9
+      },
+      {
         "file_path": "src/PublicVariableReadInExternalContext.sol",
         "n_sloc": 32
-=======
-        "file_path": "src/PreDeclaredVarUsage.sol",
-        "n_sloc": 9
->>>>>>> 5273e5c3
       },
       {
         "file_path": "src/RTLO.sol",
@@ -290,13 +284,8 @@
     ]
   },
   "issue_count": {
-<<<<<<< HEAD
-    "high": 23,
+    "high": 30,
     "low": 24
-=======
-    "high": 30,
-    "low": 23
->>>>>>> 5273e5c3
   },
   "high_issues": {
     "issues": [
@@ -3585,12 +3574,9 @@
     "rtlo",
     "unchecked-return",
     "dangerous-unary-operator",
-<<<<<<< HEAD
-    "public-variable-read-in-external-context"
-=======
+    "public-variable-read-in-external-context",
     "weak-randomness",
     "pre-declared-local-variable-usage",
     "delete-nested-mapping"
->>>>>>> 5273e5c3
   ]
 }