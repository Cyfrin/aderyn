{
  "files_summary": {
<<<<<<< HEAD
    "total_source_units": 98,
    "total_sloc": 3651
=======
    "total_source_units": 107,
    "total_sloc": 3509
>>>>>>> 88f6833f
  },
  "files_details": {
    "files_details": [
      {
        "file_path": "src/AbstractContract.sol",
        "n_sloc": 11
      },
      {
        "file_path": "src/AderynIgnoreCustomDetectors.sol",
        "n_sloc": 11
      },
      {
        "file_path": "src/AdminContract.sol",
        "n_sloc": 11
      },
      {
        "file_path": "src/ArbitraryTransferFrom.sol",
        "n_sloc": 37
      },
      {
        "file_path": "src/AssemblyExample.sol",
        "n_sloc": 9
      },
      {
        "file_path": "src/AssertStateChange.sol",
        "n_sloc": 11
      },
      {
        "file_path": "src/BooleanEquality.sol",
        "n_sloc": 27
      },
      {
        "file_path": "src/BuiltinSymbolShadow.sol",
        "n_sloc": 14
      },
      {
        "file_path": "src/CacheArrayLength.sol",
        "n_sloc": 38
      },
      {
        "file_path": "src/CallGraphTests.sol",
        "n_sloc": 49
      },
      {
        "file_path": "src/Casting.sol",
        "n_sloc": 126
      },
      {
        "file_path": "src/CompilerBugStorageSignedIntegerArray.sol",
        "n_sloc": 13
      },
      {
        "file_path": "src/ConstFuncChangeState.sol",
        "n_sloc": 15
      },
      {
        "file_path": "src/ConstantFuncsAssembly.sol",
        "n_sloc": 26
      },
      {
        "file_path": "src/ConstantsLiterals.sol",
        "n_sloc": 28
      },
      {
        "file_path": "src/ContractLocksEther.sol",
        "n_sloc": 121
      },
      {
        "file_path": "src/ContractWithTodo.sol",
        "n_sloc": 7
      },
      {
        "file_path": "src/CostlyOperationsInsideLoops.sol",
        "n_sloc": 17
      },
      {
        "file_path": "src/Counter.sol",
        "n_sloc": 20
      },
      {
        "file_path": "src/CrazyPragma.sol",
        "n_sloc": 4
      },
      {
        "file_path": "src/DangerousStrictEquality1.sol",
        "n_sloc": 6
      },
      {
        "file_path": "src/DangerousStrictEquality2.sol",
        "n_sloc": 9
      },
      {
        "file_path": "src/DangerousUnaryOperator.sol",
        "n_sloc": 13
      },
      {
        "file_path": "src/DeadCode.sol",
        "n_sloc": 23
      },
      {
        "file_path": "src/DelegateCallWithoutAddressCheck.sol",
        "n_sloc": 31
      },
      {
        "file_path": "src/DeletionNestedMappingStructureContract.sol",
        "n_sloc": 11
      },
      {
        "file_path": "src/DeprecatedOZFunctions.sol",
        "n_sloc": 32
      },
      {
        "file_path": "src/DivisionBeforeMultiplication.sol",
        "n_sloc": 22
      },
      {
        "file_path": "src/DynamicArrayLengthAssignment.sol",
        "n_sloc": 16
      },
      {
        "file_path": "src/EmptyBlocks.sol",
        "n_sloc": 48
      },
      {
        "file_path": "src/EnumerableSetIteration.sol",
        "n_sloc": 55
      },
      {
        "file_path": "src/ExperimentalEncoder.sol",
        "n_sloc": 4
      },
      {
        "file_path": "src/FunctionInitializingState.sol",
        "n_sloc": 49
      },
      {
        "file_path": "src/FunctionPointers.sol",
        "n_sloc": 10
      },
      {
        "file_path": "src/FunctionSignatureCollision.sol",
        "n_sloc": 9
      },
      {
        "file_path": "src/HugeConstants.sol",
        "n_sloc": 36
      },
      {
        "file_path": "src/IgnoreEverything.sol",
        "n_sloc": 5
      },
      {
        "file_path": "src/InconsistentUints.sol",
        "n_sloc": 17
      },
      {
        "file_path": "src/IncorrectCaretOperator.sol",
        "n_sloc": 16
      },
      {
        "file_path": "src/IncorrectERC20.sol",
        "n_sloc": 98
      },
      {
        "file_path": "src/IncorrectERC721.sol",
        "n_sloc": 238
      },
      {
        "file_path": "src/IncorrectShift.sol",
        "n_sloc": 17
      },
      {
        "file_path": "src/InternalFunctions.sol",
        "n_sloc": 22
      },
      {
        "file_path": "src/KeccakContract.sol",
        "n_sloc": 21
      },
      {
        "file_path": "src/LocalVariableShadow.sol",
        "n_sloc": 23
      },
      {
        "file_path": "src/MissingInheritance.sol",
        "n_sloc": 39
      },
      {
        "file_path": "src/MisusedBoolean.sol",
        "n_sloc": 67
      },
      {
        "file_path": "src/MsgValueInLoop.sol",
        "n_sloc": 55
      },
      {
        "file_path": "src/MultipleConstructorSchemes.sol",
        "n_sloc": 10
      },
      {
        "file_path": "src/OnceModifierExample.sol",
        "n_sloc": 8
      },
      {
        "file_path": "src/OutOfOrderRetryable.sol",
        "n_sloc": 165
      },
      {
        "file_path": "src/PreDeclaredVarUsage.sol",
        "n_sloc": 9
      },
      {
        "file_path": "src/PublicVariableReadInExternalContext.sol",
        "n_sloc": 32
      },
      {
        "file_path": "src/RTLO.sol",
        "n_sloc": 7
      },
      {
        "file_path": "src/RedundantStatements.sol",
        "n_sloc": 14
      },
      {
        "file_path": "src/ReturnBomb.sol",
        "n_sloc": 44
      },
      {
        "file_path": "src/RevertsAndRequriesInLoops.sol",
        "n_sloc": 27
      },
      {
        "file_path": "src/SendEtherNoChecks.sol",
        "n_sloc": 58
      },
      {
        "file_path": "src/StateShadowing.sol",
        "n_sloc": 17
      },
      {
        "file_path": "src/StateVariableCouldBeDeclaredConstant.sol",
        "n_sloc": 27
      },
      {
        "file_path": "src/StateVariables.sol",
        "n_sloc": 58
      },
      {
        "file_path": "src/StateVariablesManipulation.sol",
        "n_sloc": 250
      },
      {
        "file_path": "src/StorageConditionals.sol",
        "n_sloc": 59
      },
      {
        "file_path": "src/StorageParameters.sol",
        "n_sloc": 16
      },
      {
        "file_path": "src/T11sTranferer.sol",
        "n_sloc": 8
      },
      {
        "file_path": "src/TautologicalCompare.sol",
        "n_sloc": 17
      },
      {
        "file_path": "src/TautologyOrContradiction.sol",
        "n_sloc": 11
      },
      {
        "file_path": "src/TestERC20.sol",
        "n_sloc": 62
      },
      {
        "file_path": "src/Trump.sol",
        "n_sloc": 281
      },
      {
        "file_path": "src/TxOriginUsedForAuth.sol",
        "n_sloc": 43
      },
      {
        "file_path": "src/U2.sol",
        "n_sloc": 3
      },
      {
        "file_path": "src/U3.sol",
        "n_sloc": 2
      },
      {
        "file_path": "src/U4.sol",
        "n_sloc": 3
      },
      {
        "file_path": "src/U5.sol",
        "n_sloc": 6
      },
      {
        "file_path": "src/UncheckedCalls.sol",
        "n_sloc": 24
      },
      {
        "file_path": "src/UncheckedReturn.sol",
        "n_sloc": 33
      },
      {
        "file_path": "src/UncheckedSend.sol",
        "n_sloc": 18
      },
      {
        "file_path": "src/UninitializedLocalVariables.sol",
        "n_sloc": 62
      },
      {
        "file_path": "src/UninitializedStateVariable.sol",
        "n_sloc": 29
      },
      {
        "file_path": "src/UnprotectedInitialize.sol",
        "n_sloc": 25
      },
      {
        "file_path": "src/UnsafeERC721Mint.sol",
        "n_sloc": 18
      },
      {
        "file_path": "src/UnusedError.sol",
        "n_sloc": 19
      },
      {
        "file_path": "src/UnusedImport.sol",
        "n_sloc": 10
      },
      {
        "file_path": "src/UnusedStateVariables.sol",
        "n_sloc": 12
      },
      {
        "file_path": "src/UsingSelfdestruct.sol",
        "n_sloc": 6
      },
      {
        "file_path": "src/VoidConstructor.sol",
        "n_sloc": 21
      },
      {
        "file_path": "src/WeakRandomness.sol",
        "n_sloc": 59
      },
      {
        "file_path": "src/WrongOrderOfLayout.sol",
        "n_sloc": 13
      },
      {
        "file_path": "src/YulReturn.sol",
        "n_sloc": 8
      },
      {
        "file_path": "src/ZeroAddressCheck.sol",
        "n_sloc": 41
      },
      {
        "file_path": "src/auditor_mode/ExternalCalls.sol",
        "n_sloc": 65
      },
      {
        "file_path": "src/auditor_mode/PublicFunctionsWithoutSenderCheck.sol",
        "n_sloc": 45
      },
      {
        "file_path": "src/cloc/AnotherHeavilyCommentedContract.sol",
        "n_sloc": 32
      },
      {
        "file_path": "src/cloc/EmptyContractFile.sol",
        "n_sloc": 0
      },
      {
        "file_path": "src/cloc/HeavilyCommentedContract.sol",
        "n_sloc": 21
      },
      {
        "file_path": "src/eth2/DepositContract.sol",
        "n_sloc": 96
      },
      {
        "file_path": "src/inheritance/ExtendedInheritance.sol",
        "n_sloc": 17
      },
      {
        "file_path": "src/inheritance/IContractInheritance.sol",
        "n_sloc": 4
      },
      {
        "file_path": "src/inheritance/InheritanceBase.sol",
        "n_sloc": 8
      },
      {
        "file_path": "src/nested/1/Nested.sol",
        "n_sloc": 10
      },
      {
        "file_path": "src/nested/2/Nested.sol",
        "n_sloc": 7
      },
      {
        "file_path": "src/nested_mappings/LaterVersion.sol",
        "n_sloc": 10
      },
      {
        "file_path": "src/nested_mappings/NestedMappings.sol",
        "n_sloc": 10
      },
      {
        "file_path": "src/parent_chain/ParentChainContract.sol",
        "n_sloc": 29
      },
      {
        "file_path": "src/reused_contract_name/ContractA.sol",
        "n_sloc": 7
      },
      {
        "file_path": "src/reused_contract_name/ContractB.sol",
        "n_sloc": 7
      },
      {
        "file_path": "src/uniswap/UniswapV2Swapper.sol",
        "n_sloc": 50
      },
      {
        "file_path": "src/uniswap/UniswapV3Swapper.sol",
        "n_sloc": 150
      }
    ]
  },
  "issue_count": {
    "high": 42,
    "low": 42
  },
  "high_issues": {
    "issues": [
      {
        "title": "Using `delegatecall` in loop",
        "description": "When calling `delegatecall` the same `msg.value` amount will be accredited multiple times.",
        "detector_name": "delegate-call-in-loop",
        "instances": [
          {
            "contract_path": "src/inheritance/ExtendedInheritance.sol",
            "line_no": 15,
            "src": "474:96",
            "src_char": "474:96"
          }
        ]
      },
      {
        "title": "`abi.encodePacked()` should not be used with dynamic types when passing the result to a hash function such as `keccak256()`",
        "description": "Use `abi.encode()` instead which will pad items to 32 bytes, which will [prevent hash collisions](https://docs.soliditylang.org/en/v0.8.13/abi-spec.html#non-standard-packed-mode) (e.g. `abi.encodePacked(0x123,0x456)` => `0x123456` => `abi.encodePacked(0x1,0x23456)`, but `abi.encode(0x123,0x456)` => `0x0...1230...456`). Unless there is a compelling reason, `abi.encode` should be preferred. If there is only one argument to `abi.encodePacked()` it can often be cast to `bytes()` or `bytes32()` [instead](https://ethereum.stackexchange.com/questions/30912/how-to-compare-strings-in-solidity#answer-82739).\nIf all arguments are strings and or bytes, `bytes.concat()` should be used instead.",
        "detector_name": "avoid-abi-encode-packed",
        "instances": [
          {
            "contract_path": "src/KeccakContract.sol",
            "line_no": 18,
            "src": "587:16",
            "src_char": "587:16"
          },
          {
            "contract_path": "src/KeccakContract.sol",
            "line_no": 22,
            "src": "734:16",
            "src_char": "734:16"
          },
          {
            "contract_path": "src/KeccakContract.sol",
            "line_no": 26,
            "src": "887:16",
            "src_char": "887:16"
          }
        ]
      },
      {
        "title": "Using `block.timestamp` for swap deadline offers no protection",
        "description": "In the PoS model, proposers know well in advance if they will propose one or consecutive blocks ahead of time. In such a scenario, a malicious validator can hold back the transaction and execute it at a more favourable block number.Consider allowing function caller to specify swap deadline input parameter.",
        "detector_name": "block-timestamp-deadline",
        "instances": [
          {
            "contract_path": "src/Trump.sol",
            "line_no": 290,
            "src": "9949:190",
            "src_char": "9949:190"
          },
          {
            "contract_path": "src/uniswap/UniswapV2Swapper.sol",
            "line_no": 23,
            "src": "670:83",
            "src_char": "670:83"
          },
          {
            "contract_path": "src/uniswap/UniswapV2Swapper.sol",
            "line_no": 24,
            "src": "763:83",
            "src_char": "763:83"
          },
          {
            "contract_path": "src/uniswap/UniswapV2Swapper.sol",
            "line_no": 25,
            "src": "856:70",
            "src_char": "856:70"
          },
          {
            "contract_path": "src/uniswap/UniswapV2Swapper.sol",
            "line_no": 26,
            "src": "936:80",
            "src_char": "936:80"
          },
          {
            "contract_path": "src/uniswap/UniswapV2Swapper.sol",
            "line_no": 27,
            "src": "1026:80",
            "src_char": "1026:80"
          },
          {
            "contract_path": "src/uniswap/UniswapV2Swapper.sol",
            "line_no": 31,
            "src": "1278:112",
            "src_char": "1278:112"
          },
          {
            "contract_path": "src/uniswap/UniswapV2Swapper.sol",
            "line_no": 32,
            "src": "1400:99",
            "src_char": "1400:99"
          },
          {
            "contract_path": "src/uniswap/UniswapV2Swapper.sol",
            "line_no": 33,
            "src": "1509:109",
            "src_char": "1509:109"
          },
          {
            "contract_path": "src/uniswap/UniswapV3Swapper.sol",
            "line_no": 52,
            "src": "1115:143",
            "src_char": "1115:143"
          },
          {
            "contract_path": "src/uniswap/UniswapV3Swapper.sol",
            "line_no": 55,
            "src": "1293:321",
            "src_char": "1293:321"
          },
          {
            "contract_path": "src/uniswap/UniswapV3Swapper.sol",
            "line_no": 66,
            "src": "1668:131",
            "src_char": "1668:131"
          },
          {
            "contract_path": "src/uniswap/UniswapV3Swapper.sol",
            "line_no": 69,
            "src": "1828:236",
            "src_char": "1828:236"
          },
          {
            "contract_path": "src/uniswap/UniswapV3Swapper.sol",
            "line_no": 77,
            "src": "2132:144",
            "src_char": "2132:144"
          },
          {
            "contract_path": "src/uniswap/UniswapV3Swapper.sol",
            "line_no": 80,
            "src": "2312:322",
            "src_char": "2312:322"
          },
          {
            "contract_path": "src/uniswap/UniswapV3Swapper.sol",
            "line_no": 91,
            "src": "2690:132",
            "src_char": "2690:132"
          },
          {
            "contract_path": "src/uniswap/UniswapV3Swapper.sol",
            "line_no": 94,
            "src": "2852:237",
            "src_char": "2852:237"
          }
        ]
      },
      {
        "title": "Arbitrary `from` passed to `transferFrom` (or `safeTransferFrom`)",
        "description": "Passing an arbitrary `from` address to `transferFrom` (or `safeTransferFrom`) can lead to loss of funds, because anyone can transfer tokens from the `from` address if an approval is made.  ",
        "detector_name": "arbitrary-transfer-from",
        "instances": [
          {
            "contract_path": "src/ArbitraryTransferFrom.sol",
            "line_no": 16,
            "src": "370:38",
            "src_char": "370:38"
          },
          {
            "contract_path": "src/ArbitraryTransferFrom.sol",
            "line_no": 20,
            "src": "496:42",
            "src_char": "496:42"
          },
          {
            "contract_path": "src/ArbitraryTransferFrom.sol",
            "line_no": 24,
            "src": "634:53",
            "src_char": "634:53"
          },
          {
            "contract_path": "src/ArbitraryTransferFrom.sol",
            "line_no": 30,
            "src": "864:44",
            "src_char": "864:44"
          },
          {
            "contract_path": "src/DeprecatedOZFunctions.sol",
            "line_no": 17,
            "src": "579:39",
            "src_char": "579:39"
          },
          {
            "contract_path": "src/DeprecatedOZFunctions.sol",
            "line_no": 47,
            "src": "1598:35",
            "src_char": "1598:35"
          }
        ]
      },
      {
        "title": "Unprotected initializer",
        "description": "Consider protecting the initializer functions with modifiers.",
        "detector_name": "unprotected-initializer",
        "instances": [
          {
            "contract_path": "src/UnprotectedInitialize.sol",
            "line_no": 35,
            "src": "820:33",
            "src_char": "820:33"
          }
        ]
      },
      {
        "title": "Unsafe Casting",
        "description": "Downcasting int/uints in Solidity can be unsafe due to the potential for data loss and unintended behavior.When downcasting a larger integer type to a smaller one (e.g., uint256 to uint128), the value may exceed the range of the target type,leading to truncation and loss of significant digits. Use OpenZeppelin's SafeCast library to safely downcast integers.",
        "detector_name": "unsafe-casting-detector",
        "instances": [
          {
            "contract_path": "src/Casting.sol",
            "line_no": 35,
            "src": "1065:10",
            "src_char": "1065:10"
          },
          {
            "contract_path": "src/Casting.sol",
            "line_no": 36,
            "src": "1097:10",
            "src_char": "1097:10"
          },
          {
            "contract_path": "src/Casting.sol",
            "line_no": 37,
            "src": "1129:10",
            "src_char": "1129:10"
          },
          {
            "contract_path": "src/Casting.sol",
            "line_no": 38,
            "src": "1161:10",
            "src_char": "1161:10"
          },
          {
            "contract_path": "src/Casting.sol",
            "line_no": 39,
            "src": "1193:10",
            "src_char": "1193:10"
          },
          {
            "contract_path": "src/Casting.sol",
            "line_no": 40,
            "src": "1225:10",
            "src_char": "1225:10"
          },
          {
            "contract_path": "src/Casting.sol",
            "line_no": 41,
            "src": "1257:10",
            "src_char": "1257:10"
          },
          {
            "contract_path": "src/Casting.sol",
            "line_no": 42,
            "src": "1289:10",
            "src_char": "1289:10"
          },
          {
            "contract_path": "src/Casting.sol",
            "line_no": 43,
            "src": "1321:10",
            "src_char": "1321:10"
          },
          {
            "contract_path": "src/Casting.sol",
            "line_no": 44,
            "src": "1353:10",
            "src_char": "1353:10"
          },
          {
            "contract_path": "src/Casting.sol",
            "line_no": 45,
            "src": "1385:10",
            "src_char": "1385:10"
          },
          {
            "contract_path": "src/Casting.sol",
            "line_no": 46,
            "src": "1417:10",
            "src_char": "1417:10"
          },
          {
            "contract_path": "src/Casting.sol",
            "line_no": 47,
            "src": "1449:10",
            "src_char": "1449:10"
          },
          {
            "contract_path": "src/Casting.sol",
            "line_no": 48,
            "src": "1481:10",
            "src_char": "1481:10"
          },
          {
            "contract_path": "src/Casting.sol",
            "line_no": 49,
            "src": "1513:10",
            "src_char": "1513:10"
          },
          {
            "contract_path": "src/Casting.sol",
            "line_no": 50,
            "src": "1545:10",
            "src_char": "1545:10"
          },
          {
            "contract_path": "src/Casting.sol",
            "line_no": 51,
            "src": "1577:10",
            "src_char": "1577:10"
          },
          {
            "contract_path": "src/Casting.sol",
            "line_no": 52,
            "src": "1609:10",
            "src_char": "1609:10"
          },
          {
            "contract_path": "src/Casting.sol",
            "line_no": 53,
            "src": "1641:10",
            "src_char": "1641:10"
          },
          {
            "contract_path": "src/Casting.sol",
            "line_no": 54,
            "src": "1672:9",
            "src_char": "1672:9"
          },
          {
            "contract_path": "src/Casting.sol",
            "line_no": 55,
            "src": "1702:9",
            "src_char": "1702:9"
          },
          {
            "contract_path": "src/Casting.sol",
            "line_no": 56,
            "src": "1732:9",
            "src_char": "1732:9"
          },
          {
            "contract_path": "src/Casting.sol",
            "line_no": 57,
            "src": "1762:9",
            "src_char": "1762:9"
          },
          {
            "contract_path": "src/Casting.sol",
            "line_no": 58,
            "src": "1792:9",
            "src_char": "1792:9"
          },
          {
            "contract_path": "src/Casting.sol",
            "line_no": 59,
            "src": "1822:9",
            "src_char": "1822:9"
          },
          {
            "contract_path": "src/Casting.sol",
            "line_no": 60,
            "src": "1853:9",
            "src_char": "1853:9"
          },
          {
            "contract_path": "src/Casting.sol",
            "line_no": 61,
            "src": "1884:10",
            "src_char": "1884:10"
          },
          {
            "contract_path": "src/Casting.sol",
            "line_no": 62,
            "src": "1916:10",
            "src_char": "1916:10"
          },
          {
            "contract_path": "src/Casting.sol",
            "line_no": 63,
            "src": "1948:10",
            "src_char": "1948:10"
          },
          {
            "contract_path": "src/Casting.sol",
            "line_no": 64,
            "src": "1980:10",
            "src_char": "1980:10"
          },
          {
            "contract_path": "src/Casting.sol",
            "line_no": 65,
            "src": "2013:9",
            "src_char": "2013:9"
          },
          {
            "contract_path": "src/Casting.sol",
            "line_no": 73,
            "src": "2242:9",
            "src_char": "2242:9"
          },
          {
            "contract_path": "src/Casting.sol",
            "line_no": 74,
            "src": "2272:9",
            "src_char": "2272:9"
          },
          {
            "contract_path": "src/Casting.sol",
            "line_no": 75,
            "src": "2302:9",
            "src_char": "2302:9"
          },
          {
            "contract_path": "src/Casting.sol",
            "line_no": 76,
            "src": "2332:9",
            "src_char": "2332:9"
          },
          {
            "contract_path": "src/Casting.sol",
            "line_no": 77,
            "src": "2362:9",
            "src_char": "2362:9"
          },
          {
            "contract_path": "src/Casting.sol",
            "line_no": 78,
            "src": "2392:9",
            "src_char": "2392:9"
          },
          {
            "contract_path": "src/Casting.sol",
            "line_no": 79,
            "src": "2422:9",
            "src_char": "2422:9"
          },
          {
            "contract_path": "src/Casting.sol",
            "line_no": 80,
            "src": "2452:9",
            "src_char": "2452:9"
          },
          {
            "contract_path": "src/Casting.sol",
            "line_no": 81,
            "src": "2482:9",
            "src_char": "2482:9"
          },
          {
            "contract_path": "src/Casting.sol",
            "line_no": 82,
            "src": "2512:9",
            "src_char": "2512:9"
          },
          {
            "contract_path": "src/Casting.sol",
            "line_no": 83,
            "src": "2542:9",
            "src_char": "2542:9"
          },
          {
            "contract_path": "src/Casting.sol",
            "line_no": 84,
            "src": "2572:9",
            "src_char": "2572:9"
          },
          {
            "contract_path": "src/Casting.sol",
            "line_no": 85,
            "src": "2602:9",
            "src_char": "2602:9"
          },
          {
            "contract_path": "src/Casting.sol",
            "line_no": 86,
            "src": "2632:9",
            "src_char": "2632:9"
          },
          {
            "contract_path": "src/Casting.sol",
            "line_no": 87,
            "src": "2662:9",
            "src_char": "2662:9"
          },
          {
            "contract_path": "src/Casting.sol",
            "line_no": 88,
            "src": "2692:9",
            "src_char": "2692:9"
          },
          {
            "contract_path": "src/Casting.sol",
            "line_no": 89,
            "src": "2722:9",
            "src_char": "2722:9"
          },
          {
            "contract_path": "src/Casting.sol",
            "line_no": 90,
            "src": "2752:9",
            "src_char": "2752:9"
          },
          {
            "contract_path": "src/Casting.sol",
            "line_no": 91,
            "src": "2782:9",
            "src_char": "2782:9"
          },
          {
            "contract_path": "src/Casting.sol",
            "line_no": 92,
            "src": "2811:8",
            "src_char": "2811:8"
          },
          {
            "contract_path": "src/Casting.sol",
            "line_no": 93,
            "src": "2839:8",
            "src_char": "2839:8"
          },
          {
            "contract_path": "src/Casting.sol",
            "line_no": 94,
            "src": "2867:8",
            "src_char": "2867:8"
          },
          {
            "contract_path": "src/Casting.sol",
            "line_no": 95,
            "src": "2895:8",
            "src_char": "2895:8"
          },
          {
            "contract_path": "src/Casting.sol",
            "line_no": 96,
            "src": "2923:8",
            "src_char": "2923:8"
          },
          {
            "contract_path": "src/Casting.sol",
            "line_no": 97,
            "src": "2951:8",
            "src_char": "2951:8"
          },
          {
            "contract_path": "src/Casting.sol",
            "line_no": 98,
            "src": "2980:8",
            "src_char": "2980:8"
          },
          {
            "contract_path": "src/Casting.sol",
            "line_no": 99,
            "src": "3009:9",
            "src_char": "3009:9"
          },
          {
            "contract_path": "src/Casting.sol",
            "line_no": 100,
            "src": "3039:9",
            "src_char": "3039:9"
          },
          {
            "contract_path": "src/Casting.sol",
            "line_no": 101,
            "src": "3069:9",
            "src_char": "3069:9"
          },
          {
            "contract_path": "src/Casting.sol",
            "line_no": 102,
            "src": "3099:9",
            "src_char": "3099:9"
          },
          {
            "contract_path": "src/Casting.sol",
            "line_no": 103,
            "src": "3130:8",
            "src_char": "3130:8"
          },
          {
            "contract_path": "src/Casting.sol",
            "line_no": 111,
            "src": "3426:10",
            "src_char": "3426:10"
          },
          {
            "contract_path": "src/Casting.sol",
            "line_no": 112,
            "src": "3458:10",
            "src_char": "3458:10"
          },
          {
            "contract_path": "src/Casting.sol",
            "line_no": 113,
            "src": "3490:10",
            "src_char": "3490:10"
          },
          {
            "contract_path": "src/Casting.sol",
            "line_no": 114,
            "src": "3522:10",
            "src_char": "3522:10"
          },
          {
            "contract_path": "src/Casting.sol",
            "line_no": 115,
            "src": "3554:10",
            "src_char": "3554:10"
          },
          {
            "contract_path": "src/Casting.sol",
            "line_no": 116,
            "src": "3586:10",
            "src_char": "3586:10"
          },
          {
            "contract_path": "src/Casting.sol",
            "line_no": 117,
            "src": "3618:10",
            "src_char": "3618:10"
          },
          {
            "contract_path": "src/Casting.sol",
            "line_no": 118,
            "src": "3650:10",
            "src_char": "3650:10"
          },
          {
            "contract_path": "src/Casting.sol",
            "line_no": 119,
            "src": "3682:10",
            "src_char": "3682:10"
          },
          {
            "contract_path": "src/Casting.sol",
            "line_no": 120,
            "src": "3714:10",
            "src_char": "3714:10"
          },
          {
            "contract_path": "src/Casting.sol",
            "line_no": 121,
            "src": "3746:10",
            "src_char": "3746:10"
          },
          {
            "contract_path": "src/Casting.sol",
            "line_no": 122,
            "src": "3778:10",
            "src_char": "3778:10"
          },
          {
            "contract_path": "src/Casting.sol",
            "line_no": 123,
            "src": "3810:10",
            "src_char": "3810:10"
          },
          {
            "contract_path": "src/Casting.sol",
            "line_no": 124,
            "src": "3842:10",
            "src_char": "3842:10"
          },
          {
            "contract_path": "src/Casting.sol",
            "line_no": 125,
            "src": "3874:10",
            "src_char": "3874:10"
          },
          {
            "contract_path": "src/Casting.sol",
            "line_no": 126,
            "src": "3906:10",
            "src_char": "3906:10"
          },
          {
            "contract_path": "src/Casting.sol",
            "line_no": 127,
            "src": "3938:10",
            "src_char": "3938:10"
          },
          {
            "contract_path": "src/Casting.sol",
            "line_no": 128,
            "src": "3970:10",
            "src_char": "3970:10"
          },
          {
            "contract_path": "src/Casting.sol",
            "line_no": 129,
            "src": "4002:10",
            "src_char": "4002:10"
          },
          {
            "contract_path": "src/Casting.sol",
            "line_no": 130,
            "src": "4034:10",
            "src_char": "4034:10"
          },
          {
            "contract_path": "src/Casting.sol",
            "line_no": 131,
            "src": "4066:10",
            "src_char": "4066:10"
          },
          {
            "contract_path": "src/Casting.sol",
            "line_no": 132,
            "src": "4098:10",
            "src_char": "4098:10"
          },
          {
            "contract_path": "src/Casting.sol",
            "line_no": 133,
            "src": "4129:9",
            "src_char": "4129:9"
          },
          {
            "contract_path": "src/Casting.sol",
            "line_no": 134,
            "src": "4159:9",
            "src_char": "4159:9"
          },
          {
            "contract_path": "src/Casting.sol",
            "line_no": 135,
            "src": "4189:9",
            "src_char": "4189:9"
          },
          {
            "contract_path": "src/Casting.sol",
            "line_no": 136,
            "src": "4220:9",
            "src_char": "4220:9"
          },
          {
            "contract_path": "src/Casting.sol",
            "line_no": 137,
            "src": "4251:10",
            "src_char": "4251:10"
          },
          {
            "contract_path": "src/Casting.sol",
            "line_no": 138,
            "src": "4283:10",
            "src_char": "4283:10"
          },
          {
            "contract_path": "src/Casting.sol",
            "line_no": 139,
            "src": "4315:10",
            "src_char": "4315:10"
          },
          {
            "contract_path": "src/Casting.sol",
            "line_no": 140,
            "src": "4347:10",
            "src_char": "4347:10"
          },
          {
            "contract_path": "src/Casting.sol",
            "line_no": 141,
            "src": "4381:10",
            "src_char": "4381:10"
          }
        ]
      },
      {
        "title": "EnumerableSet.remove in loop corrupts the set order.",
        "description": "If the order of an EnumerableSet is required, removing items in a loop using `at` and `remove` corrupts this order.\nConsider using a different data structure or removing items by collecting them during the loop, then removing after the loop.",
        "detector_name": "enumerable-loop-removal",
        "instances": [
          {
            "contract_path": "src/EnumerableSetIteration.sol",
            "line_no": 31,
            "src": "1105:17",
            "src_char": "1105:17"
          },
          {
            "contract_path": "src/EnumerableSetIteration.sol",
            "line_no": 40,
            "src": "1350:17",
            "src_char": "1350:17"
          },
          {
            "contract_path": "src/EnumerableSetIteration.sol",
            "line_no": 50,
            "src": "1586:17",
            "src_char": "1586:17"
          },
          {
            "contract_path": "src/EnumerableSetIteration.sol",
            "line_no": 59,
            "src": "1865:17",
            "src_char": "1865:17"
          },
          {
            "contract_path": "src/EnumerableSetIteration.sol",
            "line_no": 67,
            "src": "2083:14",
            "src_char": "2083:14"
          }
        ]
      },
      {
        "title": "Experimental ABI Encoder",
        "description": "Experimental encoders should not be used in production. There are multiple known compiler bugs that are caused by the experimental encoder. Upgrade your solidity version to remove the need for experimental features.",
        "detector_name": "experimental-encoder",
        "instances": [
          {
            "contract_path": "src/ExperimentalEncoder.sol",
            "line_no": 2,
            "src": "23:33",
            "src_char": "23:33"
          }
        ]
      },
      {
        "title": "Incorrect Assembly Shift Parameter Order",
        "description": "Example: `shl(shifted, 4)` will shift the right constant `4` by `a` bits. The correct order is `shl(4, shifted)`.",
        "detector_name": "incorrect-shift-order",
        "instances": [
          {
            "contract_path": "src/IncorrectShift.sol",
            "line_no": 7,
            "src": "192:15",
            "src_char": "192:15"
          },
          {
            "contract_path": "src/IncorrectShift.sol",
            "line_no": 8,
            "src": "238:15",
            "src_char": "238:15"
          }
        ]
      },
      {
        "title": "Storage Array Edited with Memory",
        "description": "Storage reference is passed to a function with a memory parameter. This will not update the storage variable as expected. Consider using storage parameters instead.",
        "detector_name": "storage-array-edit-with-memory",
        "instances": [
          {
            "contract_path": "src/StorageParameters.sol",
            "line_no": 11,
            "src": "241:10",
            "src_char": "241:10"
          }
        ]
      },
      {
        "title": "Contract Has Multiple Constructors",
        "description": "In some versions of Solidity, contracts compile with multiple constructors. The first constructor takes precedence. This can lead to unexpected behavior.",
        "detector_name": "multiple-constructors",
        "instances": [
          {
            "contract_path": "src/MultipleConstructorSchemes.sol",
            "line_no": 3,
            "src": "25:180",
            "src_char": "25:180"
          }
        ]
      },
      {
        "title": "Contract Name Reused in Different Files",
        "description": "When compiling contracts with certain development frameworks (for example: Truffle), having contracts with the same name across different files can lead to one being overwritten.",
        "detector_name": "reused-contract-name",
        "instances": [
          {
            "contract_path": "src/nested/1/Nested.sol",
            "line_no": 7,
            "src": "214:6",
            "src_char": "214:6"
          },
          {
            "contract_path": "src/nested/2/Nested.sol",
            "line_no": 7,
            "src": "214:6",
            "src_char": "214:6"
          },
          {
            "contract_path": "src/reused_contract_name/ContractA.sol",
            "line_no": 4,
            "src": "70:10",
            "src_char": "70:10"
          },
          {
            "contract_path": "src/reused_contract_name/ContractB.sol",
            "line_no": 4,
            "src": "70:10",
            "src_char": "70:10"
          }
        ]
      },
      {
        "title": "Nested Structs in Mappings pre-0.5.0",
        "description": "Prior to updates in Solidity 0.5.0, public mappings with nested structs compiled, but produced incorrect values. Refrain from using these, or update to a more recent version of Solidity.",
        "detector_name": "nested-struct-in-mapping",
        "instances": [
          {
            "contract_path": "src/nested_mappings/NestedMappings.sol",
            "line_no": 17,
            "src": "367:58",
            "src_char": "367:58"
          }
        ]
      },
      {
        "title": "Depracated EVM Instruction for `selfdestruct` should not be used.",
        "description": "",
        "detector_name": "selfdestruct-identifier",
        "instances": [
          {
            "contract_path": "src/UsingSelfdestruct.sol",
            "line_no": 7,
            "src": "146:12",
            "src_char": "146:12"
          }
        ]
      },
      {
        "title": "Array length value has a direct assignment.",
        "description": "If the length of a dynamic array (storage variable) directly assigned to, it may allow access to other storage slots by tweaking it's value. This practice has been depracated in newer Solidity versions",
        "detector_name": "dynamic-array-length-assignment",
        "instances": [
          {
            "contract_path": "src/DynamicArrayLengthAssignment.sol",
            "line_no": 13,
            "src": "295:14",
            "src_char": "295:14"
          },
          {
            "contract_path": "src/DynamicArrayLengthAssignment.sol",
            "line_no": 14,
            "src": "325:18",
            "src_char": "325:18"
          },
          {
            "contract_path": "src/DynamicArrayLengthAssignment.sol",
            "line_no": 15,
            "src": "359:33",
            "src_char": "359:33"
          },
          {
            "contract_path": "src/DynamicArrayLengthAssignment.sol",
            "line_no": 16,
            "src": "408:15",
            "src_char": "408:15"
          },
          {
            "contract_path": "src/DynamicArrayLengthAssignment.sol",
            "line_no": 17,
            "src": "439:14",
            "src_char": "439:14"
          }
        ]
      },
      {
        "title": "Uninitialized State Variables",
        "description": "Solidity does initialize variables by default when you declare them, however it's good practice to explicitly declare an initial value. For example, if you transfer money to an address we must make sure that the address has been initialized.",
        "detector_name": "uninitialized-state-variable",
        "instances": [
          {
            "contract_path": "src/AssemblyExample.sol",
            "line_no": 5,
            "src": "97:1",
            "src_char": "97:1"
          },
          {
            "contract_path": "src/BuiltinSymbolShadow.sol",
            "line_no": 5,
            "src": "92:8",
            "src_char": "92:8"
          },
          {
            "contract_path": "src/ConstantFuncsAssembly.sol",
            "line_no": 6,
            "src": "110:20",
            "src_char": "110:20"
          },
          {
            "contract_path": "src/DelegateCallWithoutAddressCheck.sol",
            "line_no": 9,
            "src": "337:7",
            "src_char": "337:7"
          },
          {
            "contract_path": "src/InconsistentUints.sol",
            "line_no": 7,
            "src": "197:11",
            "src_char": "197:11"
          },
          {
            "contract_path": "src/InconsistentUints.sol",
            "line_no": 8,
            "src": "233:14",
            "src_char": "233:14"
          },
          {
            "contract_path": "src/IncorrectCaretOperator.sol",
            "line_no": 10,
            "src": "355:7",
            "src_char": "355:7"
          },
          {
            "contract_path": "src/IncorrectERC721.sol",
            "line_no": 147,
            "src": "4076:11",
            "src_char": "4076:11"
          },
          {
            "contract_path": "src/LocalVariableShadow.sol",
            "line_no": 7,
            "src": "129:5",
            "src_char": "129:5"
          },
          {
            "contract_path": "src/LocalVariableShadow.sol",
            "line_no": 25,
            "src": "532:4",
            "src_char": "532:4"
          },
          {
            "contract_path": "src/PublicVariableReadInExternalContext.sol",
            "line_no": 6,
            "src": "130:26",
            "src_char": "130:26"
          },
          {
            "contract_path": "src/ReturnBomb.sol",
            "line_no": 61,
            "src": "1623:7",
            "src_char": "1623:7"
          },
          {
            "contract_path": "src/StateShadowing.sol",
            "line_no": 5,
            "src": "87:13",
            "src_char": "87:13"
          },
          {
            "contract_path": "src/StateVariables.sol",
            "line_no": 8,
            "src": "199:19",
            "src_char": "199:19"
          },
          {
            "contract_path": "src/StateVariables.sol",
            "line_no": 9,
            "src": "241:20",
            "src_char": "241:20"
          },
          {
            "contract_path": "src/StateVariables.sol",
            "line_no": 10,
            "src": "282:18",
            "src_char": "282:18"
          },
          {
            "contract_path": "src/StateVariablesManipulation.sol",
            "line_no": 8,
            "src": "184:10",
            "src_char": "184:10"
          },
          {
            "contract_path": "src/StateVariablesManipulation.sol",
            "line_no": 9,
            "src": "214:9",
            "src_char": "214:9"
          },
          {
            "contract_path": "src/StateVariablesManipulation.sol",
            "line_no": 10,
            "src": "241:10",
            "src_char": "241:10"
          },
          {
            "contract_path": "src/StateVariablesManipulation.sol",
            "line_no": 11,
            "src": "272:13",
            "src_char": "272:13"
          },
          {
            "contract_path": "src/StateVariablesManipulation.sol",
            "line_no": 12,
            "src": "314:20",
            "src_char": "314:20"
          },
          {
            "contract_path": "src/StateVariablesManipulation.sol",
            "line_no": 13,
            "src": "354:12",
            "src_char": "354:12"
          },
          {
            "contract_path": "src/StateVariablesManipulation.sol",
            "line_no": 14,
            "src": "385:11",
            "src_char": "385:11"
          },
          {
            "contract_path": "src/TautologyOrContradiction.sol",
            "line_no": 6,
            "src": "133:6",
            "src_char": "133:6"
          },
          {
            "contract_path": "src/TautologyOrContradiction.sol",
            "line_no": 7,
            "src": "145:9",
            "src_char": "145:9"
          },
          {
            "contract_path": "src/UninitializedLocalVariables.sol",
            "line_no": 5,
            "src": "93:12",
            "src_char": "93:12"
          },
          {
            "contract_path": "src/UninitializedStateVariable.sol",
            "line_no": 7,
            "src": "122:8",
            "src_char": "122:8"
          },
          {
            "contract_path": "src/UninitializedStateVariable.sol",
            "line_no": 15,
            "src": "529:11",
            "src_char": "529:11"
          },
          {
            "contract_path": "src/UnusedStateVariables.sol",
            "line_no": 6,
            "src": "147:13",
            "src_char": "147:13"
          },
          {
            "contract_path": "src/UnusedStateVariables.sol",
            "line_no": 7,
            "src": "183:13",
            "src_char": "183:13"
          },
          {
            "contract_path": "src/UnusedStateVariables.sol",
            "line_no": 8,
            "src": "215:10",
            "src_char": "215:10"
          },
          {
            "contract_path": "src/UnusedStateVariables.sol",
            "line_no": 9,
            "src": "246:12",
            "src_char": "246:12"
          },
          {
            "contract_path": "src/UnusedStateVariables.sol",
            "line_no": 12,
            "src": "314:11",
            "src_char": "314:11"
          },
          {
            "contract_path": "src/WrongOrderOfLayout.sol",
            "line_no": 11,
            "src": "257:10",
            "src_char": "257:10"
          },
          {
            "contract_path": "src/auditor_mode/PublicFunctionsWithoutSenderCheck.sol",
            "line_no": 68,
            "src": "1971:5",
            "src_char": "1971:5"
          }
        ]
      },
      {
        "title": "Incorrect use of caret operator on a non hexadcimal constant",
        "description": "The caret operator is usually mistakenly thought of as an exponentiation operator but actually, it's a bitwise xor operator.",
        "detector_name": "incorrect-caret-operator",
        "instances": [
          {
            "contract_path": "src/IncorrectCaretOperator.sol",
            "line_no": 16,
            "src": "519:8",
            "src_char": "519:8"
          },
          {
            "contract_path": "src/IncorrectCaretOperator.sol",
            "line_no": 17,
            "src": "549:16",
            "src_char": "549:16"
          },
          {
            "contract_path": "src/IncorrectCaretOperator.sol",
            "line_no": 18,
            "src": "587:21",
            "src_char": "587:21"
          },
          {
            "contract_path": "src/IncorrectCaretOperator.sol",
            "line_no": 19,
            "src": "631:13",
            "src_char": "631:13"
          },
          {
            "contract_path": "src/IncorrectCaretOperator.sol",
            "line_no": 20,
            "src": "708:12",
            "src_char": "708:12"
          }
        ]
      },
      {
        "title": "Yul block contains `return` function call.",
        "description": "Remove this, as this causes execution to halt. Nothing after that call will execute, including code following the assembly block.",
        "detector_name": "yul-return",
        "instances": [
          {
            "contract_path": "src/YulReturn.sol",
            "line_no": 8,
            "src": "171:12",
            "src_char": "171:12"
          }
        ]
      },
      {
        "title": "Shadowed State Variables in Inheritance Hierarchy",
        "description": "This vulnerability arises when a derived contract unintentionally shadows a state variable from a parent contract by declaring a variable with the same name. This can be misleading. To prevent this, ensure variable names are unique across the inheritance hierarchy or use proper visibility and scope controls.",
        "detector_name": "state-variable-shadowing",
        "instances": [
          {
            "contract_path": "src/StateShadowing.sol",
            "line_no": 15,
            "src": "239:13",
            "src_char": "239:13"
          }
        ]
      },
      {
        "title": "Unchecked `bool success` value for send call.",
        "description": "The transaction `address(payable?).send(address)` may fail because of reasons like out-of-gas, invalid receipient address or revert from the recipient. Therefore, the boolean returned by this function call must be checked to be `true` in order to verify that the transaction was successful",
        "detector_name": "unchecked-send",
        "instances": [
          {
            "contract_path": "src/UncheckedSend.sol",
            "line_no": 24,
            "src": "815:22",
            "src_char": "815:22"
          }
        ]
      },
      {
        "title": "Misused boolean with logical operators",
        "description": "The patterns `if (… || true)` and `if (.. && false)` will always evaluate to true and false respectively.",
        "detector_name": "misused-boolean",
        "instances": [
          {
            "contract_path": "src/MisusedBoolean.sol",
            "line_no": 12,
            "src": "257:19",
            "src_char": "257:19"
          },
          {
            "contract_path": "src/MisusedBoolean.sol",
            "line_no": 19,
            "src": "419:20",
            "src_char": "419:20"
          },
          {
            "contract_path": "src/MisusedBoolean.sol",
            "line_no": 26,
            "src": "582:20",
            "src_char": "582:20"
          },
          {
            "contract_path": "src/MisusedBoolean.sol",
            "line_no": 33,
            "src": "745:19",
            "src_char": "745:19"
          },
          {
            "contract_path": "src/MisusedBoolean.sol",
            "line_no": 40,
            "src": "908:51",
            "src_char": "908:51"
          },
          {
            "contract_path": "src/MisusedBoolean.sol",
            "line_no": 47,
            "src": "1060:52",
            "src_char": "1060:52"
          },
          {
            "contract_path": "src/MisusedBoolean.sol",
            "line_no": 54,
            "src": "1213:53",
            "src_char": "1213:53"
          },
          {
            "contract_path": "src/MisusedBoolean.sol",
            "line_no": 61,
            "src": "1366:21",
            "src_char": "1366:21"
          },
          {
            "contract_path": "src/MisusedBoolean.sol",
            "line_no": 68,
            "src": "1530:17",
            "src_char": "1530:17"
          },
          {
            "contract_path": "src/MisusedBoolean.sol",
            "line_no": 75,
            "src": "1691:18",
            "src_char": "1691:18"
          }
        ]
      },
      {
        "title": "Functions send eth away from contract but performs no checks on any address.",
        "description": "Consider introducing checks for `msg.sender` to ensure the recipient of the money is as intended.",
        "detector_name": "send-ether-no-checks",
        "instances": [
          {
            "contract_path": "src/CallGraphTests.sol",
            "line_no": 38,
            "src": "686:16",
            "src_char": "686:16"
          },
          {
            "contract_path": "src/ContractLocksEther.sol",
            "line_no": 94,
            "src": "2981:11",
            "src_char": "2981:11"
          },
          {
            "contract_path": "src/ContractLocksEther.sol",
            "line_no": 131,
            "src": "4205:11",
            "src_char": "4205:11"
          },
          {
            "contract_path": "src/ContractLocksEther.sol",
            "line_no": 167,
            "src": "5373:11",
            "src_char": "5373:11"
          },
          {
            "contract_path": "src/ContractLocksEther.sol",
            "line_no": 194,
            "src": "6342:11",
            "src_char": "6342:11"
          },
          {
            "contract_path": "src/OutOfOrderRetryable.sol",
            "line_no": 63,
            "src": "1649:11",
            "src_char": "1649:11"
          },
          {
            "contract_path": "src/OutOfOrderRetryable.sol",
            "line_no": 90,
            "src": "2557:22",
            "src_char": "2557:22"
          },
          {
            "contract_path": "src/OutOfOrderRetryable.sol",
            "line_no": 167,
            "src": "4685:13",
            "src_char": "4685:13"
          },
          {
            "contract_path": "src/OutOfOrderRetryable.sol",
            "line_no": 175,
            "src": "5072:7",
            "src_char": "5072:7"
          },
          {
            "contract_path": "src/SendEtherNoChecks.sol",
            "line_no": 53,
            "src": "1060:5",
            "src_char": "1060:5"
          },
          {
            "contract_path": "src/SendEtherNoChecks.sol",
            "line_no": 77,
            "src": "1405:5",
            "src_char": "1405:5"
          },
          {
            "contract_path": "src/SendEtherNoChecks.sol",
            "line_no": 99,
            "src": "1795:5",
            "src_char": "1795:5"
          },
          {
            "contract_path": "src/Trump.sol",
            "line_no": 321,
            "src": "10940:10",
            "src_char": "10940:10"
          },
          {
            "contract_path": "src/UncheckedCalls.sol",
            "line_no": 6,
            "src": "99:110",
            "src_char": "99:110"
          },
          {
            "contract_path": "src/UncheckedCalls.sol",
            "line_no": 22,
            "src": "572:359",
            "src_char": "572:359"
          },
          {
            "contract_path": "src/UncheckedSend.sol",
            "line_no": 6,
            "src": "85:246",
            "src_char": "85:246"
          },
          {
            "contract_path": "src/UncheckedSend.sol",
            "line_no": 12,
            "src": "337:190",
            "src_char": "337:190"
          },
          {
            "contract_path": "src/UncheckedSend.sol",
            "line_no": 17,
            "src": "533:184",
            "src_char": "533:184"
          },
          {
            "contract_path": "src/UncheckedSend.sol",
            "line_no": 22,
            "src": "723:186",
            "src_char": "723:186"
          },
          {
            "contract_path": "src/UninitializedStateVariable.sol",
            "line_no": 17,
            "src": "563:8",
            "src_char": "563:8"
          }
        ]
      },
      {
        "title": "Delegatecall made by the function without checks on any adress.",
        "description": "Introduce checks on the address",
        "detector_name": "delegate-call-unchecked-address",
        "instances": [
          {
            "contract_path": "src/DelegateCallWithoutAddressCheck.sol",
            "line_no": 15,
            "src": "392:9",
            "src_char": "392:9"
          },
          {
            "contract_path": "src/UncheckedCalls.sol",
            "line_no": 14,
            "src": "323:118",
            "src_char": "323:118"
          },
          {
            "contract_path": "src/UncheckedCalls.sol",
            "line_no": 22,
            "src": "572:359",
            "src_char": "572:359"
          },
          {
            "contract_path": "src/auditor_mode/ExternalCalls.sol",
            "line_no": 38,
            "src": "1253:28",
            "src_char": "1253:28"
          },
          {
            "contract_path": "src/inheritance/ExtendedInheritance.sol",
            "line_no": 14,
            "src": "391:15",
            "src_char": "391:15"
          }
        ]
      },
      {
        "title": "Tautological comparison.",
        "description": "The left hand side and the right hand side of the binary operation has the same value. This makes the condition always true or always false.",
        "detector_name": "tautological-compare",
        "instances": [
          {
            "contract_path": "src/TautologicalCompare.sol",
            "line_no": 13,
            "src": "255:6",
            "src_char": "255:6"
          },
          {
            "contract_path": "src/TautologicalCompare.sol",
            "line_no": 18,
            "src": "359:6",
            "src_char": "359:6"
          },
          {
            "contract_path": "src/TautologicalCompare.sol",
            "line_no": 23,
            "src": "463:5",
            "src_char": "463:5"
          },
          {
            "contract_path": "src/TautologicalCompare.sol",
            "line_no": 28,
            "src": "566:5",
            "src_char": "566:5"
          }
        ]
      },
      {
        "title": "RTLO character detected in file. \\u{202e}",
        "description": "Right to left override character may be misledaing and cause potential attacks by visually misordering method arguments!",
        "detector_name": "rtlo",
        "instances": [
          {
            "contract_path": "src/RTLO.sol",
            "line_no": 3,
            "src": "33:157",
            "src_char": "33:155"
          }
        ]
      },
      {
        "title": "Return value of the function call is not checked.",
        "description": "Function returns a value but it is ignored.",
        "detector_name": "unchecked-return",
        "instances": [
          {
            "contract_path": "src/OutOfOrderRetryable.sol",
            "line_no": 65,
            "src": "1705:390",
            "src_char": "1705:390"
          },
          {
            "contract_path": "src/OutOfOrderRetryable.sol",
            "line_no": 77,
            "src": "2129:379",
            "src_char": "2129:379"
          },
          {
            "contract_path": "src/OutOfOrderRetryable.sol",
            "line_no": 92,
            "src": "2624:390",
            "src_char": "2624:390"
          },
          {
            "contract_path": "src/OutOfOrderRetryable.sol",
            "line_no": 107,
            "src": "3107:379",
            "src_char": "3107:379"
          },
          {
            "contract_path": "src/OutOfOrderRetryable.sol",
            "line_no": 129,
            "src": "3777:208",
            "src_char": "3777:208"
          },
          {
            "contract_path": "src/OutOfOrderRetryable.sol",
            "line_no": 151,
            "src": "4337:261",
            "src_char": "4337:261"
          },
          {
            "contract_path": "src/StateVariablesManipulation.sol",
            "line_no": 142,
            "src": "4146:20",
            "src_char": "4146:20"
          },
          {
            "contract_path": "src/Trump.sol",
            "line_no": 344,
            "src": "11990:71",
            "src_char": "11990:71"
          },
          {
            "contract_path": "src/UncheckedReturn.sol",
            "line_no": 14,
            "src": "279:5",
            "src_char": "279:5"
          },
          {
            "contract_path": "src/UncheckedReturn.sol",
            "line_no": 27,
            "src": "575:47",
            "src_char": "575:47"
          }
        ]
      },
      {
        "title": "Dangerous unary operator found in assignment.",
        "description": "Potentially mistakened `=+` for `+=` or `=-` for `-=`. Please include a space in between.",
        "detector_name": "dangerous-unary-operator",
        "instances": [
          {
            "contract_path": "src/DangerousUnaryOperator.sol",
            "line_no": 12,
            "src": "220:10",
            "src_char": "220:10"
          },
          {
            "contract_path": "src/DangerousUnaryOperator.sol",
            "line_no": 13,
            "src": "247:10",
            "src_char": "247:10"
          }
        ]
      },
      {
        "title": "Tautology or Contradiction in comparison.",
        "description": "The condition has been determined to be either always true or always false due to the integer range in which we're operating.",
        "detector_name": "tautology-or-contradiction",
        "instances": [
          {
            "contract_path": "src/TautologyOrContradiction.sol",
            "line_no": 13,
            "src": "296:7",
            "src_char": "296:7"
          },
          {
            "contract_path": "src/TautologyOrContradiction.sol",
            "line_no": 16,
            "src": "369:11",
            "src_char": "369:11"
          }
        ]
      },
      {
        "title": "Dangerous strict equality checks on contract balances.",
        "description": "A contract's balance can be forcibly manipulated by another selfdestructing contract. Therefore, it's recommended to use >, <, >= or <= instead of strict equality.",
        "detector_name": "dangerous-strict-equailty-on-contract-balance",
        "instances": [
          {
            "contract_path": "src/DangerousStrictEquality1.sol",
            "line_no": 6,
            "src": "177:25",
            "src_char": "177:25"
          },
          {
            "contract_path": "src/DangerousStrictEquality2.sol",
            "line_no": 6,
            "src": "177:34",
            "src_char": "177:34"
          },
          {
            "contract_path": "src/DangerousStrictEquality2.sol",
            "line_no": 10,
            "src": "305:43",
            "src_char": "305:43"
          }
        ]
      },
      {
        "title": "Compiler Bug: Signed array in storage detected for compiler version `<0.5.10`",
        "description": "If you want to leverage signed arrays in storage by assigning a literal array with at least one negative number, then you mus use solidity version 0.5.10 or above. This is because of a bug in older compilers.",
        "detector_name": "signed-storage-array",
        "instances": [
          {
            "contract_path": "src/CompilerBugStorageSignedIntegerArray.sol",
            "line_no": 9,
            "src": "230:10",
            "src_char": "230:10"
          }
        ]
      },
      {
        "title": "Weak Randomness",
        "description": "The use of keccak256 hash functions on predictable values like block.timestamp, block.number, or similar data, including modulo operations on these values, should be avoided for generating randomness, as they are easily predictable and manipulable. The `PREVRANDAO` opcode also should not be used as a source of randomness. Instead, utilize Chainlink VRF for cryptographically secure and provably random values to ensure protocol integrity.",
        "detector_name": "weak-randomness",
        "instances": [
          {
            "contract_path": "src/WeakRandomness.sol",
            "line_no": 6,
            "src": "188:70",
            "src_char": "188:70"
          },
          {
            "contract_path": "src/WeakRandomness.sol",
            "line_no": 11,
            "src": "386:41",
            "src_char": "386:41"
          },
          {
            "contract_path": "src/WeakRandomness.sol",
            "line_no": 16,
            "src": "597:20",
            "src_char": "597:20"
          },
          {
            "contract_path": "src/WeakRandomness.sol",
            "line_no": 21,
            "src": "793:20",
            "src_char": "793:20"
          },
          {
            "contract_path": "src/WeakRandomness.sol",
            "line_no": 25,
            "src": "915:20",
            "src_char": "915:20"
          },
          {
            "contract_path": "src/WeakRandomness.sol",
            "line_no": 31,
            "src": "1095:5",
            "src_char": "1095:5"
          },
          {
            "contract_path": "src/WeakRandomness.sol",
            "line_no": 35,
            "src": "1217:37",
            "src_char": "1217:37"
          },
          {
            "contract_path": "src/WeakRandomness.sol",
            "line_no": 41,
            "src": "1434:9",
            "src_char": "1434:9"
          },
          {
            "contract_path": "src/WeakRandomness.sol",
            "line_no": 45,
            "src": "1563:16",
            "src_char": "1563:16"
          }
        ]
      },
      {
        "title": "Usage of variable before declaration.",
        "description": "This is a bad practice that may lead to unintended consequences. Please declare the variable before using it.",
        "detector_name": "pre-declared-local-variable-usage",
        "instances": [
          {
            "contract_path": "src/PreDeclaredVarUsage.sol",
            "line_no": 8,
            "src": "196:1",
            "src_char": "196:1"
          }
        ]
      },
      {
        "title": "Deletion from a nested mappping.",
        "description": "A deletion in a structure containing a mapping will not delete the mapping. The remaining data may be used to compromise the contract.",
        "detector_name": "delete-nested-mapping",
        "instances": [
          {
            "contract_path": "src/DeletionNestedMappingStructureContract.sol",
            "line_no": 17,
            "src": "426:25",
            "src_char": "426:25"
          }
        ]
      },
      {
        "title": "Potential use of `tx.origin` for authentication.",
        "description": "Using `tx.origin` may lead to problems when users are interacting via smart contract with your protocol. It is recommended to use `msg.sender` for authentication.",
        "detector_name": "tx-origin-used-for-auth",
        "instances": [
          {
            "contract_path": "src/TxOriginUsedForAuth.sol",
            "line_no": 40,
            "src": "1117:183",
            "src_char": "1117:183"
          },
          {
            "contract_path": "src/TxOriginUsedForAuth.sol",
            "line_no": 51,
            "src": "1431:90",
            "src_char": "1431:90"
          },
          {
            "contract_path": "src/TxOriginUsedForAuth.sol",
            "line_no": 59,
            "src": "1610:68",
            "src_char": "1610:68"
          }
        ]
      },
      {
        "title": "Loop contains `msg.value`.",
        "description": "Provide an explicit array of amounts alongside the receivers array, and check that the sum of all amounts matches `msg.value`.",
        "detector_name": "msg-value-in-loop",
        "instances": [
          {
            "contract_path": "src/MsgValueInLoop.sol",
            "line_no": 12,
            "src": "289:107",
            "src_char": "289:107"
          },
          {
            "contract_path": "src/MsgValueInLoop.sol",
            "line_no": 38,
            "src": "988:94",
            "src_char": "988:94"
          },
          {
            "contract_path": "src/MsgValueInLoop.sol",
            "line_no": 54,
            "src": "1415:93",
            "src_char": "1415:93"
          },
          {
            "contract_path": "src/MsgValueInLoop.sol",
            "line_no": 71,
            "src": "1844:97",
            "src_char": "1844:97"
          }
        ]
      },
      {
        "title": "Contract locks Ether without a withdraw function.",
        "description": "It appears that the contract includes a payable function to accept Ether but lacks a corresponding function to withdraw it, which leads to the Ether being locked in the contract. To resolve this issue, please implement a public or external function that allows for the withdrawal of Ether from the contract.",
        "detector_name": "contract-locks-ether",
        "instances": [
          {
            "contract_path": "src/ContractLocksEther.sol",
            "line_no": 5,
            "src": "73:10",
            "src_char": "73:10"
          },
          {
            "contract_path": "src/ContractLocksEther.sol",
            "line_no": 31,
            "src": "822:11",
            "src_char": "822:11"
          },
          {
            "contract_path": "src/EmptyBlocks.sol",
            "line_no": 20,
            "src": "344:39",
            "src_char": "344:39"
          },
          {
            "contract_path": "src/EmptyBlocks.sol",
            "line_no": 44,
            "src": "630:11",
            "src_char": "630:11"
          },
          {
            "contract_path": "src/MsgValueInLoop.sol",
            "line_no": 7,
            "src": "103:15",
            "src_char": "103:15"
          },
          {
            "contract_path": "src/MsgValueInLoop.sol",
            "line_no": 19,
            "src": "423:19",
            "src_char": "423:19"
          },
          {
            "contract_path": "src/MsgValueInLoop.sol",
            "line_no": 33,
            "src": "831:15",
            "src_char": "831:15"
          },
          {
            "contract_path": "src/MsgValueInLoop.sol",
            "line_no": 48,
            "src": "1233:15",
            "src_char": "1233:15"
          },
          {
            "contract_path": "src/MsgValueInLoop.sol",
            "line_no": 65,
            "src": "1659:15",
            "src_char": "1659:15"
          },
          {
            "contract_path": "src/eth2/DepositContract.sol",
            "line_no": 58,
            "src": "4547:15",
            "src_char": "3059:15"
          }
        ]
      },
      {
        "title": "Incorrect ERC721 interface.",
        "description": "Incorrect return values for ERC721 functions. A contract compiled with Solidity > 0.4.22 interacting with these functions will fail to execute them, as the return value is missing. Set the appropriate return values and types for the defined ERC721 functions.",
        "detector_name": "incorrect-erc721-interface",
        "instances": [
          {
            "contract_path": "src/IncorrectERC721.sol",
            "line_no": 14,
            "src": "433:9",
            "src_char": "433:9"
          },
          {
            "contract_path": "src/IncorrectERC721.sol",
            "line_no": 18,
            "src": "551:7",
            "src_char": "551:7"
          },
          {
            "contract_path": "src/IncorrectERC721.sol",
            "line_no": 22,
            "src": "696:7",
            "src_char": "696:7"
          },
          {
            "contract_path": "src/IncorrectERC721.sol",
            "line_no": 37,
            "src": "1092:11",
            "src_char": "1092:11"
          },
          {
            "contract_path": "src/IncorrectERC721.sol",
            "line_no": 41,
            "src": "1231:17",
            "src_char": "1231:17"
          },
          {
            "contract_path": "src/IncorrectERC721.sol",
            "line_no": 49,
            "src": "1484:16",
            "src_char": "1484:16"
          },
          {
            "contract_path": "src/IncorrectERC721.sol",
            "line_no": 56,
            "src": "1684:12",
            "src_char": "1684:12"
          },
          {
            "contract_path": "src/IncorrectERC721.sol",
            "line_no": 71,
            "src": "2086:16",
            "src_char": "2086:16"
          }
        ]
      },
      {
        "title": "Incorrect ERC20 interface.",
        "description": "Incorrect return values for ERC20 functions. A contract compiled with Solidity > 0.4.22 interacting with these functions will fail to execute them, as the return value is missing. Set the appropriate return values and types for the defined ERC20 functions.",
        "detector_name": "incorrect-erc20-interface",
        "instances": [
          {
            "contract_path": "src/IncorrectERC20.sol",
            "line_no": 17,
            "src": "483:8",
            "src_char": "483:8"
          },
          {
            "contract_path": "src/IncorrectERC20.sol",
            "line_no": 23,
            "src": "690:7",
            "src_char": "690:7"
          },
          {
            "contract_path": "src/IncorrectERC20.sol",
            "line_no": 27,
            "src": "808:12",
            "src_char": "808:12"
          },
          {
            "contract_path": "src/IncorrectERC20.sol",
            "line_no": 35,
            "src": "1146:9",
            "src_char": "1146:9"
          },
          {
            "contract_path": "src/IncorrectERC20.sol",
            "line_no": 39,
            "src": "1249:9",
            "src_char": "1249:9"
          }
        ]
      },
      {
        "title": "Out of order retryable transactions.",
        "description": "Do not rely on the order or successful execution of retryable tickets. Functions like createRetryableTicket, outboundTransferCustomRefund, unsafeCreateRetryableTicket are free to be re-tried in any\n            order if they fail in the first go. Since this operation happens off chain, the sequencer is in control of the\n            order of these transactions. Therefore, restrict the use to at most 1 ticket call per function.",
        "detector_name": "out-of-order-retryable",
        "instances": [
          {
            "contract_path": "src/OutOfOrderRetryable.sol",
            "line_no": 63,
            "src": "1649:11",
            "src_char": "1649:11"
          },
          {
            "contract_path": "src/OutOfOrderRetryable.sol",
            "line_no": 90,
            "src": "2557:22",
            "src_char": "2557:22"
          }
        ]
      },
      {
        "title": "Constant functions changing state",
        "description": "Function is declared constant/view but it changes state. Ensure that the attributes of contract compiled prior to 0.5 are correct.",
        "detector_name": "constant-function-changing-state",
        "instances": [
          {
            "contract_path": "src/ConstFuncChangeState.sol",
            "line_no": 8,
            "src": "173:112",
            "src_char": "173:112"
          }
        ]
      },
      {
        "title": "Function selector collides with other functions",
        "description": "Function selector collides with other functions. This may cause the solidity function dispatcher to invoke the wrong function if the functions happen to be included in the same contract through an inheritance hirearchy later down the line. It is recommended to rename this function or change its parameters.",
        "detector_name": "function-selector-collision",
        "instances": [
          {
            "contract_path": "src/FunctionSignatureCollision.sol",
            "line_no": 7,
            "src": "166:8",
            "src_char": "166:8",
            "hint": "collides with the following function name(s) in scope: OwnerTransferV7b711143"
          },
          {
            "contract_path": "src/FunctionSignatureCollision.sol",
            "line_no": 13,
            "src": "231:22",
            "src_char": "231:22",
            "hint": "collides with the following function name(s) in scope: withdraw"
          }
        ]
      },
      {
        "title": "Unchecked Low level calls",
        "description": "The return value of the low-level call is not checked, so if the call fails, the Ether will be locked in the contract. If the low level is used to prevent blocking operations, consider logging failed calls. Ensure that the return value of a low-level call is checked or logged.",
        "detector_name": "unchecked-low-level-call",
        "instances": [
          {
            "contract_path": "src/DelegateCallWithoutAddressCheck.sol",
            "line_no": 16,
            "src": "452:21",
            "src_char": "452:21"
          },
          {
            "contract_path": "src/DelegateCallWithoutAddressCheck.sol",
            "line_no": 20,
            "src": "583:26",
            "src_char": "583:26"
          },
          {
            "contract_path": "src/DelegateCallWithoutAddressCheck.sol",
            "line_no": 36,
            "src": "1071:21",
            "src_char": "1071:21"
          },
          {
            "contract_path": "src/DelegateCallWithoutAddressCheck.sol",
            "line_no": 42,
            "src": "1287:21",
            "src_char": "1287:21"
          },
          {
            "contract_path": "src/UncheckedCalls.sol",
            "line_no": 7,
            "src": "172:30",
            "src_char": "172:30"
          },
          {
            "contract_path": "src/UncheckedCalls.sol",
            "line_no": 11,
            "src": "293:17",
            "src_char": "293:17"
          },
          {
            "contract_path": "src/UncheckedCalls.sol",
            "line_no": 15,
            "src": "409:25",
            "src_char": "409:25"
          },
          {
            "contract_path": "src/UncheckedCalls.sol",
            "line_no": 19,
            "src": "536:23",
            "src_char": "536:23"
          },
          {
            "contract_path": "src/UncheckedCalls.sol",
            "line_no": 23,
            "src": "651:27",
            "src_char": "651:27"
          },
          {
            "contract_path": "src/UncheckedCalls.sol",
            "line_no": 25,
            "src": "689:66",
            "src_char": "689:66"
          },
          {
            "contract_path": "src/UncheckedCalls.sol",
            "line_no": 27,
            "src": "766:86",
            "src_char": "766:86"
          },
          {
            "contract_path": "src/UncheckedCalls.sol",
            "line_no": 29,
            "src": "863:61",
            "src_char": "863:61"
          },
          {
            "contract_path": "src/UncheckedCalls.sol",
            "line_no": 34,
            "src": "1028:19",
            "src_char": "1028:19"
          },
          {
            "contract_path": "src/inheritance/ExtendedInheritance.sol",
            "line_no": 16,
            "src": "488:71",
            "src_char": "488:71"
          }
        ]
      }
    ]
  },
  "low_issues": {
    "issues": [
      {
        "title": "Centralization Risk for trusted owners",
        "description": "Contracts have owners with privileged rights to perform admin tasks and need to be trusted to not perform malicious updates or drain funds.",
        "detector_name": "centralization-risk",
        "instances": [
          {
            "contract_path": "src/AdminContract.sol",
            "line_no": 7,
            "src": "270:7",
            "src_char": "270:7"
          },
          {
            "contract_path": "src/AdminContract.sol",
            "line_no": 10,
            "src": "376:9",
            "src_char": "376:9"
          },
          {
            "contract_path": "src/AdminContract.sol",
            "line_no": 14,
            "src": "505:9",
            "src_char": "505:9"
          },
          {
            "contract_path": "src/DeprecatedOZFunctions.sol",
            "line_no": 7,
            "src": "295:13",
            "src_char": "295:13"
          },
          {
            "contract_path": "src/EmptyBlocks.sol",
            "line_no": 6,
            "src": "188:7",
            "src_char": "188:7"
          },
          {
            "contract_path": "src/InternalFunctions.sol",
            "line_no": 12,
            "src": "250:9",
            "src_char": "250:9"
          },
          {
            "contract_path": "src/Trump.sol",
            "line_no": 92,
            "src": "2714:9",
            "src_char": "2714:9"
          },
          {
            "contract_path": "src/Trump.sol",
            "line_no": 123,
            "src": "3592:7",
            "src_char": "3592:7"
          },
          {
            "contract_path": "src/Trump.sol",
            "line_no": 299,
            "src": "10185:9",
            "src_char": "10185:9"
          },
          {
            "contract_path": "src/Trump.sol",
            "line_no": 338,
            "src": "11494:11",
            "src_char": "11494:11"
          },
          {
            "contract_path": "src/auditor_mode/PublicFunctionsWithoutSenderCheck.sol",
            "line_no": 9,
            "src": "322:7",
            "src_char": "322:7"
          },
          {
            "contract_path": "src/auditor_mode/PublicFunctionsWithoutSenderCheck.sol",
            "line_no": 11,
            "src": "396:9",
            "src_char": "396:9"
          },
          {
            "contract_path": "src/auditor_mode/PublicFunctionsWithoutSenderCheck.sol",
            "line_no": 35,
            "src": "975:13",
            "src_char": "975:13"
          },
          {
            "contract_path": "src/auditor_mode/PublicFunctionsWithoutSenderCheck.sol",
            "line_no": 38,
            "src": "1108:14",
            "src_char": "1108:14"
          },
          {
            "contract_path": "src/parent_chain/ParentChainContract.sol",
            "line_no": 7,
            "src": "282:7",
            "src_char": "282:7"
          },
          {
            "contract_path": "src/parent_chain/ParentChainContract.sol",
            "line_no": 28,
            "src": "725:9",
            "src_char": "725:9"
          },
          {
            "contract_path": "src/parent_chain/ParentChainContract.sol",
            "line_no": 32,
            "src": "854:9",
            "src_char": "854:9"
          }
        ]
      },
      {
        "title": "Solmate's SafeTransferLib does not check for token contract's existence",
        "description": "There is a subtle difference between the implementation of solmate's SafeTransferLib and OZ's SafeERC20: OZ's SafeERC20 checks if the token is a contract or not, solmate's SafeTransferLib does not.\nhttps://github.com/transmissions11/solmate/blob/main/src/utils/SafeTransferLib.sol#L9 \n`@dev Note that none of the functions in this library check that a token has code at all! That responsibility is delegated to the caller`\n",
        "detector_name": "solmate-safe-transfer-lib",
        "instances": [
          {
            "contract_path": "src/T11sTranferer.sol",
            "line_no": 4,
            "src": "57:84",
            "src_char": "57:84"
          }
        ]
      },
      {
        "title": "`ecrecover` is susceptible to signature malleability",
        "description": "The `ecrecover` function is susceptible to signature malleability. This means that the same message can be signed in multiple ways, allowing an attacker to change the message signature without invalidating it. This can lead to unexpected behavior in smart contracts, such as the loss of funds or the ability to bypass access control. Consider using OpenZeppelin's ECDSA library instead of the built-in function.",
        "detector_name": "ecrecover",
        "instances": [
          {
            "contract_path": "src/inheritance/ExtendedInheritance.sol",
            "line_no": 21,
            "src": "705:9",
            "src_char": "705:9"
          }
        ]
      },
      {
        "title": "Deprecated OpenZeppelin functions should not be used",
        "description": "Openzeppelin has deprecated several functions and replaced with newer versions. Please consult https://docs.openzeppelin.com/",
        "detector_name": "deprecated-oz-functions",
        "instances": [
          {
            "contract_path": "src/DeprecatedOZFunctions.sol",
            "line_no": 22,
            "src": "737:10",
            "src_char": "737:10"
          },
          {
            "contract_path": "src/DeprecatedOZFunctions.sol",
            "line_no": 27,
            "src": "898:17",
            "src_char": "898:17"
          }
        ]
      },
      {
        "title": "Unsafe ERC20 Operations should not be used",
        "description": "ERC20 functions may not behave as expected. For example: return values are not always meaningful. It is recommended to use OpenZeppelin's SafeERC20 library.",
        "detector_name": "unsafe-erc20-functions",
        "instances": [
          {
            "contract_path": "src/ArbitraryTransferFrom.sol",
            "line_no": 16,
            "src": "370:20",
            "src_char": "370:20"
          },
          {
            "contract_path": "src/ArbitraryTransferFrom.sol",
            "line_no": 30,
            "src": "864:20",
            "src_char": "864:20"
          },
          {
            "contract_path": "src/ArbitraryTransferFrom.sol",
            "line_no": 50,
            "src": "1517:20",
            "src_char": "1517:20"
          },
          {
            "contract_path": "src/ContractLocksEther.sol",
            "line_no": 162,
            "src": "5185:18",
            "src_char": "5185:18"
          },
          {
            "contract_path": "src/DeprecatedOZFunctions.sol",
            "line_no": 32,
            "src": "1062:13",
            "src_char": "1062:13"
          },
          {
            "contract_path": "src/DeprecatedOZFunctions.sol",
            "line_no": 37,
            "src": "1272:13",
            "src_char": "1272:13"
          },
          {
            "contract_path": "src/DeprecatedOZFunctions.sol",
            "line_no": 38,
            "src": "1322:13",
            "src_char": "1322:13"
          },
          {
            "contract_path": "src/DeprecatedOZFunctions.sol",
            "line_no": 42,
            "src": "1424:13",
            "src_char": "1424:13"
          },
          {
            "contract_path": "src/DeprecatedOZFunctions.sol",
            "line_no": 47,
            "src": "1598:18",
            "src_char": "1598:18"
          },
          {
            "contract_path": "src/OutOfOrderRetryable.sol",
            "line_no": 171,
            "src": "4927:28",
            "src_char": "4927:28"
          },
          {
            "contract_path": "src/OutOfOrderRetryable.sol",
            "line_no": 180,
            "src": "5328:28",
            "src_char": "5328:28"
          },
          {
            "contract_path": "src/SendEtherNoChecks.sol",
            "line_no": 67,
            "src": "1255:19",
            "src_char": "1255:19"
          },
          {
            "contract_path": "src/StateShadowing.sol",
            "line_no": 22,
            "src": "368:19",
            "src_char": "368:19"
          },
          {
            "contract_path": "src/Trump.sol",
            "line_no": 309,
            "src": "10512:19",
            "src_char": "10512:19"
          },
          {
            "contract_path": "src/Trump.sol",
            "line_no": 310,
            "src": "10557:20",
            "src_char": "10557:20"
          },
          {
            "contract_path": "src/Trump.sol",
            "line_no": 318,
            "src": "10869:29",
            "src_char": "10869:29"
          },
          {
            "contract_path": "src/Trump.sol",
            "line_no": 324,
            "src": "11111:28",
            "src_char": "11111:28"
          },
          {
            "contract_path": "src/Trump.sol",
            "line_no": 344,
            "src": "11990:29",
            "src_char": "11990:29"
          },
          {
            "contract_path": "src/UninitializedStateVariable.sol",
            "line_no": 18,
            "src": "599:29",
            "src_char": "599:29"
          }
        ]
      },
      {
        "title": "Solidity pragma should be specific, not wide",
        "description": "Consider using a specific version of Solidity in your contracts instead of a wide version. For example, instead of `pragma solidity ^0.8.0;`, use `pragma solidity 0.8.0;`",
        "detector_name": "unspecific-solidity-pragma",
        "instances": [
          {
            "contract_path": "src/BuiltinSymbolShadow.sol",
            "line_no": 2,
            "src": "32:23",
            "src_char": "32:23"
          },
          {
            "contract_path": "src/CompilerBugStorageSignedIntegerArray.sol",
            "line_no": 2,
            "src": "32:23",
            "src_char": "32:23"
          },
          {
            "contract_path": "src/ConstFuncChangeState.sol",
            "line_no": 2,
            "src": "32:23",
            "src_char": "32:23"
          },
          {
            "contract_path": "src/ConstantFuncsAssembly.sol",
            "line_no": 2,
            "src": "32:23",
            "src_char": "32:23"
          },
          {
            "contract_path": "src/ContractLocksEther.sol",
            "line_no": 2,
            "src": "32:23",
            "src_char": "32:23"
          },
          {
            "contract_path": "src/ContractWithTodo.sol",
            "line_no": 2,
            "src": "32:23",
            "src_char": "32:23"
          },
          {
            "contract_path": "src/CostlyOperationsInsideLoops.sol",
            "line_no": 2,
            "src": "32:23",
            "src_char": "32:23"
          },
          {
            "contract_path": "src/Counter.sol",
            "line_no": 2,
            "src": "39:24",
            "src_char": "39:24"
          },
          {
            "contract_path": "src/CrazyPragma.sol",
            "line_no": 2,
            "src": "32:32",
            "src_char": "32:32"
          },
          {
            "contract_path": "src/DangerousStrictEquality1.sol",
            "line_no": 2,
            "src": "32:23",
            "src_char": "32:23"
          },
          {
            "contract_path": "src/DangerousUnaryOperator.sol",
            "line_no": 2,
            "src": "32:23",
            "src_char": "32:23"
          },
          {
            "contract_path": "src/DelegateCallWithoutAddressCheck.sol",
            "line_no": 2,
            "src": "32:21",
            "src_char": "32:21"
          },
          {
            "contract_path": "src/DeletionNestedMappingStructureContract.sol",
            "line_no": 2,
            "src": "32:23",
            "src_char": "32:23"
          },
          {
            "contract_path": "src/FunctionInitializingState.sol",
            "line_no": 2,
            "src": "32:21",
            "src_char": "32:21"
          },
          {
            "contract_path": "src/FunctionSignatureCollision.sol",
            "line_no": 2,
            "src": "32:23",
            "src_char": "32:23"
          },
          {
            "contract_path": "src/InconsistentUints.sol",
            "line_no": 1,
            "src": "0:24",
            "src_char": "0:24"
          },
          {
            "contract_path": "src/IncorrectERC20.sol",
            "line_no": 2,
            "src": "32:23",
            "src_char": "32:23"
          },
          {
            "contract_path": "src/IncorrectERC721.sol",
            "line_no": 2,
            "src": "32:23",
            "src_char": "32:23"
          },
          {
            "contract_path": "src/MsgValueInLoop.sol",
            "line_no": 2,
            "src": "32:23",
            "src_char": "32:23"
          },
          {
            "contract_path": "src/OutOfOrderRetryable.sol",
            "line_no": 2,
            "src": "32:23",
            "src_char": "32:23"
          },
          {
            "contract_path": "src/PreDeclaredVarUsage.sol",
            "line_no": 2,
            "src": "32:23",
            "src_char": "32:23"
          },
          {
            "contract_path": "src/RedundantStatements.sol",
            "line_no": 2,
            "src": "32:23",
            "src_char": "32:23"
          },
          {
            "contract_path": "src/StateVariablesManipulation.sol",
            "line_no": 2,
            "src": "32:23",
            "src_char": "32:23"
          },
          {
            "contract_path": "src/TautologyOrContradiction.sol",
            "line_no": 2,
            "src": "32:23",
            "src_char": "32:23"
          },
          {
            "contract_path": "src/TxOriginUsedForAuth.sol",
            "line_no": 2,
            "src": "32:24",
            "src_char": "32:24"
          },
          {
            "contract_path": "src/UncheckedCalls.sol",
            "line_no": 2,
            "src": "32:23",
            "src_char": "32:23"
          },
          {
            "contract_path": "src/UncheckedSend.sol",
            "line_no": 2,
            "src": "32:23",
            "src_char": "32:23"
          },
          {
            "contract_path": "src/UnusedStateVariables.sol",
            "line_no": 2,
            "src": "32:24",
            "src_char": "32:24"
          },
          {
            "contract_path": "src/UsingSelfdestruct.sol",
            "line_no": 2,
            "src": "32:23",
            "src_char": "32:23"
          },
          {
            "contract_path": "src/VoidConstructor.sol",
            "line_no": 2,
            "src": "32:23",
            "src_char": "32:23"
          },
          {
            "contract_path": "src/cloc/AnotherHeavilyCommentedContract.sol",
            "line_no": 6,
            "src": "46:24",
            "src_char": "46:24"
          },
          {
            "contract_path": "src/cloc/HeavilyCommentedContract.sol",
            "line_no": 6,
            "src": "46:32",
            "src_char": "46:32"
          },
          {
            "contract_path": "src/inheritance/IContractInheritance.sol",
            "line_no": 2,
            "src": "32:24",
            "src_char": "32:24"
          },
          {
            "contract_path": "src/inheritance/InheritanceBase.sol",
            "line_no": 2,
            "src": "32:23",
            "src_char": "32:23"
          },
          {
            "contract_path": "src/nested_mappings/LaterVersion.sol",
            "line_no": 2,
            "src": "36:23",
            "src_char": "36:23"
          },
          {
            "contract_path": "src/nested_mappings/NestedMappings.sol",
            "line_no": 2,
            "src": "36:24",
            "src_char": "36:24"
          }
        ]
      },
      {
        "title": "Missing checks for `address(0)` when assigning values to address state variables",
        "description": "Check for `address(0)` when assigning values to address state variables.",
        "detector_name": "zero-address-check",
        "instances": [
          {
            "contract_path": "src/ArbitraryTransferFrom.sol",
            "line_no": 12,
            "src": "267:15",
            "src_char": "267:15"
          },
          {
            "contract_path": "src/OutOfOrderRetryable.sol",
            "line_no": 54,
            "src": "1416:14",
            "src_char": "1416:14"
          },
          {
            "contract_path": "src/OutOfOrderRetryable.sol",
            "line_no": 55,
            "src": "1440:24",
            "src_char": "1440:24"
          },
          {
            "contract_path": "src/StateVariables.sol",
            "line_no": 58,
            "src": "2121:14",
            "src_char": "2121:14"
          },
          {
            "contract_path": "src/StateVariablesManipulation.sol",
            "line_no": 56,
            "src": "1657:17",
            "src_char": "1657:17"
          },
          {
            "contract_path": "src/ZeroAddressCheck.sol",
            "line_no": 43,
            "src": "1171:14",
            "src_char": "1171:14"
          },
          {
            "contract_path": "src/ZeroAddressCheck.sol",
            "line_no": 47,
            "src": "1248:16",
            "src_char": "1248:16"
          },
          {
            "contract_path": "src/ZeroAddressCheck.sol",
            "line_no": 51,
            "src": "1327:23",
            "src_char": "1327:23"
          },
          {
            "contract_path": "src/uniswap/UniswapV2Swapper.sol",
            "line_no": 11,
            "src": "365:17",
            "src_char": "365:17"
          }
        ]
      },
      {
        "title": "`public` functions not used internally could be marked `external`",
        "description": "Instead of marking a function as `public`, consider marking it as `external` if it is not used internally.",
        "detector_name": "useless-public-function",
        "instances": [
          {
            "contract_path": "src/AderynIgnoreCustomDetectors.sol",
            "line_no": 7,
            "src": "174:2",
            "src_char": "174:2"
          },
          {
            "contract_path": "src/AderynIgnoreCustomDetectors.sol",
            "line_no": 26,
            "src": "586:2",
            "src_char": "586:2"
          },
          {
            "contract_path": "src/ArbitraryTransferFrom.sol",
            "line_no": 28,
            "src": "772:5",
            "src_char": "772:5"
          },
          {
            "contract_path": "src/AssemblyExample.sol",
            "line_no": 6,
            "src": "113:1",
            "src_char": "113:1"
          },
          {
            "contract_path": "src/AssertStateChange.sol",
            "line_no": 8,
            "src": "131:3",
            "src_char": "131:3"
          },
          {
            "contract_path": "src/AssertStateChange.sol",
            "line_no": 12,
            "src": "199:4",
            "src_char": "199:4"
          },
          {
            "contract_path": "src/BuiltinSymbolShadow.sol",
            "line_no": 8,
            "src": "125:41",
            "src_char": "125:41"
          },
          {
            "contract_path": "src/ConstFuncChangeState.sol",
            "line_no": 8,
            "src": "173:112",
            "src_char": "173:112"
          },
          {
            "contract_path": "src/ConstFuncChangeState.sol",
            "line_no": 14,
            "src": "339:108",
            "src_char": "339:108"
          },
          {
            "contract_path": "src/ConstFuncChangeState.sol",
            "line_no": 20,
            "src": "517:89",
            "src_char": "517:89"
          },
          {
            "contract_path": "src/ContractLocksEther.sol",
            "line_no": 20,
            "src": "539:10",
            "src_char": "539:10"
          },
          {
            "contract_path": "src/ContractLocksEther.sol",
            "line_no": 49,
            "src": "1379:10",
            "src_char": "1379:10"
          },
          {
            "contract_path": "src/ContractLocksEther.sol",
            "line_no": 81,
            "src": "2414:10",
            "src_char": "2414:10"
          },
          {
            "contract_path": "src/ContractLocksEther.sol",
            "line_no": 118,
            "src": "3653:10",
            "src_char": "3653:10"
          },
          {
            "contract_path": "src/ContractLocksEther.sol",
            "line_no": 155,
            "src": "4877:10",
            "src_char": "4877:10"
          },
          {
            "contract_path": "src/ContractLocksEther.sol",
            "line_no": 181,
            "src": "5775:10",
            "src_char": "5775:10"
          },
          {
            "contract_path": "src/ContractWithTodo.sol",
            "line_no": 13,
            "src": "337:15",
            "src_char": "337:15"
          },
          {
            "contract_path": "src/Counter.sol",
            "line_no": 7,
            "src": "129:9",
            "src_char": "129:9"
          },
          {
            "contract_path": "src/IncorrectERC20.sol",
            "line_no": 17,
            "src": "483:8",
            "src_char": "483:8"
          },
          {
            "contract_path": "src/IncorrectERC20.sol",
            "line_no": 23,
            "src": "690:7",
            "src_char": "690:7"
          },
          {
            "contract_path": "src/IncorrectERC20.sol",
            "line_no": 27,
            "src": "808:12",
            "src_char": "808:12"
          },
          {
            "contract_path": "src/IncorrectERC20.sol",
            "line_no": 35,
            "src": "1146:9",
            "src_char": "1146:9"
          },
          {
            "contract_path": "src/IncorrectERC20.sol",
            "line_no": 39,
            "src": "1249:9",
            "src_char": "1249:9"
          },
          {
            "contract_path": "src/LocalVariableShadow.sol",
            "line_no": 10,
            "src": "181:17",
            "src_char": "181:17"
          },
          {
            "contract_path": "src/LocalVariableShadow.sol",
            "line_no": 16,
            "src": "332:26",
            "src_char": "332:26"
          },
          {
            "contract_path": "src/LocalVariableShadow.sol",
            "line_no": 31,
            "src": "700:18",
            "src_char": "700:18"
          },
          {
            "contract_path": "src/OutOfOrderRetryable.sol",
            "line_no": 167,
            "src": "4685:13",
            "src_char": "4685:13"
          },
          {
            "contract_path": "src/OutOfOrderRetryable.sol",
            "line_no": 175,
            "src": "5072:7",
            "src_char": "5072:7"
          },
          {
            "contract_path": "src/ReturnBomb.sol",
            "line_no": 16,
            "src": "358:4",
            "src_char": "358:4"
          },
          {
            "contract_path": "src/ReturnBomb.sol",
            "line_no": 32,
            "src": "839:4",
            "src_char": "839:4"
          },
          {
            "contract_path": "src/ReturnBomb.sol",
            "line_no": 47,
            "src": "1273:4",
            "src_char": "1273:4"
          },
          {
            "contract_path": "src/ReturnBomb.sol",
            "line_no": 63,
            "src": "1646:4",
            "src_char": "1646:4"
          },
          {
            "contract_path": "src/StateVariables.sol",
            "line_no": 47,
            "src": "1764:18",
            "src_char": "1764:18"
          },
          {
            "contract_path": "src/StateVariables.sol",
            "line_no": 52,
            "src": "1915:20",
            "src_char": "1915:20"
          },
          {
            "contract_path": "src/StateVariables.sol",
            "line_no": 57,
            "src": "2072:14",
            "src_char": "2072:14"
          },
          {
            "contract_path": "src/StateVariables.sol",
            "line_no": 61,
            "src": "2157:22",
            "src_char": "2157:22"
          },
          {
            "contract_path": "src/StateVariables.sol",
            "line_no": 71,
            "src": "2539:25",
            "src_char": "2539:25"
          },
          {
            "contract_path": "src/Trump.sol",
            "line_no": 92,
            "src": "2679:17",
            "src_char": "2679:17"
          },
          {
            "contract_path": "src/Trump.sol",
            "line_no": 180,
            "src": "5624:4",
            "src_char": "5624:4"
          },
          {
            "contract_path": "src/Trump.sol",
            "line_no": 184,
            "src": "5711:6",
            "src_char": "5711:6"
          },
          {
            "contract_path": "src/Trump.sol",
            "line_no": 188,
            "src": "5802:8",
            "src_char": "5802:8"
          },
          {
            "contract_path": "src/Trump.sol",
            "line_no": 192,
            "src": "5889:11",
            "src_char": "5889:11"
          },
          {
            "contract_path": "src/Trump.sol",
            "line_no": 200,
            "src": "6111:8",
            "src_char": "6111:8"
          },
          {
            "contract_path": "src/Trump.sol",
            "line_no": 205,
            "src": "6281:9",
            "src_char": "6281:9"
          },
          {
            "contract_path": "src/Trump.sol",
            "line_no": 209,
            "src": "6428:7",
            "src_char": "6428:7"
          },
          {
            "contract_path": "src/Trump.sol",
            "line_no": 214,
            "src": "6592:12",
            "src_char": "6592:12"
          },
          {
            "contract_path": "src/UninitializedLocalVariables.sol",
            "line_no": 7,
            "src": "121:19",
            "src_char": "121:19"
          },
          {
            "contract_path": "src/UninitializedLocalVariables.sol",
            "line_no": 23,
            "src": "727:20",
            "src_char": "727:20"
          },
          {
            "contract_path": "src/UninitializedLocalVariables.sol",
            "line_no": 41,
            "src": "1527:17",
            "src_char": "1527:17"
          },
          {
            "contract_path": "src/UninitializedStateVariable.sol",
            "line_no": 17,
            "src": "563:8",
            "src_char": "563:8"
          },
          {
            "contract_path": "src/auditor_mode/PublicFunctionsWithoutSenderCheck.sol",
            "line_no": 16,
            "src": "475:27",
            "src_char": "475:27"
          },
          {
            "contract_path": "src/auditor_mode/PublicFunctionsWithoutSenderCheck.sol",
            "line_no": 22,
            "src": "653:28",
            "src_char": "653:28"
          },
          {
            "contract_path": "src/auditor_mode/PublicFunctionsWithoutSenderCheck.sol",
            "line_no": 45,
            "src": "1324:26",
            "src_char": "1324:26"
          },
          {
            "contract_path": "src/auditor_mode/PublicFunctionsWithoutSenderCheck.sol",
            "line_no": 53,
            "src": "1637:27",
            "src_char": "1637:27"
          },
          {
            "contract_path": "src/auditor_mode/PublicFunctionsWithoutSenderCheck.sol",
            "line_no": 71,
            "src": "2014:20",
            "src_char": "2014:20"
          },
          {
            "contract_path": "src/auditor_mode/PublicFunctionsWithoutSenderCheck.sol",
            "line_no": 77,
            "src": "2183:28",
            "src_char": "2183:28"
          },
          {
            "contract_path": "src/cloc/AnotherHeavilyCommentedContract.sol",
            "line_no": 31,
            "src": "500:3",
            "src_char": "500:3"
          },
          {
            "contract_path": "src/cloc/AnotherHeavilyCommentedContract.sol",
            "line_no": 38,
            "src": "637:5",
            "src_char": "637:5"
          },
          {
            "contract_path": "src/cloc/AnotherHeavilyCommentedContract.sol",
            "line_no": 42,
            "src": "738:4",
            "src_char": "735:4"
          },
          {
            "contract_path": "src/cloc/HeavilyCommentedContract.sol",
            "line_no": 31,
            "src": "509:3",
            "src_char": "509:3"
          },
          {
            "contract_path": "src/cloc/HeavilyCommentedContract.sol",
            "line_no": 38,
            "src": "646:4",
            "src_char": "646:4"
          },
          {
            "contract_path": "src/parent_chain/ParentChainContract.sol",
            "line_no": 11,
            "src": "355:9",
            "src_char": "355:9"
          },
          {
            "contract_path": "src/parent_chain/ParentChainContract.sol",
            "line_no": 15,
            "src": "422:9",
            "src_char": "422:9"
          }
        ]
      },
      {
        "title": "Define and use `constant` variables instead of using literals",
        "description": "If the same constant literal value is used multiple times, create a constant state variable and reference it throughout the contract.",
        "detector_name": "constants-instead-of-literals",
        "instances": [
          {
            "contract_path": "src/AssertStateChange.sol",
            "line_no": 9,
            "src": "174:2",
            "src_char": "174:2"
          },
          {
            "contract_path": "src/AssertStateChange.sol",
            "line_no": 14,
            "src": "254:2",
            "src_char": "254:2"
          },
          {
            "contract_path": "src/BooleanEquality.sol",
            "line_no": 6,
            "src": "170:3",
            "src_char": "170:3"
          },
          {
            "contract_path": "src/BooleanEquality.sol",
            "line_no": 13,
            "src": "330:3",
            "src_char": "330:3"
          },
          {
            "contract_path": "src/BooleanEquality.sol",
            "line_no": 15,
            "src": "360:3",
            "src_char": "360:3"
          },
          {
            "contract_path": "src/BooleanEquality.sol",
            "line_no": 20,
            "src": "492:3",
            "src_char": "492:3"
          },
          {
            "contract_path": "src/BooleanEquality.sol",
            "line_no": 27,
            "src": "653:3",
            "src_char": "653:3"
          },
          {
            "contract_path": "src/BooleanEquality.sol",
            "line_no": 29,
            "src": "683:3",
            "src_char": "683:3"
          },
          {
            "contract_path": "src/CacheArrayLength.sol",
            "line_no": 26,
            "src": "611:3",
            "src_char": "611:3"
          },
          {
            "contract_path": "src/CacheArrayLength.sol",
            "line_no": 27,
            "src": "639:3",
            "src_char": "639:3"
          },
          {
            "contract_path": "src/CacheArrayLength.sol",
            "line_no": 36,
            "src": "1015:3",
            "src_char": "1015:3"
          },
          {
            "contract_path": "src/CacheArrayLength.sol",
            "line_no": 37,
            "src": "1043:3",
            "src_char": "1043:3"
          },
          {
            "contract_path": "src/Casting.sol",
            "line_no": 16,
            "src": "483:18",
            "src_char": "483:18"
          },
          {
            "contract_path": "src/Casting.sol",
            "line_no": 22,
            "src": "646:18",
            "src_char": "646:18"
          },
          {
            "contract_path": "src/Casting.sol",
            "line_no": 31,
            "src": "921:18",
            "src_char": "921:18"
          },
          {
            "contract_path": "src/Casting.sol",
            "line_no": 69,
            "src": "2103:18",
            "src_char": "2103:18"
          },
          {
            "contract_path": "src/CompilerBugStorageSignedIntegerArray.sol",
            "line_no": 9,
            "src": "235:1",
            "src_char": "235:1"
          },
          {
            "contract_path": "src/CompilerBugStorageSignedIntegerArray.sol",
            "line_no": 14,
            "src": "352:1",
            "src_char": "352:1"
          },
          {
            "contract_path": "src/ConstantsLiterals.sol",
            "line_no": 25,
            "src": "958:3",
            "src_char": "958:3"
          },
          {
            "contract_path": "src/ConstantsLiterals.sol",
            "line_no": 26,
            "src": "992:3",
            "src_char": "992:3"
          },
          {
            "contract_path": "src/ConstantsLiterals.sol",
            "line_no": 27,
            "src": "1032:4",
            "src_char": "1032:4"
          },
          {
            "contract_path": "src/ConstantsLiterals.sol",
            "line_no": 28,
            "src": "1068:4",
            "src_char": "1068:4"
          },
          {
            "contract_path": "src/ConstantsLiterals.sol",
            "line_no": 29,
            "src": "1117:42",
            "src_char": "1117:42"
          },
          {
            "contract_path": "src/ConstantsLiterals.sol",
            "line_no": 30,
            "src": "1192:42",
            "src_char": "1192:42"
          },
          {
            "contract_path": "src/ConstantsLiterals.sol",
            "line_no": 31,
            "src": "1275:66",
            "src_char": "1275:66"
          },
          {
            "contract_path": "src/DangerousStrictEquality2.sol",
            "line_no": 6,
            "src": "202:9",
            "src_char": "202:9"
          },
          {
            "contract_path": "src/DangerousStrictEquality2.sol",
            "line_no": 10,
            "src": "339:9",
            "src_char": "339:9"
          },
          {
            "contract_path": "src/DelegateCallWithoutAddressCheck.sol",
            "line_no": 24,
            "src": "718:1",
            "src_char": "718:1"
          },
          {
            "contract_path": "src/DelegateCallWithoutAddressCheck.sol",
            "line_no": 24,
            "src": "771:1",
            "src_char": "771:1"
          },
          {
            "contract_path": "src/DelegateCallWithoutAddressCheck.sol",
            "line_no": 26,
            "src": "838:1",
            "src_char": "838:1"
          },
          {
            "contract_path": "src/DynamicArrayLengthAssignment.sol",
            "line_no": 13,
            "src": "312:3",
            "src_char": "312:3"
          },
          {
            "contract_path": "src/DynamicArrayLengthAssignment.sol",
            "line_no": 14,
            "src": "346:3",
            "src_char": "346:3"
          },
          {
            "contract_path": "src/DynamicArrayLengthAssignment.sol",
            "line_no": 17,
            "src": "457:3",
            "src_char": "457:3"
          },
          {
            "contract_path": "src/FunctionInitializingState.sol",
            "line_no": 23,
            "src": "790:2",
            "src_char": "790:2"
          },
          {
            "contract_path": "src/FunctionInitializingState.sol",
            "line_no": 26,
            "src": "820:2",
            "src_char": "820:2"
          },
          {
            "contract_path": "src/FunctionInitializingState.sol",
            "line_no": 34,
            "src": "1109:2",
            "src_char": "1109:2"
          },
          {
            "contract_path": "src/FunctionInitializingState.sol",
            "line_no": 37,
            "src": "1139:2",
            "src_char": "1139:2"
          },
          {
            "contract_path": "src/FunctionInitializingState.sol",
            "line_no": 42,
            "src": "1268:4",
            "src_char": "1268:4"
          },
          {
            "contract_path": "src/FunctionInitializingState.sol",
            "line_no": 42,
            "src": "1275:4",
            "src_char": "1275:4"
          },
          {
            "contract_path": "src/FunctionInitializingState.sol",
            "line_no": 48,
            "src": "1459:4",
            "src_char": "1459:4"
          },
          {
            "contract_path": "src/FunctionInitializingState.sol",
            "line_no": 48,
            "src": "1466:4",
            "src_char": "1466:4"
          },
          {
            "contract_path": "src/IncorrectCaretOperator.sol",
            "line_no": 17,
            "src": "563:2",
            "src_char": "563:2"
          },
          {
            "contract_path": "src/IncorrectCaretOperator.sol",
            "line_no": 18,
            "src": "606:2",
            "src_char": "606:2"
          },
          {
            "contract_path": "src/PreDeclaredVarUsage.sol",
            "line_no": 8,
            "src": "200:3",
            "src_char": "200:3"
          },
          {
            "contract_path": "src/PreDeclaredVarUsage.sol",
            "line_no": 9,
            "src": "222:3",
            "src_char": "222:3"
          },
          {
            "contract_path": "src/RevertsAndRequriesInLoops.sol",
            "line_no": 10,
            "src": "253:2",
            "src_char": "253:2"
          },
          {
            "contract_path": "src/RevertsAndRequriesInLoops.sol",
            "line_no": 17,
            "src": "442:2",
            "src_char": "442:2"
          },
          {
            "contract_path": "src/RevertsAndRequriesInLoops.sol",
            "line_no": 26,
            "src": "706:2",
            "src_char": "706:2"
          },
          {
            "contract_path": "src/RevertsAndRequriesInLoops.sol",
            "line_no": 27,
            "src": "745:2",
            "src_char": "745:2"
          },
          {
            "contract_path": "src/StateVariablesManipulation.sol",
            "line_no": 121,
            "src": "3471:2",
            "src_char": "3471:2"
          },
          {
            "contract_path": "src/StateVariablesManipulation.sol",
            "line_no": 123,
            "src": "3542:2",
            "src_char": "3542:2"
          },
          {
            "contract_path": "src/StateVariablesManipulation.sol",
            "line_no": 192,
            "src": "5408:3",
            "src_char": "5408:3"
          },
          {
            "contract_path": "src/StateVariablesManipulation.sol",
            "line_no": 202,
            "src": "5621:3",
            "src_char": "5621:3"
          },
          {
            "contract_path": "src/StateVariablesManipulation.sol",
            "line_no": 233,
            "src": "6372:1",
            "src_char": "6372:1"
          },
          {
            "contract_path": "src/StateVariablesManipulation.sol",
            "line_no": 237,
            "src": "6468:2",
            "src_char": "6468:2"
          },
          {
            "contract_path": "src/StateVariablesManipulation.sol",
            "line_no": 239,
            "src": "6543:2",
            "src_char": "6543:2"
          },
          {
            "contract_path": "src/StateVariablesManipulation.sol",
            "line_no": 244,
            "src": "6704:2",
            "src_char": "6704:2"
          },
          {
            "contract_path": "src/StateVariablesManipulation.sol",
            "line_no": 258,
            "src": "7236:1",
            "src_char": "7236:1"
          },
          {
            "contract_path": "src/StateVariablesManipulation.sol",
            "line_no": 264,
            "src": "7497:1",
            "src_char": "7497:1"
          },
          {
            "contract_path": "src/StateVariablesManipulation.sol",
            "line_no": 333,
            "src": "9506:3",
            "src_char": "9506:3"
          },
          {
            "contract_path": "src/StateVariablesManipulation.sol",
            "line_no": 339,
            "src": "9671:3",
            "src_char": "9671:3"
          },
          {
            "contract_path": "src/Trump.sol",
            "line_no": 233,
            "src": "7704:3",
            "src_char": "7704:3"
          },
          {
            "contract_path": "src/Trump.sol",
            "line_no": 250,
            "src": "8497:3",
            "src_char": "8497:3"
          },
          {
            "contract_path": "src/Trump.sol",
            "line_no": 306,
            "src": "10426:3",
            "src_char": "10426:3"
          },
          {
            "contract_path": "src/Trump.sol",
            "line_no": 307,
            "src": "10498:3",
            "src_char": "10498:3"
          },
          {
            "contract_path": "src/UncheckedReturn.sol",
            "line_no": 27,
            "src": "607:7",
            "src_char": "607:7"
          },
          {
            "contract_path": "src/UncheckedReturn.sol",
            "line_no": 32,
            "src": "805:7",
            "src_char": "805:7"
          },
          {
            "contract_path": "src/UncheckedReturn.sol",
            "line_no": 37,
            "src": "995:7",
            "src_char": "995:7"
          },
          {
            "contract_path": "src/UncheckedReturn.sol",
            "line_no": 42,
            "src": "1190:7",
            "src_char": "1190:7"
          },
          {
            "contract_path": "src/UninitializedLocalVariables.sol",
            "line_no": 34,
            "src": "1264:42",
            "src_char": "1264:42"
          },
          {
            "contract_path": "src/UninitializedLocalVariables.sol",
            "line_no": 63,
            "src": "2278:42",
            "src_char": "2278:42"
          },
          {
            "contract_path": "src/UninitializedLocalVariables.sol",
            "line_no": 67,
            "src": "2459:2",
            "src_char": "2459:2"
          },
          {
            "contract_path": "src/UninitializedLocalVariables.sol",
            "line_no": 70,
            "src": "2607:2",
            "src_char": "2607:2"
          },
          {
            "contract_path": "src/WeakRandomness.sol",
            "line_no": 25,
            "src": "933:2",
            "src_char": "933:2"
          },
          {
            "contract_path": "src/WeakRandomness.sol",
            "line_no": 35,
            "src": "1252:2",
            "src_char": "1252:2"
          },
          {
            "contract_path": "src/WeakRandomness.sol",
            "line_no": 41,
            "src": "1441:2",
            "src_char": "1441:2"
          },
          {
            "contract_path": "src/eth2/DepositContract.sol",
            "line_no": 113,
            "src": "7252:2",
            "src_char": "5764:2"
          },
          {
            "contract_path": "src/eth2/DepositContract.sol",
            "line_no": 113,
            "src": "7293:2",
            "src_char": "5805:2"
          }
        ]
      },
      {
        "title": "Event is missing `indexed` fields",
        "description": "Index event fields make the field more quickly accessible to off-chain tools that parse events. However, note that each index field costs extra gas during emission, so it's not necessarily best to index the maximum allowed per event (three fields). Each event should use three indexed fields if there are three or more fields, and gas usage is not particularly of concern for the events in question. If there are fewer than three fields, all of the fields should be indexed.",
        "detector_name": "unindexed-events",
        "instances": [
          {
            "contract_path": "src/ContractLocksEther.sol",
            "line_no": 7,
            "src": "119:56",
            "src_char": "119:56"
          },
          {
            "contract_path": "src/ContractLocksEther.sol",
            "line_no": 33,
            "src": "869:56",
            "src_char": "869:56"
          },
          {
            "contract_path": "src/ContractLocksEther.sol",
            "line_no": 36,
            "src": "961:54",
            "src_char": "961:54"
          },
          {
            "contract_path": "src/ContractLocksEther.sol",
            "line_no": 65,
            "src": "1904:56",
            "src_char": "1904:56"
          },
          {
            "contract_path": "src/ContractLocksEther.sol",
            "line_no": 68,
            "src": "1996:54",
            "src_char": "1996:54"
          },
          {
            "contract_path": "src/ContractLocksEther.sol",
            "line_no": 102,
            "src": "3143:56",
            "src_char": "3143:56"
          },
          {
            "contract_path": "src/ContractLocksEther.sol",
            "line_no": 105,
            "src": "3235:54",
            "src_char": "3235:54"
          },
          {
            "contract_path": "src/ContractLocksEther.sol",
            "line_no": 139,
            "src": "4367:56",
            "src_char": "4367:56"
          },
          {
            "contract_path": "src/ContractLocksEther.sol",
            "line_no": 142,
            "src": "4459:54",
            "src_char": "4459:54"
          },
          {
            "contract_path": "src/ContractLocksEther.sol",
            "line_no": 175,
            "src": "5563:56",
            "src_char": "5563:56"
          },
          {
            "contract_path": "src/ContractLocksEther.sol",
            "line_no": 178,
            "src": "5655:54",
            "src_char": "5655:54"
          },
          {
            "contract_path": "src/IncorrectERC721.sol",
            "line_no": 112,
            "src": "3122:115",
            "src_char": "3122:115"
          },
          {
            "contract_path": "src/TestERC20.sol",
            "line_no": 14,
            "src": "338:70",
            "src_char": "338:70"
          },
          {
            "contract_path": "src/TestERC20.sol",
            "line_no": 15,
            "src": "413:70",
            "src_char": "413:70"
          },
          {
            "contract_path": "src/Trump.sol",
            "line_no": 31,
            "src": "891:72",
            "src_char": "891:72"
          },
          {
            "contract_path": "src/Trump.sol",
            "line_no": 32,
            "src": "968:78",
            "src_char": "968:78"
          },
          {
            "contract_path": "src/Trump.sol",
            "line_no": 159,
            "src": "4970:44",
            "src_char": "4970:44"
          },
          {
            "contract_path": "src/Trump.sol",
            "line_no": 160,
            "src": "5019:33",
            "src_char": "5019:33"
          },
          {
            "contract_path": "src/Trump.sol",
            "line_no": 161,
            "src": "5057:62",
            "src_char": "5057:62"
          },
          {
            "contract_path": "src/UncheckedReturn.sol",
            "line_no": 17,
            "src": "297:30",
            "src_char": "297:30"
          },
          {
            "contract_path": "src/UninitializedStateVariable.sol",
            "line_no": 21,
            "src": "700:27",
            "src_char": "700:27"
          },
          {
            "contract_path": "src/eth2/DepositContract.sol",
            "line_no": 19,
            "src": "2641:107",
            "src_char": "1153:107"
          },
          {
            "contract_path": "src/inheritance/ExtendedInheritance.sol",
            "line_no": 7,
            "src": "144:45",
            "src_char": "144:45"
          },
          {
            "contract_path": "src/inheritance/InheritanceBase.sol",
            "line_no": 7,
            "src": "150:28",
            "src_char": "150:28"
          }
        ]
      },
      {
        "title": "Empty `require()` / `revert()` statements",
        "description": "Use descriptive reason strings or custom errors for revert paths.",
        "detector_name": "require-with-string",
        "instances": [
          {
            "contract_path": "src/CallGraphTests.sol",
            "line_no": 7,
            "src": "128:7",
            "src_char": "128:7"
          },
          {
            "contract_path": "src/CallGraphTests.sol",
            "line_no": 28,
            "src": "531:6",
            "src_char": "531:6"
          },
          {
            "contract_path": "src/CallGraphTests.sol",
            "line_no": 50,
            "src": "936:6",
            "src_char": "936:6"
          },
          {
            "contract_path": "src/CallGraphTests.sol",
            "line_no": 65,
            "src": "1246:7",
            "src_char": "1246:7"
          },
          {
            "contract_path": "src/DelegateCallWithoutAddressCheck.sol",
            "line_no": 31,
            "src": "948:7",
            "src_char": "948:7"
          },
          {
            "contract_path": "src/DeprecatedOZFunctions.sol",
            "line_no": 37,
            "src": "1264:7",
            "src_char": "1264:7"
          },
          {
            "contract_path": "src/DeprecatedOZFunctions.sol",
            "line_no": 40,
            "src": "1389:6",
            "src_char": "1389:6"
          },
          {
            "contract_path": "src/LocalVariableShadow.sol",
            "line_no": 12,
            "src": "251:7",
            "src_char": "251:7"
          },
          {
            "contract_path": "src/LocalVariableShadow.sol",
            "line_no": 19,
            "src": "434:7",
            "src_char": "434:7"
          },
          {
            "contract_path": "src/LocalVariableShadow.sol",
            "line_no": 33,
            "src": "770:7",
            "src_char": "770:7"
          },
          {
            "contract_path": "src/RevertsAndRequriesInLoops.sol",
            "line_no": 19,
            "src": "503:6",
            "src_char": "503:6"
          },
          {
            "contract_path": "src/SendEtherNoChecks.sol",
            "line_no": 12,
            "src": "268:6",
            "src_char": "268:6"
          },
          {
            "contract_path": "src/SendEtherNoChecks.sol",
            "line_no": 27,
            "src": "513:7",
            "src_char": "513:7"
          },
          {
            "contract_path": "src/SendEtherNoChecks.sol",
            "line_no": 43,
            "src": "920:6",
            "src_char": "920:6"
          },
          {
            "contract_path": "src/StateShadowing.sol",
            "line_no": 8,
            "src": "135:7",
            "src_char": "135:7"
          },
          {
            "contract_path": "src/Trump.sol",
            "line_no": 240,
            "src": "8065:7",
            "src_char": "8065:7"
          },
          {
            "contract_path": "src/ZeroAddressCheck.sol",
            "line_no": 13,
            "src": "329:6",
            "src_char": "329:6"
          },
          {
            "contract_path": "src/ZeroAddressCheck.sol",
            "line_no": 23,
            "src": "608:6",
            "src_char": "608:6"
          },
          {
            "contract_path": "src/ZeroAddressCheck.sol",
            "line_no": 38,
            "src": "1074:6",
            "src_char": "1074:6"
          },
          {
            "contract_path": "src/cloc/AnotherHeavilyCommentedContract.sol",
            "line_no": 35,
            "src": "589:7",
            "src_char": "589:7"
          },
          {
            "contract_path": "src/cloc/AnotherHeavilyCommentedContract.sol",
            "line_no": 56,
            "src": "1403:7",
            "src_char": "1400:7"
          },
          {
            "contract_path": "src/cloc/HeavilyCommentedContract.sol",
            "line_no": 35,
            "src": "598:7",
            "src_char": "598:7"
          },
          {
            "contract_path": "src/cloc/HeavilyCommentedContract.sol",
            "line_no": 53,
            "src": "1408:7",
            "src_char": "1408:7"
          }
        ]
      },
      {
        "title": "The `nonReentrant` `modifier` should occur before all other modifiers",
        "description": "This is a best-practice to protect against reentrancy in other modifiers.",
        "detector_name": "non-reentrant-before-others",
        "instances": [
          {
            "contract_path": "src/AdminContract.sol",
            "line_no": 10,
            "src": "386:12",
            "src_char": "386:12"
          },
          {
            "contract_path": "src/parent_chain/ParentChainContract.sol",
            "line_no": 28,
            "src": "735:12",
            "src_char": "735:12"
          }
        ]
      },
      {
        "title": "Using `ERC721::_mint()` can be dangerous",
        "description": "Using `ERC721::_mint()` can mint ERC721 tokens to addresses which don't support ERC721 tokens. Use `_safeMint()` instead of `_mint()` for ERC721.",
        "detector_name": "unsafe-oz-erc721-mint",
        "instances": [
          {
            "contract_path": "src/UnsafeERC721Mint.sol",
            "line_no": 12,
            "src": "410:5",
            "src_char": "410:5"
          }
        ]
      },
      {
        "title": "PUSH0 is not supported by all chains",
        "description": "Solc compiler version 0.8.20 switches the default target EVM version to Shanghai, which means that the generated bytecode will include PUSH0 opcodes. Be sure to select the appropriate EVM version in case you intend to deploy on a chain other than mainnet like L2 chains that may not support PUSH0, otherwise deployment of your contracts will fail.",
        "detector_name": "push-zero-opcode",
        "instances": [
          {
            "contract_path": "src/AdminContract.sol",
            "line_no": 2,
            "src": "32:23",
            "src_char": "32:23"
          },
          {
            "contract_path": "src/AssertStateChange.sol",
            "line_no": 2,
            "src": "32:23",
            "src_char": "32:23"
          },
          {
            "contract_path": "src/CacheArrayLength.sol",
            "line_no": 2,
            "src": "32:23",
            "src_char": "32:23"
          },
          {
            "contract_path": "src/ContractLocksEther.sol",
            "line_no": 2,
            "src": "32:23",
            "src_char": "32:23"
          },
          {
            "contract_path": "src/ContractWithTodo.sol",
            "line_no": 2,
            "src": "32:23",
            "src_char": "32:23"
          },
          {
            "contract_path": "src/Counter.sol",
            "line_no": 2,
            "src": "39:24",
            "src_char": "39:24"
          },
          {
            "contract_path": "src/CrazyPragma.sol",
            "line_no": 2,
            "src": "32:32",
            "src_char": "32:32"
          },
          {
            "contract_path": "src/DangerousStrictEquality2.sol",
            "line_no": 2,
            "src": "32:23",
            "src_char": "32:23"
          },
          {
            "contract_path": "src/DelegateCallWithoutAddressCheck.sol",
            "line_no": 2,
            "src": "32:21",
            "src_char": "32:21"
          },
          {
            "contract_path": "src/DeletionNestedMappingStructureContract.sol",
            "line_no": 2,
            "src": "32:23",
            "src_char": "32:23"
          },
          {
            "contract_path": "src/DeprecatedOZFunctions.sol",
            "line_no": 2,
            "src": "32:23",
            "src_char": "32:23"
          },
          {
            "contract_path": "src/FunctionSignatureCollision.sol",
            "line_no": 2,
            "src": "32:23",
            "src_char": "32:23"
          },
          {
            "contract_path": "src/InconsistentUints.sol",
            "line_no": 1,
            "src": "0:24",
            "src_char": "0:24"
          },
          {
            "contract_path": "src/IncorrectERC20.sol",
            "line_no": 2,
            "src": "32:23",
            "src_char": "32:23"
          },
          {
            "contract_path": "src/IncorrectERC721.sol",
            "line_no": 2,
            "src": "32:23",
            "src_char": "32:23"
          },
          {
            "contract_path": "src/KeccakContract.sol",
            "line_no": 2,
            "src": "32:23",
            "src_char": "32:23"
          },
          {
            "contract_path": "src/MsgValueInLoop.sol",
            "line_no": 2,
            "src": "32:23",
            "src_char": "32:23"
          },
          {
            "contract_path": "src/OutOfOrderRetryable.sol",
            "line_no": 2,
            "src": "32:23",
            "src_char": "32:23"
          },
          {
            "contract_path": "src/ReturnBomb.sol",
            "line_no": 2,
            "src": "32:23",
            "src_char": "32:23"
          },
          {
            "contract_path": "src/StateVariables.sol",
            "line_no": 2,
            "src": "32:23",
            "src_char": "32:23"
          },
          {
            "contract_path": "src/StateVariablesManipulation.sol",
            "line_no": 2,
            "src": "32:23",
            "src_char": "32:23"
          },
          {
            "contract_path": "src/StorageConditionals.sol",
            "line_no": 2,
            "src": "32:23",
            "src_char": "32:23"
          },
          {
            "contract_path": "src/T11sTranferer.sol",
            "line_no": 2,
            "src": "32:23",
            "src_char": "32:23"
          },
          {
            "contract_path": "src/TautologicalCompare.sol",
            "line_no": 2,
            "src": "32:23",
            "src_char": "32:23"
          },
          {
            "contract_path": "src/Trump.sol",
            "line_no": 16,
            "src": "227:23",
            "src_char": "227:23"
          },
          {
            "contract_path": "src/TxOriginUsedForAuth.sol",
            "line_no": 2,
            "src": "32:24",
            "src_char": "32:24"
          },
          {
            "contract_path": "src/UnsafeERC721Mint.sol",
            "line_no": 2,
            "src": "32:23",
            "src_char": "32:23"
          },
          {
            "contract_path": "src/UnusedStateVariables.sol",
            "line_no": 2,
            "src": "32:24",
            "src_char": "32:24"
          },
          {
            "contract_path": "src/VoidConstructor.sol",
            "line_no": 2,
            "src": "32:23",
            "src_char": "32:23"
          },
          {
            "contract_path": "src/WeakRandomness.sol",
            "line_no": 2,
            "src": "32:23",
            "src_char": "32:23"
          },
          {
            "contract_path": "src/cloc/AnotherHeavilyCommentedContract.sol",
            "line_no": 6,
            "src": "46:24",
            "src_char": "46:24"
          },
          {
            "contract_path": "src/cloc/HeavilyCommentedContract.sol",
            "line_no": 6,
            "src": "46:32",
            "src_char": "46:32"
          },
          {
            "contract_path": "src/eth2/DepositContract.sol",
            "line_no": 12,
            "src": "2302:23",
            "src_char": "814:23"
          },
          {
            "contract_path": "src/inheritance/ExtendedInheritance.sol",
            "line_no": 2,
            "src": "32:23",
            "src_char": "32:23"
          },
          {
            "contract_path": "src/inheritance/IContractInheritance.sol",
            "line_no": 2,
            "src": "32:24",
            "src_char": "32:24"
          },
          {
            "contract_path": "src/inheritance/InheritanceBase.sol",
            "line_no": 2,
            "src": "32:23",
            "src_char": "32:23"
          },
          {
            "contract_path": "src/nested/1/Nested.sol",
            "line_no": 5,
            "src": "180:23",
            "src_char": "180:23"
          },
          {
            "contract_path": "src/nested/2/Nested.sol",
            "line_no": 5,
            "src": "180:23",
            "src_char": "180:23"
          },
          {
            "contract_path": "src/nested_mappings/LaterVersion.sol",
            "line_no": 2,
            "src": "36:23",
            "src_char": "36:23"
          },
          {
            "contract_path": "src/parent_chain/ParentChainContract.sol",
            "line_no": 2,
            "src": "32:23",
            "src_char": "32:23"
          },
          {
            "contract_path": "src/uniswap/UniswapV2Swapper.sol",
            "line_no": 2,
            "src": "32:23",
            "src_char": "32:23"
          },
          {
            "contract_path": "src/uniswap/UniswapV3Swapper.sol",
            "line_no": 2,
            "src": "32:23",
            "src_char": "32:23"
          }
        ]
      },
      {
        "title": "Modifiers invoked only once can be shoe-horned into the function",
        "description": "",
        "detector_name": "useless-modifier",
        "instances": [
          {
            "contract_path": "src/BuiltinSymbolShadow.sol",
            "line_no": 17,
            "src": "358:39",
            "src_char": "358:39"
          },
          {
            "contract_path": "src/CallGraphTests.sol",
            "line_no": 10,
            "src": "186:22",
            "src_char": "186:22"
          },
          {
            "contract_path": "src/CallGraphTests.sol",
            "line_no": 32,
            "src": "571:22",
            "src_char": "571:22"
          },
          {
            "contract_path": "src/CallGraphTests.sol",
            "line_no": 54,
            "src": "976:22",
            "src_char": "976:22"
          },
          {
            "contract_path": "src/DelegateCallWithoutAddressCheck.sol",
            "line_no": 23,
            "src": "678:9",
            "src_char": "678:9"
          },
          {
            "contract_path": "src/InternalFunctions.sol",
            "line_no": 18,
            "src": "413:9",
            "src_char": "413:9"
          },
          {
            "contract_path": "src/OnceModifierExample.sol",
            "line_no": 6,
            "src": "103:8",
            "src_char": "103:8"
          },
          {
            "contract_path": "src/SendEtherNoChecks.sol",
            "line_no": 16,
            "src": "308:4",
            "src_char": "308:4"
          },
          {
            "contract_path": "src/SendEtherNoChecks.sol",
            "line_no": 47,
            "src": "960:4",
            "src_char": "960:4"
          },
          {
            "contract_path": "src/SendEtherNoChecks.sol",
            "line_no": 70,
            "src": "1301:4",
            "src_char": "1301:4"
          },
          {
            "contract_path": "src/SendEtherNoChecks.sol",
            "line_no": 93,
            "src": "1704:4",
            "src_char": "1704:4"
          },
          {
            "contract_path": "src/StateShadowing.sol",
            "line_no": 7,
            "src": "107:74",
            "src_char": "107:74"
          },
          {
            "contract_path": "src/Trump.sol",
            "line_no": 162,
            "src": "5133:11",
            "src_char": "5133:11"
          },
          {
            "contract_path": "src/UnprotectedInitialize.sol",
            "line_no": 13,
            "src": "222:21",
            "src_char": "222:21"
          }
        ]
      },
      {
        "title": "Empty Block",
        "description": "Consider removing empty blocks.",
        "detector_name": "empty-block",
        "instances": [
          {
            "contract_path": "src/AderynIgnoreCustomDetectors.sol",
            "line_no": 7,
            "src": "174:2",
            "src_char": "174:2"
          },
          {
            "contract_path": "src/AdminContract.sol",
            "line_no": 14,
            "src": "457:23",
            "src_char": "457:23"
          },
          {
            "contract_path": "src/BuiltinSymbolShadow.sol",
            "line_no": 8,
            "src": "125:41",
            "src_char": "125:41"
          },
          {
            "contract_path": "src/CacheArrayLength.sol",
            "line_no": 17,
            "src": "337:2",
            "src_char": "337:2"
          },
          {
            "contract_path": "src/CacheArrayLength.sol",
            "line_no": 42,
            "src": "1104:2",
            "src_char": "1104:2"
          },
          {
            "contract_path": "src/CallGraphTests.sol",
            "line_no": 16,
            "src": "291:16",
            "src_char": "291:16"
          },
          {
            "contract_path": "src/CallGraphTests.sol",
            "line_no": 38,
            "src": "686:16",
            "src_char": "686:16"
          },
          {
            "contract_path": "src/ContractWithTodo.sol",
            "line_no": 7,
            "src": "129:10",
            "src_char": "129:10"
          },
          {
            "contract_path": "src/ContractWithTodo.sol",
            "line_no": 13,
            "src": "337:15",
            "src_char": "337:15"
          },
          {
            "contract_path": "src/EmptyBlocks.sol",
            "line_no": 30,
            "src": "503:12",
            "src_char": "503:12"
          },
          {
            "contract_path": "src/EmptyBlocks.sol",
            "line_no": 38,
            "src": "599:12",
            "src_char": "599:12"
          },
          {
            "contract_path": "src/EmptyBlocks.sol",
            "line_no": 49,
            "src": "739:12",
            "src_char": "739:12"
          },
          {
            "contract_path": "src/EmptyBlocks.sol",
            "line_no": 63,
            "src": "888:13",
            "src_char": "888:13"
          },
          {
            "contract_path": "src/EmptyBlocks.sol",
            "line_no": 67,
            "src": "946:24",
            "src_char": "946:24"
          },
          {
            "contract_path": "src/EmptyBlocks.sol",
            "line_no": 73,
            "src": "1068:30",
            "src_char": "1068:30"
          },
          {
            "contract_path": "src/EmptyBlocks.sol",
            "line_no": 81,
            "src": "1219:41",
            "src_char": "1219:41"
          },
          {
            "contract_path": "src/FunctionSignatureCollision.sol",
            "line_no": 7,
            "src": "166:8",
            "src_char": "166:8"
          },
          {
            "contract_path": "src/FunctionSignatureCollision.sol",
            "line_no": 13,
            "src": "231:22",
            "src_char": "231:22"
          },
          {
            "contract_path": "src/OnceModifierExample.sol",
            "line_no": 10,
            "src": "147:7",
            "src_char": "147:7"
          },
          {
            "contract_path": "src/OutOfOrderRetryable.sol",
            "line_no": 193,
            "src": "5775:13",
            "src_char": "5775:13"
          },
          {
            "contract_path": "src/SendEtherNoChecks.sol",
            "line_no": 53,
            "src": "1060:5",
            "src_char": "1060:5"
          },
          {
            "contract_path": "src/SendEtherNoChecks.sol",
            "line_no": 77,
            "src": "1405:5",
            "src_char": "1405:5"
          },
          {
            "contract_path": "src/SendEtherNoChecks.sol",
            "line_no": 99,
            "src": "1795:5",
            "src_char": "1795:5"
          },
          {
            "contract_path": "src/TautologyOrContradiction.sol",
            "line_no": 9,
            "src": "161:229",
            "src_char": "161:229"
          },
          {
            "contract_path": "src/UncheckedSend.sol",
            "line_no": 27,
            "src": "915:65",
            "src_char": "915:65"
          },
          {
            "contract_path": "src/auditor_mode/PublicFunctionsWithoutSenderCheck.sol",
            "line_no": 11,
            "src": "367:17",
            "src_char": "367:17"
          },
          {
            "contract_path": "src/auditor_mode/PublicFunctionsWithoutSenderCheck.sol",
            "line_no": 30,
            "src": "852:25",
            "src_char": "852:25"
          },
          {
            "contract_path": "src/auditor_mode/PublicFunctionsWithoutSenderCheck.sol",
            "line_no": 38,
            "src": "1080:16",
            "src_char": "1080:16"
          },
          {
            "contract_path": "src/auditor_mode/PublicFunctionsWithoutSenderCheck.sol",
            "line_no": 61,
            "src": "1840:17",
            "src_char": "1840:17"
          },
          {
            "contract_path": "src/auditor_mode/PublicFunctionsWithoutSenderCheck.sol",
            "line_no": 85,
            "src": "2380:25",
            "src_char": "2380:25"
          },
          {
            "contract_path": "src/parent_chain/ParentChainContract.sol",
            "line_no": 11,
            "src": "355:9",
            "src_char": "355:9"
          },
          {
            "contract_path": "src/parent_chain/ParentChainContract.sol",
            "line_no": 32,
            "src": "806:23",
            "src_char": "806:23"
          },
          {
            "contract_path": "src/parent_chain/ParentChainContract.sol",
            "line_no": 40,
            "src": "946:8",
            "src_char": "946:8"
          },
          {
            "contract_path": "src/parent_chain/ParentChainContract.sol",
            "line_no": 44,
            "src": "1011:23",
            "src_char": "1011:23"
          }
        ]
      },
      {
        "title": "Large literal values multiples of 10000 can be replaced with scientific notation",
        "description": "Use `e` notation, for example: `1e18`, instead of its full numeric value.",
        "detector_name": "large-numeric-literal",
        "instances": [
          {
            "contract_path": "src/HugeConstants.sol",
            "line_no": 6,
            "src": "182:24",
            "src_char": "182:24"
          },
          {
            "contract_path": "src/HugeConstants.sol",
            "line_no": 7,
            "src": "252:23",
            "src_char": "252:23"
          },
          {
            "contract_path": "src/HugeConstants.sol",
            "line_no": 8,
            "src": "321:22",
            "src_char": "321:22"
          },
          {
            "contract_path": "src/HugeConstants.sol",
            "line_no": 9,
            "src": "389:21",
            "src_char": "389:21"
          },
          {
            "contract_path": "src/HugeConstants.sol",
            "line_no": 10,
            "src": "456:20",
            "src_char": "456:20"
          },
          {
            "contract_path": "src/HugeConstants.sol",
            "line_no": 11,
            "src": "522:19",
            "src_char": "522:19"
          },
          {
            "contract_path": "src/HugeConstants.sol",
            "line_no": 12,
            "src": "587:18",
            "src_char": "587:18"
          },
          {
            "contract_path": "src/HugeConstants.sol",
            "line_no": 13,
            "src": "651:17",
            "src_char": "651:17"
          },
          {
            "contract_path": "src/HugeConstants.sol",
            "line_no": 14,
            "src": "714:16",
            "src_char": "714:16"
          },
          {
            "contract_path": "src/HugeConstants.sol",
            "line_no": 15,
            "src": "777:15",
            "src_char": "777:15"
          },
          {
            "contract_path": "src/HugeConstants.sol",
            "line_no": 16,
            "src": "839:14",
            "src_char": "839:14"
          },
          {
            "contract_path": "src/HugeConstants.sol",
            "line_no": 17,
            "src": "900:13",
            "src_char": "900:13"
          },
          {
            "contract_path": "src/HugeConstants.sol",
            "line_no": 18,
            "src": "960:12",
            "src_char": "960:12"
          },
          {
            "contract_path": "src/HugeConstants.sol",
            "line_no": 19,
            "src": "1019:11",
            "src_char": "1019:11"
          },
          {
            "contract_path": "src/HugeConstants.sol",
            "line_no": 20,
            "src": "1077:10",
            "src_char": "1077:10"
          },
          {
            "contract_path": "src/HugeConstants.sol",
            "line_no": 21,
            "src": "1134:9",
            "src_char": "1134:9"
          },
          {
            "contract_path": "src/HugeConstants.sol",
            "line_no": 22,
            "src": "1190:8",
            "src_char": "1190:8"
          },
          {
            "contract_path": "src/HugeConstants.sol",
            "line_no": 23,
            "src": "1245:7",
            "src_char": "1245:7"
          },
          {
            "contract_path": "src/HugeConstants.sol",
            "line_no": 24,
            "src": "1299:6",
            "src_char": "1299:6"
          },
          {
            "contract_path": "src/HugeConstants.sol",
            "line_no": 25,
            "src": "1352:5",
            "src_char": "1352:5"
          },
          {
            "contract_path": "src/HugeConstants.sol",
            "line_no": 31,
            "src": "1585:29",
            "src_char": "1585:29"
          },
          {
            "contract_path": "src/HugeConstants.sol",
            "line_no": 32,
            "src": "1673:6",
            "src_char": "1673:6"
          },
          {
            "contract_path": "src/IncorrectERC20.sol",
            "line_no": 8,
            "src": "225:7",
            "src_char": "225:7"
          },
          {
            "contract_path": "src/IncorrectERC20.sol",
            "line_no": 51,
            "src": "1550:7",
            "src_char": "1550:7"
          },
          {
            "contract_path": "src/Trump.sol",
            "line_no": 145,
            "src": "4412:8",
            "src_char": "4412:8"
          },
          {
            "contract_path": "src/Trump.sol",
            "line_no": 148,
            "src": "4579:6",
            "src_char": "4579:6"
          },
          {
            "contract_path": "src/Trump.sol",
            "line_no": 151,
            "src": "4756:6",
            "src_char": "4756:6"
          }
        ]
      },
      {
        "title": "Internal functions called only once can be inlined",
        "description": "Instead of separating the logic into a separate function, consider inlining the logic into the calling function. This can reduce the number of function calls and improve readability.",
        "detector_name": "useless-internal-function",
        "instances": [
          {
            "contract_path": "src/CallGraphTests.sol",
            "line_no": 6,
            "src": "89:17",
            "src_char": "89:17"
          },
          {
            "contract_path": "src/CallGraphTests.sol",
            "line_no": 25,
            "src": "398:17",
            "src_char": "398:17"
          },
          {
            "contract_path": "src/CallGraphTests.sol",
            "line_no": 47,
            "src": "803:17",
            "src_char": "803:17"
          },
          {
            "contract_path": "src/CallGraphTests.sol",
            "line_no": 64,
            "src": "1206:18",
            "src_char": "1206:18"
          },
          {
            "contract_path": "src/ConstantFuncsAssembly.sol",
            "line_no": 26,
            "src": "651:232",
            "src_char": "651:232"
          },
          {
            "contract_path": "src/InternalFunctions.sol",
            "line_no": 28,
            "src": "693:12",
            "src_char": "693:12"
          },
          {
            "contract_path": "src/MsgValueInLoop.sol",
            "line_no": 43,
            "src": "1103:8",
            "src_char": "1103:8"
          },
          {
            "contract_path": "src/MsgValueInLoop.sol",
            "line_no": 60,
            "src": "1529:8",
            "src_char": "1529:8"
          },
          {
            "contract_path": "src/MsgValueInLoop.sol",
            "line_no": 77,
            "src": "1962:8",
            "src_char": "1962:8"
          },
          {
            "contract_path": "src/SendEtherNoChecks.sol",
            "line_no": 9,
            "src": "132:20",
            "src_char": "132:20"
          },
          {
            "contract_path": "src/SendEtherNoChecks.sol",
            "line_no": 26,
            "src": "481:5",
            "src_char": "481:5"
          },
          {
            "contract_path": "src/SendEtherNoChecks.sol",
            "line_no": 40,
            "src": "784:20",
            "src_char": "784:20"
          },
          {
            "contract_path": "src/SendEtherNoChecks.sol",
            "line_no": 66,
            "src": "1209:15",
            "src_char": "1209:15"
          },
          {
            "contract_path": "src/SendEtherNoChecks.sol",
            "line_no": 88,
            "src": "1551:11",
            "src_char": "1551:11"
          },
          {
            "contract_path": "src/StorageParameters.sol",
            "line_no": 17,
            "src": "388:11",
            "src_char": "388:11"
          },
          {
            "contract_path": "src/Trump.sol",
            "line_no": 46,
            "src": "1403:3",
            "src_char": "1403:3"
          },
          {
            "contract_path": "src/Trump.sol",
            "line_no": 65,
            "src": "1976:3",
            "src_char": "1976:3"
          },
          {
            "contract_path": "src/UncheckedSend.sol",
            "line_no": 27,
            "src": "915:65",
            "src_char": "915:65"
          }
        ]
      },
      {
        "title": "Contract still has TODOs",
        "description": "Contract contains comments with TODOS",
        "detector_name": "contract-with-todos",
        "instances": [
          {
            "contract_path": "src/ContractWithTodo.sol",
            "line_no": 4,
            "src": "66:8",
            "src_char": "66:8"
          },
          {
            "contract_path": "src/Counter.sol",
            "line_no": 4,
            "src": "74:7",
            "src_char": "74:7"
          }
        ]
      },
      {
        "title": "Inconsistency in declaring uint256/uint (or) int256/int variables within a contract. Use explicit size declarations (uint256 or int256).",
        "description": "Consider keeping the naming convention consistent in a given contract. Explicit size declarations are preferred (uint256, int256) over implicit ones (uint, int) to avoid confusion.",
        "detector_name": "inconsistent-type-names",
        "instances": [
          {
            "contract_path": "src/Casting.sol",
            "line_no": 31,
            "src": "904:14",
            "src_char": "904:14"
          },
          {
            "contract_path": "src/Casting.sol",
            "line_no": 69,
            "src": "2086:13",
            "src_char": "2086:13"
          },
          {
            "contract_path": "src/InconsistentUints.sol",
            "line_no": 5,
            "src": "122:12",
            "src_char": "122:12"
          },
          {
            "contract_path": "src/InconsistentUints.sol",
            "line_no": 7,
            "src": "197:11",
            "src_char": "197:11"
          },
          {
            "contract_path": "src/InconsistentUints.sol",
            "line_no": 11,
            "src": "289:10",
            "src_char": "289:10"
          },
          {
            "contract_path": "src/InconsistentUints.sol",
            "line_no": 12,
            "src": "340:9",
            "src_char": "340:9"
          },
          {
            "contract_path": "src/InconsistentUints.sol",
            "line_no": 15,
            "src": "383:9",
            "src_char": "383:9"
          },
          {
            "contract_path": "src/InconsistentUints.sol",
            "line_no": 16,
            "src": "434:10",
            "src_char": "434:10"
          },
          {
            "contract_path": "src/InconsistentUints.sol",
            "line_no": 19,
            "src": "528:12",
            "src_char": "528:12"
          },
          {
            "contract_path": "src/TautologicalCompare.sol",
            "line_no": 11,
            "src": "186:1",
            "src_char": "186:1"
          },
          {
            "contract_path": "src/TautologyOrContradiction.sol",
            "line_no": 6,
            "src": "133:6",
            "src_char": "133:6"
          },
          {
            "contract_path": "src/Trump.sol",
            "line_no": 159,
            "src": "5000:12",
            "src_char": "5000:12"
          },
          {
            "contract_path": "src/UninitializedLocalVariables.sol",
            "line_no": 9,
            "src": "211:17",
            "src_char": "211:17"
          },
          {
            "contract_path": "src/UninitializedLocalVariables.sol",
            "line_no": 15,
            "src": "434:22",
            "src_char": "434:22"
          },
          {
            "contract_path": "src/UninitializedLocalVariables.sol",
            "line_no": 25,
            "src": "817:15",
            "src_char": "817:15"
          },
          {
            "contract_path": "src/UninitializedLocalVariables.sol",
            "line_no": 31,
            "src": "1109:20",
            "src_char": "1109:20"
          },
          {
            "contract_path": "src/UninitializedLocalVariables.sol",
            "line_no": 43,
            "src": "1639:11",
            "src_char": "1639:11"
          },
          {
            "contract_path": "src/UninitializedLocalVariables.sol",
            "line_no": 49,
            "src": "1826:16",
            "src_char": "1826:16"
          },
          {
            "contract_path": "src/eth2/DepositContract.sol",
            "line_no": 59,
            "src": "4611:27",
            "src_char": "3123:27"
          },
          {
            "contract_path": "src/eth2/DepositContract.sol",
            "line_no": 61,
            "src": "4732:17",
            "src_char": "3244:17"
          },
          {
            "contract_path": "src/eth2/DepositContract.sol",
            "line_no": 70,
            "src": "5020:6",
            "src_char": "3532:6"
          },
          {
            "contract_path": "src/eth2/DepositContract.sol",
            "line_no": 76,
            "src": "5307:4",
            "src_char": "3819:4"
          },
          {
            "contract_path": "src/eth2/DepositContract.sol",
            "line_no": 77,
            "src": "5347:6",
            "src_char": "3859:6"
          },
          {
            "contract_path": "src/eth2/DepositContract.sol",
            "line_no": 103,
            "src": "6636:14",
            "src_char": "5148:14"
          },
          {
            "contract_path": "src/eth2/DepositContract.sol",
            "line_no": 133,
            "src": "8101:4",
            "src_char": "6613:4"
          },
          {
            "contract_path": "src/eth2/DepositContract.sol",
            "line_no": 134,
            "src": "8141:6",
            "src_char": "6653:6"
          },
          {
            "contract_path": "src/nested_mappings/LaterVersion.sol",
            "line_no": 8,
            "src": "184:5",
            "src_char": "184:5"
          },
          {
            "contract_path": "src/nested_mappings/NestedMappings.sol",
            "line_no": 8,
            "src": "168:10",
            "src_char": "168:10"
          }
        ]
      },
      {
        "title": "Unused Custom Error",
        "description": "it is recommended that the definition be removed when custom error is unused",
        "detector_name": "useless-error",
        "instances": [
          {
            "contract_path": "src/UnusedError.sol",
            "line_no": 5,
            "src": "84:27",
            "src_char": "84:27"
          },
          {
            "contract_path": "src/UnusedError.sol",
            "line_no": 13,
            "src": "258:36",
            "src_char": "258:36"
          },
          {
            "contract_path": "src/WrongOrderOfLayout.sol",
            "line_no": 13,
            "src": "274:21",
            "src_char": "274:21"
          }
        ]
      },
      {
        "title": "Loop contains `require`/`revert` statements",
        "description": "Avoid `require` / `revert` statements in a loop because a single bad item can cause the whole transaction to fail. It's better to forgive on fail and return failed elements post processing of the loop",
        "detector_name": "reverts-and-requires-in-loops",
        "instances": [
          {
            "contract_path": "src/RevertsAndRequriesInLoops.sol",
            "line_no": 10,
            "src": "227:129",
            "src_char": "227:129"
          },
          {
            "contract_path": "src/RevertsAndRequriesInLoops.sol",
            "line_no": 17,
            "src": "416:150",
            "src_char": "416:150"
          }
        ]
      },
      {
        "title": "Incorrect Order of Division and Multiplication",
        "description": "Division operations followed directly by multiplication operations can lead to precision loss due to the way integer arithmetic is handled in Solidity.",
        "detector_name": "division-before-multiplication",
        "instances": [
          {
            "contract_path": "src/DivisionBeforeMultiplication.sol",
            "line_no": 8,
            "src": "218:5",
            "src_char": "218:5"
          },
          {
            "contract_path": "src/DivisionBeforeMultiplication.sol",
            "line_no": 12,
            "src": "330:5",
            "src_char": "330:5"
          },
          {
            "contract_path": "src/DivisionBeforeMultiplication.sol",
            "line_no": 16,
            "src": "432:5",
            "src_char": "432:5"
          },
          {
            "contract_path": "src/DivisionBeforeMultiplication.sol",
            "line_no": 20,
            "src": "541:5",
            "src_char": "541:5"
          }
        ]
      },
      {
        "title": "Redundant statements have no effect.",
        "description": "Remove the redundant statements because no code will be generated and it just congests the codebase.",
        "detector_name": "redundant-statements",
        "instances": [
          {
            "contract_path": "src/RedundantStatements.sol",
            "line_no": 6,
            "src": "131:4",
            "src_char": "131:4"
          },
          {
            "contract_path": "src/RedundantStatements.sol",
            "line_no": 7,
            "src": "169:4",
            "src_char": "169:4"
          },
          {
            "contract_path": "src/RedundantStatements.sol",
            "line_no": 8,
            "src": "207:27",
            "src_char": "207:27"
          },
          {
            "contract_path": "src/RedundantStatements.sol",
            "line_no": 12,
            "src": "309:4",
            "src_char": "309:4"
          },
          {
            "contract_path": "src/RedundantStatements.sol",
            "line_no": 13,
            "src": "347:6",
            "src_char": "347:6"
          },
          {
            "contract_path": "src/RedundantStatements.sol",
            "line_no": 14,
            "src": "377:4",
            "src_char": "377:4"
          }
        ]
      },
      {
        "title": "Public variables of a contract read in an external context (using `this`).",
        "description": "The contract reads it's own variable using `this` which adds an unnecessary STATICCALL. Remove `this` and access the variable like storage.",
        "detector_name": "public-variable-read-in-external-context",
        "instances": [
          {
            "contract_path": "src/PublicVariableReadInExternalContext.sol",
            "line_no": 12,
            "src": "355:14",
            "src_char": "355:14"
          },
          {
            "contract_path": "src/PublicVariableReadInExternalContext.sol",
            "line_no": 16,
            "src": "457:16",
            "src_char": "457:16"
          },
          {
            "contract_path": "src/PublicVariableReadInExternalContext.sol",
            "line_no": 20,
            "src": "553:12",
            "src_char": "553:12"
          },
          {
            "contract_path": "src/PublicVariableReadInExternalContext.sol",
            "line_no": 42,
            "src": "1175:14",
            "src_char": "1175:14"
          }
        ]
      },
      {
        "title": "Potentially unused `private` / `internal` state variables found.",
        "description": "State variable appears to be unused. No analysis has been performed to see if any inilne assembly references it. So if that's not the case, consider removing this unused variable.",
        "detector_name": "unused-state-variable",
        "instances": [
          {
            "contract_path": "src/AssemblyExample.sol",
            "line_no": 5,
            "src": "97:1",
            "src_char": "97:1"
          },
          {
            "contract_path": "src/InconsistentUints.sol",
            "line_no": 16,
            "src": "434:10",
            "src_char": "434:10"
          },
          {
            "contract_path": "src/LocalVariableShadow.sol",
            "line_no": 7,
            "src": "129:5",
            "src_char": "129:5"
          },
          {
            "contract_path": "src/StateVariables.sol",
            "line_no": 8,
            "src": "199:19",
            "src_char": "199:19"
          },
          {
            "contract_path": "src/StateVariables.sol",
            "line_no": 9,
            "src": "241:20",
            "src_char": "241:20"
          },
          {
            "contract_path": "src/StateVariables.sol",
            "line_no": 13,
            "src": "383:27",
            "src_char": "383:27"
          },
          {
            "contract_path": "src/StateVariables.sol",
            "line_no": 14,
            "src": "437:28",
            "src_char": "437:28"
          },
          {
            "contract_path": "src/StateVariables.sol",
            "line_no": 28,
            "src": "1056:16",
            "src_char": "1056:16"
          },
          {
            "contract_path": "src/StateVariables.sol",
            "line_no": 29,
            "src": "1108:17",
            "src_char": "1108:17"
          },
          {
            "contract_path": "src/TautologyOrContradiction.sol",
            "line_no": 6,
            "src": "133:6",
            "src_char": "133:6"
          },
          {
            "contract_path": "src/TautologyOrContradiction.sol",
            "line_no": 7,
            "src": "145:9",
            "src_char": "145:9"
          },
          {
            "contract_path": "src/UninitializedLocalVariables.sol",
            "line_no": 5,
            "src": "93:12",
            "src_char": "93:12"
          },
          {
            "contract_path": "src/UninitializedStateVariable.sol",
            "line_no": 13,
            "src": "503:3",
            "src_char": "503:3"
          },
          {
            "contract_path": "src/UnusedStateVariables.sol",
            "line_no": 6,
            "src": "147:13",
            "src_char": "147:13"
          },
          {
            "contract_path": "src/UnusedStateVariables.sol",
            "line_no": 7,
            "src": "183:13",
            "src_char": "183:13"
          },
          {
            "contract_path": "src/UnusedStateVariables.sol",
            "line_no": 8,
            "src": "215:10",
            "src_char": "215:10"
          },
          {
            "contract_path": "src/UnusedStateVariables.sol",
            "line_no": 9,
            "src": "246:12",
            "src_char": "246:12"
          },
          {
            "contract_path": "src/cloc/AnotherHeavilyCommentedContract.sol",
            "line_no": 14,
            "src": "151:3",
            "src_char": "151:3"
          },
          {
            "contract_path": "src/cloc/AnotherHeavilyCommentedContract.sol",
            "line_no": 16,
            "src": "190:3",
            "src_char": "190:3"
          },
          {
            "contract_path": "src/cloc/AnotherHeavilyCommentedContract.sol",
            "line_no": 19,
            "src": "261:3",
            "src_char": "261:3"
          },
          {
            "contract_path": "src/cloc/AnotherHeavilyCommentedContract.sol",
            "line_no": 22,
            "src": "367:3",
            "src_char": "367:3"
          },
          {
            "contract_path": "src/cloc/AnotherHeavilyCommentedContract.sol",
            "line_no": 29,
            "src": "477:3",
            "src_char": "477:3"
          },
          {
            "contract_path": "src/cloc/HeavilyCommentedContract.sol",
            "line_no": 14,
            "src": "160:3",
            "src_char": "160:3"
          },
          {
            "contract_path": "src/cloc/HeavilyCommentedContract.sol",
            "line_no": 16,
            "src": "199:3",
            "src_char": "199:3"
          },
          {
            "contract_path": "src/cloc/HeavilyCommentedContract.sol",
            "line_no": 19,
            "src": "270:3",
            "src_char": "270:3"
          },
          {
            "contract_path": "src/cloc/HeavilyCommentedContract.sol",
            "line_no": 22,
            "src": "376:3",
            "src_char": "376:3"
          },
          {
            "contract_path": "src/cloc/HeavilyCommentedContract.sol",
            "line_no": 29,
            "src": "486:3",
            "src_char": "486:3"
          }
        ]
      },
      {
        "title": "Functions declared `pure` / `view` but contains assembly",
        "description": "If the assembly code contains bugs or unintended side effects, it can lead to incorrect results or vulnerabilities, which are hard to debug and resolve, especially when the function is meant to be simple and predictable.",
        "detector_name": "constant-functions-assembly",
        "instances": [
          {
            "contract_path": "src/ConstantFuncsAssembly.sol",
            "line_no": 9,
            "src": "182:175",
            "src_char": "182:175"
          },
          {
            "contract_path": "src/ConstantFuncsAssembly.sol",
            "line_no": 17,
            "src": "408:237",
            "src_char": "408:237"
          },
          {
            "contract_path": "src/ConstantFuncsAssembly.sol",
            "line_no": 36,
            "src": "934:98",
            "src_char": "934:98"
          }
        ]
      },
      {
        "title": "Boolean equality is not required.",
        "description": "If `x` is a boolean, there is no need to do `if(x == true)` or `if(x == false)`. Just use `if(x)` and `if(!x)` respectively.",
        "detector_name": "boolean-equality",
        "instances": [
          {
            "contract_path": "src/BooleanEquality.sol",
            "line_no": 5,
            "src": "133:14",
            "src_char": "133:14"
          },
          {
            "contract_path": "src/BooleanEquality.sol",
            "line_no": 12,
            "src": "292:15",
            "src_char": "292:15"
          },
          {
            "contract_path": "src/BooleanEquality.sol",
            "line_no": 19,
            "src": "454:15",
            "src_char": "454:15"
          },
          {
            "contract_path": "src/BooleanEquality.sol",
            "line_no": 26,
            "src": "614:16",
            "src_char": "614:16"
          }
        ]
      },
      {
        "title": "Local variable shadows state variables in the contract hirearchy",
        "description": "Rename the local variables that shadow another component.",
        "detector_name": "local-variable-shadowing",
        "instances": [
          {
            "contract_path": "src/FunctionInitializingState.sol",
            "line_no": 41,
            "src": "1246:6",
            "src_char": "1246:6"
          },
          {
            "contract_path": "src/FunctionInitializingState.sol",
            "line_no": 46,
            "src": "1385:6",
            "src_char": "1385:6"
          },
          {
            "contract_path": "src/LocalVariableShadow.sol",
            "line_no": 10,
            "src": "207:5",
            "src_char": "207:5"
          },
          {
            "contract_path": "src/LocalVariableShadow.sol",
            "line_no": 17,
            "src": "391:5",
            "src_char": "391:5"
          },
          {
            "contract_path": "src/LocalVariableShadow.sol",
            "line_no": 31,
            "src": "727:4",
            "src_char": "727:4"
          },
          {
            "contract_path": "src/OutOfOrderRetryable.sol",
            "line_no": 144,
            "src": "4121:17",
            "src_char": "4121:17"
          },
          {
            "contract_path": "src/OutOfOrderRetryable.sol",
            "line_no": 147,
            "src": "4236:8",
            "src_char": "4236:8"
          },
          {
            "contract_path": "src/OutOfOrderRetryable.sol",
            "line_no": 148,
            "src": "4262:12",
            "src_char": "4262:12"
          }
        ]
      },
      {
        "title": "Uninitialized local variables.",
        "description": "Initialize all the variables. If a variable is meant to be initialized to zero, explicitly set it to zero to improve code readability.",
        "detector_name": "uninitialized-local-variable",
        "instances": [
          {
            "contract_path": "src/ConstantFuncsAssembly.sol",
            "line_no": 18,
            "src": "478:14",
            "src_char": "478:14"
          },
          {
            "contract_path": "src/ConstantFuncsAssembly.sol",
            "line_no": 27,
            "src": "716:14",
            "src_char": "716:14"
          },
          {
            "contract_path": "src/StorageParameters.sol",
            "line_no": 8,
            "src": "184:11",
            "src_char": "184:11"
          },
          {
            "contract_path": "src/UninitializedLocalVariables.sol",
            "line_no": 9,
            "src": "211:17",
            "src_char": "211:17"
          },
          {
            "contract_path": "src/UninitializedLocalVariables.sol",
            "line_no": 10,
            "src": "243:17",
            "src_char": "243:17"
          },
          {
            "contract_path": "src/UninitializedLocalVariables.sol",
            "line_no": 11,
            "src": "278:20",
            "src_char": "278:20"
          },
          {
            "contract_path": "src/UninitializedLocalVariables.sol",
            "line_no": 12,
            "src": "312:16",
            "src_char": "312:16"
          },
          {
            "contract_path": "src/UninitializedLocalVariables.sol",
            "line_no": 13,
            "src": "346:20",
            "src_char": "346:20"
          },
          {
            "contract_path": "src/UninitializedLocalVariables.sol",
            "line_no": 14,
            "src": "390:19",
            "src_char": "390:19"
          },
          {
            "contract_path": "src/UninitializedLocalVariables.sol",
            "line_no": 15,
            "src": "434:22",
            "src_char": "434:22"
          },
          {
            "contract_path": "src/UninitializedLocalVariables.sol",
            "line_no": 16,
            "src": "481:22",
            "src_char": "481:22"
          },
          {
            "contract_path": "src/UninitializedLocalVariables.sol",
            "line_no": 17,
            "src": "531:25",
            "src_char": "531:25"
          },
          {
            "contract_path": "src/UninitializedLocalVariables.sol",
            "line_no": 18,
            "src": "580:21",
            "src_char": "580:21"
          },
          {
            "contract_path": "src/UninitializedLocalVariables.sol",
            "line_no": 19,
            "src": "629:25",
            "src_char": "629:25"
          },
          {
            "contract_path": "src/UninitializedLocalVariables.sol",
            "line_no": 20,
            "src": "681:24",
            "src_char": "681:24"
          }
        ]
      },
      {
        "title": "Return Bomb",
        "description": "A low level callee may consume all callers gas unexpectedly. Avoid unlimited implicit decoding of returndata on calls to unchecked addresses. You can limit the gas by passing a gas limit as an option to the call. For example, `unknownAdress.call{gas: gasLimitHere}(\"calldata\")` That would act as a safety net from OOG errors.\n        ",
        "detector_name": "return-bomb",
        "instances": [
          {
            "contract_path": "src/ReturnBomb.sol",
            "line_no": 22,
            "src": "591:115",
            "src_char": "591:115"
          }
        ]
      },
      {
        "title": "Function initializing state.",
        "description": "Detects the immediate initialization of state variables through function calls that are not pure/constant, or that use non-constant state variable. Remove any initialization of state variables via non-constant state variables or function calls. If variables must be set upon contract deployment, locate initialization in the constructor instead.",
        "detector_name": "function-initializing-state",
        "instances": [
          {
            "contract_path": "src/FunctionInitializingState.sol",
            "line_no": 6,
            "src": "108:21",
            "src_char": "108:21"
          },
          {
            "contract_path": "src/FunctionInitializingState.sol",
            "line_no": 8,
            "src": "199:21",
            "src_char": "199:21"
          },
          {
            "contract_path": "src/FunctionInitializingState.sol",
            "line_no": 9,
            "src": "267:21",
            "src_char": "267:21"
          }
        ]
      },
      {
        "title": "Dead Code",
        "description": "Functions that are not used. Consider removing them.",
        "detector_name": "dead-code",
        "instances": [
          {
            "contract_path": "src/ArbitraryTransferFrom.sol",
            "line_no": 15,
            "src": "304:4",
            "src_char": "304:4"
          },
          {
            "contract_path": "src/ContractLocksEther.sol",
            "line_no": 54,
            "src": "1540:10",
            "src_char": "1540:10"
          },
          {
            "contract_path": "src/DeadCode.sol",
            "line_no": 16,
            "src": "362:22",
            "src_char": "362:22"
          },
          {
            "contract_path": "src/DeletionNestedMappingStructureContract.sol",
            "line_no": 14,
            "src": "258:6",
            "src_char": "258:6"
          },
          {
            "contract_path": "src/IncorrectShift.sol",
            "line_no": 5,
            "src": "100:8",
            "src_char": "100:8"
          },
          {
            "contract_path": "src/IncorrectShift.sol",
            "line_no": 13,
            "src": "292:9",
            "src_char": "292:9"
          },
          {
            "contract_path": "src/UncheckedReturn.sol",
            "line_no": 12,
            "src": "186:19",
            "src_char": "186:19"
          },
          {
            "contract_path": "src/UncheckedReturn.sol",
            "line_no": 20,
            "src": "362:21",
            "src_char": "362:21"
          },
          {
            "contract_path": "src/UncheckedReturn.sol",
            "line_no": 25,
            "src": "492:19",
            "src_char": "492:19"
          },
          {
            "contract_path": "src/UncheckedReturn.sol",
            "line_no": 30,
            "src": "644:21",
            "src_char": "644:21"
          },
          {
            "contract_path": "src/UncheckedReturn.sol",
            "line_no": 35,
            "src": "842:26",
            "src_char": "842:26"
          },
          {
            "contract_path": "src/UncheckedReturn.sol",
            "line_no": 40,
            "src": "1049:19",
            "src_char": "1049:19"
          }
        ]
      },
      {
        "title": "Loop condition contains `state_variable.length` that could be cached outside.",
        "description": "Cache the lengths of storage arrays if they are used and not modified in for loops.",
        "detector_name": "cache-array-length",
        "instances": [
          {
            "contract_path": "src/CacheArrayLength.sol",
            "line_no": 12,
            "src": "234:82",
            "src_char": "234:82"
          },
          {
            "contract_path": "src/CacheArrayLength.sol",
            "line_no": 44,
            "src": "1160:64",
            "src_char": "1160:64"
          },
          {
            "contract_path": "src/CacheArrayLength.sol",
            "line_no": 50,
            "src": "1325:183",
            "src_char": "1325:183"
          }
        ]
      },
      {
        "title": "Incorrect use of `assert()`",
        "description": "Argument to `assert()` modifies the state. Use `require` for invariants modifying state.",
        "detector_name": "assert-state-change",
        "instances": [
          {
            "contract_path": "src/AssertStateChange.sol",
            "line_no": 9,
            "src": "154:23",
            "src_char": "154:23"
          }
        ]
      },
      {
        "title": "Costly operations inside loops.",
        "description": "Invoking `SSTORE`operations in loops may lead to Out-of-gas errors. Use a local variable to hold the loop computation result.",
        "detector_name": "costly-operations-inside-loops",
        "instances": [
          {
            "contract_path": "src/CacheArrayLength.sol",
            "line_no": 25,
            "src": "546:133",
            "src_char": "546:133"
          },
          {
            "contract_path": "src/CacheArrayLength.sol",
            "line_no": 35,
            "src": "928:155",
            "src_char": "928:155"
          },
          {
            "contract_path": "src/CostlyOperationsInsideLoops.sol",
            "line_no": 10,
            "src": "214:79",
            "src_char": "214:79"
          },
          {
            "contract_path": "src/MsgValueInLoop.sol",
            "line_no": 12,
            "src": "289:107",
            "src_char": "289:107"
          },
          {
            "contract_path": "src/MsgValueInLoop.sol",
            "line_no": 25,
            "src": "658:122",
            "src_char": "658:122"
          },
          {
            "contract_path": "src/MsgValueInLoop.sol",
            "line_no": 38,
            "src": "988:94",
            "src_char": "988:94"
          },
          {
            "contract_path": "src/MsgValueInLoop.sol",
            "line_no": 54,
            "src": "1415:93",
            "src_char": "1415:93"
          },
          {
            "contract_path": "src/MsgValueInLoop.sol",
            "line_no": 71,
            "src": "1844:97",
            "src_char": "1844:97"
          },
          {
            "contract_path": "src/RevertsAndRequriesInLoops.sol",
            "line_no": 10,
            "src": "227:129",
            "src_char": "227:129"
          },
          {
            "contract_path": "src/RevertsAndRequriesInLoops.sol",
            "line_no": 17,
            "src": "416:150",
            "src_char": "416:150"
          },
          {
            "contract_path": "src/RevertsAndRequriesInLoops.sol",
            "line_no": 27,
            "src": "719:159",
            "src_char": "719:159"
          },
          {
            "contract_path": "src/eth2/DepositContract.sol",
            "line_no": 70,
            "src": "5010:178",
            "src_char": "3522:178"
          },
          {
            "contract_path": "src/eth2/DepositContract.sol",
            "line_no": 134,
            "src": "8131:283",
            "src_char": "6643:283"
          },
          {
            "contract_path": "src/parent_chain/ParentChainContract.sol",
            "line_no": 17,
            "src": "512:110",
            "src_char": "512:110"
          }
        ]
      },
      {
        "title": "Builtin Symbol Shadowing",
        "description": "Name clashes with a built-in-symbol. Consider renaming it.",
        "detector_name": "builtin-symbol-shadow",
        "instances": [
          {
            "contract_path": "src/BuiltinSymbolShadow.sol",
            "line_no": 5,
            "src": "92:8",
            "src_char": "92:8"
          },
          {
            "contract_path": "src/BuiltinSymbolShadow.sol",
            "line_no": 8,
            "src": "125:41",
            "src_char": "125:41"
          },
          {
            "contract_path": "src/BuiltinSymbolShadow.sol",
            "line_no": 17,
            "src": "358:39",
            "src_char": "358:39"
          },
          {
            "contract_path": "src/BuiltinSymbolShadow.sol",
            "line_no": 22,
            "src": "414:15",
            "src_char": "414:15"
          }
        ]
      },
      {
        "title": "Void constructor",
        "description": "Call to a constructor that is not implemented.",
        "detector_name": "void-constructor",
        "instances": [
          {
            "contract_path": "src/VoidConstructor.sol",
            "line_no": 16,
            "src": "372:17",
            "src_char": "372:17"
          }
        ]
      },
      {
        "title": "Potentially missing inheritance for contract.",
        "description": "There is an interface / abstract contract that is potentially missing (not included in) the inheritance of this contract.",
        "detector_name": "missing-inheritance",
        "instances": [
          {
            "contract_path": "src/MissingInheritance.sol",
            "line_no": 7,
            "src": "83:25",
            "src_char": "83:25",
            "hint": "Is this contract supposed to implement an interface? Consider extending one of the following: IMissingInheritanceCounter"
          },
          {
            "contract_path": "src/MissingInheritance.sol",
            "line_no": 41,
            "src": "754:16",
            "src_char": "754:16",
            "hint": "Is this contract supposed to implement an interface? Consider extending one of the following: IMissingChild, IMissingParent"
          },
          {
            "contract_path": "src/TestERC20.sol",
            "line_no": 4,
            "src": "70:9",
            "src_char": "70:9",
            "hint": "Is this contract supposed to implement an interface? Consider extending one of the following: IERC20"
          }
        ]
      },
      {
        "title": "Unused Imports",
        "description": "Redundant import statement. Consider removing it.",
        "detector_name": "unused-import",
        "instances": [
          {
            "contract_path": "src/StateVariables.sol",
            "line_no": 4,
            "src": "57:38",
            "src_char": "57:38"
          },
          {
            "contract_path": "src/UnusedImport.sol",
            "line_no": 6,
            "src": "91:18",
            "src_char": "91:18"
          },
          {
            "contract_path": "src/UnusedImport.sol",
            "line_no": 9,
            "src": "144:28",
            "src_char": "144:28"
          }
        ]
      },
      {
        "title": "Function pointers used in constructors.",
        "description": "solc versions below 0.5.9 contain a compiler bug leading to unexpected behavior when calling uninitialized function pointers in constructors. It is recommended to not use function pointers in constructors.",
        "detector_name": "function-pointer-in-constructor",
        "instances": [
          {
            "contract_path": "src/FunctionPointers.sol",
            "line_no": 13,
            "src": "330:50",
            "src_char": "330:50"
          }
        ]
      },
      {
        "title": "State variable could be declared constant",
        "description": "State variables that are not updated following deployment should be declared constant to save gas. Add the `constant` attribute to state variables that never change.",
        "detector_name": "state-variable-could-be-declared-constant",
        "instances": [
          {
            "contract_path": "src/CostlyOperationsInsideLoops.sol",
            "line_no": 6,
            "src": "123:21",
            "src_char": "123:21"
          },
          {
            "contract_path": "src/FunctionInitializingState.sol",
            "line_no": 7,
            "src": "176:17",
            "src_char": "176:17"
          },
          {
            "contract_path": "src/FunctionInitializingState.sol",
            "line_no": 58,
            "src": "1603:17",
            "src_char": "1603:17"
          },
          {
            "contract_path": "src/IncorrectERC20.sol",
            "line_no": 5,
            "src": "101:4",
            "src_char": "101:4"
          },
          {
            "contract_path": "src/IncorrectERC20.sol",
            "line_no": 6,
            "src": "144:6",
            "src_char": "144:6"
          },
          {
            "contract_path": "src/IncorrectERC20.sol",
            "line_no": 7,
            "src": "177:8",
            "src_char": "177:8"
          },
          {
            "contract_path": "src/IncorrectERC20.sol",
            "line_no": 8,
            "src": "211:11",
            "src_char": "211:11"
          },
          {
            "contract_path": "src/IncorrectERC20.sol",
            "line_no": 48,
            "src": "1426:4",
            "src_char": "1426:4"
          },
          {
            "contract_path": "src/IncorrectERC20.sol",
            "line_no": 49,
            "src": "1467:6",
            "src_char": "1467:6"
          },
          {
            "contract_path": "src/IncorrectERC20.sol",
            "line_no": 50,
            "src": "1500:8",
            "src_char": "1500:8"
          },
          {
            "contract_path": "src/IncorrectERC20.sol",
            "line_no": 51,
            "src": "1535:12",
            "src_char": "1535:12"
          },
          {
            "contract_path": "src/IncorrectERC721.sol",
            "line_no": 5,
            "src": "102:4",
            "src_char": "102:4"
          },
          {
            "contract_path": "src/IncorrectERC721.sol",
            "line_no": 6,
            "src": "143:6",
            "src_char": "143:6"
          },
          {
            "contract_path": "src/IncorrectERC721.sol",
            "line_no": 145,
            "src": "4001:4",
            "src_char": "4001:4"
          },
          {
            "contract_path": "src/IncorrectERC721.sol",
            "line_no": 146,
            "src": "4040:6",
            "src_char": "4040:6"
          },
          {
            "contract_path": "src/StateVariableCouldBeDeclaredConstant.sol",
            "line_no": 8,
            "src": "211:13",
            "src_char": "211:13"
          },
          {
            "contract_path": "src/StateVariableCouldBeDeclaredConstant.sol",
            "line_no": 13,
            "src": "385:1",
            "src_char": "385:1"
          },
          {
            "contract_path": "src/StateVariables.sol",
            "line_no": 13,
            "src": "383:27",
            "src_char": "383:27"
          },
          {
            "contract_path": "src/StateVariables.sol",
            "line_no": 14,
            "src": "437:28",
            "src_char": "437:28"
          },
          {
            "contract_path": "src/StateVariables.sol",
            "line_no": 15,
            "src": "490:26",
            "src_char": "490:26"
          },
          {
            "contract_path": "src/StateVariablesManipulation.sol",
            "line_no": 40,
            "src": "1188:9",
            "src_char": "1188:9"
          },
          {
            "contract_path": "src/StateVariablesManipulation.sol",
            "line_no": 41,
            "src": "1221:10",
            "src_char": "1221:10"
          },
          {
            "contract_path": "src/StateVariablesManipulation.sol",
            "line_no": 72,
            "src": "2068:13",
            "src_char": "2068:13"
          },
          {
            "contract_path": "src/UninitializedStateVariable.sol",
            "line_no": 8,
            "src": "198:11",
            "src_char": "198:11"
          },
          {
            "contract_path": "src/cloc/AnotherHeavilyCommentedContract.sol",
            "line_no": 14,
            "src": "151:3",
            "src_char": "151:3"
          },
          {
            "contract_path": "src/cloc/AnotherHeavilyCommentedContract.sol",
            "line_no": 16,
            "src": "190:3",
            "src_char": "190:3"
          },
          {
            "contract_path": "src/cloc/AnotherHeavilyCommentedContract.sol",
            "line_no": 19,
            "src": "261:3",
            "src_char": "261:3"
          },
          {
            "contract_path": "src/cloc/AnotherHeavilyCommentedContract.sol",
            "line_no": 22,
            "src": "367:3",
            "src_char": "367:3"
          },
          {
            "contract_path": "src/cloc/AnotherHeavilyCommentedContract.sol",
            "line_no": 29,
            "src": "477:3",
            "src_char": "477:3"
          },
          {
            "contract_path": "src/cloc/HeavilyCommentedContract.sol",
            "line_no": 14,
            "src": "160:3",
            "src_char": "160:3"
          },
          {
            "contract_path": "src/cloc/HeavilyCommentedContract.sol",
            "line_no": 16,
            "src": "199:3",
            "src_char": "199:3"
          },
          {
            "contract_path": "src/cloc/HeavilyCommentedContract.sol",
            "line_no": 19,
            "src": "270:3",
            "src_char": "270:3"
          },
          {
            "contract_path": "src/cloc/HeavilyCommentedContract.sol",
            "line_no": 22,
            "src": "376:3",
            "src_char": "376:3"
          },
          {
            "contract_path": "src/cloc/HeavilyCommentedContract.sol",
            "line_no": 29,
            "src": "486:3",
            "src_char": "486:3"
          }
        ]
      }
    ]
  },
  "detectors_used": [
    "delegate-call-in-loop",
    "centralization-risk",
    "solmate-safe-transfer-lib",
    "avoid-abi-encode-packed",
    "ecrecover",
    "deprecated-oz-functions",
    "unsafe-erc20-functions",
    "unspecific-solidity-pragma",
    "zero-address-check",
    "useless-public-function",
    "constants-instead-of-literals",
    "unindexed-events",
    "require-with-string",
    "non-reentrant-before-others",
    "block-timestamp-deadline",
    "unsafe-oz-erc721-mint",
    "push-zero-opcode",
    "arbitrary-transfer-from",
    "useless-modifier",
    "empty-block",
    "large-numeric-literal",
    "useless-internal-function",
    "contract-with-todos",
    "inconsistent-type-names",
    "unprotected-initializer",
    "useless-error",
    "reverts-and-requires-in-loops",
    "division-before-multiplication",
    "unsafe-casting-detector",
    "enumerable-loop-removal",
    "experimental-encoder",
    "incorrect-shift-order",
    "storage-array-edit-with-memory",
    "multiple-constructors",
    "reused-contract-name",
    "nested-struct-in-mapping",
    "selfdestruct-identifier",
    "dynamic-array-length-assignment",
    "uninitialized-state-variable",
    "incorrect-caret-operator",
    "yul-return",
    "state-variable-shadowing",
    "unchecked-send",
    "misused-boolean",
    "send-ether-no-checks",
    "delegate-call-unchecked-address",
    "tautological-compare",
    "rtlo",
    "unchecked-return",
    "dangerous-unary-operator",
    "tautology-or-contradiction",
    "dangerous-strict-equailty-on-contract-balance",
    "signed-storage-array",
    "redundant-statements",
    "public-variable-read-in-external-context",
    "weak-randomness",
    "pre-declared-local-variable-usage",
    "delete-nested-mapping",
    "unused-state-variable",
    "constant-functions-assembly",
    "boolean-equality",
    "tx-origin-used-for-auth",
    "msg-value-in-loop",
    "contract-locks-ether",
    "local-variable-shadowing",
    "incorrect-erc721-interface",
    "incorrect-erc20-interface",
    "uninitialized-local-variable",
    "return-bomb",
    "out-of-order-retryable",
    "function-initializing-state",
    "dead-code",
    "cache-array-length",
    "assert-state-change",
    "costly-operations-inside-loops",
    "constant-function-changing-state",
    "builtin-symbol-shadow",
    "void-constructor",
    "function-selector-collision",
    "missing-inheritance",
    "unused-import",
    "unchecked-low-level-call",
    "function-pointer-in-constructor",
    "state-variable-could-be-declared-constant"
  ]
}<|MERGE_RESOLUTION|>--- conflicted
+++ resolved
@@ -1,12 +1,7 @@
 {
   "files_summary": {
-<<<<<<< HEAD
-    "total_source_units": 98,
-    "total_sloc": 3651
-=======
-    "total_source_units": 107,
-    "total_sloc": 3509
->>>>>>> 88f6833f
+    "total_source_units": 108,
+    "total_sloc": 3790
   },
   "files_details": {
     "files_details": [
@@ -6378,6 +6373,72 @@
             "line_no": 72,
             "src": "2068:13",
             "src_char": "2068:13"
+          },
+          {
+            "contract_path": "src/Trump.sol",
+            "line_no": 130,
+            "src": "3920:20",
+            "src_char": "3920:20"
+          },
+          {
+            "contract_path": "src/Trump.sol",
+            "line_no": 131,
+            "src": "3967:21",
+            "src_char": "3967:21"
+          },
+          {
+            "contract_path": "src/Trump.sol",
+            "line_no": 135,
+            "src": "4041:14",
+            "src_char": "4041:14"
+          },
+          {
+            "contract_path": "src/Trump.sol",
+            "line_no": 136,
+            "src": "4080:15",
+            "src_char": "4080:15"
+          },
+          {
+            "contract_path": "src/Trump.sol",
+            "line_no": 137,
+            "src": "4120:12",
+            "src_char": "4120:12"
+          },
+          {
+            "contract_path": "src/Trump.sol",
+            "line_no": 138,
+            "src": "4156:13",
+            "src_char": "4156:13"
+          },
+          {
+            "contract_path": "src/Trump.sol",
+            "line_no": 139,
+            "src": "4193:15",
+            "src_char": "4193:15"
+          },
+          {
+            "contract_path": "src/Trump.sol",
+            "line_no": 140,
+            "src": "4233:16",
+            "src_char": "4233:16"
+          },
+          {
+            "contract_path": "src/Trump.sol",
+            "line_no": 141,
+            "src": "4274:18",
+            "src_char": "4274:18"
+          },
+          {
+            "contract_path": "src/Trump.sol",
+            "line_no": 150,
+            "src": "4682:17",
+            "src_char": "4682:17"
+          },
+          {
+            "contract_path": "src/Trump.sol",
+            "line_no": 151,
+            "src": "4743:11",
+            "src_char": "4743:11"
           },
           {
             "contract_path": "src/UninitializedStateVariable.sol",
