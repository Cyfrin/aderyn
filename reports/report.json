--- conflicted
+++ resolved
@@ -1,11 +1,7 @@
 {
   "files_summary": {
-    "total_source_units": 60,
-<<<<<<< HEAD
-    "total_sloc": 1737
-=======
-    "total_sloc": 1620
->>>>>>> 2dbaa489
+    "total_source_units": 64,
+    "total_sloc": 1807
   },
   "files_details": {
     "files_details": [
@@ -50,13 +46,12 @@
         "n_sloc": 4
       },
       {
-<<<<<<< HEAD
+        "file_path": "src/DangerousUnaryOperator.sol",
+        "n_sloc": 13
+      },
+      {
         "file_path": "src/DelegateCallWithoutAddressCheck.sol",
         "n_sloc": 31
-=======
-        "file_path": "src/DangerousUnaryOperator.sol",
-        "n_sloc": 13
->>>>>>> 2dbaa489
       },
       {
         "file_path": "src/DeprecatedOZFunctions.sol",
@@ -269,13 +264,8 @@
     ]
   },
   "issue_count": {
-<<<<<<< HEAD
-    "high": 21,
+    "high": 25,
     "low": 24
-=======
-    "high": 23,
-    "low": 23
->>>>>>> 2dbaa489
   },
   "high_issues": {
     "issues": [
@@ -1379,7 +1369,6 @@
         ]
       },
       {
-<<<<<<< HEAD
         "title": "Sending native Eth is not protected from these functions.",
         "description": "Introduce checks for `msg.sender` in the function",
         "detector_name": "send-ether-no-checks",
@@ -1438,7 +1427,10 @@
             "line_no": 14,
             "src": "391:15",
             "src_char": "391:15"
-=======
+          }
+        ]
+      },
+      {
         "title": "Tautological comparison.",
         "description": "The left hand side and the right hand side of the binary operation has the same value. This makes the condition always true or always false.",
         "detector_name": "tautological-compare",
@@ -1517,7 +1509,6 @@
             "line_no": 13,
             "src": "247:10",
             "src_char": "247:10"
->>>>>>> 2dbaa489
           }
         ]
       }
@@ -1752,17 +1743,16 @@
             "src_char": "32:32"
           },
           {
-<<<<<<< HEAD
+            "contract_path": "src/DangerousUnaryOperator.sol",
+            "line_no": 2,
+            "src": "32:23",
+            "src_char": "32:23"
+          },
+          {
             "contract_path": "src/DelegateCallWithoutAddressCheck.sol",
             "line_no": 2,
             "src": "32:21",
             "src_char": "32:21"
-=======
-            "contract_path": "src/DangerousUnaryOperator.sol",
-            "line_no": 2,
-            "src": "32:23",
-            "src_char": "32:23"
->>>>>>> 2dbaa489
           },
           {
             "contract_path": "src/InconsistentUints.sol",
@@ -2158,7 +2148,6 @@
             "src_char": "745:2"
           },
           {
-<<<<<<< HEAD
             "contract_path": "src/SubWithoutIf.sol",
             "line_no": 17,
             "src": "581:1",
@@ -2259,7 +2248,8 @@
             "line_no": 51,
             "src": "1624:3",
             "src_char": "1624:3"
-=======
+          },
+          {
             "contract_path": "src/UncheckedReturn.sol",
             "line_no": 27,
             "src": "607:7",
@@ -2282,7 +2272,6 @@
             "line_no": 42,
             "src": "1190:7",
             "src_char": "1190:7"
->>>>>>> 2dbaa489
           },
           {
             "contract_path": "src/eth2/DepositContract.sol",
@@ -3414,15 +3403,12 @@
     "incorrect-caret-operator",
     "yul-return",
     "state-variable-shadowing",
-<<<<<<< HEAD
     "send-ether-no-checks",
     "delegate-call-unchecked-address",
-    "sub-without-if"
-=======
+    "sub-without-if",
     "tautological-compare",
     "rtlo",
     "unchecked-return",
     "dangerous-unary-operator"
->>>>>>> 2dbaa489
   ]
 }