--- conflicted
+++ resolved
@@ -1,12 +1,7 @@
 {
   "files_summary": {
-<<<<<<< HEAD
     "total_source_units": 113,
-    "total_sloc": 3972
-=======
-    "total_source_units": 112,
-    "total_sloc": 3961
->>>>>>> 3dd07697
+    "total_sloc": 3976
   },
   "files_details": {
     "files_details": [
