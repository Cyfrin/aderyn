{
  "files_summary": {
<<<<<<< HEAD
    "total_source_units": 61,
    "total_sloc": 1631
=======
    "total_source_units": 64,
    "total_sloc": 1825
>>>>>>> a9cccd8c
  },
  "files_details": {
    "files_details": [
      {
        "file_path": "src/AbstractContract.sol",
        "n_sloc": 11
      },
      {
        "file_path": "src/AdminContract.sol",
        "n_sloc": 11
      },
      {
        "file_path": "src/ArbitraryTransferFrom.sol",
        "n_sloc": 37
      },
      {
        "file_path": "src/AssemblyExample.sol",
        "n_sloc": 9
      },
      {
        "file_path": "src/CallGraphTests.sol",
        "n_sloc": 49
      },
      {
        "file_path": "src/Casting.sol",
        "n_sloc": 126
      },
      {
        "file_path": "src/ConstantsLiterals.sol",
        "n_sloc": 28
      },
      {
        "file_path": "src/ContractWithTodo.sol",
        "n_sloc": 7
      },
      {
        "file_path": "src/Counter.sol",
        "n_sloc": 20
      },
      {
        "file_path": "src/CrazyPragma.sol",
        "n_sloc": 4
      },
      {
        "file_path": "src/DangerousUnaryOperator.sol",
        "n_sloc": 13
      },
      {
<<<<<<< HEAD
        "file_path": "src/DeletionNestedMappingStructureContract.sol",
        "n_sloc": 11
=======
        "file_path": "src/DelegateCallWithoutAddressCheck.sol",
        "n_sloc": 31
>>>>>>> a9cccd8c
      },
      {
        "file_path": "src/DeprecatedOZFunctions.sol",
        "n_sloc": 32
      },
      {
        "file_path": "src/DivisionBeforeMultiplication.sol",
        "n_sloc": 22
      },
      {
        "file_path": "src/DynamicArrayLengthAssignment.sol",
        "n_sloc": 16
      },
      {
        "file_path": "src/EmptyBlocks.sol",
        "n_sloc": 48
      },
      {
        "file_path": "src/EnumerableSetIteration.sol",
        "n_sloc": 55
      },
      {
        "file_path": "src/ExperimentalEncoder.sol",
        "n_sloc": 4
      },
      {
        "file_path": "src/HugeConstants.sol",
        "n_sloc": 36
      },
      {
        "file_path": "src/InconsistentUints.sol",
        "n_sloc": 17
      },
      {
        "file_path": "src/IncorrectCaretOperator.sol",
        "n_sloc": 16
      },
      {
        "file_path": "src/IncorrectShift.sol",
        "n_sloc": 17
      },
      {
        "file_path": "src/InternalFunctions.sol",
        "n_sloc": 22
      },
      {
        "file_path": "src/KeccakContract.sol",
        "n_sloc": 21
      },
      {
        "file_path": "src/MisusedBoolean.sol",
        "n_sloc": 67
      },
      {
        "file_path": "src/MultipleConstructorSchemes.sol",
        "n_sloc": 10
      },
      {
        "file_path": "src/OnceModifierExample.sol",
        "n_sloc": 8
      },
      {
        "file_path": "src/RTLO.sol",
        "n_sloc": 7
      },
      {
        "file_path": "src/RevertsAndRequriesInLoops.sol",
        "n_sloc": 27
      },
      {
        "file_path": "src/SendEtherNoChecks.sol",
        "n_sloc": 58
      },
      {
        "file_path": "src/StateShadowing.sol",
        "n_sloc": 17
      },
      {
        "file_path": "src/StateVariables.sol",
        "n_sloc": 58
      },
      {
        "file_path": "src/StorageConditionals.sol",
        "n_sloc": 59
      },
      {
        "file_path": "src/StorageParameters.sol",
        "n_sloc": 16
      },
      {
        "file_path": "src/T11sTranferer.sol",
        "n_sloc": 8
      },
      {
        "file_path": "src/TautologicalCompare.sol",
        "n_sloc": 17
      },
      {
        "file_path": "src/TestERC20.sol",
        "n_sloc": 62
      },
      {
        "file_path": "src/UncheckedReturn.sol",
        "n_sloc": 33
      },
      {
        "file_path": "src/UninitializedStateVariable.sol",
        "n_sloc": 29
      },
      {
        "file_path": "src/UnprotectedInitialize.sol",
        "n_sloc": 25
      },
      {
        "file_path": "src/UnsafeERC721Mint.sol",
        "n_sloc": 18
      },
      {
        "file_path": "src/UnusedError.sol",
        "n_sloc": 19
      },
      {
        "file_path": "src/UsingSelfdestruct.sol",
        "n_sloc": 6
      },
      {
        "file_path": "src/WrongOrderOfLayout.sol",
        "n_sloc": 13
      },
      {
        "file_path": "src/YulReturn.sol",
        "n_sloc": 8
      },
      {
        "file_path": "src/ZeroAddressCheck.sol",
        "n_sloc": 41
      },
      {
        "file_path": "src/auditor_mode/ExternalCalls.sol",
        "n_sloc": 65
      },
      {
        "file_path": "src/auditor_mode/PublicFunctionsWithoutSenderCheck.sol",
        "n_sloc": 45
      },
      {
        "file_path": "src/cloc/AnotherHeavilyCommentedContract.sol",
        "n_sloc": 32
      },
      {
        "file_path": "src/cloc/EmptyContractFile.sol",
        "n_sloc": 0
      },
      {
        "file_path": "src/cloc/HeavilyCommentedContract.sol",
        "n_sloc": 21
      },
      {
        "file_path": "src/eth2/DepositContract.sol",
        "n_sloc": 95
      },
      {
        "file_path": "src/inheritance/ExtendedInheritance.sol",
        "n_sloc": 17
      },
      {
        "file_path": "src/inheritance/IContractInheritance.sol",
        "n_sloc": 4
      },
      {
        "file_path": "src/inheritance/InheritanceBase.sol",
        "n_sloc": 8
      },
      {
        "file_path": "src/nested/1/Nested.sol",
        "n_sloc": 10
      },
      {
        "file_path": "src/nested/2/Nested.sol",
        "n_sloc": 7
      },
      {
        "file_path": "src/nested_mappings/LaterVersion.sol",
        "n_sloc": 10
      },
      {
        "file_path": "src/nested_mappings/NestedMappings.sol",
        "n_sloc": 10
      },
      {
        "file_path": "src/parent_chain/ParentChainContract.sol",
        "n_sloc": 29
      },
      {
        "file_path": "src/reused_contract_name/ContractA.sol",
        "n_sloc": 7
      },
      {
        "file_path": "src/reused_contract_name/ContractB.sol",
        "n_sloc": 7
      },
      {
        "file_path": "src/uniswap/UniswapV2Swapper.sol",
        "n_sloc": 50
      },
      {
        "file_path": "src/uniswap/UniswapV3Swapper.sol",
        "n_sloc": 150
      }
    ]
  },
  "issue_count": {
<<<<<<< HEAD
    "high": 24,
=======
    "high": 26,
>>>>>>> a9cccd8c
    "low": 23
  },
  "high_issues": {
    "issues": [
      {
        "title": "Using `delegatecall` in loop",
        "description": "When calling `delegatecall` the same `msg.value` amount will be accredited multiple times.",
        "detector_name": "delegate-call-in-loop",
        "instances": [
          {
            "contract_path": "src/inheritance/ExtendedInheritance.sol",
            "line_no": 16,
            "src": "488:19",
            "src_char": "488:19"
          }
        ]
      },
      {
        "title": "`abi.encodePacked()` should not be used with dynamic types when passing the result to a hash function such as `keccak256()`",
        "description": "Use `abi.encode()` instead which will pad items to 32 bytes, which will [prevent hash collisions](https://docs.soliditylang.org/en/v0.8.13/abi-spec.html#non-standard-packed-mode) (e.g. `abi.encodePacked(0x123,0x456)` => `0x123456` => `abi.encodePacked(0x1,0x23456)`, but `abi.encode(0x123,0x456)` => `0x0...1230...456`). Unless there is a compelling reason, `abi.encode` should be preferred. If there is only one argument to `abi.encodePacked()` it can often be cast to `bytes()` or `bytes32()` [instead](https://ethereum.stackexchange.com/questions/30912/how-to-compare-strings-in-solidity#answer-82739).\nIf all arguments are strings and or bytes, `bytes.concat()` should be used instead.",
        "detector_name": "avoid-abi-encode-packed",
        "instances": [
          {
            "contract_path": "src/KeccakContract.sol",
            "line_no": 18,
            "src": "587:16",
            "src_char": "587:16"
          },
          {
            "contract_path": "src/KeccakContract.sol",
            "line_no": 22,
            "src": "734:16",
            "src_char": "734:16"
          },
          {
            "contract_path": "src/KeccakContract.sol",
            "line_no": 26,
            "src": "887:16",
            "src_char": "887:16"
          }
        ]
      },
      {
        "title": "Using `block.timestamp` for swap deadline offers no protection",
        "description": "In the PoS model, proposers know well in advance if they will propose one or consecutive blocks ahead of time. In such a scenario, a malicious validator can hold back the transaction and execute it at a more favourable block number.Consider allowing function caller to specify swap deadline input parameter.",
        "detector_name": "block-timestamp-deadline",
        "instances": [
          {
            "contract_path": "src/uniswap/UniswapV2Swapper.sol",
            "line_no": 23,
            "src": "670:83",
            "src_char": "670:83"
          },
          {
            "contract_path": "src/uniswap/UniswapV2Swapper.sol",
            "line_no": 24,
            "src": "763:83",
            "src_char": "763:83"
          },
          {
            "contract_path": "src/uniswap/UniswapV2Swapper.sol",
            "line_no": 25,
            "src": "856:70",
            "src_char": "856:70"
          },
          {
            "contract_path": "src/uniswap/UniswapV2Swapper.sol",
            "line_no": 26,
            "src": "936:80",
            "src_char": "936:80"
          },
          {
            "contract_path": "src/uniswap/UniswapV2Swapper.sol",
            "line_no": 27,
            "src": "1026:80",
            "src_char": "1026:80"
          },
          {
            "contract_path": "src/uniswap/UniswapV2Swapper.sol",
            "line_no": 31,
            "src": "1278:112",
            "src_char": "1278:112"
          },
          {
            "contract_path": "src/uniswap/UniswapV2Swapper.sol",
            "line_no": 32,
            "src": "1400:99",
            "src_char": "1400:99"
          },
          {
            "contract_path": "src/uniswap/UniswapV2Swapper.sol",
            "line_no": 33,
            "src": "1509:109",
            "src_char": "1509:109"
          },
          {
            "contract_path": "src/uniswap/UniswapV3Swapper.sol",
            "line_no": 52,
            "src": "1115:143",
            "src_char": "1115:143"
          },
          {
            "contract_path": "src/uniswap/UniswapV3Swapper.sol",
            "line_no": 55,
            "src": "1293:321",
            "src_char": "1293:321"
          },
          {
            "contract_path": "src/uniswap/UniswapV3Swapper.sol",
            "line_no": 66,
            "src": "1668:131",
            "src_char": "1668:131"
          },
          {
            "contract_path": "src/uniswap/UniswapV3Swapper.sol",
            "line_no": 69,
            "src": "1828:236",
            "src_char": "1828:236"
          },
          {
            "contract_path": "src/uniswap/UniswapV3Swapper.sol",
            "line_no": 77,
            "src": "2132:144",
            "src_char": "2132:144"
          },
          {
            "contract_path": "src/uniswap/UniswapV3Swapper.sol",
            "line_no": 80,
            "src": "2312:322",
            "src_char": "2312:322"
          },
          {
            "contract_path": "src/uniswap/UniswapV3Swapper.sol",
            "line_no": 91,
            "src": "2690:132",
            "src_char": "2690:132"
          },
          {
            "contract_path": "src/uniswap/UniswapV3Swapper.sol",
            "line_no": 94,
            "src": "2852:237",
            "src_char": "2852:237"
          }
        ]
      },
      {
        "title": "Arbitrary `from` passed to `transferFrom` (or `safeTransferFrom`)",
        "description": "Passing an arbitrary `from` address to `transferFrom` (or `safeTransferFrom`) can lead to loss of funds, because anyone can transfer tokens from the `from` address if an approval is made.  ",
        "detector_name": "arbitrary-transfer-from",
        "instances": [
          {
            "contract_path": "src/ArbitraryTransferFrom.sol",
            "line_no": 16,
            "src": "370:38",
            "src_char": "370:38"
          },
          {
            "contract_path": "src/ArbitraryTransferFrom.sol",
            "line_no": 20,
            "src": "496:42",
            "src_char": "496:42"
          },
          {
            "contract_path": "src/ArbitraryTransferFrom.sol",
            "line_no": 24,
            "src": "634:53",
            "src_char": "634:53"
          },
          {
            "contract_path": "src/ArbitraryTransferFrom.sol",
            "line_no": 30,
            "src": "864:44",
            "src_char": "864:44"
          },
          {
            "contract_path": "src/DeprecatedOZFunctions.sol",
            "line_no": 17,
            "src": "579:39",
            "src_char": "579:39"
          },
          {
            "contract_path": "src/DeprecatedOZFunctions.sol",
            "line_no": 47,
            "src": "1598:35",
            "src_char": "1598:35"
          }
        ]
      },
      {
        "title": "Unprotected initializer",
        "description": "Consider protecting the initializer functions with modifiers.",
        "detector_name": "unprotected-initializer",
        "instances": [
          {
            "contract_path": "src/UnprotectedInitialize.sol",
            "line_no": 35,
            "src": "820:33",
            "src_char": "820:33"
          }
        ]
      },
      {
        "title": "Unsafe Casting",
        "description": "Downcasting int/uints in Solidity can be unsafe due to the potential for data loss and unintended behavior.When downcasting a larger integer type to a smaller one (e.g., uint256 to uint128), the value may exceed the range of the target type,leading to truncation and loss of significant digits. Use OpenZeppelin's SafeCast library to safely downcast integers.",
        "detector_name": "unsafe-casting-detector",
        "instances": [
          {
            "contract_path": "src/Casting.sol",
            "line_no": 35,
            "src": "1065:10",
            "src_char": "1065:10"
          },
          {
            "contract_path": "src/Casting.sol",
            "line_no": 36,
            "src": "1097:10",
            "src_char": "1097:10"
          },
          {
            "contract_path": "src/Casting.sol",
            "line_no": 37,
            "src": "1129:10",
            "src_char": "1129:10"
          },
          {
            "contract_path": "src/Casting.sol",
            "line_no": 38,
            "src": "1161:10",
            "src_char": "1161:10"
          },
          {
            "contract_path": "src/Casting.sol",
            "line_no": 39,
            "src": "1193:10",
            "src_char": "1193:10"
          },
          {
            "contract_path": "src/Casting.sol",
            "line_no": 40,
            "src": "1225:10",
            "src_char": "1225:10"
          },
          {
            "contract_path": "src/Casting.sol",
            "line_no": 41,
            "src": "1257:10",
            "src_char": "1257:10"
          },
          {
            "contract_path": "src/Casting.sol",
            "line_no": 42,
            "src": "1289:10",
            "src_char": "1289:10"
          },
          {
            "contract_path": "src/Casting.sol",
            "line_no": 43,
            "src": "1321:10",
            "src_char": "1321:10"
          },
          {
            "contract_path": "src/Casting.sol",
            "line_no": 44,
            "src": "1353:10",
            "src_char": "1353:10"
          },
          {
            "contract_path": "src/Casting.sol",
            "line_no": 45,
            "src": "1385:10",
            "src_char": "1385:10"
          },
          {
            "contract_path": "src/Casting.sol",
            "line_no": 46,
            "src": "1417:10",
            "src_char": "1417:10"
          },
          {
            "contract_path": "src/Casting.sol",
            "line_no": 47,
            "src": "1449:10",
            "src_char": "1449:10"
          },
          {
            "contract_path": "src/Casting.sol",
            "line_no": 48,
            "src": "1481:10",
            "src_char": "1481:10"
          },
          {
            "contract_path": "src/Casting.sol",
            "line_no": 49,
            "src": "1513:10",
            "src_char": "1513:10"
          },
          {
            "contract_path": "src/Casting.sol",
            "line_no": 50,
            "src": "1545:10",
            "src_char": "1545:10"
          },
          {
            "contract_path": "src/Casting.sol",
            "line_no": 51,
            "src": "1577:10",
            "src_char": "1577:10"
          },
          {
            "contract_path": "src/Casting.sol",
            "line_no": 52,
            "src": "1609:10",
            "src_char": "1609:10"
          },
          {
            "contract_path": "src/Casting.sol",
            "line_no": 53,
            "src": "1641:10",
            "src_char": "1641:10"
          },
          {
            "contract_path": "src/Casting.sol",
            "line_no": 54,
            "src": "1672:9",
            "src_char": "1672:9"
          },
          {
            "contract_path": "src/Casting.sol",
            "line_no": 55,
            "src": "1702:9",
            "src_char": "1702:9"
          },
          {
            "contract_path": "src/Casting.sol",
            "line_no": 56,
            "src": "1732:9",
            "src_char": "1732:9"
          },
          {
            "contract_path": "src/Casting.sol",
            "line_no": 57,
            "src": "1762:9",
            "src_char": "1762:9"
          },
          {
            "contract_path": "src/Casting.sol",
            "line_no": 58,
            "src": "1792:9",
            "src_char": "1792:9"
          },
          {
            "contract_path": "src/Casting.sol",
            "line_no": 59,
            "src": "1822:9",
            "src_char": "1822:9"
          },
          {
            "contract_path": "src/Casting.sol",
            "line_no": 60,
            "src": "1853:9",
            "src_char": "1853:9"
          },
          {
            "contract_path": "src/Casting.sol",
            "line_no": 61,
            "src": "1884:10",
            "src_char": "1884:10"
          },
          {
            "contract_path": "src/Casting.sol",
            "line_no": 62,
            "src": "1916:10",
            "src_char": "1916:10"
          },
          {
            "contract_path": "src/Casting.sol",
            "line_no": 63,
            "src": "1948:10",
            "src_char": "1948:10"
          },
          {
            "contract_path": "src/Casting.sol",
            "line_no": 64,
            "src": "1980:10",
            "src_char": "1980:10"
          },
          {
            "contract_path": "src/Casting.sol",
            "line_no": 65,
            "src": "2013:9",
            "src_char": "2013:9"
          },
          {
            "contract_path": "src/Casting.sol",
            "line_no": 73,
            "src": "2242:9",
            "src_char": "2242:9"
          },
          {
            "contract_path": "src/Casting.sol",
            "line_no": 74,
            "src": "2272:9",
            "src_char": "2272:9"
          },
          {
            "contract_path": "src/Casting.sol",
            "line_no": 75,
            "src": "2302:9",
            "src_char": "2302:9"
          },
          {
            "contract_path": "src/Casting.sol",
            "line_no": 76,
            "src": "2332:9",
            "src_char": "2332:9"
          },
          {
            "contract_path": "src/Casting.sol",
            "line_no": 77,
            "src": "2362:9",
            "src_char": "2362:9"
          },
          {
            "contract_path": "src/Casting.sol",
            "line_no": 78,
            "src": "2392:9",
            "src_char": "2392:9"
          },
          {
            "contract_path": "src/Casting.sol",
            "line_no": 79,
            "src": "2422:9",
            "src_char": "2422:9"
          },
          {
            "contract_path": "src/Casting.sol",
            "line_no": 80,
            "src": "2452:9",
            "src_char": "2452:9"
          },
          {
            "contract_path": "src/Casting.sol",
            "line_no": 81,
            "src": "2482:9",
            "src_char": "2482:9"
          },
          {
            "contract_path": "src/Casting.sol",
            "line_no": 82,
            "src": "2512:9",
            "src_char": "2512:9"
          },
          {
            "contract_path": "src/Casting.sol",
            "line_no": 83,
            "src": "2542:9",
            "src_char": "2542:9"
          },
          {
            "contract_path": "src/Casting.sol",
            "line_no": 84,
            "src": "2572:9",
            "src_char": "2572:9"
          },
          {
            "contract_path": "src/Casting.sol",
            "line_no": 85,
            "src": "2602:9",
            "src_char": "2602:9"
          },
          {
            "contract_path": "src/Casting.sol",
            "line_no": 86,
            "src": "2632:9",
            "src_char": "2632:9"
          },
          {
            "contract_path": "src/Casting.sol",
            "line_no": 87,
            "src": "2662:9",
            "src_char": "2662:9"
          },
          {
            "contract_path": "src/Casting.sol",
            "line_no": 88,
            "src": "2692:9",
            "src_char": "2692:9"
          },
          {
            "contract_path": "src/Casting.sol",
            "line_no": 89,
            "src": "2722:9",
            "src_char": "2722:9"
          },
          {
            "contract_path": "src/Casting.sol",
            "line_no": 90,
            "src": "2752:9",
            "src_char": "2752:9"
          },
          {
            "contract_path": "src/Casting.sol",
            "line_no": 91,
            "src": "2782:9",
            "src_char": "2782:9"
          },
          {
            "contract_path": "src/Casting.sol",
            "line_no": 92,
            "src": "2811:8",
            "src_char": "2811:8"
          },
          {
            "contract_path": "src/Casting.sol",
            "line_no": 93,
            "src": "2839:8",
            "src_char": "2839:8"
          },
          {
            "contract_path": "src/Casting.sol",
            "line_no": 94,
            "src": "2867:8",
            "src_char": "2867:8"
          },
          {
            "contract_path": "src/Casting.sol",
            "line_no": 95,
            "src": "2895:8",
            "src_char": "2895:8"
          },
          {
            "contract_path": "src/Casting.sol",
            "line_no": 96,
            "src": "2923:8",
            "src_char": "2923:8"
          },
          {
            "contract_path": "src/Casting.sol",
            "line_no": 97,
            "src": "2951:8",
            "src_char": "2951:8"
          },
          {
            "contract_path": "src/Casting.sol",
            "line_no": 98,
            "src": "2980:8",
            "src_char": "2980:8"
          },
          {
            "contract_path": "src/Casting.sol",
            "line_no": 99,
            "src": "3009:9",
            "src_char": "3009:9"
          },
          {
            "contract_path": "src/Casting.sol",
            "line_no": 100,
            "src": "3039:9",
            "src_char": "3039:9"
          },
          {
            "contract_path": "src/Casting.sol",
            "line_no": 101,
            "src": "3069:9",
            "src_char": "3069:9"
          },
          {
            "contract_path": "src/Casting.sol",
            "line_no": 102,
            "src": "3099:9",
            "src_char": "3099:9"
          },
          {
            "contract_path": "src/Casting.sol",
            "line_no": 103,
            "src": "3130:8",
            "src_char": "3130:8"
          },
          {
            "contract_path": "src/Casting.sol",
            "line_no": 111,
            "src": "3426:10",
            "src_char": "3426:10"
          },
          {
            "contract_path": "src/Casting.sol",
            "line_no": 112,
            "src": "3458:10",
            "src_char": "3458:10"
          },
          {
            "contract_path": "src/Casting.sol",
            "line_no": 113,
            "src": "3490:10",
            "src_char": "3490:10"
          },
          {
            "contract_path": "src/Casting.sol",
            "line_no": 114,
            "src": "3522:10",
            "src_char": "3522:10"
          },
          {
            "contract_path": "src/Casting.sol",
            "line_no": 115,
            "src": "3554:10",
            "src_char": "3554:10"
          },
          {
            "contract_path": "src/Casting.sol",
            "line_no": 116,
            "src": "3586:10",
            "src_char": "3586:10"
          },
          {
            "contract_path": "src/Casting.sol",
            "line_no": 117,
            "src": "3618:10",
            "src_char": "3618:10"
          },
          {
            "contract_path": "src/Casting.sol",
            "line_no": 118,
            "src": "3650:10",
            "src_char": "3650:10"
          },
          {
            "contract_path": "src/Casting.sol",
            "line_no": 119,
            "src": "3682:10",
            "src_char": "3682:10"
          },
          {
            "contract_path": "src/Casting.sol",
            "line_no": 120,
            "src": "3714:10",
            "src_char": "3714:10"
          },
          {
            "contract_path": "src/Casting.sol",
            "line_no": 121,
            "src": "3746:10",
            "src_char": "3746:10"
          },
          {
            "contract_path": "src/Casting.sol",
            "line_no": 122,
            "src": "3778:10",
            "src_char": "3778:10"
          },
          {
            "contract_path": "src/Casting.sol",
            "line_no": 123,
            "src": "3810:10",
            "src_char": "3810:10"
          },
          {
            "contract_path": "src/Casting.sol",
            "line_no": 124,
            "src": "3842:10",
            "src_char": "3842:10"
          },
          {
            "contract_path": "src/Casting.sol",
            "line_no": 125,
            "src": "3874:10",
            "src_char": "3874:10"
          },
          {
            "contract_path": "src/Casting.sol",
            "line_no": 126,
            "src": "3906:10",
            "src_char": "3906:10"
          },
          {
            "contract_path": "src/Casting.sol",
            "line_no": 127,
            "src": "3938:10",
            "src_char": "3938:10"
          },
          {
            "contract_path": "src/Casting.sol",
            "line_no": 128,
            "src": "3970:10",
            "src_char": "3970:10"
          },
          {
            "contract_path": "src/Casting.sol",
            "line_no": 129,
            "src": "4002:10",
            "src_char": "4002:10"
          },
          {
            "contract_path": "src/Casting.sol",
            "line_no": 130,
            "src": "4034:10",
            "src_char": "4034:10"
          },
          {
            "contract_path": "src/Casting.sol",
            "line_no": 131,
            "src": "4066:10",
            "src_char": "4066:10"
          },
          {
            "contract_path": "src/Casting.sol",
            "line_no": 132,
            "src": "4098:10",
            "src_char": "4098:10"
          },
          {
            "contract_path": "src/Casting.sol",
            "line_no": 133,
            "src": "4129:9",
            "src_char": "4129:9"
          },
          {
            "contract_path": "src/Casting.sol",
            "line_no": 134,
            "src": "4159:9",
            "src_char": "4159:9"
          },
          {
            "contract_path": "src/Casting.sol",
            "line_no": 135,
            "src": "4189:9",
            "src_char": "4189:9"
          },
          {
            "contract_path": "src/Casting.sol",
            "line_no": 136,
            "src": "4220:9",
            "src_char": "4220:9"
          },
          {
            "contract_path": "src/Casting.sol",
            "line_no": 137,
            "src": "4251:10",
            "src_char": "4251:10"
          },
          {
            "contract_path": "src/Casting.sol",
            "line_no": 138,
            "src": "4283:10",
            "src_char": "4283:10"
          },
          {
            "contract_path": "src/Casting.sol",
            "line_no": 139,
            "src": "4315:10",
            "src_char": "4315:10"
          },
          {
            "contract_path": "src/Casting.sol",
            "line_no": 140,
            "src": "4347:10",
            "src_char": "4347:10"
          },
          {
            "contract_path": "src/Casting.sol",
            "line_no": 141,
            "src": "4381:10",
            "src_char": "4381:10"
          }
        ]
      },
      {
        "title": "EnumerableSet.remove in loop corrupts the set order.",
        "description": "If the order of an EnumerableSet is required, removing items in a loop using `at` and `remove` corrupts this order.\nConsider using a different data structure or removing items by collecting them during the loop, then removing after the loop.",
        "detector_name": "enumerable-loop-removal",
        "instances": [
          {
            "contract_path": "src/EnumerableSetIteration.sol",
            "line_no": 31,
            "src": "1105:17",
            "src_char": "1105:17"
          },
          {
            "contract_path": "src/EnumerableSetIteration.sol",
            "line_no": 40,
            "src": "1350:17",
            "src_char": "1350:17"
          },
          {
            "contract_path": "src/EnumerableSetIteration.sol",
            "line_no": 50,
            "src": "1586:17",
            "src_char": "1586:17"
          },
          {
            "contract_path": "src/EnumerableSetIteration.sol",
            "line_no": 59,
            "src": "1865:17",
            "src_char": "1865:17"
          },
          {
            "contract_path": "src/EnumerableSetIteration.sol",
            "line_no": 67,
            "src": "2083:14",
            "src_char": "2083:14"
          }
        ]
      },
      {
        "title": "Experimental ABI Encoder",
        "description": "Experimental encoders should not be used in production. There are multiple known compiler bugs that are caused by the experimental encoder. Upgrade your solidity version to remove the need for experimental features.",
        "detector_name": "experimental-encoder",
        "instances": [
          {
            "contract_path": "src/ExperimentalEncoder.sol",
            "line_no": 2,
            "src": "23:33",
            "src_char": "23:33"
          }
        ]
      },
      {
        "title": "Incorrect Assembly Shift Parameter Order",
        "description": "Example: `shl(shifted, 4)` will shift the right constant `4` by `a` bits. The correct order is `shl(4, shifted)`.",
        "detector_name": "incorrect-shift-order",
        "instances": [
          {
            "contract_path": "src/IncorrectShift.sol",
            "line_no": 7,
            "src": "192:15",
            "src_char": "192:15"
          },
          {
            "contract_path": "src/IncorrectShift.sol",
            "line_no": 8,
            "src": "238:15",
            "src_char": "238:15"
          }
        ]
      },
      {
        "title": "Storage Array Edited with Memory",
        "description": "Storage reference is passed to a function with a memory parameter. This will not update the storage variable as expected. Consider using storage parameters instead.",
        "detector_name": "storage-array-edit-with-memory",
        "instances": [
          {
            "contract_path": "src/StorageParameters.sol",
            "line_no": 11,
            "src": "241:10",
            "src_char": "241:10"
          }
        ]
      },
      {
        "title": "Contract Has Multiple Constructors",
        "description": "In some versions of Solidity, contracts compile with multiple constructors. The first constructor takes precedence. This can lead to unexpected behavior.",
        "detector_name": "multiple-constructors",
        "instances": [
          {
            "contract_path": "src/MultipleConstructorSchemes.sol",
            "line_no": 3,
            "src": "25:180",
            "src_char": "25:180"
          }
        ]
      },
      {
        "title": "Contract Name Reused in Different Files",
        "description": "When compiling contracts with certain development frameworks (for example: Truffle), having contracts with the same name across different files can lead to one being overwritten.",
        "detector_name": "reused-contract-name",
        "instances": [
          {
            "contract_path": "src/nested/1/Nested.sol",
            "line_no": 7,
            "src": "214:6",
            "src_char": "214:6"
          },
          {
            "contract_path": "src/nested/2/Nested.sol",
            "line_no": 7,
            "src": "214:6",
            "src_char": "214:6"
          },
          {
            "contract_path": "src/reused_contract_name/ContractA.sol",
            "line_no": 4,
            "src": "70:10",
            "src_char": "70:10"
          },
          {
            "contract_path": "src/reused_contract_name/ContractB.sol",
            "line_no": 4,
            "src": "70:10",
            "src_char": "70:10"
          }
        ]
      },
      {
        "title": "Nested Structs in Mappings pre-0.5.0",
        "description": "Prior to updates in Solidity 0.5.0, public mappings with nested structs compiled, but produced incorrect values. Refrain from using these, or update to a more recent version of Solidity.",
        "detector_name": "nested-struct-in-mapping",
        "instances": [
          {
            "contract_path": "src/nested_mappings/NestedMappings.sol",
            "line_no": 17,
            "src": "367:58",
            "src_char": "367:58"
          }
        ]
      },
      {
        "title": "Depracated EVM Instruction for `selfdestruct` should not be used.",
        "description": "",
        "detector_name": "selfdestruct-identifier",
        "instances": [
          {
            "contract_path": "src/UsingSelfdestruct.sol",
            "line_no": 7,
            "src": "146:12",
            "src_char": "146:12"
          }
        ]
      },
      {
        "title": "Array length value has a direct assignment.",
        "description": "If the length of a dynamic array (storage variable) directly assigned to, it may allow access to other storage slots by tweaking it's value. This practice has been depracated in newer Solidity versions",
        "detector_name": "dynamic-array-length-assignment",
        "instances": [
          {
            "contract_path": "src/DynamicArrayLengthAssignment.sol",
            "line_no": 13,
            "src": "295:14",
            "src_char": "295:14"
          },
          {
            "contract_path": "src/DynamicArrayLengthAssignment.sol",
            "line_no": 14,
            "src": "325:18",
            "src_char": "325:18"
          },
          {
            "contract_path": "src/DynamicArrayLengthAssignment.sol",
            "line_no": 15,
            "src": "359:33",
            "src_char": "359:33"
          },
          {
            "contract_path": "src/DynamicArrayLengthAssignment.sol",
            "line_no": 16,
            "src": "408:15",
            "src_char": "408:15"
          },
          {
            "contract_path": "src/DynamicArrayLengthAssignment.sol",
            "line_no": 17,
            "src": "439:14",
            "src_char": "439:14"
          }
        ]
      },
      {
        "title": "Uninitialized State Variables",
        "description": "Solidity does initialize variables by default when you declare them, however it's good practice to explicitly declare an initial value. For example, if you transfer money to an address we must make sure that the address has been initialized.",
        "detector_name": "uninitialized-state-variable",
        "instances": [
          {
            "contract_path": "src/AssemblyExample.sol",
            "line_no": 5,
            "src": "97:1",
            "src_char": "97:1"
          },
          {
            "contract_path": "src/DelegateCallWithoutAddressCheck.sol",
            "line_no": 9,
            "src": "337:7",
            "src_char": "337:7"
          },
          {
            "contract_path": "src/InconsistentUints.sol",
            "line_no": 7,
            "src": "197:11",
            "src_char": "197:11"
          },
          {
            "contract_path": "src/InconsistentUints.sol",
            "line_no": 8,
            "src": "233:14",
            "src_char": "233:14"
          },
          {
            "contract_path": "src/IncorrectCaretOperator.sol",
            "line_no": 10,
            "src": "355:7",
            "src_char": "355:7"
          },
          {
            "contract_path": "src/StateShadowing.sol",
            "line_no": 5,
            "src": "87:13",
            "src_char": "87:13"
          },
          {
            "contract_path": "src/StateVariables.sol",
            "line_no": 8,
            "src": "199:19",
            "src_char": "199:19"
          },
          {
            "contract_path": "src/StateVariables.sol",
            "line_no": 9,
            "src": "241:20",
            "src_char": "241:20"
          },
          {
            "contract_path": "src/StateVariables.sol",
            "line_no": 10,
            "src": "282:18",
            "src_char": "282:18"
          },
          {
            "contract_path": "src/UninitializedStateVariable.sol",
            "line_no": 7,
            "src": "122:8",
            "src_char": "122:8"
          },
          {
            "contract_path": "src/UninitializedStateVariable.sol",
            "line_no": 15,
            "src": "529:11",
            "src_char": "529:11"
          },
          {
            "contract_path": "src/WrongOrderOfLayout.sol",
            "line_no": 11,
            "src": "257:10",
            "src_char": "257:10"
          },
          {
            "contract_path": "src/auditor_mode/PublicFunctionsWithoutSenderCheck.sol",
            "line_no": 68,
            "src": "1971:5",
            "src_char": "1971:5"
          }
        ]
      },
      {
        "title": "Incorrect use of caret operator on a non hexadcimal constant",
        "description": "The caret operator is usually mistakenly thought of as an exponentiation operator but actually, it's a bitwise xor operator.",
        "detector_name": "incorrect-caret-operator",
        "instances": [
          {
            "contract_path": "src/IncorrectCaretOperator.sol",
            "line_no": 16,
            "src": "519:8",
            "src_char": "519:8"
          },
          {
            "contract_path": "src/IncorrectCaretOperator.sol",
            "line_no": 17,
            "src": "549:16",
            "src_char": "549:16"
          },
          {
            "contract_path": "src/IncorrectCaretOperator.sol",
            "line_no": 18,
            "src": "587:21",
            "src_char": "587:21"
          },
          {
            "contract_path": "src/IncorrectCaretOperator.sol",
            "line_no": 19,
            "src": "631:13",
            "src_char": "631:13"
          },
          {
            "contract_path": "src/IncorrectCaretOperator.sol",
            "line_no": 20,
            "src": "708:12",
            "src_char": "708:12"
          }
        ]
      },
      {
        "title": "Yul block contains `return` function call.",
        "description": "Remove this, as this causes execution to halt. Nothing after that call will execute, including code following the assembly block.",
        "detector_name": "yul-return",
        "instances": [
          {
            "contract_path": "src/YulReturn.sol",
            "line_no": 8,
            "src": "171:12",
            "src_char": "171:12"
          }
        ]
      },
      {
        "title": "High Issue Title",
        "description": "Description of the high issue.",
        "detector_name": "state-variable-shadowing",
        "instances": [
          {
            "contract_path": "src/StateShadowing.sol",
            "line_no": 15,
            "src": "239:13",
            "src_char": "239:13"
          }
        ]
      },
      {
        "title": "Misused boolean with logical operators",
        "description": "The patterns `if (… || true)` and `if (.. && false)` will always evaluate to true and false respectively.",
        "detector_name": "misused-boolean",
        "instances": [
          {
            "contract_path": "src/MisusedBoolean.sol",
            "line_no": 12,
            "src": "257:19",
            "src_char": "257:19"
          },
          {
            "contract_path": "src/MisusedBoolean.sol",
            "line_no": 19,
            "src": "419:20",
            "src_char": "419:20"
          },
          {
            "contract_path": "src/MisusedBoolean.sol",
            "line_no": 26,
            "src": "582:20",
            "src_char": "582:20"
          },
          {
            "contract_path": "src/MisusedBoolean.sol",
            "line_no": 33,
            "src": "745:19",
            "src_char": "745:19"
          },
          {
            "contract_path": "src/MisusedBoolean.sol",
            "line_no": 40,
            "src": "908:51",
            "src_char": "908:51"
          },
          {
            "contract_path": "src/MisusedBoolean.sol",
            "line_no": 47,
            "src": "1060:52",
            "src_char": "1060:52"
          },
          {
            "contract_path": "src/MisusedBoolean.sol",
            "line_no": 54,
            "src": "1213:53",
            "src_char": "1213:53"
          },
          {
            "contract_path": "src/MisusedBoolean.sol",
            "line_no": 61,
            "src": "1366:21",
            "src_char": "1366:21"
          },
          {
            "contract_path": "src/MisusedBoolean.sol",
            "line_no": 68,
            "src": "1530:17",
            "src_char": "1530:17"
          },
          {
            "contract_path": "src/MisusedBoolean.sol",
            "line_no": 75,
            "src": "1691:18",
            "src_char": "1691:18"
          }
        ]
      },
      {
        "title": "Sending native Eth is not protected from these functions.",
        "description": "Introduce checks for `msg.sender` in the function",
        "detector_name": "send-ether-no-checks",
        "instances": [
          {
            "contract_path": "src/CallGraphTests.sol",
            "line_no": 38,
            "src": "686:16",
            "src_char": "686:16"
          },
          {
            "contract_path": "src/SendEtherNoChecks.sol",
            "line_no": 53,
            "src": "1060:5",
            "src_char": "1060:5"
          },
          {
            "contract_path": "src/SendEtherNoChecks.sol",
            "line_no": 77,
            "src": "1405:5",
            "src_char": "1405:5"
          },
          {
            "contract_path": "src/SendEtherNoChecks.sol",
            "line_no": 99,
            "src": "1795:5",
            "src_char": "1795:5"
          },
          {
            "contract_path": "src/UninitializedStateVariable.sol",
            "line_no": 17,
            "src": "563:8",
            "src_char": "563:8"
          }
        ]
      },
      {
        "title": "Delegatecall made by the function without checks on any adress.",
        "description": "Introduce checks on the address",
        "detector_name": "delegate-call-unchecked-address",
        "instances": [
          {
            "contract_path": "src/DelegateCallWithoutAddressCheck.sol",
            "line_no": 15,
            "src": "392:9",
            "src_char": "392:9"
          },
          {
            "contract_path": "src/auditor_mode/ExternalCalls.sol",
            "line_no": 38,
            "src": "1253:28",
            "src_char": "1253:28"
          },
          {
            "contract_path": "src/inheritance/ExtendedInheritance.sol",
            "line_no": 14,
            "src": "391:15",
            "src_char": "391:15"
          }
        ]
      },
      {
        "title": "Tautological comparison.",
        "description": "The left hand side and the right hand side of the binary operation has the same value. This makes the condition always true or always false.",
        "detector_name": "tautological-compare",
        "instances": [
          {
            "contract_path": "src/TautologicalCompare.sol",
            "line_no": 13,
            "src": "255:6",
            "src_char": "255:6"
          },
          {
            "contract_path": "src/TautologicalCompare.sol",
            "line_no": 18,
            "src": "359:6",
            "src_char": "359:6"
          },
          {
            "contract_path": "src/TautologicalCompare.sol",
            "line_no": 23,
            "src": "463:5",
            "src_char": "463:5"
          },
          {
            "contract_path": "src/TautologicalCompare.sol",
            "line_no": 28,
            "src": "566:5",
            "src_char": "566:5"
          }
        ]
      },
      {
        "title": "RTLO character detected in file. \\u{202e}",
        "description": "Right to left override character may be misledaing and cause potential attacks by visually misordering method arguments!",
        "detector_name": "rtlo",
        "instances": [
          {
            "contract_path": "src/RTLO.sol",
            "line_no": 3,
            "src": "33:157",
            "src_char": "33:155"
          }
        ]
      },
      {
        "title": "Return value of the function call is not checked.",
        "description": "Function returns a value but it is ignored.",
        "detector_name": "unchecked-return",
        "instances": [
          {
            "contract_path": "src/UncheckedReturn.sol",
            "line_no": 14,
            "src": "279:5",
            "src_char": "279:5"
          },
          {
            "contract_path": "src/UncheckedReturn.sol",
            "line_no": 27,
            "src": "575:47",
            "src_char": "575:47"
          }
        ]
      },
      {
        "title": "Dangerous unary operator found in assignment.",
        "description": "Potentially mistakened `=+` for `+=` or `=-` for `-=`. Please include a space in between.",
        "detector_name": "dangerous-unary-operator",
        "instances": [
          {
            "contract_path": "src/DangerousUnaryOperator.sol",
            "line_no": 12,
            "src": "220:10",
            "src_char": "220:10"
          },
          {
            "contract_path": "src/DangerousUnaryOperator.sol",
            "line_no": 13,
            "src": "247:10",
            "src_char": "247:10"
          }
        ]
      },
      {
        "title": "Deletion from a nested mappping.",
        "description": "A deletion in a structure containing a mapping will not delete the mapping. The remaining data may be used to compromise the contract.",
        "detector_name": "delete-nested-mapping",
        "instances": [
          {
            "contract_path": "src/DeletionNestedMappingStructureContract.sol",
            "line_no": 17,
            "src": "426:25",
            "src_char": "426:25"
          }
        ]
      }
    ]
  },
  "low_issues": {
    "issues": [
      {
        "title": "Centralization Risk for trusted owners",
        "description": "Contracts have owners with privileged rights to perform admin tasks and need to be trusted to not perform malicious updates or drain funds.",
        "detector_name": "centralization-risk",
        "instances": [
          {
            "contract_path": "src/AdminContract.sol",
            "line_no": 7,
            "src": "270:7",
            "src_char": "270:7"
          },
          {
            "contract_path": "src/AdminContract.sol",
            "line_no": 10,
            "src": "376:9",
            "src_char": "376:9"
          },
          {
            "contract_path": "src/AdminContract.sol",
            "line_no": 14,
            "src": "505:9",
            "src_char": "505:9"
          },
          {
            "contract_path": "src/DeprecatedOZFunctions.sol",
            "line_no": 7,
            "src": "295:13",
            "src_char": "295:13"
          },
          {
            "contract_path": "src/EmptyBlocks.sol",
            "line_no": 6,
            "src": "188:7",
            "src_char": "188:7"
          },
          {
            "contract_path": "src/InternalFunctions.sol",
            "line_no": 12,
            "src": "250:9",
            "src_char": "250:9"
          },
          {
            "contract_path": "src/auditor_mode/PublicFunctionsWithoutSenderCheck.sol",
            "line_no": 9,
            "src": "322:7",
            "src_char": "322:7"
          },
          {
            "contract_path": "src/auditor_mode/PublicFunctionsWithoutSenderCheck.sol",
            "line_no": 11,
            "src": "396:9",
            "src_char": "396:9"
          },
          {
            "contract_path": "src/auditor_mode/PublicFunctionsWithoutSenderCheck.sol",
            "line_no": 35,
            "src": "975:13",
            "src_char": "975:13"
          },
          {
            "contract_path": "src/auditor_mode/PublicFunctionsWithoutSenderCheck.sol",
            "line_no": 38,
            "src": "1108:14",
            "src_char": "1108:14"
          },
          {
            "contract_path": "src/parent_chain/ParentChainContract.sol",
            "line_no": 7,
            "src": "282:7",
            "src_char": "282:7"
          },
          {
            "contract_path": "src/parent_chain/ParentChainContract.sol",
            "line_no": 28,
            "src": "725:9",
            "src_char": "725:9"
          },
          {
            "contract_path": "src/parent_chain/ParentChainContract.sol",
            "line_no": 32,
            "src": "854:9",
            "src_char": "854:9"
          }
        ]
      },
      {
        "title": "Solmate's SafeTransferLib does not check for token contract's existence",
        "description": "There is a subtle difference between the implementation of solmate's SafeTransferLib and OZ's SafeERC20: OZ's SafeERC20 checks if the token is a contract or not, solmate's SafeTransferLib does not.\nhttps://github.com/transmissions11/solmate/blob/main/src/utils/SafeTransferLib.sol#L9 \n`@dev Note that none of the functions in this library check that a token has code at all! That responsibility is delegated to the caller`\n",
        "detector_name": "solmate-safe-transfer-lib",
        "instances": [
          {
            "contract_path": "src/T11sTranferer.sol",
            "line_no": 4,
            "src": "57:84",
            "src_char": "57:84"
          }
        ]
      },
      {
        "title": "`ecrecover` is susceptible to signature malleability",
        "description": "The `ecrecover` function is susceptible to signature malleability. This means that the same message can be signed in multiple ways, allowing an attacker to change the message signature without invalidating it. This can lead to unexpected behavior in smart contracts, such as the loss of funds or the ability to bypass access control. Consider using OpenZeppelin's ECDSA library instead of the built-in function.",
        "detector_name": "ecrecover",
        "instances": [
          {
            "contract_path": "src/inheritance/ExtendedInheritance.sol",
            "line_no": 21,
            "src": "705:9",
            "src_char": "705:9"
          }
        ]
      },
      {
        "title": "Deprecated OpenZeppelin functions should not be used",
        "description": "Openzeppelin has deprecated several functions and replaced with newer versions. Please consult https://docs.openzeppelin.com/",
        "detector_name": "deprecated-oz-functions",
        "instances": [
          {
            "contract_path": "src/DeprecatedOZFunctions.sol",
            "line_no": 22,
            "src": "737:10",
            "src_char": "737:10"
          },
          {
            "contract_path": "src/DeprecatedOZFunctions.sol",
            "line_no": 27,
            "src": "898:17",
            "src_char": "898:17"
          }
        ]
      },
      {
        "title": "Unsafe ERC20 Operations should not be used",
        "description": "ERC20 functions may not behave as expected. For example: return values are not always meaningful. It is recommended to use OpenZeppelin's SafeERC20 library.",
        "detector_name": "unsafe-erc20-functions",
        "instances": [
          {
            "contract_path": "src/ArbitraryTransferFrom.sol",
            "line_no": 16,
            "src": "370:20",
            "src_char": "370:20"
          },
          {
            "contract_path": "src/ArbitraryTransferFrom.sol",
            "line_no": 30,
            "src": "864:20",
            "src_char": "864:20"
          },
          {
            "contract_path": "src/ArbitraryTransferFrom.sol",
            "line_no": 50,
            "src": "1517:20",
            "src_char": "1517:20"
          },
          {
            "contract_path": "src/DeprecatedOZFunctions.sol",
            "line_no": 32,
            "src": "1062:13",
            "src_char": "1062:13"
          },
          {
            "contract_path": "src/DeprecatedOZFunctions.sol",
            "line_no": 37,
            "src": "1272:13",
            "src_char": "1272:13"
          },
          {
            "contract_path": "src/DeprecatedOZFunctions.sol",
            "line_no": 38,
            "src": "1322:13",
            "src_char": "1322:13"
          },
          {
            "contract_path": "src/DeprecatedOZFunctions.sol",
            "line_no": 42,
            "src": "1424:13",
            "src_char": "1424:13"
          },
          {
            "contract_path": "src/DeprecatedOZFunctions.sol",
            "line_no": 47,
            "src": "1598:18",
            "src_char": "1598:18"
          },
          {
            "contract_path": "src/SendEtherNoChecks.sol",
            "line_no": 67,
            "src": "1255:19",
            "src_char": "1255:19"
          },
          {
            "contract_path": "src/StateShadowing.sol",
            "line_no": 22,
            "src": "368:19",
            "src_char": "368:19"
          },
          {
            "contract_path": "src/UninitializedStateVariable.sol",
            "line_no": 18,
            "src": "599:29",
            "src_char": "599:29"
          }
        ]
      },
      {
        "title": "Solidity pragma should be specific, not wide",
        "description": "Consider using a specific version of Solidity in your contracts instead of a wide version. For example, instead of `pragma solidity ^0.8.0;`, use `pragma solidity 0.8.0;`",
        "detector_name": "unspecific-solidity-pragma",
        "instances": [
          {
            "contract_path": "src/ContractWithTodo.sol",
            "line_no": 2,
            "src": "32:23",
            "src_char": "32:23"
          },
          {
            "contract_path": "src/Counter.sol",
            "line_no": 2,
            "src": "39:24",
            "src_char": "39:24"
          },
          {
            "contract_path": "src/CrazyPragma.sol",
            "line_no": 2,
            "src": "32:32",
            "src_char": "32:32"
          },
          {
            "contract_path": "src/DangerousUnaryOperator.sol",
            "line_no": 2,
            "src": "32:23",
            "src_char": "32:23"
          },
          {
<<<<<<< HEAD
            "contract_path": "src/DeletionNestedMappingStructureContract.sol",
            "line_no": 2,
            "src": "32:23",
            "src_char": "32:23"
=======
            "contract_path": "src/DelegateCallWithoutAddressCheck.sol",
            "line_no": 2,
            "src": "32:21",
            "src_char": "32:21"
>>>>>>> a9cccd8c
          },
          {
            "contract_path": "src/InconsistentUints.sol",
            "line_no": 1,
            "src": "0:24",
            "src_char": "0:24"
          },
          {
            "contract_path": "src/UsingSelfdestruct.sol",
            "line_no": 2,
            "src": "32:23",
            "src_char": "32:23"
          },
          {
            "contract_path": "src/cloc/AnotherHeavilyCommentedContract.sol",
            "line_no": 6,
            "src": "46:24",
            "src_char": "46:24"
          },
          {
            "contract_path": "src/cloc/HeavilyCommentedContract.sol",
            "line_no": 6,
            "src": "46:32",
            "src_char": "46:32"
          },
          {
            "contract_path": "src/inheritance/IContractInheritance.sol",
            "line_no": 2,
            "src": "32:24",
            "src_char": "32:24"
          },
          {
            "contract_path": "src/inheritance/InheritanceBase.sol",
            "line_no": 2,
            "src": "32:23",
            "src_char": "32:23"
          },
          {
            "contract_path": "src/nested_mappings/LaterVersion.sol",
            "line_no": 2,
            "src": "36:23",
            "src_char": "36:23"
          },
          {
            "contract_path": "src/nested_mappings/NestedMappings.sol",
            "line_no": 2,
            "src": "36:24",
            "src_char": "36:24"
          }
        ]
      },
      {
        "title": "Missing checks for `address(0)` when assigning values to address state variables",
        "description": "Check for `address(0)` when assigning values to address state variables.",
        "detector_name": "zero-address-check",
        "instances": [
          {
            "contract_path": "src/ArbitraryTransferFrom.sol",
            "line_no": 12,
            "src": "267:15",
            "src_char": "267:15"
          },
          {
            "contract_path": "src/StateVariables.sol",
            "line_no": 58,
            "src": "2121:14",
            "src_char": "2121:14"
          },
          {
            "contract_path": "src/ZeroAddressCheck.sol",
            "line_no": 43,
            "src": "1171:14",
            "src_char": "1171:14"
          },
          {
            "contract_path": "src/ZeroAddressCheck.sol",
            "line_no": 47,
            "src": "1248:16",
            "src_char": "1248:16"
          },
          {
            "contract_path": "src/ZeroAddressCheck.sol",
            "line_no": 51,
            "src": "1327:23",
            "src_char": "1327:23"
          },
          {
            "contract_path": "src/uniswap/UniswapV2Swapper.sol",
            "line_no": 11,
            "src": "365:17",
            "src_char": "365:17"
          }
        ]
      },
      {
        "title": "`public` functions not used internally could be marked `external`",
        "description": "Instead of marking a function as `public`, consider marking it as `external` if it is not used internally.",
        "detector_name": "useless-public-function",
        "instances": [
          {
            "contract_path": "src/ArbitraryTransferFrom.sol",
            "line_no": 28,
            "src": "772:5",
            "src_char": "772:5"
          },
          {
            "contract_path": "src/AssemblyExample.sol",
            "line_no": 6,
            "src": "113:1",
            "src_char": "113:1"
          },
          {
            "contract_path": "src/ContractWithTodo.sol",
            "line_no": 13,
            "src": "337:15",
            "src_char": "337:15"
          },
          {
            "contract_path": "src/Counter.sol",
            "line_no": 7,
            "src": "129:9",
            "src_char": "129:9"
          },
          {
            "contract_path": "src/StateVariables.sol",
            "line_no": 47,
            "src": "1764:18",
            "src_char": "1764:18"
          },
          {
            "contract_path": "src/StateVariables.sol",
            "line_no": 52,
            "src": "1915:20",
            "src_char": "1915:20"
          },
          {
            "contract_path": "src/StateVariables.sol",
            "line_no": 57,
            "src": "2072:14",
            "src_char": "2072:14"
          },
          {
            "contract_path": "src/StateVariables.sol",
            "line_no": 61,
            "src": "2157:22",
            "src_char": "2157:22"
          },
          {
            "contract_path": "src/StateVariables.sol",
            "line_no": 71,
            "src": "2539:25",
            "src_char": "2539:25"
          },
          {
            "contract_path": "src/UninitializedStateVariable.sol",
            "line_no": 17,
            "src": "563:8",
            "src_char": "563:8"
          },
          {
            "contract_path": "src/auditor_mode/PublicFunctionsWithoutSenderCheck.sol",
            "line_no": 16,
            "src": "475:27",
            "src_char": "475:27"
          },
          {
            "contract_path": "src/auditor_mode/PublicFunctionsWithoutSenderCheck.sol",
            "line_no": 22,
            "src": "653:28",
            "src_char": "653:28"
          },
          {
            "contract_path": "src/auditor_mode/PublicFunctionsWithoutSenderCheck.sol",
            "line_no": 45,
            "src": "1324:26",
            "src_char": "1324:26"
          },
          {
            "contract_path": "src/auditor_mode/PublicFunctionsWithoutSenderCheck.sol",
            "line_no": 53,
            "src": "1637:27",
            "src_char": "1637:27"
          },
          {
            "contract_path": "src/auditor_mode/PublicFunctionsWithoutSenderCheck.sol",
            "line_no": 71,
            "src": "2014:20",
            "src_char": "2014:20"
          },
          {
            "contract_path": "src/auditor_mode/PublicFunctionsWithoutSenderCheck.sol",
            "line_no": 77,
            "src": "2183:28",
            "src_char": "2183:28"
          },
          {
            "contract_path": "src/cloc/AnotherHeavilyCommentedContract.sol",
            "line_no": 31,
            "src": "500:3",
            "src_char": "500:3"
          },
          {
            "contract_path": "src/cloc/AnotherHeavilyCommentedContract.sol",
            "line_no": 38,
            "src": "637:5",
            "src_char": "637:5"
          },
          {
            "contract_path": "src/cloc/AnotherHeavilyCommentedContract.sol",
            "line_no": 42,
            "src": "738:4",
            "src_char": "735:4"
          },
          {
            "contract_path": "src/cloc/HeavilyCommentedContract.sol",
            "line_no": 31,
            "src": "509:3",
            "src_char": "509:3"
          },
          {
            "contract_path": "src/cloc/HeavilyCommentedContract.sol",
            "line_no": 38,
            "src": "646:4",
            "src_char": "646:4"
          },
          {
            "contract_path": "src/parent_chain/ParentChainContract.sol",
            "line_no": 11,
            "src": "355:9",
            "src_char": "355:9"
          },
          {
            "contract_path": "src/parent_chain/ParentChainContract.sol",
            "line_no": 15,
            "src": "422:9",
            "src_char": "422:9"
          }
        ]
      },
      {
        "title": "Define and use `constant` variables instead of using literals",
        "description": "If the same constant literal value is used multiple times, create a constant state variable and reference it throughout the contract.",
        "detector_name": "constants-instead-of-literals",
        "instances": [
          {
            "contract_path": "src/Casting.sol",
            "line_no": 16,
            "src": "483:18",
            "src_char": "483:18"
          },
          {
            "contract_path": "src/Casting.sol",
            "line_no": 22,
            "src": "646:18",
            "src_char": "646:18"
          },
          {
            "contract_path": "src/Casting.sol",
            "line_no": 31,
            "src": "921:18",
            "src_char": "921:18"
          },
          {
            "contract_path": "src/Casting.sol",
            "line_no": 69,
            "src": "2103:18",
            "src_char": "2103:18"
          },
          {
            "contract_path": "src/ConstantsLiterals.sol",
            "line_no": 25,
            "src": "958:3",
            "src_char": "958:3"
          },
          {
            "contract_path": "src/ConstantsLiterals.sol",
            "line_no": 26,
            "src": "992:3",
            "src_char": "992:3"
          },
          {
            "contract_path": "src/ConstantsLiterals.sol",
            "line_no": 27,
            "src": "1032:4",
            "src_char": "1032:4"
          },
          {
            "contract_path": "src/ConstantsLiterals.sol",
            "line_no": 28,
            "src": "1068:4",
            "src_char": "1068:4"
          },
          {
            "contract_path": "src/ConstantsLiterals.sol",
            "line_no": 29,
            "src": "1117:42",
            "src_char": "1117:42"
          },
          {
            "contract_path": "src/ConstantsLiterals.sol",
            "line_no": 30,
            "src": "1192:42",
            "src_char": "1192:42"
          },
          {
            "contract_path": "src/ConstantsLiterals.sol",
            "line_no": 31,
            "src": "1275:66",
            "src_char": "1275:66"
          },
          {
            "contract_path": "src/DelegateCallWithoutAddressCheck.sol",
            "line_no": 24,
            "src": "718:1",
            "src_char": "718:1"
          },
          {
            "contract_path": "src/DelegateCallWithoutAddressCheck.sol",
            "line_no": 24,
            "src": "771:1",
            "src_char": "771:1"
          },
          {
            "contract_path": "src/DelegateCallWithoutAddressCheck.sol",
            "line_no": 26,
            "src": "838:1",
            "src_char": "838:1"
          },
          {
            "contract_path": "src/DynamicArrayLengthAssignment.sol",
            "line_no": 13,
            "src": "312:3",
            "src_char": "312:3"
          },
          {
            "contract_path": "src/DynamicArrayLengthAssignment.sol",
            "line_no": 14,
            "src": "346:3",
            "src_char": "346:3"
          },
          {
            "contract_path": "src/DynamicArrayLengthAssignment.sol",
            "line_no": 17,
            "src": "457:3",
            "src_char": "457:3"
          },
          {
            "contract_path": "src/IncorrectCaretOperator.sol",
            "line_no": 17,
            "src": "563:2",
            "src_char": "563:2"
          },
          {
            "contract_path": "src/IncorrectCaretOperator.sol",
            "line_no": 18,
            "src": "606:2",
            "src_char": "606:2"
          },
          {
            "contract_path": "src/RevertsAndRequriesInLoops.sol",
            "line_no": 10,
            "src": "253:2",
            "src_char": "253:2"
          },
          {
            "contract_path": "src/RevertsAndRequriesInLoops.sol",
            "line_no": 17,
            "src": "442:2",
            "src_char": "442:2"
          },
          {
            "contract_path": "src/RevertsAndRequriesInLoops.sol",
            "line_no": 26,
            "src": "706:2",
            "src_char": "706:2"
          },
          {
            "contract_path": "src/RevertsAndRequriesInLoops.sol",
            "line_no": 27,
            "src": "745:2",
            "src_char": "745:2"
          },
          {
            "contract_path": "src/UncheckedReturn.sol",
            "line_no": 27,
            "src": "607:7",
            "src_char": "607:7"
          },
          {
            "contract_path": "src/UncheckedReturn.sol",
            "line_no": 32,
            "src": "805:7",
            "src_char": "805:7"
          },
          {
            "contract_path": "src/UncheckedReturn.sol",
            "line_no": 37,
            "src": "995:7",
            "src_char": "995:7"
          },
          {
            "contract_path": "src/UncheckedReturn.sol",
            "line_no": 42,
            "src": "1190:7",
            "src_char": "1190:7"
          },
          {
            "contract_path": "src/eth2/DepositContract.sol",
            "line_no": 113,
            "src": "7252:2",
            "src_char": "5764:2"
          },
          {
            "contract_path": "src/eth2/DepositContract.sol",
            "line_no": 113,
            "src": "7293:2",
            "src_char": "5805:2"
          }
        ]
      },
      {
        "title": "Event is missing `indexed` fields",
        "description": "Index event fields make the field more quickly accessible to off-chain tools that parse events. However, note that each index field costs extra gas during emission, so it's not necessarily best to index the maximum allowed per event (three fields). Each event should use three indexed fields if there are three or more fields, and gas usage is not particularly of concern for the events in question. If there are fewer than three fields, all of the fields should be indexed.",
        "detector_name": "unindexed-events",
        "instances": [
          {
            "contract_path": "src/TestERC20.sol",
            "line_no": 14,
            "src": "338:70",
            "src_char": "338:70"
          },
          {
            "contract_path": "src/TestERC20.sol",
            "line_no": 15,
            "src": "413:70",
            "src_char": "413:70"
          },
          {
            "contract_path": "src/UncheckedReturn.sol",
            "line_no": 17,
            "src": "297:30",
            "src_char": "297:30"
          },
          {
            "contract_path": "src/UninitializedStateVariable.sol",
            "line_no": 21,
            "src": "700:27",
            "src_char": "700:27"
          },
          {
            "contract_path": "src/eth2/DepositContract.sol",
            "line_no": 19,
            "src": "2641:107",
            "src_char": "1153:107"
          },
          {
            "contract_path": "src/inheritance/ExtendedInheritance.sol",
            "line_no": 7,
            "src": "144:45",
            "src_char": "144:45"
          },
          {
            "contract_path": "src/inheritance/InheritanceBase.sol",
            "line_no": 7,
            "src": "150:28",
            "src_char": "150:28"
          }
        ]
      },
      {
        "title": "Empty `require()` / `revert()` statements",
        "description": "Use descriptive reason strings or custom errors for revert paths.",
        "detector_name": "require-with-string",
        "instances": [
          {
            "contract_path": "src/CallGraphTests.sol",
            "line_no": 7,
            "src": "128:7",
            "src_char": "128:7"
          },
          {
            "contract_path": "src/CallGraphTests.sol",
            "line_no": 28,
            "src": "531:6",
            "src_char": "531:6"
          },
          {
            "contract_path": "src/CallGraphTests.sol",
            "line_no": 50,
            "src": "936:6",
            "src_char": "936:6"
          },
          {
            "contract_path": "src/CallGraphTests.sol",
            "line_no": 65,
            "src": "1246:7",
            "src_char": "1246:7"
          },
          {
            "contract_path": "src/DelegateCallWithoutAddressCheck.sol",
            "line_no": 31,
            "src": "948:7",
            "src_char": "948:7"
          },
          {
            "contract_path": "src/DeprecatedOZFunctions.sol",
            "line_no": 37,
            "src": "1264:7",
            "src_char": "1264:7"
          },
          {
            "contract_path": "src/DeprecatedOZFunctions.sol",
            "line_no": 40,
            "src": "1389:6",
            "src_char": "1389:6"
          },
          {
            "contract_path": "src/RevertsAndRequriesInLoops.sol",
            "line_no": 19,
            "src": "503:6",
            "src_char": "503:6"
          },
          {
            "contract_path": "src/SendEtherNoChecks.sol",
            "line_no": 12,
            "src": "268:6",
            "src_char": "268:6"
          },
          {
            "contract_path": "src/SendEtherNoChecks.sol",
            "line_no": 27,
            "src": "513:7",
            "src_char": "513:7"
          },
          {
            "contract_path": "src/SendEtherNoChecks.sol",
            "line_no": 43,
            "src": "920:6",
            "src_char": "920:6"
          },
          {
            "contract_path": "src/StateShadowing.sol",
            "line_no": 8,
            "src": "135:7",
            "src_char": "135:7"
          },
          {
            "contract_path": "src/ZeroAddressCheck.sol",
            "line_no": 13,
            "src": "329:6",
            "src_char": "329:6"
          },
          {
            "contract_path": "src/ZeroAddressCheck.sol",
            "line_no": 23,
            "src": "608:6",
            "src_char": "608:6"
          },
          {
            "contract_path": "src/ZeroAddressCheck.sol",
            "line_no": 38,
            "src": "1074:6",
            "src_char": "1074:6"
          },
          {
            "contract_path": "src/cloc/AnotherHeavilyCommentedContract.sol",
            "line_no": 35,
            "src": "589:7",
            "src_char": "589:7"
          },
          {
            "contract_path": "src/cloc/AnotherHeavilyCommentedContract.sol",
            "line_no": 56,
            "src": "1403:7",
            "src_char": "1400:7"
          },
          {
            "contract_path": "src/cloc/HeavilyCommentedContract.sol",
            "line_no": 35,
            "src": "598:7",
            "src_char": "598:7"
          },
          {
            "contract_path": "src/cloc/HeavilyCommentedContract.sol",
            "line_no": 53,
            "src": "1408:7",
            "src_char": "1408:7"
          }
        ]
      },
      {
        "title": "The `nonReentrant` `modifier` should occur before all other modifiers",
        "description": "This is a best-practice to protect against reentrancy in other modifiers.",
        "detector_name": "non-reentrant-before-others",
        "instances": [
          {
            "contract_path": "src/AdminContract.sol",
            "line_no": 10,
            "src": "386:12",
            "src_char": "386:12"
          },
          {
            "contract_path": "src/parent_chain/ParentChainContract.sol",
            "line_no": 28,
            "src": "735:12",
            "src_char": "735:12"
          }
        ]
      },
      {
        "title": "Using `ERC721::_mint()` can be dangerous",
        "description": "Using `ERC721::_mint()` can mint ERC721 tokens to addresses which don't support ERC721 tokens. Use `_safeMint()` instead of `_mint()` for ERC721.",
        "detector_name": "unsafe-oz-erc721-mint",
        "instances": [
          {
            "contract_path": "src/UnsafeERC721Mint.sol",
            "line_no": 12,
            "src": "410:5",
            "src_char": "410:5"
          }
        ]
      },
      {
        "title": "PUSH0 is not supported by all chains",
        "description": "Solc compiler version 0.8.20 switches the default target EVM version to Shanghai, which means that the generated bytecode will include PUSH0 opcodes. Be sure to select the appropriate EVM version in case you intend to deploy on a chain other than mainnet like L2 chains that may not support PUSH0, otherwise deployment of your contracts will fail.",
        "detector_name": "push-zero-opcode",
        "instances": [
          {
            "contract_path": "src/AdminContract.sol",
            "line_no": 2,
            "src": "32:23",
            "src_char": "32:23"
          },
          {
            "contract_path": "src/ContractWithTodo.sol",
            "line_no": 2,
            "src": "32:23",
            "src_char": "32:23"
          },
          {
            "contract_path": "src/Counter.sol",
            "line_no": 2,
            "src": "39:24",
            "src_char": "39:24"
          },
          {
            "contract_path": "src/CrazyPragma.sol",
            "line_no": 2,
            "src": "32:32",
            "src_char": "32:32"
          },
          {
<<<<<<< HEAD
            "contract_path": "src/DeletionNestedMappingStructureContract.sol",
            "line_no": 2,
            "src": "32:23",
            "src_char": "32:23"
=======
            "contract_path": "src/DelegateCallWithoutAddressCheck.sol",
            "line_no": 2,
            "src": "32:21",
            "src_char": "32:21"
>>>>>>> a9cccd8c
          },
          {
            "contract_path": "src/DeprecatedOZFunctions.sol",
            "line_no": 2,
            "src": "32:23",
            "src_char": "32:23"
          },
          {
            "contract_path": "src/InconsistentUints.sol",
            "line_no": 1,
            "src": "0:24",
            "src_char": "0:24"
          },
          {
            "contract_path": "src/KeccakContract.sol",
            "line_no": 2,
            "src": "32:23",
            "src_char": "32:23"
          },
          {
            "contract_path": "src/StateVariables.sol",
            "line_no": 2,
            "src": "32:23",
            "src_char": "32:23"
          },
          {
            "contract_path": "src/StorageConditionals.sol",
            "line_no": 2,
            "src": "32:23",
            "src_char": "32:23"
          },
          {
            "contract_path": "src/T11sTranferer.sol",
            "line_no": 2,
            "src": "32:23",
            "src_char": "32:23"
          },
          {
            "contract_path": "src/TautologicalCompare.sol",
            "line_no": 2,
            "src": "32:23",
            "src_char": "32:23"
          },
          {
            "contract_path": "src/UnsafeERC721Mint.sol",
            "line_no": 2,
            "src": "32:23",
            "src_char": "32:23"
          },
          {
            "contract_path": "src/cloc/AnotherHeavilyCommentedContract.sol",
            "line_no": 6,
            "src": "46:24",
            "src_char": "46:24"
          },
          {
            "contract_path": "src/cloc/HeavilyCommentedContract.sol",
            "line_no": 6,
            "src": "46:32",
            "src_char": "46:32"
          },
          {
            "contract_path": "src/eth2/DepositContract.sol",
            "line_no": 12,
            "src": "2302:23",
            "src_char": "814:23"
          },
          {
            "contract_path": "src/inheritance/ExtendedInheritance.sol",
            "line_no": 2,
            "src": "32:23",
            "src_char": "32:23"
          },
          {
            "contract_path": "src/inheritance/IContractInheritance.sol",
            "line_no": 2,
            "src": "32:24",
            "src_char": "32:24"
          },
          {
            "contract_path": "src/inheritance/InheritanceBase.sol",
            "line_no": 2,
            "src": "32:23",
            "src_char": "32:23"
          },
          {
            "contract_path": "src/nested/1/Nested.sol",
            "line_no": 5,
            "src": "180:23",
            "src_char": "180:23"
          },
          {
            "contract_path": "src/nested/2/Nested.sol",
            "line_no": 5,
            "src": "180:23",
            "src_char": "180:23"
          },
          {
            "contract_path": "src/nested_mappings/LaterVersion.sol",
            "line_no": 2,
            "src": "36:23",
            "src_char": "36:23"
          },
          {
            "contract_path": "src/parent_chain/ParentChainContract.sol",
            "line_no": 2,
            "src": "32:23",
            "src_char": "32:23"
          },
          {
            "contract_path": "src/uniswap/UniswapV2Swapper.sol",
            "line_no": 2,
            "src": "32:23",
            "src_char": "32:23"
          },
          {
            "contract_path": "src/uniswap/UniswapV3Swapper.sol",
            "line_no": 2,
            "src": "32:23",
            "src_char": "32:23"
          }
        ]
      },
      {
        "title": "Modifiers invoked only once can be shoe-horned into the function",
        "description": "",
        "detector_name": "useless-modifier",
        "instances": [
          {
            "contract_path": "src/CallGraphTests.sol",
            "line_no": 10,
            "src": "186:22",
            "src_char": "186:22"
          },
          {
            "contract_path": "src/CallGraphTests.sol",
            "line_no": 32,
            "src": "571:22",
            "src_char": "571:22"
          },
          {
            "contract_path": "src/CallGraphTests.sol",
            "line_no": 54,
            "src": "976:22",
            "src_char": "976:22"
          },
          {
            "contract_path": "src/DelegateCallWithoutAddressCheck.sol",
            "line_no": 23,
            "src": "678:9",
            "src_char": "678:9"
          },
          {
            "contract_path": "src/InternalFunctions.sol",
            "line_no": 18,
            "src": "413:9",
            "src_char": "413:9"
          },
          {
            "contract_path": "src/OnceModifierExample.sol",
            "line_no": 6,
            "src": "103:8",
            "src_char": "103:8"
          },
          {
            "contract_path": "src/SendEtherNoChecks.sol",
            "line_no": 16,
            "src": "308:4",
            "src_char": "308:4"
          },
          {
            "contract_path": "src/SendEtherNoChecks.sol",
            "line_no": 47,
            "src": "960:4",
            "src_char": "960:4"
          },
          {
            "contract_path": "src/SendEtherNoChecks.sol",
            "line_no": 70,
            "src": "1301:4",
            "src_char": "1301:4"
          },
          {
            "contract_path": "src/SendEtherNoChecks.sol",
            "line_no": 93,
            "src": "1704:4",
            "src_char": "1704:4"
          },
          {
            "contract_path": "src/StateShadowing.sol",
            "line_no": 7,
            "src": "107:74",
            "src_char": "107:74"
          },
          {
            "contract_path": "src/UnprotectedInitialize.sol",
            "line_no": 13,
            "src": "222:21",
            "src_char": "222:21"
          }
        ]
      },
      {
        "title": "Empty Block",
        "description": "Consider removing empty blocks.",
        "detector_name": "empty-block",
        "instances": [
          {
            "contract_path": "src/AdminContract.sol",
            "line_no": 14,
            "src": "457:23",
            "src_char": "457:23"
          },
          {
            "contract_path": "src/CallGraphTests.sol",
            "line_no": 16,
            "src": "291:16",
            "src_char": "291:16"
          },
          {
            "contract_path": "src/CallGraphTests.sol",
            "line_no": 38,
            "src": "686:16",
            "src_char": "686:16"
          },
          {
            "contract_path": "src/ContractWithTodo.sol",
            "line_no": 7,
            "src": "129:10",
            "src_char": "129:10"
          },
          {
            "contract_path": "src/ContractWithTodo.sol",
            "line_no": 13,
            "src": "337:15",
            "src_char": "337:15"
          },
          {
            "contract_path": "src/EmptyBlocks.sol",
            "line_no": 30,
            "src": "503:12",
            "src_char": "503:12"
          },
          {
            "contract_path": "src/EmptyBlocks.sol",
            "line_no": 38,
            "src": "599:12",
            "src_char": "599:12"
          },
          {
            "contract_path": "src/EmptyBlocks.sol",
            "line_no": 49,
            "src": "739:12",
            "src_char": "739:12"
          },
          {
            "contract_path": "src/EmptyBlocks.sol",
            "line_no": 63,
            "src": "888:13",
            "src_char": "888:13"
          },
          {
            "contract_path": "src/EmptyBlocks.sol",
            "line_no": 67,
            "src": "946:24",
            "src_char": "946:24"
          },
          {
            "contract_path": "src/EmptyBlocks.sol",
            "line_no": 73,
            "src": "1068:30",
            "src_char": "1068:30"
          },
          {
            "contract_path": "src/EmptyBlocks.sol",
            "line_no": 81,
            "src": "1219:41",
            "src_char": "1219:41"
          },
          {
            "contract_path": "src/OnceModifierExample.sol",
            "line_no": 10,
            "src": "147:7",
            "src_char": "147:7"
          },
          {
            "contract_path": "src/SendEtherNoChecks.sol",
            "line_no": 53,
            "src": "1060:5",
            "src_char": "1060:5"
          },
          {
            "contract_path": "src/SendEtherNoChecks.sol",
            "line_no": 77,
            "src": "1405:5",
            "src_char": "1405:5"
          },
          {
            "contract_path": "src/SendEtherNoChecks.sol",
            "line_no": 99,
            "src": "1795:5",
            "src_char": "1795:5"
          },
          {
            "contract_path": "src/auditor_mode/PublicFunctionsWithoutSenderCheck.sol",
            "line_no": 11,
            "src": "367:17",
            "src_char": "367:17"
          },
          {
            "contract_path": "src/auditor_mode/PublicFunctionsWithoutSenderCheck.sol",
            "line_no": 30,
            "src": "852:25",
            "src_char": "852:25"
          },
          {
            "contract_path": "src/auditor_mode/PublicFunctionsWithoutSenderCheck.sol",
            "line_no": 38,
            "src": "1080:16",
            "src_char": "1080:16"
          },
          {
            "contract_path": "src/auditor_mode/PublicFunctionsWithoutSenderCheck.sol",
            "line_no": 61,
            "src": "1840:17",
            "src_char": "1840:17"
          },
          {
            "contract_path": "src/auditor_mode/PublicFunctionsWithoutSenderCheck.sol",
            "line_no": 85,
            "src": "2380:25",
            "src_char": "2380:25"
          },
          {
            "contract_path": "src/parent_chain/ParentChainContract.sol",
            "line_no": 11,
            "src": "355:9",
            "src_char": "355:9"
          },
          {
            "contract_path": "src/parent_chain/ParentChainContract.sol",
            "line_no": 32,
            "src": "806:23",
            "src_char": "806:23"
          },
          {
            "contract_path": "src/parent_chain/ParentChainContract.sol",
            "line_no": 40,
            "src": "946:8",
            "src_char": "946:8"
          },
          {
            "contract_path": "src/parent_chain/ParentChainContract.sol",
            "line_no": 44,
            "src": "1011:23",
            "src_char": "1011:23"
          }
        ]
      },
      {
        "title": "Large literal values multiples of 10000 can be replaced with scientific notation",
        "description": "Use `e` notation, for example: `1e18`, instead of its full numeric value.",
        "detector_name": "large-numeric-literal",
        "instances": [
          {
            "contract_path": "src/HugeConstants.sol",
            "line_no": 6,
            "src": "182:24",
            "src_char": "182:24"
          },
          {
            "contract_path": "src/HugeConstants.sol",
            "line_no": 7,
            "src": "252:23",
            "src_char": "252:23"
          },
          {
            "contract_path": "src/HugeConstants.sol",
            "line_no": 8,
            "src": "321:22",
            "src_char": "321:22"
          },
          {
            "contract_path": "src/HugeConstants.sol",
            "line_no": 9,
            "src": "389:21",
            "src_char": "389:21"
          },
          {
            "contract_path": "src/HugeConstants.sol",
            "line_no": 10,
            "src": "456:20",
            "src_char": "456:20"
          },
          {
            "contract_path": "src/HugeConstants.sol",
            "line_no": 11,
            "src": "522:19",
            "src_char": "522:19"
          },
          {
            "contract_path": "src/HugeConstants.sol",
            "line_no": 12,
            "src": "587:18",
            "src_char": "587:18"
          },
          {
            "contract_path": "src/HugeConstants.sol",
            "line_no": 13,
            "src": "651:17",
            "src_char": "651:17"
          },
          {
            "contract_path": "src/HugeConstants.sol",
            "line_no": 14,
            "src": "714:16",
            "src_char": "714:16"
          },
          {
            "contract_path": "src/HugeConstants.sol",
            "line_no": 15,
            "src": "777:15",
            "src_char": "777:15"
          },
          {
            "contract_path": "src/HugeConstants.sol",
            "line_no": 16,
            "src": "839:14",
            "src_char": "839:14"
          },
          {
            "contract_path": "src/HugeConstants.sol",
            "line_no": 17,
            "src": "900:13",
            "src_char": "900:13"
          },
          {
            "contract_path": "src/HugeConstants.sol",
            "line_no": 18,
            "src": "960:12",
            "src_char": "960:12"
          },
          {
            "contract_path": "src/HugeConstants.sol",
            "line_no": 19,
            "src": "1019:11",
            "src_char": "1019:11"
          },
          {
            "contract_path": "src/HugeConstants.sol",
            "line_no": 20,
            "src": "1077:10",
            "src_char": "1077:10"
          },
          {
            "contract_path": "src/HugeConstants.sol",
            "line_no": 21,
            "src": "1134:9",
            "src_char": "1134:9"
          },
          {
            "contract_path": "src/HugeConstants.sol",
            "line_no": 22,
            "src": "1190:8",
            "src_char": "1190:8"
          },
          {
            "contract_path": "src/HugeConstants.sol",
            "line_no": 23,
            "src": "1245:7",
            "src_char": "1245:7"
          },
          {
            "contract_path": "src/HugeConstants.sol",
            "line_no": 24,
            "src": "1299:6",
            "src_char": "1299:6"
          },
          {
            "contract_path": "src/HugeConstants.sol",
            "line_no": 25,
            "src": "1352:5",
            "src_char": "1352:5"
          },
          {
            "contract_path": "src/HugeConstants.sol",
            "line_no": 31,
            "src": "1585:29",
            "src_char": "1585:29"
          },
          {
            "contract_path": "src/HugeConstants.sol",
            "line_no": 32,
            "src": "1673:6",
            "src_char": "1673:6"
          }
        ]
      },
      {
        "title": "Internal functions called only once can be inlined",
        "description": "Instead of separating the logic into a separate function, consider inlining the logic into the calling function. This can reduce the number of function calls and improve readability.",
        "detector_name": "useless-internal-function",
        "instances": [
          {
            "contract_path": "src/CallGraphTests.sol",
            "line_no": 6,
            "src": "89:17",
            "src_char": "89:17"
          },
          {
            "contract_path": "src/CallGraphTests.sol",
            "line_no": 25,
            "src": "398:17",
            "src_char": "398:17"
          },
          {
            "contract_path": "src/CallGraphTests.sol",
            "line_no": 47,
            "src": "803:17",
            "src_char": "803:17"
          },
          {
            "contract_path": "src/CallGraphTests.sol",
            "line_no": 64,
            "src": "1206:18",
            "src_char": "1206:18"
          },
          {
            "contract_path": "src/InternalFunctions.sol",
            "line_no": 28,
            "src": "693:12",
            "src_char": "693:12"
          },
          {
            "contract_path": "src/SendEtherNoChecks.sol",
            "line_no": 9,
            "src": "132:20",
            "src_char": "132:20"
          },
          {
            "contract_path": "src/SendEtherNoChecks.sol",
            "line_no": 26,
            "src": "481:5",
            "src_char": "481:5"
          },
          {
            "contract_path": "src/SendEtherNoChecks.sol",
            "line_no": 40,
            "src": "784:20",
            "src_char": "784:20"
          },
          {
            "contract_path": "src/SendEtherNoChecks.sol",
            "line_no": 66,
            "src": "1209:15",
            "src_char": "1209:15"
          },
          {
            "contract_path": "src/SendEtherNoChecks.sol",
            "line_no": 88,
            "src": "1551:11",
            "src_char": "1551:11"
          },
          {
            "contract_path": "src/StorageParameters.sol",
            "line_no": 17,
            "src": "388:11",
            "src_char": "388:11"
          }
        ]
      },
      {
        "title": "Contract still has TODOs",
        "description": "Contract contains comments with TODOS",
        "detector_name": "contract-with-todos",
        "instances": [
          {
            "contract_path": "src/ContractWithTodo.sol",
            "line_no": 4,
            "src": "66:8",
            "src_char": "66:8"
          },
          {
            "contract_path": "src/Counter.sol",
            "line_no": 4,
            "src": "74:7",
            "src_char": "74:7"
          }
        ]
      },
      {
        "title": "Inconsistency in declaring uint256/uint (or) int256/int variables within a contract. Use explicit size declarations (uint256 or int256).",
        "description": "Consider keeping the naming convention consistent in a given contract. Explicit size declarations are preferred (uint256, int256) over implicit ones (uint, int) to avoid confusion.",
        "detector_name": "inconsistent-type-names",
        "instances": [
          {
            "contract_path": "src/Casting.sol",
            "line_no": 31,
            "src": "904:14",
            "src_char": "904:14"
          },
          {
            "contract_path": "src/Casting.sol",
            "line_no": 69,
            "src": "2086:13",
            "src_char": "2086:13"
          },
          {
            "contract_path": "src/InconsistentUints.sol",
            "line_no": 5,
            "src": "122:12",
            "src_char": "122:12"
          },
          {
            "contract_path": "src/InconsistentUints.sol",
            "line_no": 7,
            "src": "197:11",
            "src_char": "197:11"
          },
          {
            "contract_path": "src/InconsistentUints.sol",
            "line_no": 11,
            "src": "289:10",
            "src_char": "289:10"
          },
          {
            "contract_path": "src/InconsistentUints.sol",
            "line_no": 12,
            "src": "340:9",
            "src_char": "340:9"
          },
          {
            "contract_path": "src/InconsistentUints.sol",
            "line_no": 15,
            "src": "383:9",
            "src_char": "383:9"
          },
          {
            "contract_path": "src/InconsistentUints.sol",
            "line_no": 16,
            "src": "434:10",
            "src_char": "434:10"
          },
          {
            "contract_path": "src/InconsistentUints.sol",
            "line_no": 19,
            "src": "528:12",
            "src_char": "528:12"
          },
          {
            "contract_path": "src/TautologicalCompare.sol",
            "line_no": 11,
            "src": "186:1",
            "src_char": "186:1"
          },
          {
            "contract_path": "src/eth2/DepositContract.sol",
            "line_no": 59,
            "src": "4611:27",
            "src_char": "3123:27"
          },
          {
            "contract_path": "src/eth2/DepositContract.sol",
            "line_no": 61,
            "src": "4732:17",
            "src_char": "3244:17"
          },
          {
            "contract_path": "src/eth2/DepositContract.sol",
            "line_no": 70,
            "src": "5020:6",
            "src_char": "3532:6"
          },
          {
            "contract_path": "src/eth2/DepositContract.sol",
            "line_no": 76,
            "src": "5307:4",
            "src_char": "3819:4"
          },
          {
            "contract_path": "src/eth2/DepositContract.sol",
            "line_no": 77,
            "src": "5347:6",
            "src_char": "3859:6"
          },
          {
            "contract_path": "src/eth2/DepositContract.sol",
            "line_no": 103,
            "src": "6636:14",
            "src_char": "5148:14"
          },
          {
            "contract_path": "src/eth2/DepositContract.sol",
            "line_no": 133,
            "src": "8101:4",
            "src_char": "6613:4"
          },
          {
            "contract_path": "src/eth2/DepositContract.sol",
            "line_no": 134,
            "src": "8141:6",
            "src_char": "6653:6"
          },
          {
            "contract_path": "src/nested_mappings/LaterVersion.sol",
            "line_no": 8,
            "src": "184:5",
            "src_char": "184:5"
          },
          {
            "contract_path": "src/nested_mappings/NestedMappings.sol",
            "line_no": 8,
            "src": "168:10",
            "src_char": "168:10"
          }
        ]
      },
      {
        "title": "Unused Custom Error",
        "description": "it is recommended that the definition be removed when custom error is unused",
        "detector_name": "useless-error",
        "instances": [
          {
            "contract_path": "src/UnusedError.sol",
            "line_no": 5,
            "src": "84:27",
            "src_char": "84:27"
          },
          {
            "contract_path": "src/UnusedError.sol",
            "line_no": 13,
            "src": "258:36",
            "src_char": "258:36"
          },
          {
            "contract_path": "src/WrongOrderOfLayout.sol",
            "line_no": 13,
            "src": "274:21",
            "src_char": "274:21"
          }
        ]
      },
      {
        "title": "Loop contains `require`/`revert` statements",
        "description": "Avoid `require` / `revert` statements in a loop because a single bad item can cause the whole transaction to fail. It's better to forgive on fail and return failed elements post processing of the loop",
        "detector_name": "reverts-and-requires-in-loops",
        "instances": [
          {
            "contract_path": "src/RevertsAndRequriesInLoops.sol",
            "line_no": 10,
            "src": "227:129",
            "src_char": "227:129"
          },
          {
            "contract_path": "src/RevertsAndRequriesInLoops.sol",
            "line_no": 17,
            "src": "416:150",
            "src_char": "416:150"
          }
        ]
      },
      {
        "title": "Incorrect Order of Division and Multiplication",
        "description": "Division operations followed directly by multiplication operations can lead to precision loss due to the way integer arithmetic is handled in Solidity.",
        "detector_name": "division-before-multiplication",
        "instances": [
          {
            "contract_path": "src/DivisionBeforeMultiplication.sol",
            "line_no": 8,
            "src": "218:5",
            "src_char": "218:5"
          },
          {
            "contract_path": "src/DivisionBeforeMultiplication.sol",
            "line_no": 12,
            "src": "330:5",
            "src_char": "330:5"
          },
          {
            "contract_path": "src/DivisionBeforeMultiplication.sol",
            "line_no": 16,
            "src": "432:5",
            "src_char": "432:5"
          },
          {
            "contract_path": "src/DivisionBeforeMultiplication.sol",
            "line_no": 20,
            "src": "541:5",
            "src_char": "541:5"
          }
        ]
      }
    ]
  },
  "detectors_used": [
    "delegate-call-in-loop",
    "centralization-risk",
    "solmate-safe-transfer-lib",
    "avoid-abi-encode-packed",
    "ecrecover",
    "deprecated-oz-functions",
    "unsafe-erc20-functions",
    "unspecific-solidity-pragma",
    "zero-address-check",
    "useless-public-function",
    "constants-instead-of-literals",
    "unindexed-events",
    "require-with-string",
    "non-reentrant-before-others",
    "block-timestamp-deadline",
    "unsafe-oz-erc721-mint",
    "push-zero-opcode",
    "arbitrary-transfer-from",
    "useless-modifier",
    "empty-block",
    "large-numeric-literal",
    "useless-internal-function",
    "contract-with-todos",
    "inconsistent-type-names",
    "unprotected-initializer",
    "useless-error",
    "reverts-and-requires-in-loops",
    "division-before-multiplication",
    "unsafe-casting-detector",
    "enumerable-loop-removal",
    "experimental-encoder",
    "incorrect-shift-order",
    "storage-array-edit-with-memory",
    "multiple-constructors",
    "reused-contract-name",
    "nested-struct-in-mapping",
    "selfdestruct-identifier",
    "dynamic-array-length-assignment",
    "uninitialized-state-variable",
    "incorrect-caret-operator",
    "yul-return",
    "state-variable-shadowing",
    "misused-boolean",
    "send-ether-no-checks",
    "delegate-call-unchecked-address",
    "tautological-compare",
    "rtlo",
    "unchecked-return",
    "dangerous-unary-operator",
    "delete-nested-mapping"
  ]
}<|MERGE_RESOLUTION|>--- conflicted
+++ resolved
@@ -1,12 +1,7 @@
 {
   "files_summary": {
-<<<<<<< HEAD
-    "total_source_units": 61,
-    "total_sloc": 1631
-=======
-    "total_source_units": 64,
-    "total_sloc": 1825
->>>>>>> a9cccd8c
+    "total_source_units": 65,
+    "total_sloc": 1836
   },
   "files_details": {
     "files_details": [
@@ -55,13 +50,12 @@
         "n_sloc": 13
       },
       {
-<<<<<<< HEAD
+        "file_path": "src/DelegateCallWithoutAddressCheck.sol",
+        "n_sloc": 31
+      },
+      {
         "file_path": "src/DeletionNestedMappingStructureContract.sol",
         "n_sloc": 11
-=======
-        "file_path": "src/DelegateCallWithoutAddressCheck.sol",
-        "n_sloc": 31
->>>>>>> a9cccd8c
       },
       {
         "file_path": "src/DeprecatedOZFunctions.sol",
@@ -274,11 +268,7 @@
     ]
   },
   "issue_count": {
-<<<<<<< HEAD
-    "high": 24,
-=======
-    "high": 26,
->>>>>>> a9cccd8c
+    "high": 27,
     "low": 23
   },
   "high_issues": {
@@ -1843,680 +1833,678 @@
             "src_char": "32:23"
           },
           {
-<<<<<<< HEAD
+            "contract_path": "src/DelegateCallWithoutAddressCheck.sol",
+            "line_no": 2,
+            "src": "32:21",
+            "src_char": "32:21"
+          },
+          {
             "contract_path": "src/DeletionNestedMappingStructureContract.sol",
             "line_no": 2,
             "src": "32:23",
             "src_char": "32:23"
-=======
+          },
+          {
+            "contract_path": "src/InconsistentUints.sol",
+            "line_no": 1,
+            "src": "0:24",
+            "src_char": "0:24"
+          },
+          {
+            "contract_path": "src/UsingSelfdestruct.sol",
+            "line_no": 2,
+            "src": "32:23",
+            "src_char": "32:23"
+          },
+          {
+            "contract_path": "src/cloc/AnotherHeavilyCommentedContract.sol",
+            "line_no": 6,
+            "src": "46:24",
+            "src_char": "46:24"
+          },
+          {
+            "contract_path": "src/cloc/HeavilyCommentedContract.sol",
+            "line_no": 6,
+            "src": "46:32",
+            "src_char": "46:32"
+          },
+          {
+            "contract_path": "src/inheritance/IContractInheritance.sol",
+            "line_no": 2,
+            "src": "32:24",
+            "src_char": "32:24"
+          },
+          {
+            "contract_path": "src/inheritance/InheritanceBase.sol",
+            "line_no": 2,
+            "src": "32:23",
+            "src_char": "32:23"
+          },
+          {
+            "contract_path": "src/nested_mappings/LaterVersion.sol",
+            "line_no": 2,
+            "src": "36:23",
+            "src_char": "36:23"
+          },
+          {
+            "contract_path": "src/nested_mappings/NestedMappings.sol",
+            "line_no": 2,
+            "src": "36:24",
+            "src_char": "36:24"
+          }
+        ]
+      },
+      {
+        "title": "Missing checks for `address(0)` when assigning values to address state variables",
+        "description": "Check for `address(0)` when assigning values to address state variables.",
+        "detector_name": "zero-address-check",
+        "instances": [
+          {
+            "contract_path": "src/ArbitraryTransferFrom.sol",
+            "line_no": 12,
+            "src": "267:15",
+            "src_char": "267:15"
+          },
+          {
+            "contract_path": "src/StateVariables.sol",
+            "line_no": 58,
+            "src": "2121:14",
+            "src_char": "2121:14"
+          },
+          {
+            "contract_path": "src/ZeroAddressCheck.sol",
+            "line_no": 43,
+            "src": "1171:14",
+            "src_char": "1171:14"
+          },
+          {
+            "contract_path": "src/ZeroAddressCheck.sol",
+            "line_no": 47,
+            "src": "1248:16",
+            "src_char": "1248:16"
+          },
+          {
+            "contract_path": "src/ZeroAddressCheck.sol",
+            "line_no": 51,
+            "src": "1327:23",
+            "src_char": "1327:23"
+          },
+          {
+            "contract_path": "src/uniswap/UniswapV2Swapper.sol",
+            "line_no": 11,
+            "src": "365:17",
+            "src_char": "365:17"
+          }
+        ]
+      },
+      {
+        "title": "`public` functions not used internally could be marked `external`",
+        "description": "Instead of marking a function as `public`, consider marking it as `external` if it is not used internally.",
+        "detector_name": "useless-public-function",
+        "instances": [
+          {
+            "contract_path": "src/ArbitraryTransferFrom.sol",
+            "line_no": 28,
+            "src": "772:5",
+            "src_char": "772:5"
+          },
+          {
+            "contract_path": "src/AssemblyExample.sol",
+            "line_no": 6,
+            "src": "113:1",
+            "src_char": "113:1"
+          },
+          {
+            "contract_path": "src/ContractWithTodo.sol",
+            "line_no": 13,
+            "src": "337:15",
+            "src_char": "337:15"
+          },
+          {
+            "contract_path": "src/Counter.sol",
+            "line_no": 7,
+            "src": "129:9",
+            "src_char": "129:9"
+          },
+          {
+            "contract_path": "src/StateVariables.sol",
+            "line_no": 47,
+            "src": "1764:18",
+            "src_char": "1764:18"
+          },
+          {
+            "contract_path": "src/StateVariables.sol",
+            "line_no": 52,
+            "src": "1915:20",
+            "src_char": "1915:20"
+          },
+          {
+            "contract_path": "src/StateVariables.sol",
+            "line_no": 57,
+            "src": "2072:14",
+            "src_char": "2072:14"
+          },
+          {
+            "contract_path": "src/StateVariables.sol",
+            "line_no": 61,
+            "src": "2157:22",
+            "src_char": "2157:22"
+          },
+          {
+            "contract_path": "src/StateVariables.sol",
+            "line_no": 71,
+            "src": "2539:25",
+            "src_char": "2539:25"
+          },
+          {
+            "contract_path": "src/UninitializedStateVariable.sol",
+            "line_no": 17,
+            "src": "563:8",
+            "src_char": "563:8"
+          },
+          {
+            "contract_path": "src/auditor_mode/PublicFunctionsWithoutSenderCheck.sol",
+            "line_no": 16,
+            "src": "475:27",
+            "src_char": "475:27"
+          },
+          {
+            "contract_path": "src/auditor_mode/PublicFunctionsWithoutSenderCheck.sol",
+            "line_no": 22,
+            "src": "653:28",
+            "src_char": "653:28"
+          },
+          {
+            "contract_path": "src/auditor_mode/PublicFunctionsWithoutSenderCheck.sol",
+            "line_no": 45,
+            "src": "1324:26",
+            "src_char": "1324:26"
+          },
+          {
+            "contract_path": "src/auditor_mode/PublicFunctionsWithoutSenderCheck.sol",
+            "line_no": 53,
+            "src": "1637:27",
+            "src_char": "1637:27"
+          },
+          {
+            "contract_path": "src/auditor_mode/PublicFunctionsWithoutSenderCheck.sol",
+            "line_no": 71,
+            "src": "2014:20",
+            "src_char": "2014:20"
+          },
+          {
+            "contract_path": "src/auditor_mode/PublicFunctionsWithoutSenderCheck.sol",
+            "line_no": 77,
+            "src": "2183:28",
+            "src_char": "2183:28"
+          },
+          {
+            "contract_path": "src/cloc/AnotherHeavilyCommentedContract.sol",
+            "line_no": 31,
+            "src": "500:3",
+            "src_char": "500:3"
+          },
+          {
+            "contract_path": "src/cloc/AnotherHeavilyCommentedContract.sol",
+            "line_no": 38,
+            "src": "637:5",
+            "src_char": "637:5"
+          },
+          {
+            "contract_path": "src/cloc/AnotherHeavilyCommentedContract.sol",
+            "line_no": 42,
+            "src": "738:4",
+            "src_char": "735:4"
+          },
+          {
+            "contract_path": "src/cloc/HeavilyCommentedContract.sol",
+            "line_no": 31,
+            "src": "509:3",
+            "src_char": "509:3"
+          },
+          {
+            "contract_path": "src/cloc/HeavilyCommentedContract.sol",
+            "line_no": 38,
+            "src": "646:4",
+            "src_char": "646:4"
+          },
+          {
+            "contract_path": "src/parent_chain/ParentChainContract.sol",
+            "line_no": 11,
+            "src": "355:9",
+            "src_char": "355:9"
+          },
+          {
+            "contract_path": "src/parent_chain/ParentChainContract.sol",
+            "line_no": 15,
+            "src": "422:9",
+            "src_char": "422:9"
+          }
+        ]
+      },
+      {
+        "title": "Define and use `constant` variables instead of using literals",
+        "description": "If the same constant literal value is used multiple times, create a constant state variable and reference it throughout the contract.",
+        "detector_name": "constants-instead-of-literals",
+        "instances": [
+          {
+            "contract_path": "src/Casting.sol",
+            "line_no": 16,
+            "src": "483:18",
+            "src_char": "483:18"
+          },
+          {
+            "contract_path": "src/Casting.sol",
+            "line_no": 22,
+            "src": "646:18",
+            "src_char": "646:18"
+          },
+          {
+            "contract_path": "src/Casting.sol",
+            "line_no": 31,
+            "src": "921:18",
+            "src_char": "921:18"
+          },
+          {
+            "contract_path": "src/Casting.sol",
+            "line_no": 69,
+            "src": "2103:18",
+            "src_char": "2103:18"
+          },
+          {
+            "contract_path": "src/ConstantsLiterals.sol",
+            "line_no": 25,
+            "src": "958:3",
+            "src_char": "958:3"
+          },
+          {
+            "contract_path": "src/ConstantsLiterals.sol",
+            "line_no": 26,
+            "src": "992:3",
+            "src_char": "992:3"
+          },
+          {
+            "contract_path": "src/ConstantsLiterals.sol",
+            "line_no": 27,
+            "src": "1032:4",
+            "src_char": "1032:4"
+          },
+          {
+            "contract_path": "src/ConstantsLiterals.sol",
+            "line_no": 28,
+            "src": "1068:4",
+            "src_char": "1068:4"
+          },
+          {
+            "contract_path": "src/ConstantsLiterals.sol",
+            "line_no": 29,
+            "src": "1117:42",
+            "src_char": "1117:42"
+          },
+          {
+            "contract_path": "src/ConstantsLiterals.sol",
+            "line_no": 30,
+            "src": "1192:42",
+            "src_char": "1192:42"
+          },
+          {
+            "contract_path": "src/ConstantsLiterals.sol",
+            "line_no": 31,
+            "src": "1275:66",
+            "src_char": "1275:66"
+          },
+          {
+            "contract_path": "src/DelegateCallWithoutAddressCheck.sol",
+            "line_no": 24,
+            "src": "718:1",
+            "src_char": "718:1"
+          },
+          {
+            "contract_path": "src/DelegateCallWithoutAddressCheck.sol",
+            "line_no": 24,
+            "src": "771:1",
+            "src_char": "771:1"
+          },
+          {
+            "contract_path": "src/DelegateCallWithoutAddressCheck.sol",
+            "line_no": 26,
+            "src": "838:1",
+            "src_char": "838:1"
+          },
+          {
+            "contract_path": "src/DynamicArrayLengthAssignment.sol",
+            "line_no": 13,
+            "src": "312:3",
+            "src_char": "312:3"
+          },
+          {
+            "contract_path": "src/DynamicArrayLengthAssignment.sol",
+            "line_no": 14,
+            "src": "346:3",
+            "src_char": "346:3"
+          },
+          {
+            "contract_path": "src/DynamicArrayLengthAssignment.sol",
+            "line_no": 17,
+            "src": "457:3",
+            "src_char": "457:3"
+          },
+          {
+            "contract_path": "src/IncorrectCaretOperator.sol",
+            "line_no": 17,
+            "src": "563:2",
+            "src_char": "563:2"
+          },
+          {
+            "contract_path": "src/IncorrectCaretOperator.sol",
+            "line_no": 18,
+            "src": "606:2",
+            "src_char": "606:2"
+          },
+          {
+            "contract_path": "src/RevertsAndRequriesInLoops.sol",
+            "line_no": 10,
+            "src": "253:2",
+            "src_char": "253:2"
+          },
+          {
+            "contract_path": "src/RevertsAndRequriesInLoops.sol",
+            "line_no": 17,
+            "src": "442:2",
+            "src_char": "442:2"
+          },
+          {
+            "contract_path": "src/RevertsAndRequriesInLoops.sol",
+            "line_no": 26,
+            "src": "706:2",
+            "src_char": "706:2"
+          },
+          {
+            "contract_path": "src/RevertsAndRequriesInLoops.sol",
+            "line_no": 27,
+            "src": "745:2",
+            "src_char": "745:2"
+          },
+          {
+            "contract_path": "src/UncheckedReturn.sol",
+            "line_no": 27,
+            "src": "607:7",
+            "src_char": "607:7"
+          },
+          {
+            "contract_path": "src/UncheckedReturn.sol",
+            "line_no": 32,
+            "src": "805:7",
+            "src_char": "805:7"
+          },
+          {
+            "contract_path": "src/UncheckedReturn.sol",
+            "line_no": 37,
+            "src": "995:7",
+            "src_char": "995:7"
+          },
+          {
+            "contract_path": "src/UncheckedReturn.sol",
+            "line_no": 42,
+            "src": "1190:7",
+            "src_char": "1190:7"
+          },
+          {
+            "contract_path": "src/eth2/DepositContract.sol",
+            "line_no": 113,
+            "src": "7252:2",
+            "src_char": "5764:2"
+          },
+          {
+            "contract_path": "src/eth2/DepositContract.sol",
+            "line_no": 113,
+            "src": "7293:2",
+            "src_char": "5805:2"
+          }
+        ]
+      },
+      {
+        "title": "Event is missing `indexed` fields",
+        "description": "Index event fields make the field more quickly accessible to off-chain tools that parse events. However, note that each index field costs extra gas during emission, so it's not necessarily best to index the maximum allowed per event (three fields). Each event should use three indexed fields if there are three or more fields, and gas usage is not particularly of concern for the events in question. If there are fewer than three fields, all of the fields should be indexed.",
+        "detector_name": "unindexed-events",
+        "instances": [
+          {
+            "contract_path": "src/TestERC20.sol",
+            "line_no": 14,
+            "src": "338:70",
+            "src_char": "338:70"
+          },
+          {
+            "contract_path": "src/TestERC20.sol",
+            "line_no": 15,
+            "src": "413:70",
+            "src_char": "413:70"
+          },
+          {
+            "contract_path": "src/UncheckedReturn.sol",
+            "line_no": 17,
+            "src": "297:30",
+            "src_char": "297:30"
+          },
+          {
+            "contract_path": "src/UninitializedStateVariable.sol",
+            "line_no": 21,
+            "src": "700:27",
+            "src_char": "700:27"
+          },
+          {
+            "contract_path": "src/eth2/DepositContract.sol",
+            "line_no": 19,
+            "src": "2641:107",
+            "src_char": "1153:107"
+          },
+          {
+            "contract_path": "src/inheritance/ExtendedInheritance.sol",
+            "line_no": 7,
+            "src": "144:45",
+            "src_char": "144:45"
+          },
+          {
+            "contract_path": "src/inheritance/InheritanceBase.sol",
+            "line_no": 7,
+            "src": "150:28",
+            "src_char": "150:28"
+          }
+        ]
+      },
+      {
+        "title": "Empty `require()` / `revert()` statements",
+        "description": "Use descriptive reason strings or custom errors for revert paths.",
+        "detector_name": "require-with-string",
+        "instances": [
+          {
+            "contract_path": "src/CallGraphTests.sol",
+            "line_no": 7,
+            "src": "128:7",
+            "src_char": "128:7"
+          },
+          {
+            "contract_path": "src/CallGraphTests.sol",
+            "line_no": 28,
+            "src": "531:6",
+            "src_char": "531:6"
+          },
+          {
+            "contract_path": "src/CallGraphTests.sol",
+            "line_no": 50,
+            "src": "936:6",
+            "src_char": "936:6"
+          },
+          {
+            "contract_path": "src/CallGraphTests.sol",
+            "line_no": 65,
+            "src": "1246:7",
+            "src_char": "1246:7"
+          },
+          {
+            "contract_path": "src/DelegateCallWithoutAddressCheck.sol",
+            "line_no": 31,
+            "src": "948:7",
+            "src_char": "948:7"
+          },
+          {
+            "contract_path": "src/DeprecatedOZFunctions.sol",
+            "line_no": 37,
+            "src": "1264:7",
+            "src_char": "1264:7"
+          },
+          {
+            "contract_path": "src/DeprecatedOZFunctions.sol",
+            "line_no": 40,
+            "src": "1389:6",
+            "src_char": "1389:6"
+          },
+          {
+            "contract_path": "src/RevertsAndRequriesInLoops.sol",
+            "line_no": 19,
+            "src": "503:6",
+            "src_char": "503:6"
+          },
+          {
+            "contract_path": "src/SendEtherNoChecks.sol",
+            "line_no": 12,
+            "src": "268:6",
+            "src_char": "268:6"
+          },
+          {
+            "contract_path": "src/SendEtherNoChecks.sol",
+            "line_no": 27,
+            "src": "513:7",
+            "src_char": "513:7"
+          },
+          {
+            "contract_path": "src/SendEtherNoChecks.sol",
+            "line_no": 43,
+            "src": "920:6",
+            "src_char": "920:6"
+          },
+          {
+            "contract_path": "src/StateShadowing.sol",
+            "line_no": 8,
+            "src": "135:7",
+            "src_char": "135:7"
+          },
+          {
+            "contract_path": "src/ZeroAddressCheck.sol",
+            "line_no": 13,
+            "src": "329:6",
+            "src_char": "329:6"
+          },
+          {
+            "contract_path": "src/ZeroAddressCheck.sol",
+            "line_no": 23,
+            "src": "608:6",
+            "src_char": "608:6"
+          },
+          {
+            "contract_path": "src/ZeroAddressCheck.sol",
+            "line_no": 38,
+            "src": "1074:6",
+            "src_char": "1074:6"
+          },
+          {
+            "contract_path": "src/cloc/AnotherHeavilyCommentedContract.sol",
+            "line_no": 35,
+            "src": "589:7",
+            "src_char": "589:7"
+          },
+          {
+            "contract_path": "src/cloc/AnotherHeavilyCommentedContract.sol",
+            "line_no": 56,
+            "src": "1403:7",
+            "src_char": "1400:7"
+          },
+          {
+            "contract_path": "src/cloc/HeavilyCommentedContract.sol",
+            "line_no": 35,
+            "src": "598:7",
+            "src_char": "598:7"
+          },
+          {
+            "contract_path": "src/cloc/HeavilyCommentedContract.sol",
+            "line_no": 53,
+            "src": "1408:7",
+            "src_char": "1408:7"
+          }
+        ]
+      },
+      {
+        "title": "The `nonReentrant` `modifier` should occur before all other modifiers",
+        "description": "This is a best-practice to protect against reentrancy in other modifiers.",
+        "detector_name": "non-reentrant-before-others",
+        "instances": [
+          {
+            "contract_path": "src/AdminContract.sol",
+            "line_no": 10,
+            "src": "386:12",
+            "src_char": "386:12"
+          },
+          {
+            "contract_path": "src/parent_chain/ParentChainContract.sol",
+            "line_no": 28,
+            "src": "735:12",
+            "src_char": "735:12"
+          }
+        ]
+      },
+      {
+        "title": "Using `ERC721::_mint()` can be dangerous",
+        "description": "Using `ERC721::_mint()` can mint ERC721 tokens to addresses which don't support ERC721 tokens. Use `_safeMint()` instead of `_mint()` for ERC721.",
+        "detector_name": "unsafe-oz-erc721-mint",
+        "instances": [
+          {
+            "contract_path": "src/UnsafeERC721Mint.sol",
+            "line_no": 12,
+            "src": "410:5",
+            "src_char": "410:5"
+          }
+        ]
+      },
+      {
+        "title": "PUSH0 is not supported by all chains",
+        "description": "Solc compiler version 0.8.20 switches the default target EVM version to Shanghai, which means that the generated bytecode will include PUSH0 opcodes. Be sure to select the appropriate EVM version in case you intend to deploy on a chain other than mainnet like L2 chains that may not support PUSH0, otherwise deployment of your contracts will fail.",
+        "detector_name": "push-zero-opcode",
+        "instances": [
+          {
+            "contract_path": "src/AdminContract.sol",
+            "line_no": 2,
+            "src": "32:23",
+            "src_char": "32:23"
+          },
+          {
+            "contract_path": "src/ContractWithTodo.sol",
+            "line_no": 2,
+            "src": "32:23",
+            "src_char": "32:23"
+          },
+          {
+            "contract_path": "src/Counter.sol",
+            "line_no": 2,
+            "src": "39:24",
+            "src_char": "39:24"
+          },
+          {
+            "contract_path": "src/CrazyPragma.sol",
+            "line_no": 2,
+            "src": "32:32",
+            "src_char": "32:32"
+          },
+          {
             "contract_path": "src/DelegateCallWithoutAddressCheck.sol",
             "line_no": 2,
             "src": "32:21",
             "src_char": "32:21"
->>>>>>> a9cccd8c
-          },
-          {
-            "contract_path": "src/InconsistentUints.sol",
-            "line_no": 1,
-            "src": "0:24",
-            "src_char": "0:24"
-          },
-          {
-            "contract_path": "src/UsingSelfdestruct.sol",
-            "line_no": 2,
-            "src": "32:23",
-            "src_char": "32:23"
-          },
-          {
-            "contract_path": "src/cloc/AnotherHeavilyCommentedContract.sol",
-            "line_no": 6,
-            "src": "46:24",
-            "src_char": "46:24"
-          },
-          {
-            "contract_path": "src/cloc/HeavilyCommentedContract.sol",
-            "line_no": 6,
-            "src": "46:32",
-            "src_char": "46:32"
-          },
-          {
-            "contract_path": "src/inheritance/IContractInheritance.sol",
-            "line_no": 2,
-            "src": "32:24",
-            "src_char": "32:24"
-          },
-          {
-            "contract_path": "src/inheritance/InheritanceBase.sol",
-            "line_no": 2,
-            "src": "32:23",
-            "src_char": "32:23"
-          },
-          {
-            "contract_path": "src/nested_mappings/LaterVersion.sol",
-            "line_no": 2,
-            "src": "36:23",
-            "src_char": "36:23"
-          },
-          {
-            "contract_path": "src/nested_mappings/NestedMappings.sol",
-            "line_no": 2,
-            "src": "36:24",
-            "src_char": "36:24"
-          }
-        ]
-      },
-      {
-        "title": "Missing checks for `address(0)` when assigning values to address state variables",
-        "description": "Check for `address(0)` when assigning values to address state variables.",
-        "detector_name": "zero-address-check",
-        "instances": [
-          {
-            "contract_path": "src/ArbitraryTransferFrom.sol",
-            "line_no": 12,
-            "src": "267:15",
-            "src_char": "267:15"
-          },
-          {
-            "contract_path": "src/StateVariables.sol",
-            "line_no": 58,
-            "src": "2121:14",
-            "src_char": "2121:14"
-          },
-          {
-            "contract_path": "src/ZeroAddressCheck.sol",
-            "line_no": 43,
-            "src": "1171:14",
-            "src_char": "1171:14"
-          },
-          {
-            "contract_path": "src/ZeroAddressCheck.sol",
-            "line_no": 47,
-            "src": "1248:16",
-            "src_char": "1248:16"
-          },
-          {
-            "contract_path": "src/ZeroAddressCheck.sol",
-            "line_no": 51,
-            "src": "1327:23",
-            "src_char": "1327:23"
-          },
-          {
-            "contract_path": "src/uniswap/UniswapV2Swapper.sol",
-            "line_no": 11,
-            "src": "365:17",
-            "src_char": "365:17"
-          }
-        ]
-      },
-      {
-        "title": "`public` functions not used internally could be marked `external`",
-        "description": "Instead of marking a function as `public`, consider marking it as `external` if it is not used internally.",
-        "detector_name": "useless-public-function",
-        "instances": [
-          {
-            "contract_path": "src/ArbitraryTransferFrom.sol",
-            "line_no": 28,
-            "src": "772:5",
-            "src_char": "772:5"
-          },
-          {
-            "contract_path": "src/AssemblyExample.sol",
-            "line_no": 6,
-            "src": "113:1",
-            "src_char": "113:1"
-          },
-          {
-            "contract_path": "src/ContractWithTodo.sol",
-            "line_no": 13,
-            "src": "337:15",
-            "src_char": "337:15"
-          },
-          {
-            "contract_path": "src/Counter.sol",
-            "line_no": 7,
-            "src": "129:9",
-            "src_char": "129:9"
-          },
-          {
-            "contract_path": "src/StateVariables.sol",
-            "line_no": 47,
-            "src": "1764:18",
-            "src_char": "1764:18"
-          },
-          {
-            "contract_path": "src/StateVariables.sol",
-            "line_no": 52,
-            "src": "1915:20",
-            "src_char": "1915:20"
-          },
-          {
-            "contract_path": "src/StateVariables.sol",
-            "line_no": 57,
-            "src": "2072:14",
-            "src_char": "2072:14"
-          },
-          {
-            "contract_path": "src/StateVariables.sol",
-            "line_no": 61,
-            "src": "2157:22",
-            "src_char": "2157:22"
-          },
-          {
-            "contract_path": "src/StateVariables.sol",
-            "line_no": 71,
-            "src": "2539:25",
-            "src_char": "2539:25"
-          },
-          {
-            "contract_path": "src/UninitializedStateVariable.sol",
-            "line_no": 17,
-            "src": "563:8",
-            "src_char": "563:8"
-          },
-          {
-            "contract_path": "src/auditor_mode/PublicFunctionsWithoutSenderCheck.sol",
-            "line_no": 16,
-            "src": "475:27",
-            "src_char": "475:27"
-          },
-          {
-            "contract_path": "src/auditor_mode/PublicFunctionsWithoutSenderCheck.sol",
-            "line_no": 22,
-            "src": "653:28",
-            "src_char": "653:28"
-          },
-          {
-            "contract_path": "src/auditor_mode/PublicFunctionsWithoutSenderCheck.sol",
-            "line_no": 45,
-            "src": "1324:26",
-            "src_char": "1324:26"
-          },
-          {
-            "contract_path": "src/auditor_mode/PublicFunctionsWithoutSenderCheck.sol",
-            "line_no": 53,
-            "src": "1637:27",
-            "src_char": "1637:27"
-          },
-          {
-            "contract_path": "src/auditor_mode/PublicFunctionsWithoutSenderCheck.sol",
-            "line_no": 71,
-            "src": "2014:20",
-            "src_char": "2014:20"
-          },
-          {
-            "contract_path": "src/auditor_mode/PublicFunctionsWithoutSenderCheck.sol",
-            "line_no": 77,
-            "src": "2183:28",
-            "src_char": "2183:28"
-          },
-          {
-            "contract_path": "src/cloc/AnotherHeavilyCommentedContract.sol",
-            "line_no": 31,
-            "src": "500:3",
-            "src_char": "500:3"
-          },
-          {
-            "contract_path": "src/cloc/AnotherHeavilyCommentedContract.sol",
-            "line_no": 38,
-            "src": "637:5",
-            "src_char": "637:5"
-          },
-          {
-            "contract_path": "src/cloc/AnotherHeavilyCommentedContract.sol",
-            "line_no": 42,
-            "src": "738:4",
-            "src_char": "735:4"
-          },
-          {
-            "contract_path": "src/cloc/HeavilyCommentedContract.sol",
-            "line_no": 31,
-            "src": "509:3",
-            "src_char": "509:3"
-          },
-          {
-            "contract_path": "src/cloc/HeavilyCommentedContract.sol",
-            "line_no": 38,
-            "src": "646:4",
-            "src_char": "646:4"
-          },
-          {
-            "contract_path": "src/parent_chain/ParentChainContract.sol",
-            "line_no": 11,
-            "src": "355:9",
-            "src_char": "355:9"
-          },
-          {
-            "contract_path": "src/parent_chain/ParentChainContract.sol",
-            "line_no": 15,
-            "src": "422:9",
-            "src_char": "422:9"
-          }
-        ]
-      },
-      {
-        "title": "Define and use `constant` variables instead of using literals",
-        "description": "If the same constant literal value is used multiple times, create a constant state variable and reference it throughout the contract.",
-        "detector_name": "constants-instead-of-literals",
-        "instances": [
-          {
-            "contract_path": "src/Casting.sol",
-            "line_no": 16,
-            "src": "483:18",
-            "src_char": "483:18"
-          },
-          {
-            "contract_path": "src/Casting.sol",
-            "line_no": 22,
-            "src": "646:18",
-            "src_char": "646:18"
-          },
-          {
-            "contract_path": "src/Casting.sol",
-            "line_no": 31,
-            "src": "921:18",
-            "src_char": "921:18"
-          },
-          {
-            "contract_path": "src/Casting.sol",
-            "line_no": 69,
-            "src": "2103:18",
-            "src_char": "2103:18"
-          },
-          {
-            "contract_path": "src/ConstantsLiterals.sol",
-            "line_no": 25,
-            "src": "958:3",
-            "src_char": "958:3"
-          },
-          {
-            "contract_path": "src/ConstantsLiterals.sol",
-            "line_no": 26,
-            "src": "992:3",
-            "src_char": "992:3"
-          },
-          {
-            "contract_path": "src/ConstantsLiterals.sol",
-            "line_no": 27,
-            "src": "1032:4",
-            "src_char": "1032:4"
-          },
-          {
-            "contract_path": "src/ConstantsLiterals.sol",
-            "line_no": 28,
-            "src": "1068:4",
-            "src_char": "1068:4"
-          },
-          {
-            "contract_path": "src/ConstantsLiterals.sol",
-            "line_no": 29,
-            "src": "1117:42",
-            "src_char": "1117:42"
-          },
-          {
-            "contract_path": "src/ConstantsLiterals.sol",
-            "line_no": 30,
-            "src": "1192:42",
-            "src_char": "1192:42"
-          },
-          {
-            "contract_path": "src/ConstantsLiterals.sol",
-            "line_no": 31,
-            "src": "1275:66",
-            "src_char": "1275:66"
-          },
-          {
-            "contract_path": "src/DelegateCallWithoutAddressCheck.sol",
-            "line_no": 24,
-            "src": "718:1",
-            "src_char": "718:1"
-          },
-          {
-            "contract_path": "src/DelegateCallWithoutAddressCheck.sol",
-            "line_no": 24,
-            "src": "771:1",
-            "src_char": "771:1"
-          },
-          {
-            "contract_path": "src/DelegateCallWithoutAddressCheck.sol",
-            "line_no": 26,
-            "src": "838:1",
-            "src_char": "838:1"
-          },
-          {
-            "contract_path": "src/DynamicArrayLengthAssignment.sol",
-            "line_no": 13,
-            "src": "312:3",
-            "src_char": "312:3"
-          },
-          {
-            "contract_path": "src/DynamicArrayLengthAssignment.sol",
-            "line_no": 14,
-            "src": "346:3",
-            "src_char": "346:3"
-          },
-          {
-            "contract_path": "src/DynamicArrayLengthAssignment.sol",
-            "line_no": 17,
-            "src": "457:3",
-            "src_char": "457:3"
-          },
-          {
-            "contract_path": "src/IncorrectCaretOperator.sol",
-            "line_no": 17,
-            "src": "563:2",
-            "src_char": "563:2"
-          },
-          {
-            "contract_path": "src/IncorrectCaretOperator.sol",
-            "line_no": 18,
-            "src": "606:2",
-            "src_char": "606:2"
-          },
-          {
-            "contract_path": "src/RevertsAndRequriesInLoops.sol",
-            "line_no": 10,
-            "src": "253:2",
-            "src_char": "253:2"
-          },
-          {
-            "contract_path": "src/RevertsAndRequriesInLoops.sol",
-            "line_no": 17,
-            "src": "442:2",
-            "src_char": "442:2"
-          },
-          {
-            "contract_path": "src/RevertsAndRequriesInLoops.sol",
-            "line_no": 26,
-            "src": "706:2",
-            "src_char": "706:2"
-          },
-          {
-            "contract_path": "src/RevertsAndRequriesInLoops.sol",
-            "line_no": 27,
-            "src": "745:2",
-            "src_char": "745:2"
-          },
-          {
-            "contract_path": "src/UncheckedReturn.sol",
-            "line_no": 27,
-            "src": "607:7",
-            "src_char": "607:7"
-          },
-          {
-            "contract_path": "src/UncheckedReturn.sol",
-            "line_no": 32,
-            "src": "805:7",
-            "src_char": "805:7"
-          },
-          {
-            "contract_path": "src/UncheckedReturn.sol",
-            "line_no": 37,
-            "src": "995:7",
-            "src_char": "995:7"
-          },
-          {
-            "contract_path": "src/UncheckedReturn.sol",
-            "line_no": 42,
-            "src": "1190:7",
-            "src_char": "1190:7"
-          },
-          {
-            "contract_path": "src/eth2/DepositContract.sol",
-            "line_no": 113,
-            "src": "7252:2",
-            "src_char": "5764:2"
-          },
-          {
-            "contract_path": "src/eth2/DepositContract.sol",
-            "line_no": 113,
-            "src": "7293:2",
-            "src_char": "5805:2"
-          }
-        ]
-      },
-      {
-        "title": "Event is missing `indexed` fields",
-        "description": "Index event fields make the field more quickly accessible to off-chain tools that parse events. However, note that each index field costs extra gas during emission, so it's not necessarily best to index the maximum allowed per event (three fields). Each event should use three indexed fields if there are three or more fields, and gas usage is not particularly of concern for the events in question. If there are fewer than three fields, all of the fields should be indexed.",
-        "detector_name": "unindexed-events",
-        "instances": [
-          {
-            "contract_path": "src/TestERC20.sol",
-            "line_no": 14,
-            "src": "338:70",
-            "src_char": "338:70"
-          },
-          {
-            "contract_path": "src/TestERC20.sol",
-            "line_no": 15,
-            "src": "413:70",
-            "src_char": "413:70"
-          },
-          {
-            "contract_path": "src/UncheckedReturn.sol",
-            "line_no": 17,
-            "src": "297:30",
-            "src_char": "297:30"
-          },
-          {
-            "contract_path": "src/UninitializedStateVariable.sol",
-            "line_no": 21,
-            "src": "700:27",
-            "src_char": "700:27"
-          },
-          {
-            "contract_path": "src/eth2/DepositContract.sol",
-            "line_no": 19,
-            "src": "2641:107",
-            "src_char": "1153:107"
-          },
-          {
-            "contract_path": "src/inheritance/ExtendedInheritance.sol",
-            "line_no": 7,
-            "src": "144:45",
-            "src_char": "144:45"
-          },
-          {
-            "contract_path": "src/inheritance/InheritanceBase.sol",
-            "line_no": 7,
-            "src": "150:28",
-            "src_char": "150:28"
-          }
-        ]
-      },
-      {
-        "title": "Empty `require()` / `revert()` statements",
-        "description": "Use descriptive reason strings or custom errors for revert paths.",
-        "detector_name": "require-with-string",
-        "instances": [
-          {
-            "contract_path": "src/CallGraphTests.sol",
-            "line_no": 7,
-            "src": "128:7",
-            "src_char": "128:7"
-          },
-          {
-            "contract_path": "src/CallGraphTests.sol",
-            "line_no": 28,
-            "src": "531:6",
-            "src_char": "531:6"
-          },
-          {
-            "contract_path": "src/CallGraphTests.sol",
-            "line_no": 50,
-            "src": "936:6",
-            "src_char": "936:6"
-          },
-          {
-            "contract_path": "src/CallGraphTests.sol",
-            "line_no": 65,
-            "src": "1246:7",
-            "src_char": "1246:7"
-          },
-          {
-            "contract_path": "src/DelegateCallWithoutAddressCheck.sol",
-            "line_no": 31,
-            "src": "948:7",
-            "src_char": "948:7"
-          },
-          {
-            "contract_path": "src/DeprecatedOZFunctions.sol",
-            "line_no": 37,
-            "src": "1264:7",
-            "src_char": "1264:7"
-          },
-          {
-            "contract_path": "src/DeprecatedOZFunctions.sol",
-            "line_no": 40,
-            "src": "1389:6",
-            "src_char": "1389:6"
-          },
-          {
-            "contract_path": "src/RevertsAndRequriesInLoops.sol",
-            "line_no": 19,
-            "src": "503:6",
-            "src_char": "503:6"
-          },
-          {
-            "contract_path": "src/SendEtherNoChecks.sol",
-            "line_no": 12,
-            "src": "268:6",
-            "src_char": "268:6"
-          },
-          {
-            "contract_path": "src/SendEtherNoChecks.sol",
-            "line_no": 27,
-            "src": "513:7",
-            "src_char": "513:7"
-          },
-          {
-            "contract_path": "src/SendEtherNoChecks.sol",
-            "line_no": 43,
-            "src": "920:6",
-            "src_char": "920:6"
-          },
-          {
-            "contract_path": "src/StateShadowing.sol",
-            "line_no": 8,
-            "src": "135:7",
-            "src_char": "135:7"
-          },
-          {
-            "contract_path": "src/ZeroAddressCheck.sol",
-            "line_no": 13,
-            "src": "329:6",
-            "src_char": "329:6"
-          },
-          {
-            "contract_path": "src/ZeroAddressCheck.sol",
-            "line_no": 23,
-            "src": "608:6",
-            "src_char": "608:6"
-          },
-          {
-            "contract_path": "src/ZeroAddressCheck.sol",
-            "line_no": 38,
-            "src": "1074:6",
-            "src_char": "1074:6"
-          },
-          {
-            "contract_path": "src/cloc/AnotherHeavilyCommentedContract.sol",
-            "line_no": 35,
-            "src": "589:7",
-            "src_char": "589:7"
-          },
-          {
-            "contract_path": "src/cloc/AnotherHeavilyCommentedContract.sol",
-            "line_no": 56,
-            "src": "1403:7",
-            "src_char": "1400:7"
-          },
-          {
-            "contract_path": "src/cloc/HeavilyCommentedContract.sol",
-            "line_no": 35,
-            "src": "598:7",
-            "src_char": "598:7"
-          },
-          {
-            "contract_path": "src/cloc/HeavilyCommentedContract.sol",
-            "line_no": 53,
-            "src": "1408:7",
-            "src_char": "1408:7"
-          }
-        ]
-      },
-      {
-        "title": "The `nonReentrant` `modifier` should occur before all other modifiers",
-        "description": "This is a best-practice to protect against reentrancy in other modifiers.",
-        "detector_name": "non-reentrant-before-others",
-        "instances": [
-          {
-            "contract_path": "src/AdminContract.sol",
-            "line_no": 10,
-            "src": "386:12",
-            "src_char": "386:12"
-          },
-          {
-            "contract_path": "src/parent_chain/ParentChainContract.sol",
-            "line_no": 28,
-            "src": "735:12",
-            "src_char": "735:12"
-          }
-        ]
-      },
-      {
-        "title": "Using `ERC721::_mint()` can be dangerous",
-        "description": "Using `ERC721::_mint()` can mint ERC721 tokens to addresses which don't support ERC721 tokens. Use `_safeMint()` instead of `_mint()` for ERC721.",
-        "detector_name": "unsafe-oz-erc721-mint",
-        "instances": [
-          {
-            "contract_path": "src/UnsafeERC721Mint.sol",
-            "line_no": 12,
-            "src": "410:5",
-            "src_char": "410:5"
-          }
-        ]
-      },
-      {
-        "title": "PUSH0 is not supported by all chains",
-        "description": "Solc compiler version 0.8.20 switches the default target EVM version to Shanghai, which means that the generated bytecode will include PUSH0 opcodes. Be sure to select the appropriate EVM version in case you intend to deploy on a chain other than mainnet like L2 chains that may not support PUSH0, otherwise deployment of your contracts will fail.",
-        "detector_name": "push-zero-opcode",
-        "instances": [
-          {
-            "contract_path": "src/AdminContract.sol",
-            "line_no": 2,
-            "src": "32:23",
-            "src_char": "32:23"
-          },
-          {
-            "contract_path": "src/ContractWithTodo.sol",
-            "line_no": 2,
-            "src": "32:23",
-            "src_char": "32:23"
-          },
-          {
-            "contract_path": "src/Counter.sol",
-            "line_no": 2,
-            "src": "39:24",
-            "src_char": "39:24"
-          },
-          {
-            "contract_path": "src/CrazyPragma.sol",
-            "line_no": 2,
-            "src": "32:32",
-            "src_char": "32:32"
-          },
-          {
-<<<<<<< HEAD
+          },
+          {
             "contract_path": "src/DeletionNestedMappingStructureContract.sol",
             "line_no": 2,
             "src": "32:23",
             "src_char": "32:23"
-=======
-            "contract_path": "src/DelegateCallWithoutAddressCheck.sol",
-            "line_no": 2,
-            "src": "32:21",
-            "src_char": "32:21"
->>>>>>> a9cccd8c
           },
           {
             "contract_path": "src/DeprecatedOZFunctions.sol",
