{
  "files_summary": {
<<<<<<< HEAD
    "total_source_units": 88,
    "total_sloc": 3169
=======
    "total_source_units": 92,
    "total_sloc": 3240
>>>>>>> f4323da5
  },
  "files_details": {
    "files_details": [
      {
        "file_path": "src/AbstractContract.sol",
        "n_sloc": 11
      },
      {
        "file_path": "src/AdminContract.sol",
        "n_sloc": 11
      },
      {
        "file_path": "src/ArbitraryTransferFrom.sol",
        "n_sloc": 37
      },
      {
        "file_path": "src/AssemblyExample.sol",
        "n_sloc": 9
      },
      {
        "file_path": "src/AssertStateChange.sol",
        "n_sloc": 11
      },
      {
        "file_path": "src/BooleanEquality.sol",
        "n_sloc": 27
      },
      {
        "file_path": "src/BuiltinSymbolShadow.sol",
        "n_sloc": 14
      },
      {
        "file_path": "src/CacheArrayLength.sol",
        "n_sloc": 38
      },
      {
        "file_path": "src/CallGraphTests.sol",
        "n_sloc": 49
      },
      {
        "file_path": "src/Casting.sol",
        "n_sloc": 126
      },
      {
        "file_path": "src/CompilerBugStorageSignedIntegerArray.sol",
        "n_sloc": 13
      },
      {
        "file_path": "src/ConstFuncChangeState.sol",
        "n_sloc": 15
      },
      {
        "file_path": "src/ConstantFuncsAssembly.sol",
        "n_sloc": 26
      },
      {
        "file_path": "src/ConstantsLiterals.sol",
        "n_sloc": 28
      },
      {
        "file_path": "src/ContractLocksEther.sol",
        "n_sloc": 121
      },
      {
        "file_path": "src/ContractWithTodo.sol",
        "n_sloc": 7
      },
      {
        "file_path": "src/CostlyOperationsInsideLoops.sol",
        "n_sloc": 17
      },
      {
        "file_path": "src/Counter.sol",
        "n_sloc": 20
      },
      {
        "file_path": "src/CrazyPragma.sol",
        "n_sloc": 4
      },
      {
        "file_path": "src/DangerousStrictEquality1.sol",
        "n_sloc": 6
      },
      {
        "file_path": "src/DangerousStrictEquality2.sol",
        "n_sloc": 9
      },
      {
        "file_path": "src/DangerousUnaryOperator.sol",
        "n_sloc": 13
      },
      {
        "file_path": "src/DelegateCallWithoutAddressCheck.sol",
        "n_sloc": 31
      },
      {
        "file_path": "src/DeletionNestedMappingStructureContract.sol",
        "n_sloc": 11
      },
      {
        "file_path": "src/DeprecatedOZFunctions.sol",
        "n_sloc": 32
      },
      {
        "file_path": "src/DivisionBeforeMultiplication.sol",
        "n_sloc": 22
      },
      {
        "file_path": "src/DynamicArrayLengthAssignment.sol",
        "n_sloc": 16
      },
      {
        "file_path": "src/EmptyBlocks.sol",
        "n_sloc": 48
      },
      {
        "file_path": "src/EnumerableSetIteration.sol",
        "n_sloc": 55
      },
      {
        "file_path": "src/ExperimentalEncoder.sol",
        "n_sloc": 4
      },
      {
        "file_path": "src/FunctionInitializingState.sol",
        "n_sloc": 49
      },
      {
        "file_path": "src/FunctionSignatureCollision.sol",
        "n_sloc": 9
      },
      {
        "file_path": "src/HugeConstants.sol",
        "n_sloc": 36
      },
      {
        "file_path": "src/InconsistentUints.sol",
        "n_sloc": 17
      },
      {
        "file_path": "src/IncorrectCaretOperator.sol",
        "n_sloc": 16
      },
      {
        "file_path": "src/IncorrectERC20.sol",
        "n_sloc": 98
      },
      {
        "file_path": "src/IncorrectERC721.sol",
        "n_sloc": 238
      },
      {
        "file_path": "src/IncorrectShift.sol",
        "n_sloc": 17
      },
      {
        "file_path": "src/InternalFunctions.sol",
        "n_sloc": 22
      },
      {
        "file_path": "src/KeccakContract.sol",
        "n_sloc": 21
      },
      {
        "file_path": "src/MisusedBoolean.sol",
        "n_sloc": 67
      },
      {
        "file_path": "src/MsgValueInLoop.sol",
        "n_sloc": 55
      },
      {
        "file_path": "src/MultipleConstructorSchemes.sol",
        "n_sloc": 10
      },
      {
        "file_path": "src/OnceModifierExample.sol",
        "n_sloc": 8
      },
      {
        "file_path": "src/OutOfOrderRetryable.sol",
        "n_sloc": 165
      },
      {
        "file_path": "src/PreDeclaredVarUsage.sol",
        "n_sloc": 9
      },
      {
        "file_path": "src/PublicVariableReadInExternalContext.sol",
        "n_sloc": 32
      },
      {
        "file_path": "src/RTLO.sol",
        "n_sloc": 7
      },
      {
        "file_path": "src/RedundantStatements.sol",
        "n_sloc": 14
      },
      {
        "file_path": "src/ReturnBomb.sol",
        "n_sloc": 44
      },
      {
        "file_path": "src/RevertsAndRequriesInLoops.sol",
        "n_sloc": 27
      },
      {
        "file_path": "src/SendEtherNoChecks.sol",
        "n_sloc": 58
      },
      {
        "file_path": "src/StateShadowing.sol",
        "n_sloc": 17
      },
      {
        "file_path": "src/StateVariableCouldBeDeclaredConstant.sol",
        "n_sloc": 23
      },
      {
        "file_path": "src/StateVariables.sol",
        "n_sloc": 58
      },
      {
        "file_path": "src/StateVariablesManipulation.sol",
<<<<<<< HEAD
        "n_sloc": 256
=======
        "n_sloc": 250
>>>>>>> f4323da5
      },
      {
        "file_path": "src/StorageConditionals.sol",
        "n_sloc": 59
      },
      {
        "file_path": "src/StorageParameters.sol",
        "n_sloc": 16
      },
      {
        "file_path": "src/T11sTranferer.sol",
        "n_sloc": 8
      },
      {
        "file_path": "src/TautologicalCompare.sol",
        "n_sloc": 17
      },
      {
        "file_path": "src/TautologyOrContradiction.sol",
        "n_sloc": 11
      },
      {
        "file_path": "src/TestERC20.sol",
        "n_sloc": 62
      },
      {
        "file_path": "src/TxOriginUsedForAuth.sol",
        "n_sloc": 43
      },
      {
        "file_path": "src/UncheckedReturn.sol",
        "n_sloc": 33
      },
      {
        "file_path": "src/UncheckedSend.sol",
        "n_sloc": 18
      },
      {
        "file_path": "src/UninitializedStateVariable.sol",
        "n_sloc": 29
      },
      {
        "file_path": "src/UnprotectedInitialize.sol",
        "n_sloc": 25
      },
      {
        "file_path": "src/UnsafeERC721Mint.sol",
        "n_sloc": 18
      },
      {
        "file_path": "src/UnusedError.sol",
        "n_sloc": 19
      },
      {
        "file_path": "src/UnusedStateVariables.sol",
        "n_sloc": 12
      },
      {
        "file_path": "src/UsingSelfdestruct.sol",
        "n_sloc": 6
      },
      {
        "file_path": "src/WeakRandomness.sol",
        "n_sloc": 59
      },
      {
        "file_path": "src/WrongOrderOfLayout.sol",
        "n_sloc": 13
      },
      {
        "file_path": "src/YulReturn.sol",
        "n_sloc": 8
      },
      {
        "file_path": "src/ZeroAddressCheck.sol",
        "n_sloc": 41
      },
      {
        "file_path": "src/auditor_mode/ExternalCalls.sol",
        "n_sloc": 65
      },
      {
        "file_path": "src/auditor_mode/PublicFunctionsWithoutSenderCheck.sol",
        "n_sloc": 45
      },
      {
        "file_path": "src/cloc/AnotherHeavilyCommentedContract.sol",
        "n_sloc": 32
      },
      {
        "file_path": "src/cloc/EmptyContractFile.sol",
        "n_sloc": 0
      },
      {
        "file_path": "src/cloc/HeavilyCommentedContract.sol",
        "n_sloc": 21
      },
      {
        "file_path": "src/eth2/DepositContract.sol",
        "n_sloc": 96
      },
      {
        "file_path": "src/inheritance/ExtendedInheritance.sol",
        "n_sloc": 17
      },
      {
        "file_path": "src/inheritance/IContractInheritance.sol",
        "n_sloc": 4
      },
      {
        "file_path": "src/inheritance/InheritanceBase.sol",
        "n_sloc": 8
      },
      {
        "file_path": "src/nested/1/Nested.sol",
        "n_sloc": 10
      },
      {
        "file_path": "src/nested/2/Nested.sol",
        "n_sloc": 7
      },
      {
        "file_path": "src/nested_mappings/LaterVersion.sol",
        "n_sloc": 10
      },
      {
        "file_path": "src/nested_mappings/NestedMappings.sol",
        "n_sloc": 10
      },
      {
        "file_path": "src/parent_chain/ParentChainContract.sol",
        "n_sloc": 29
      },
      {
        "file_path": "src/reused_contract_name/ContractA.sol",
        "n_sloc": 7
      },
      {
        "file_path": "src/reused_contract_name/ContractB.sol",
        "n_sloc": 7
      },
      {
        "file_path": "src/uniswap/UniswapV2Swapper.sol",
        "n_sloc": 50
      },
      {
        "file_path": "src/uniswap/UniswapV3Swapper.sol",
        "n_sloc": 150
      }
    ]
  },
  "issue_count": {
<<<<<<< HEAD
    "high": 39,
    "low": 32
=======
    "high": 41,
    "low": 34
>>>>>>> f4323da5
  },
  "high_issues": {
    "issues": [
      {
        "title": "Using `delegatecall` in loop",
        "description": "When calling `delegatecall` the same `msg.value` amount will be accredited multiple times.",
        "detector_name": "delegate-call-in-loop",
        "instances": [
          {
            "contract_path": "src/inheritance/ExtendedInheritance.sol",
            "line_no": 16,
            "src": "488:19",
            "src_char": "488:19"
          }
        ]
      },
      {
        "title": "`abi.encodePacked()` should not be used with dynamic types when passing the result to a hash function such as `keccak256()`",
        "description": "Use `abi.encode()` instead which will pad items to 32 bytes, which will [prevent hash collisions](https://docs.soliditylang.org/en/v0.8.13/abi-spec.html#non-standard-packed-mode) (e.g. `abi.encodePacked(0x123,0x456)` => `0x123456` => `abi.encodePacked(0x1,0x23456)`, but `abi.encode(0x123,0x456)` => `0x0...1230...456`). Unless there is a compelling reason, `abi.encode` should be preferred. If there is only one argument to `abi.encodePacked()` it can often be cast to `bytes()` or `bytes32()` [instead](https://ethereum.stackexchange.com/questions/30912/how-to-compare-strings-in-solidity#answer-82739).\nIf all arguments are strings and or bytes, `bytes.concat()` should be used instead.",
        "detector_name": "avoid-abi-encode-packed",
        "instances": [
          {
            "contract_path": "src/KeccakContract.sol",
            "line_no": 18,
            "src": "587:16",
            "src_char": "587:16"
          },
          {
            "contract_path": "src/KeccakContract.sol",
            "line_no": 22,
            "src": "734:16",
            "src_char": "734:16"
          },
          {
            "contract_path": "src/KeccakContract.sol",
            "line_no": 26,
            "src": "887:16",
            "src_char": "887:16"
          }
        ]
      },
      {
        "title": "Using `block.timestamp` for swap deadline offers no protection",
        "description": "In the PoS model, proposers know well in advance if they will propose one or consecutive blocks ahead of time. In such a scenario, a malicious validator can hold back the transaction and execute it at a more favourable block number.Consider allowing function caller to specify swap deadline input parameter.",
        "detector_name": "block-timestamp-deadline",
        "instances": [
          {
            "contract_path": "src/uniswap/UniswapV2Swapper.sol",
            "line_no": 23,
            "src": "670:83",
            "src_char": "670:83"
          },
          {
            "contract_path": "src/uniswap/UniswapV2Swapper.sol",
            "line_no": 24,
            "src": "763:83",
            "src_char": "763:83"
          },
          {
            "contract_path": "src/uniswap/UniswapV2Swapper.sol",
            "line_no": 25,
            "src": "856:70",
            "src_char": "856:70"
          },
          {
            "contract_path": "src/uniswap/UniswapV2Swapper.sol",
            "line_no": 26,
            "src": "936:80",
            "src_char": "936:80"
          },
          {
            "contract_path": "src/uniswap/UniswapV2Swapper.sol",
            "line_no": 27,
            "src": "1026:80",
            "src_char": "1026:80"
          },
          {
            "contract_path": "src/uniswap/UniswapV2Swapper.sol",
            "line_no": 31,
            "src": "1278:112",
            "src_char": "1278:112"
          },
          {
            "contract_path": "src/uniswap/UniswapV2Swapper.sol",
            "line_no": 32,
            "src": "1400:99",
            "src_char": "1400:99"
          },
          {
            "contract_path": "src/uniswap/UniswapV2Swapper.sol",
            "line_no": 33,
            "src": "1509:109",
            "src_char": "1509:109"
          },
          {
            "contract_path": "src/uniswap/UniswapV3Swapper.sol",
            "line_no": 52,
            "src": "1115:143",
            "src_char": "1115:143"
          },
          {
            "contract_path": "src/uniswap/UniswapV3Swapper.sol",
            "line_no": 55,
            "src": "1293:321",
            "src_char": "1293:321"
          },
          {
            "contract_path": "src/uniswap/UniswapV3Swapper.sol",
            "line_no": 66,
            "src": "1668:131",
            "src_char": "1668:131"
          },
          {
            "contract_path": "src/uniswap/UniswapV3Swapper.sol",
            "line_no": 69,
            "src": "1828:236",
            "src_char": "1828:236"
          },
          {
            "contract_path": "src/uniswap/UniswapV3Swapper.sol",
            "line_no": 77,
            "src": "2132:144",
            "src_char": "2132:144"
          },
          {
            "contract_path": "src/uniswap/UniswapV3Swapper.sol",
            "line_no": 80,
            "src": "2312:322",
            "src_char": "2312:322"
          },
          {
            "contract_path": "src/uniswap/UniswapV3Swapper.sol",
            "line_no": 91,
            "src": "2690:132",
            "src_char": "2690:132"
          },
          {
            "contract_path": "src/uniswap/UniswapV3Swapper.sol",
            "line_no": 94,
            "src": "2852:237",
            "src_char": "2852:237"
          }
        ]
      },
      {
        "title": "Arbitrary `from` passed to `transferFrom` (or `safeTransferFrom`)",
        "description": "Passing an arbitrary `from` address to `transferFrom` (or `safeTransferFrom`) can lead to loss of funds, because anyone can transfer tokens from the `from` address if an approval is made.  ",
        "detector_name": "arbitrary-transfer-from",
        "instances": [
          {
            "contract_path": "src/ArbitraryTransferFrom.sol",
            "line_no": 16,
            "src": "370:38",
            "src_char": "370:38"
          },
          {
            "contract_path": "src/ArbitraryTransferFrom.sol",
            "line_no": 20,
            "src": "496:42",
            "src_char": "496:42"
          },
          {
            "contract_path": "src/ArbitraryTransferFrom.sol",
            "line_no": 24,
            "src": "634:53",
            "src_char": "634:53"
          },
          {
            "contract_path": "src/ArbitraryTransferFrom.sol",
            "line_no": 30,
            "src": "864:44",
            "src_char": "864:44"
          },
          {
            "contract_path": "src/DeprecatedOZFunctions.sol",
            "line_no": 17,
            "src": "579:39",
            "src_char": "579:39"
          },
          {
            "contract_path": "src/DeprecatedOZFunctions.sol",
            "line_no": 47,
            "src": "1598:35",
            "src_char": "1598:35"
          }
        ]
      },
      {
        "title": "Unprotected initializer",
        "description": "Consider protecting the initializer functions with modifiers.",
        "detector_name": "unprotected-initializer",
        "instances": [
          {
            "contract_path": "src/UnprotectedInitialize.sol",
            "line_no": 35,
            "src": "820:33",
            "src_char": "820:33"
          }
        ]
      },
      {
        "title": "Unsafe Casting",
        "description": "Downcasting int/uints in Solidity can be unsafe due to the potential for data loss and unintended behavior.When downcasting a larger integer type to a smaller one (e.g., uint256 to uint128), the value may exceed the range of the target type,leading to truncation and loss of significant digits. Use OpenZeppelin's SafeCast library to safely downcast integers.",
        "detector_name": "unsafe-casting-detector",
        "instances": [
          {
            "contract_path": "src/Casting.sol",
            "line_no": 35,
            "src": "1065:10",
            "src_char": "1065:10"
          },
          {
            "contract_path": "src/Casting.sol",
            "line_no": 36,
            "src": "1097:10",
            "src_char": "1097:10"
          },
          {
            "contract_path": "src/Casting.sol",
            "line_no": 37,
            "src": "1129:10",
            "src_char": "1129:10"
          },
          {
            "contract_path": "src/Casting.sol",
            "line_no": 38,
            "src": "1161:10",
            "src_char": "1161:10"
          },
          {
            "contract_path": "src/Casting.sol",
            "line_no": 39,
            "src": "1193:10",
            "src_char": "1193:10"
          },
          {
            "contract_path": "src/Casting.sol",
            "line_no": 40,
            "src": "1225:10",
            "src_char": "1225:10"
          },
          {
            "contract_path": "src/Casting.sol",
            "line_no": 41,
            "src": "1257:10",
            "src_char": "1257:10"
          },
          {
            "contract_path": "src/Casting.sol",
            "line_no": 42,
            "src": "1289:10",
            "src_char": "1289:10"
          },
          {
            "contract_path": "src/Casting.sol",
            "line_no": 43,
            "src": "1321:10",
            "src_char": "1321:10"
          },
          {
            "contract_path": "src/Casting.sol",
            "line_no": 44,
            "src": "1353:10",
            "src_char": "1353:10"
          },
          {
            "contract_path": "src/Casting.sol",
            "line_no": 45,
            "src": "1385:10",
            "src_char": "1385:10"
          },
          {
            "contract_path": "src/Casting.sol",
            "line_no": 46,
            "src": "1417:10",
            "src_char": "1417:10"
          },
          {
            "contract_path": "src/Casting.sol",
            "line_no": 47,
            "src": "1449:10",
            "src_char": "1449:10"
          },
          {
            "contract_path": "src/Casting.sol",
            "line_no": 48,
            "src": "1481:10",
            "src_char": "1481:10"
          },
          {
            "contract_path": "src/Casting.sol",
            "line_no": 49,
            "src": "1513:10",
            "src_char": "1513:10"
          },
          {
            "contract_path": "src/Casting.sol",
            "line_no": 50,
            "src": "1545:10",
            "src_char": "1545:10"
          },
          {
            "contract_path": "src/Casting.sol",
            "line_no": 51,
            "src": "1577:10",
            "src_char": "1577:10"
          },
          {
            "contract_path": "src/Casting.sol",
            "line_no": 52,
            "src": "1609:10",
            "src_char": "1609:10"
          },
          {
            "contract_path": "src/Casting.sol",
            "line_no": 53,
            "src": "1641:10",
            "src_char": "1641:10"
          },
          {
            "contract_path": "src/Casting.sol",
            "line_no": 54,
            "src": "1672:9",
            "src_char": "1672:9"
          },
          {
            "contract_path": "src/Casting.sol",
            "line_no": 55,
            "src": "1702:9",
            "src_char": "1702:9"
          },
          {
            "contract_path": "src/Casting.sol",
            "line_no": 56,
            "src": "1732:9",
            "src_char": "1732:9"
          },
          {
            "contract_path": "src/Casting.sol",
            "line_no": 57,
            "src": "1762:9",
            "src_char": "1762:9"
          },
          {
            "contract_path": "src/Casting.sol",
            "line_no": 58,
            "src": "1792:9",
            "src_char": "1792:9"
          },
          {
            "contract_path": "src/Casting.sol",
            "line_no": 59,
            "src": "1822:9",
            "src_char": "1822:9"
          },
          {
            "contract_path": "src/Casting.sol",
            "line_no": 60,
            "src": "1853:9",
            "src_char": "1853:9"
          },
          {
            "contract_path": "src/Casting.sol",
            "line_no": 61,
            "src": "1884:10",
            "src_char": "1884:10"
          },
          {
            "contract_path": "src/Casting.sol",
            "line_no": 62,
            "src": "1916:10",
            "src_char": "1916:10"
          },
          {
            "contract_path": "src/Casting.sol",
            "line_no": 63,
            "src": "1948:10",
            "src_char": "1948:10"
          },
          {
            "contract_path": "src/Casting.sol",
            "line_no": 64,
            "src": "1980:10",
            "src_char": "1980:10"
          },
          {
            "contract_path": "src/Casting.sol",
            "line_no": 65,
            "src": "2013:9",
            "src_char": "2013:9"
          },
          {
            "contract_path": "src/Casting.sol",
            "line_no": 73,
            "src": "2242:9",
            "src_char": "2242:9"
          },
          {
            "contract_path": "src/Casting.sol",
            "line_no": 74,
            "src": "2272:9",
            "src_char": "2272:9"
          },
          {
            "contract_path": "src/Casting.sol",
            "line_no": 75,
            "src": "2302:9",
            "src_char": "2302:9"
          },
          {
            "contract_path": "src/Casting.sol",
            "line_no": 76,
            "src": "2332:9",
            "src_char": "2332:9"
          },
          {
            "contract_path": "src/Casting.sol",
            "line_no": 77,
            "src": "2362:9",
            "src_char": "2362:9"
          },
          {
            "contract_path": "src/Casting.sol",
            "line_no": 78,
            "src": "2392:9",
            "src_char": "2392:9"
          },
          {
            "contract_path": "src/Casting.sol",
            "line_no": 79,
            "src": "2422:9",
            "src_char": "2422:9"
          },
          {
            "contract_path": "src/Casting.sol",
            "line_no": 80,
            "src": "2452:9",
            "src_char": "2452:9"
          },
          {
            "contract_path": "src/Casting.sol",
            "line_no": 81,
            "src": "2482:9",
            "src_char": "2482:9"
          },
          {
            "contract_path": "src/Casting.sol",
            "line_no": 82,
            "src": "2512:9",
            "src_char": "2512:9"
          },
          {
            "contract_path": "src/Casting.sol",
            "line_no": 83,
            "src": "2542:9",
            "src_char": "2542:9"
          },
          {
            "contract_path": "src/Casting.sol",
            "line_no": 84,
            "src": "2572:9",
            "src_char": "2572:9"
          },
          {
            "contract_path": "src/Casting.sol",
            "line_no": 85,
            "src": "2602:9",
            "src_char": "2602:9"
          },
          {
            "contract_path": "src/Casting.sol",
            "line_no": 86,
            "src": "2632:9",
            "src_char": "2632:9"
          },
          {
            "contract_path": "src/Casting.sol",
            "line_no": 87,
            "src": "2662:9",
            "src_char": "2662:9"
          },
          {
            "contract_path": "src/Casting.sol",
            "line_no": 88,
            "src": "2692:9",
            "src_char": "2692:9"
          },
          {
            "contract_path": "src/Casting.sol",
            "line_no": 89,
            "src": "2722:9",
            "src_char": "2722:9"
          },
          {
            "contract_path": "src/Casting.sol",
            "line_no": 90,
            "src": "2752:9",
            "src_char": "2752:9"
          },
          {
            "contract_path": "src/Casting.sol",
            "line_no": 91,
            "src": "2782:9",
            "src_char": "2782:9"
          },
          {
            "contract_path": "src/Casting.sol",
            "line_no": 92,
            "src": "2811:8",
            "src_char": "2811:8"
          },
          {
            "contract_path": "src/Casting.sol",
            "line_no": 93,
            "src": "2839:8",
            "src_char": "2839:8"
          },
          {
            "contract_path": "src/Casting.sol",
            "line_no": 94,
            "src": "2867:8",
            "src_char": "2867:8"
          },
          {
            "contract_path": "src/Casting.sol",
            "line_no": 95,
            "src": "2895:8",
            "src_char": "2895:8"
          },
          {
            "contract_path": "src/Casting.sol",
            "line_no": 96,
            "src": "2923:8",
            "src_char": "2923:8"
          },
          {
            "contract_path": "src/Casting.sol",
            "line_no": 97,
            "src": "2951:8",
            "src_char": "2951:8"
          },
          {
            "contract_path": "src/Casting.sol",
            "line_no": 98,
            "src": "2980:8",
            "src_char": "2980:8"
          },
          {
            "contract_path": "src/Casting.sol",
            "line_no": 99,
            "src": "3009:9",
            "src_char": "3009:9"
          },
          {
            "contract_path": "src/Casting.sol",
            "line_no": 100,
            "src": "3039:9",
            "src_char": "3039:9"
          },
          {
            "contract_path": "src/Casting.sol",
            "line_no": 101,
            "src": "3069:9",
            "src_char": "3069:9"
          },
          {
            "contract_path": "src/Casting.sol",
            "line_no": 102,
            "src": "3099:9",
            "src_char": "3099:9"
          },
          {
            "contract_path": "src/Casting.sol",
            "line_no": 103,
            "src": "3130:8",
            "src_char": "3130:8"
          },
          {
            "contract_path": "src/Casting.sol",
            "line_no": 111,
            "src": "3426:10",
            "src_char": "3426:10"
          },
          {
            "contract_path": "src/Casting.sol",
            "line_no": 112,
            "src": "3458:10",
            "src_char": "3458:10"
          },
          {
            "contract_path": "src/Casting.sol",
            "line_no": 113,
            "src": "3490:10",
            "src_char": "3490:10"
          },
          {
            "contract_path": "src/Casting.sol",
            "line_no": 114,
            "src": "3522:10",
            "src_char": "3522:10"
          },
          {
            "contract_path": "src/Casting.sol",
            "line_no": 115,
            "src": "3554:10",
            "src_char": "3554:10"
          },
          {
            "contract_path": "src/Casting.sol",
            "line_no": 116,
            "src": "3586:10",
            "src_char": "3586:10"
          },
          {
            "contract_path": "src/Casting.sol",
            "line_no": 117,
            "src": "3618:10",
            "src_char": "3618:10"
          },
          {
            "contract_path": "src/Casting.sol",
            "line_no": 118,
            "src": "3650:10",
            "src_char": "3650:10"
          },
          {
            "contract_path": "src/Casting.sol",
            "line_no": 119,
            "src": "3682:10",
            "src_char": "3682:10"
          },
          {
            "contract_path": "src/Casting.sol",
            "line_no": 120,
            "src": "3714:10",
            "src_char": "3714:10"
          },
          {
            "contract_path": "src/Casting.sol",
            "line_no": 121,
            "src": "3746:10",
            "src_char": "3746:10"
          },
          {
            "contract_path": "src/Casting.sol",
            "line_no": 122,
            "src": "3778:10",
            "src_char": "3778:10"
          },
          {
            "contract_path": "src/Casting.sol",
            "line_no": 123,
            "src": "3810:10",
            "src_char": "3810:10"
          },
          {
            "contract_path": "src/Casting.sol",
            "line_no": 124,
            "src": "3842:10",
            "src_char": "3842:10"
          },
          {
            "contract_path": "src/Casting.sol",
            "line_no": 125,
            "src": "3874:10",
            "src_char": "3874:10"
          },
          {
            "contract_path": "src/Casting.sol",
            "line_no": 126,
            "src": "3906:10",
            "src_char": "3906:10"
          },
          {
            "contract_path": "src/Casting.sol",
            "line_no": 127,
            "src": "3938:10",
            "src_char": "3938:10"
          },
          {
            "contract_path": "src/Casting.sol",
            "line_no": 128,
            "src": "3970:10",
            "src_char": "3970:10"
          },
          {
            "contract_path": "src/Casting.sol",
            "line_no": 129,
            "src": "4002:10",
            "src_char": "4002:10"
          },
          {
            "contract_path": "src/Casting.sol",
            "line_no": 130,
            "src": "4034:10",
            "src_char": "4034:10"
          },
          {
            "contract_path": "src/Casting.sol",
            "line_no": 131,
            "src": "4066:10",
            "src_char": "4066:10"
          },
          {
            "contract_path": "src/Casting.sol",
            "line_no": 132,
            "src": "4098:10",
            "src_char": "4098:10"
          },
          {
            "contract_path": "src/Casting.sol",
            "line_no": 133,
            "src": "4129:9",
            "src_char": "4129:9"
          },
          {
            "contract_path": "src/Casting.sol",
            "line_no": 134,
            "src": "4159:9",
            "src_char": "4159:9"
          },
          {
            "contract_path": "src/Casting.sol",
            "line_no": 135,
            "src": "4189:9",
            "src_char": "4189:9"
          },
          {
            "contract_path": "src/Casting.sol",
            "line_no": 136,
            "src": "4220:9",
            "src_char": "4220:9"
          },
          {
            "contract_path": "src/Casting.sol",
            "line_no": 137,
            "src": "4251:10",
            "src_char": "4251:10"
          },
          {
            "contract_path": "src/Casting.sol",
            "line_no": 138,
            "src": "4283:10",
            "src_char": "4283:10"
          },
          {
            "contract_path": "src/Casting.sol",
            "line_no": 139,
            "src": "4315:10",
            "src_char": "4315:10"
          },
          {
            "contract_path": "src/Casting.sol",
            "line_no": 140,
            "src": "4347:10",
            "src_char": "4347:10"
          },
          {
            "contract_path": "src/Casting.sol",
            "line_no": 141,
            "src": "4381:10",
            "src_char": "4381:10"
          }
        ]
      },
      {
        "title": "EnumerableSet.remove in loop corrupts the set order.",
        "description": "If the order of an EnumerableSet is required, removing items in a loop using `at` and `remove` corrupts this order.\nConsider using a different data structure or removing items by collecting them during the loop, then removing after the loop.",
        "detector_name": "enumerable-loop-removal",
        "instances": [
          {
            "contract_path": "src/EnumerableSetIteration.sol",
            "line_no": 31,
            "src": "1105:17",
            "src_char": "1105:17"
          },
          {
            "contract_path": "src/EnumerableSetIteration.sol",
            "line_no": 40,
            "src": "1350:17",
            "src_char": "1350:17"
          },
          {
            "contract_path": "src/EnumerableSetIteration.sol",
            "line_no": 50,
            "src": "1586:17",
            "src_char": "1586:17"
          },
          {
            "contract_path": "src/EnumerableSetIteration.sol",
            "line_no": 59,
            "src": "1865:17",
            "src_char": "1865:17"
          },
          {
            "contract_path": "src/EnumerableSetIteration.sol",
            "line_no": 67,
            "src": "2083:14",
            "src_char": "2083:14"
          }
        ]
      },
      {
        "title": "Experimental ABI Encoder",
        "description": "Experimental encoders should not be used in production. There are multiple known compiler bugs that are caused by the experimental encoder. Upgrade your solidity version to remove the need for experimental features.",
        "detector_name": "experimental-encoder",
        "instances": [
          {
            "contract_path": "src/ExperimentalEncoder.sol",
            "line_no": 2,
            "src": "23:33",
            "src_char": "23:33"
          }
        ]
      },
      {
        "title": "Incorrect Assembly Shift Parameter Order",
        "description": "Example: `shl(shifted, 4)` will shift the right constant `4` by `a` bits. The correct order is `shl(4, shifted)`.",
        "detector_name": "incorrect-shift-order",
        "instances": [
          {
            "contract_path": "src/IncorrectShift.sol",
            "line_no": 7,
            "src": "192:15",
            "src_char": "192:15"
          },
          {
            "contract_path": "src/IncorrectShift.sol",
            "line_no": 8,
            "src": "238:15",
            "src_char": "238:15"
          }
        ]
      },
      {
        "title": "Storage Array Edited with Memory",
        "description": "Storage reference is passed to a function with a memory parameter. This will not update the storage variable as expected. Consider using storage parameters instead.",
        "detector_name": "storage-array-edit-with-memory",
        "instances": [
          {
            "contract_path": "src/StorageParameters.sol",
            "line_no": 11,
            "src": "241:10",
            "src_char": "241:10"
          }
        ]
      },
      {
        "title": "Contract Has Multiple Constructors",
        "description": "In some versions of Solidity, contracts compile with multiple constructors. The first constructor takes precedence. This can lead to unexpected behavior.",
        "detector_name": "multiple-constructors",
        "instances": [
          {
            "contract_path": "src/MultipleConstructorSchemes.sol",
            "line_no": 3,
            "src": "25:180",
            "src_char": "25:180"
          }
        ]
      },
      {
        "title": "Contract Name Reused in Different Files",
        "description": "When compiling contracts with certain development frameworks (for example: Truffle), having contracts with the same name across different files can lead to one being overwritten.",
        "detector_name": "reused-contract-name",
        "instances": [
          {
            "contract_path": "src/nested/1/Nested.sol",
            "line_no": 7,
            "src": "214:6",
            "src_char": "214:6"
          },
          {
            "contract_path": "src/nested/2/Nested.sol",
            "line_no": 7,
            "src": "214:6",
            "src_char": "214:6"
          },
          {
            "contract_path": "src/reused_contract_name/ContractA.sol",
            "line_no": 4,
            "src": "70:10",
            "src_char": "70:10"
          },
          {
            "contract_path": "src/reused_contract_name/ContractB.sol",
            "line_no": 4,
            "src": "70:10",
            "src_char": "70:10"
          }
        ]
      },
      {
        "title": "Nested Structs in Mappings pre-0.5.0",
        "description": "Prior to updates in Solidity 0.5.0, public mappings with nested structs compiled, but produced incorrect values. Refrain from using these, or update to a more recent version of Solidity.",
        "detector_name": "nested-struct-in-mapping",
        "instances": [
          {
            "contract_path": "src/nested_mappings/NestedMappings.sol",
            "line_no": 17,
            "src": "367:58",
            "src_char": "367:58"
          }
        ]
      },
      {
        "title": "Depracated EVM Instruction for `selfdestruct` should not be used.",
        "description": "",
        "detector_name": "selfdestruct-identifier",
        "instances": [
          {
            "contract_path": "src/UsingSelfdestruct.sol",
            "line_no": 7,
            "src": "146:12",
            "src_char": "146:12"
          }
        ]
      },
      {
        "title": "Array length value has a direct assignment.",
        "description": "If the length of a dynamic array (storage variable) directly assigned to, it may allow access to other storage slots by tweaking it's value. This practice has been depracated in newer Solidity versions",
        "detector_name": "dynamic-array-length-assignment",
        "instances": [
          {
            "contract_path": "src/DynamicArrayLengthAssignment.sol",
            "line_no": 13,
            "src": "295:14",
            "src_char": "295:14"
          },
          {
            "contract_path": "src/DynamicArrayLengthAssignment.sol",
            "line_no": 14,
            "src": "325:18",
            "src_char": "325:18"
          },
          {
            "contract_path": "src/DynamicArrayLengthAssignment.sol",
            "line_no": 15,
            "src": "359:33",
            "src_char": "359:33"
          },
          {
            "contract_path": "src/DynamicArrayLengthAssignment.sol",
            "line_no": 16,
            "src": "408:15",
            "src_char": "408:15"
          },
          {
            "contract_path": "src/DynamicArrayLengthAssignment.sol",
            "line_no": 17,
            "src": "439:14",
            "src_char": "439:14"
          }
        ]
      },
      {
        "title": "Uninitialized State Variables",
        "description": "Solidity does initialize variables by default when you declare them, however it's good practice to explicitly declare an initial value. For example, if you transfer money to an address we must make sure that the address has been initialized.",
        "detector_name": "uninitialized-state-variable",
        "instances": [
          {
            "contract_path": "src/AssemblyExample.sol",
            "line_no": 5,
            "src": "97:1",
            "src_char": "97:1"
          },
          {
            "contract_path": "src/BuiltinSymbolShadow.sol",
            "line_no": 5,
            "src": "92:8",
            "src_char": "92:8"
          },
          {
            "contract_path": "src/ConstantFuncsAssembly.sol",
            "line_no": 6,
            "src": "110:20",
            "src_char": "110:20"
          },
          {
            "contract_path": "src/DelegateCallWithoutAddressCheck.sol",
            "line_no": 9,
            "src": "337:7",
            "src_char": "337:7"
          },
          {
            "contract_path": "src/InconsistentUints.sol",
            "line_no": 7,
            "src": "197:11",
            "src_char": "197:11"
          },
          {
            "contract_path": "src/InconsistentUints.sol",
            "line_no": 8,
            "src": "233:14",
            "src_char": "233:14"
          },
          {
            "contract_path": "src/IncorrectCaretOperator.sol",
            "line_no": 10,
            "src": "355:7",
            "src_char": "355:7"
          },
          {
            "contract_path": "src/IncorrectERC721.sol",
            "line_no": 147,
            "src": "4076:11",
            "src_char": "4076:11"
          },
          {
            "contract_path": "src/PublicVariableReadInExternalContext.sol",
            "line_no": 6,
            "src": "130:26",
            "src_char": "130:26"
          },
          {
            "contract_path": "src/ReturnBomb.sol",
            "line_no": 61,
            "src": "1623:7",
            "src_char": "1623:7"
          },
          {
            "contract_path": "src/StateShadowing.sol",
            "line_no": 5,
            "src": "87:13",
            "src_char": "87:13"
          },
          {
            "contract_path": "src/StateVariables.sol",
            "line_no": 8,
            "src": "199:19",
            "src_char": "199:19"
          },
          {
            "contract_path": "src/StateVariables.sol",
            "line_no": 9,
            "src": "241:20",
            "src_char": "241:20"
          },
          {
            "contract_path": "src/StateVariables.sol",
            "line_no": 10,
            "src": "282:18",
            "src_char": "282:18"
          },
          {
            "contract_path": "src/StateVariablesManipulation.sol",
<<<<<<< HEAD
            "line_no": 10,
            "src": "205:10",
            "src_char": "205:10"
          },
          {
            "contract_path": "src/StateVariablesManipulation.sol",
            "line_no": 11,
            "src": "235:9",
            "src_char": "235:9"
          },
          {
            "contract_path": "src/StateVariablesManipulation.sol",
            "line_no": 12,
            "src": "262:10",
            "src_char": "262:10"
          },
          {
            "contract_path": "src/StateVariablesManipulation.sol",
            "line_no": 13,
            "src": "293:13",
            "src_char": "293:13"
          },
          {
            "contract_path": "src/StateVariablesManipulation.sol",
            "line_no": 14,
            "src": "335:20",
            "src_char": "335:20"
          },
          {
            "contract_path": "src/StateVariablesManipulation.sol",
            "line_no": 15,
            "src": "375:12",
            "src_char": "375:12"
          },
          {
            "contract_path": "src/StateVariablesManipulation.sol",
            "line_no": 16,
            "src": "406:11",
            "src_char": "406:11"
=======
            "line_no": 8,
            "src": "184:10",
            "src_char": "184:10"
          },
          {
            "contract_path": "src/StateVariablesManipulation.sol",
            "line_no": 9,
            "src": "214:9",
            "src_char": "214:9"
          },
          {
            "contract_path": "src/StateVariablesManipulation.sol",
            "line_no": 10,
            "src": "241:10",
            "src_char": "241:10"
          },
          {
            "contract_path": "src/StateVariablesManipulation.sol",
            "line_no": 11,
            "src": "272:13",
            "src_char": "272:13"
          },
          {
            "contract_path": "src/StateVariablesManipulation.sol",
            "line_no": 12,
            "src": "314:20",
            "src_char": "314:20"
          },
          {
            "contract_path": "src/StateVariablesManipulation.sol",
            "line_no": 13,
            "src": "354:12",
            "src_char": "354:12"
          },
          {
            "contract_path": "src/StateVariablesManipulation.sol",
            "line_no": 14,
            "src": "385:11",
            "src_char": "385:11"
>>>>>>> f4323da5
          },
          {
            "contract_path": "src/TautologyOrContradiction.sol",
            "line_no": 6,
            "src": "133:6",
            "src_char": "133:6"
          },
          {
            "contract_path": "src/TautologyOrContradiction.sol",
            "line_no": 7,
            "src": "145:9",
            "src_char": "145:9"
          },
          {
            "contract_path": "src/UninitializedStateVariable.sol",
            "line_no": 7,
            "src": "122:8",
            "src_char": "122:8"
          },
          {
            "contract_path": "src/UninitializedStateVariable.sol",
            "line_no": 15,
            "src": "529:11",
            "src_char": "529:11"
          },
          {
            "contract_path": "src/UnusedStateVariables.sol",
            "line_no": 6,
            "src": "147:13",
            "src_char": "147:13"
          },
          {
            "contract_path": "src/UnusedStateVariables.sol",
            "line_no": 7,
            "src": "183:13",
            "src_char": "183:13"
          },
          {
            "contract_path": "src/UnusedStateVariables.sol",
            "line_no": 8,
            "src": "215:10",
            "src_char": "215:10"
          },
          {
            "contract_path": "src/UnusedStateVariables.sol",
            "line_no": 9,
            "src": "246:12",
            "src_char": "246:12"
          },
          {
            "contract_path": "src/UnusedStateVariables.sol",
            "line_no": 12,
            "src": "314:11",
            "src_char": "314:11"
          },
          {
            "contract_path": "src/WrongOrderOfLayout.sol",
            "line_no": 11,
            "src": "257:10",
            "src_char": "257:10"
          },
          {
            "contract_path": "src/auditor_mode/PublicFunctionsWithoutSenderCheck.sol",
            "line_no": 68,
            "src": "1971:5",
            "src_char": "1971:5"
          }
        ]
      },
      {
        "title": "Incorrect use of caret operator on a non hexadcimal constant",
        "description": "The caret operator is usually mistakenly thought of as an exponentiation operator but actually, it's a bitwise xor operator.",
        "detector_name": "incorrect-caret-operator",
        "instances": [
          {
            "contract_path": "src/IncorrectCaretOperator.sol",
            "line_no": 16,
            "src": "519:8",
            "src_char": "519:8"
          },
          {
            "contract_path": "src/IncorrectCaretOperator.sol",
            "line_no": 17,
            "src": "549:16",
            "src_char": "549:16"
          },
          {
            "contract_path": "src/IncorrectCaretOperator.sol",
            "line_no": 18,
            "src": "587:21",
            "src_char": "587:21"
          },
          {
            "contract_path": "src/IncorrectCaretOperator.sol",
            "line_no": 19,
            "src": "631:13",
            "src_char": "631:13"
          },
          {
            "contract_path": "src/IncorrectCaretOperator.sol",
            "line_no": 20,
            "src": "708:12",
            "src_char": "708:12"
          }
        ]
      },
      {
        "title": "Yul block contains `return` function call.",
        "description": "Remove this, as this causes execution to halt. Nothing after that call will execute, including code following the assembly block.",
        "detector_name": "yul-return",
        "instances": [
          {
            "contract_path": "src/YulReturn.sol",
            "line_no": 8,
            "src": "171:12",
            "src_char": "171:12"
          }
        ]
      },
      {
        "title": "Shadowed State Variables in Inheritance Hierarchy",
        "description": "This vulnerability arises when a derived contract unintentionally shadows a state variable from a parent contract by declaring a variable with the same name. This can be misleading. To prevent this, ensure variable names are unique across the inheritance hierarchy or use proper visibility and scope controls.",
        "detector_name": "state-variable-shadowing",
        "instances": [
          {
            "contract_path": "src/StateShadowing.sol",
            "line_no": 15,
            "src": "239:13",
            "src_char": "239:13"
          }
        ]
      },
      {
        "title": "Unchecked `bool success` value for send call.",
        "description": "The transaction `address(payable?).send(address)` may fail because of reasons like out-of-gas, invalid receipient address or revert from the recipient. Therefore, the boolean returned by this function call must be checked to be `true` in order to verify that the transaction was successful",
        "detector_name": "unchecked-send",
        "instances": [
          {
            "contract_path": "src/UncheckedSend.sol",
            "line_no": 24,
            "src": "815:22",
            "src_char": "815:22"
          }
        ]
      },
      {
        "title": "Misused boolean with logical operators",
        "description": "The patterns `if (… || true)` and `if (.. && false)` will always evaluate to true and false respectively.",
        "detector_name": "misused-boolean",
        "instances": [
          {
            "contract_path": "src/MisusedBoolean.sol",
            "line_no": 12,
            "src": "257:19",
            "src_char": "257:19"
          },
          {
            "contract_path": "src/MisusedBoolean.sol",
            "line_no": 19,
            "src": "419:20",
            "src_char": "419:20"
          },
          {
            "contract_path": "src/MisusedBoolean.sol",
            "line_no": 26,
            "src": "582:20",
            "src_char": "582:20"
          },
          {
            "contract_path": "src/MisusedBoolean.sol",
            "line_no": 33,
            "src": "745:19",
            "src_char": "745:19"
          },
          {
            "contract_path": "src/MisusedBoolean.sol",
            "line_no": 40,
            "src": "908:51",
            "src_char": "908:51"
          },
          {
            "contract_path": "src/MisusedBoolean.sol",
            "line_no": 47,
            "src": "1060:52",
            "src_char": "1060:52"
          },
          {
            "contract_path": "src/MisusedBoolean.sol",
            "line_no": 54,
            "src": "1213:53",
            "src_char": "1213:53"
          },
          {
            "contract_path": "src/MisusedBoolean.sol",
            "line_no": 61,
            "src": "1366:21",
            "src_char": "1366:21"
          },
          {
            "contract_path": "src/MisusedBoolean.sol",
            "line_no": 68,
            "src": "1530:17",
            "src_char": "1530:17"
          },
          {
            "contract_path": "src/MisusedBoolean.sol",
            "line_no": 75,
            "src": "1691:18",
            "src_char": "1691:18"
          }
        ]
      },
      {
        "title": "Sending native Eth is not protected from these functions.",
        "description": "Introduce checks for `msg.sender` in the function",
        "detector_name": "send-ether-no-checks",
        "instances": [
          {
            "contract_path": "src/CallGraphTests.sol",
            "line_no": 38,
            "src": "686:16",
            "src_char": "686:16"
          },
          {
            "contract_path": "src/ContractLocksEther.sol",
            "line_no": 94,
            "src": "2981:11",
            "src_char": "2981:11"
          },
          {
            "contract_path": "src/ContractLocksEther.sol",
            "line_no": 131,
            "src": "4205:11",
            "src_char": "4205:11"
          },
          {
            "contract_path": "src/ContractLocksEther.sol",
            "line_no": 167,
            "src": "5373:11",
            "src_char": "5373:11"
          },
          {
            "contract_path": "src/ContractLocksEther.sol",
            "line_no": 194,
            "src": "6342:11",
            "src_char": "6342:11"
          },
          {
            "contract_path": "src/OutOfOrderRetryable.sol",
            "line_no": 63,
            "src": "1649:11",
            "src_char": "1649:11"
          },
          {
            "contract_path": "src/OutOfOrderRetryable.sol",
            "line_no": 90,
            "src": "2557:22",
            "src_char": "2557:22"
          },
          {
            "contract_path": "src/OutOfOrderRetryable.sol",
            "line_no": 167,
            "src": "4685:13",
            "src_char": "4685:13"
          },
          {
            "contract_path": "src/OutOfOrderRetryable.sol",
            "line_no": 175,
            "src": "5072:7",
            "src_char": "5072:7"
          },
          {
            "contract_path": "src/SendEtherNoChecks.sol",
            "line_no": 53,
            "src": "1060:5",
            "src_char": "1060:5"
          },
          {
            "contract_path": "src/SendEtherNoChecks.sol",
            "line_no": 77,
            "src": "1405:5",
            "src_char": "1405:5"
          },
          {
            "contract_path": "src/SendEtherNoChecks.sol",
            "line_no": 99,
            "src": "1795:5",
            "src_char": "1795:5"
          },
          {
            "contract_path": "src/UncheckedSend.sol",
            "line_no": 6,
            "src": "85:246",
            "src_char": "85:246"
          },
          {
            "contract_path": "src/UncheckedSend.sol",
            "line_no": 12,
            "src": "337:190",
            "src_char": "337:190"
          },
          {
            "contract_path": "src/UncheckedSend.sol",
            "line_no": 17,
            "src": "533:184",
            "src_char": "533:184"
          },
          {
            "contract_path": "src/UncheckedSend.sol",
            "line_no": 22,
            "src": "723:186",
            "src_char": "723:186"
          },
          {
            "contract_path": "src/UninitializedStateVariable.sol",
            "line_no": 17,
            "src": "563:8",
            "src_char": "563:8"
          }
        ]
      },
      {
        "title": "Delegatecall made by the function without checks on any adress.",
        "description": "Introduce checks on the address",
        "detector_name": "delegate-call-unchecked-address",
        "instances": [
          {
            "contract_path": "src/DelegateCallWithoutAddressCheck.sol",
            "line_no": 15,
            "src": "392:9",
            "src_char": "392:9"
          },
          {
            "contract_path": "src/auditor_mode/ExternalCalls.sol",
            "line_no": 38,
            "src": "1253:28",
            "src_char": "1253:28"
          },
          {
            "contract_path": "src/inheritance/ExtendedInheritance.sol",
            "line_no": 14,
            "src": "391:15",
            "src_char": "391:15"
          }
        ]
      },
      {
        "title": "Tautological comparison.",
        "description": "The left hand side and the right hand side of the binary operation has the same value. This makes the condition always true or always false.",
        "detector_name": "tautological-compare",
        "instances": [
          {
            "contract_path": "src/TautologicalCompare.sol",
            "line_no": 13,
            "src": "255:6",
            "src_char": "255:6"
          },
          {
            "contract_path": "src/TautologicalCompare.sol",
            "line_no": 18,
            "src": "359:6",
            "src_char": "359:6"
          },
          {
            "contract_path": "src/TautologicalCompare.sol",
            "line_no": 23,
            "src": "463:5",
            "src_char": "463:5"
          },
          {
            "contract_path": "src/TautologicalCompare.sol",
            "line_no": 28,
            "src": "566:5",
            "src_char": "566:5"
          }
        ]
      },
      {
        "title": "RTLO character detected in file. \\u{202e}",
        "description": "Right to left override character may be misledaing and cause potential attacks by visually misordering method arguments!",
        "detector_name": "rtlo",
        "instances": [
          {
            "contract_path": "src/RTLO.sol",
            "line_no": 3,
            "src": "33:157",
            "src_char": "33:155"
          }
        ]
      },
      {
        "title": "Return value of the function call is not checked.",
        "description": "Function returns a value but it is ignored.",
        "detector_name": "unchecked-return",
        "instances": [
          {
            "contract_path": "src/OutOfOrderRetryable.sol",
            "line_no": 65,
            "src": "1705:390",
            "src_char": "1705:390"
          },
          {
            "contract_path": "src/OutOfOrderRetryable.sol",
            "line_no": 77,
            "src": "2129:379",
            "src_char": "2129:379"
          },
          {
            "contract_path": "src/OutOfOrderRetryable.sol",
            "line_no": 92,
            "src": "2624:390",
            "src_char": "2624:390"
          },
          {
            "contract_path": "src/OutOfOrderRetryable.sol",
            "line_no": 107,
            "src": "3107:379",
            "src_char": "3107:379"
          },
          {
            "contract_path": "src/OutOfOrderRetryable.sol",
            "line_no": 129,
            "src": "3777:208",
            "src_char": "3777:208"
          },
          {
            "contract_path": "src/OutOfOrderRetryable.sol",
            "line_no": 151,
            "src": "4337:261",
            "src_char": "4337:261"
          },
          {
            "contract_path": "src/StateVariablesManipulation.sol",
<<<<<<< HEAD
            "line_no": 151,
            "src": "4365:20",
            "src_char": "4365:20"
=======
            "line_no": 142,
            "src": "4146:20",
            "src_char": "4146:20"
>>>>>>> f4323da5
          },
          {
            "contract_path": "src/UncheckedReturn.sol",
            "line_no": 14,
            "src": "279:5",
            "src_char": "279:5"
          },
          {
            "contract_path": "src/UncheckedReturn.sol",
            "line_no": 27,
            "src": "575:47",
            "src_char": "575:47"
          }
        ]
      },
      {
        "title": "Dangerous unary operator found in assignment.",
        "description": "Potentially mistakened `=+` for `+=` or `=-` for `-=`. Please include a space in between.",
        "detector_name": "dangerous-unary-operator",
        "instances": [
          {
            "contract_path": "src/DangerousUnaryOperator.sol",
            "line_no": 12,
            "src": "220:10",
            "src_char": "220:10"
          },
          {
            "contract_path": "src/DangerousUnaryOperator.sol",
            "line_no": 13,
            "src": "247:10",
            "src_char": "247:10"
          }
        ]
      },
      {
        "title": "Tautology or Contradiction in comparison.",
        "description": "The condition has been determined to be either always true or always false due to the integer range in which we're operating.",
        "detector_name": "tautology-or-contradiction",
        "instances": [
          {
            "contract_path": "src/TautologyOrContradiction.sol",
            "line_no": 13,
            "src": "296:7",
            "src_char": "296:7"
          },
          {
            "contract_path": "src/TautologyOrContradiction.sol",
            "line_no": 16,
            "src": "369:11",
            "src_char": "369:11"
          }
        ]
      },
      {
        "title": "Dangerous strict equality checks on contract balances.",
        "description": "A contract's balance can be forcibly manipulated by another selfdestructing contract. Therefore, it's recommended to use >, <, >= or <= instead of strict equality.",
        "detector_name": "dangerous-strict-equailty-on-contract-balance",
        "instances": [
          {
            "contract_path": "src/DangerousStrictEquality1.sol",
            "line_no": 6,
            "src": "177:25",
            "src_char": "177:25"
          },
          {
            "contract_path": "src/DangerousStrictEquality2.sol",
            "line_no": 6,
            "src": "177:34",
            "src_char": "177:34"
          },
          {
            "contract_path": "src/DangerousStrictEquality2.sol",
            "line_no": 10,
            "src": "305:43",
            "src_char": "305:43"
          }
        ]
      },
      {
        "title": "Compiler Bug: Signed array in storage detected for compiler version `<0.5.10`",
        "description": "If you want to leverage signed arrays in storage by assigning a literal array with at least one negative number, then you mus use solidity version 0.5.10 or above. This is because of a bug in older compilers.",
        "detector_name": "signed-storage-array",
        "instances": [
          {
            "contract_path": "src/CompilerBugStorageSignedIntegerArray.sol",
            "line_no": 9,
            "src": "230:10",
            "src_char": "230:10"
          }
        ]
      },
      {
        "title": "Weak Randomness",
        "description": "The use of keccak256 hash functions on predictable values like block.timestamp, block.number, or similar data, including modulo operations on these values, should be avoided for generating randomness, as they are easily predictable and manipulable. The `PREVRANDAO` opcode also should not be used as a source of randomness. Instead, utilize Chainlink VRF for cryptographically secure and provably random values to ensure protocol integrity.",
        "detector_name": "weak-randomness",
        "instances": [
          {
            "contract_path": "src/WeakRandomness.sol",
            "line_no": 6,
            "src": "188:70",
            "src_char": "188:70"
          },
          {
            "contract_path": "src/WeakRandomness.sol",
            "line_no": 11,
            "src": "386:41",
            "src_char": "386:41"
          },
          {
            "contract_path": "src/WeakRandomness.sol",
            "line_no": 16,
            "src": "597:20",
            "src_char": "597:20"
          },
          {
            "contract_path": "src/WeakRandomness.sol",
            "line_no": 21,
            "src": "793:20",
            "src_char": "793:20"
          },
          {
            "contract_path": "src/WeakRandomness.sol",
            "line_no": 25,
            "src": "915:20",
            "src_char": "915:20"
          },
          {
            "contract_path": "src/WeakRandomness.sol",
            "line_no": 31,
            "src": "1095:5",
            "src_char": "1095:5"
          },
          {
            "contract_path": "src/WeakRandomness.sol",
            "line_no": 35,
            "src": "1217:37",
            "src_char": "1217:37"
          },
          {
            "contract_path": "src/WeakRandomness.sol",
            "line_no": 41,
            "src": "1434:9",
            "src_char": "1434:9"
          },
          {
            "contract_path": "src/WeakRandomness.sol",
            "line_no": 45,
            "src": "1563:16",
            "src_char": "1563:16"
          }
        ]
      },
      {
        "title": "Usage of variable before declaration.",
        "description": "This is a bad practice that may lead to unintended consequences. Please declare the variable before using it.",
        "detector_name": "pre-declared-local-variable-usage",
        "instances": [
          {
            "contract_path": "src/PreDeclaredVarUsage.sol",
            "line_no": 8,
            "src": "196:1",
            "src_char": "196:1"
          }
        ]
      },
      {
        "title": "Deletion from a nested mappping.",
        "description": "A deletion in a structure containing a mapping will not delete the mapping. The remaining data may be used to compromise the contract.",
        "detector_name": "delete-nested-mapping",
        "instances": [
          {
            "contract_path": "src/DeletionNestedMappingStructureContract.sol",
            "line_no": 17,
            "src": "426:25",
            "src_char": "426:25"
          }
        ]
      },
      {
        "title": "Potential use of `tx.origin` for authentication.",
        "description": "Using `tx.origin` may lead to problems when users are interacting via smart contract with your protocol. It is recommended to use `msg.sender` for authentication.",
        "detector_name": "tx-origin-used-for-auth",
        "instances": [
          {
            "contract_path": "src/TxOriginUsedForAuth.sol",
            "line_no": 40,
            "src": "1117:183",
            "src_char": "1117:183"
          },
          {
            "contract_path": "src/TxOriginUsedForAuth.sol",
            "line_no": 51,
            "src": "1431:90",
            "src_char": "1431:90"
          },
          {
            "contract_path": "src/TxOriginUsedForAuth.sol",
            "line_no": 59,
            "src": "1610:68",
            "src_char": "1610:68"
          }
        ]
      },
      {
        "title": "Loop contains `msg.value`.",
        "description": "Provide an explicit array of amounts alongside the receivers array, and check that the sum of all amounts matches `msg.value`.",
        "detector_name": "msg-value-in-loop",
        "instances": [
          {
            "contract_path": "src/MsgValueInLoop.sol",
            "line_no": 12,
            "src": "289:107",
            "src_char": "289:107"
          },
          {
            "contract_path": "src/MsgValueInLoop.sol",
            "line_no": 38,
            "src": "988:94",
            "src_char": "988:94"
          },
          {
            "contract_path": "src/MsgValueInLoop.sol",
            "line_no": 54,
            "src": "1415:93",
            "src_char": "1415:93"
          },
          {
            "contract_path": "src/MsgValueInLoop.sol",
            "line_no": 71,
            "src": "1844:97",
            "src_char": "1844:97"
          }
        ]
      },
      {
        "title": "Contract locks Ether without a withdraw function.",
        "description": "It appears that the contract includes a payable function to accept Ether but lacks a corresponding function to withdraw it, which leads to the Ether being locked in the contract. To resolve this issue, please implement a public or external function that allows for the withdrawal of Ether from the contract.",
        "detector_name": "contract-locks-ether",
        "instances": [
          {
            "contract_path": "src/ContractLocksEther.sol",
            "line_no": 5,
            "src": "73:10",
            "src_char": "73:10"
          },
          {
            "contract_path": "src/ContractLocksEther.sol",
            "line_no": 31,
            "src": "822:11",
            "src_char": "822:11"
          },
          {
            "contract_path": "src/EmptyBlocks.sol",
            "line_no": 20,
            "src": "344:39",
            "src_char": "344:39"
          },
          {
            "contract_path": "src/EmptyBlocks.sol",
            "line_no": 44,
            "src": "630:11",
            "src_char": "630:11"
          },
          {
            "contract_path": "src/MsgValueInLoop.sol",
            "line_no": 7,
            "src": "103:15",
            "src_char": "103:15"
          },
          {
            "contract_path": "src/MsgValueInLoop.sol",
            "line_no": 19,
            "src": "423:19",
            "src_char": "423:19"
          },
          {
            "contract_path": "src/MsgValueInLoop.sol",
            "line_no": 33,
            "src": "831:15",
            "src_char": "831:15"
          },
          {
            "contract_path": "src/MsgValueInLoop.sol",
            "line_no": 48,
            "src": "1233:15",
            "src_char": "1233:15"
          },
          {
            "contract_path": "src/MsgValueInLoop.sol",
            "line_no": 65,
            "src": "1659:15",
            "src_char": "1659:15"
          },
          {
            "contract_path": "src/eth2/DepositContract.sol",
            "line_no": 58,
            "src": "4547:15",
            "src_char": "3059:15"
          }
        ]
      },
      {
        "title": "Incorrect ERC721 interface.",
        "description": "Incorrect return values for ERC721 functions. A contract compiled with Solidity > 0.4.22 interacting with these functions will fail to execute them, as the return value is missing. Set the appropriate return values and types for the defined ERC721 functions.",
        "detector_name": "incorrect-erc721-interface",
        "instances": [
          {
            "contract_path": "src/IncorrectERC721.sol",
            "line_no": 14,
            "src": "433:9",
            "src_char": "433:9"
          },
          {
            "contract_path": "src/IncorrectERC721.sol",
            "line_no": 18,
            "src": "551:7",
            "src_char": "551:7"
          },
          {
            "contract_path": "src/IncorrectERC721.sol",
            "line_no": 22,
            "src": "696:7",
            "src_char": "696:7"
          },
          {
            "contract_path": "src/IncorrectERC721.sol",
            "line_no": 37,
            "src": "1092:11",
            "src_char": "1092:11"
          },
          {
            "contract_path": "src/IncorrectERC721.sol",
            "line_no": 41,
            "src": "1231:17",
            "src_char": "1231:17"
          },
          {
            "contract_path": "src/IncorrectERC721.sol",
            "line_no": 49,
            "src": "1484:16",
            "src_char": "1484:16"
          },
          {
            "contract_path": "src/IncorrectERC721.sol",
            "line_no": 56,
            "src": "1684:12",
            "src_char": "1684:12"
          },
          {
            "contract_path": "src/IncorrectERC721.sol",
            "line_no": 71,
            "src": "2086:16",
            "src_char": "2086:16"
          }
        ]
      },
      {
        "title": "Incorrect ERC20 interface.",
        "description": "Incorrect return values for ERC20 functions. A contract compiled with Solidity > 0.4.22 interacting with these functions will fail to execute them, as the return value is missing. Set the appropriate return values and types for the defined ERC20 functions.",
        "detector_name": "incorrect-erc20-interface",
        "instances": [
          {
            "contract_path": "src/IncorrectERC20.sol",
            "line_no": 17,
            "src": "483:8",
            "src_char": "483:8"
          },
          {
            "contract_path": "src/IncorrectERC20.sol",
            "line_no": 23,
            "src": "690:7",
            "src_char": "690:7"
          },
          {
            "contract_path": "src/IncorrectERC20.sol",
            "line_no": 27,
            "src": "808:12",
            "src_char": "808:12"
          },
          {
            "contract_path": "src/IncorrectERC20.sol",
            "line_no": 35,
            "src": "1146:9",
            "src_char": "1146:9"
          },
          {
            "contract_path": "src/IncorrectERC20.sol",
            "line_no": 39,
            "src": "1249:9",
            "src_char": "1249:9"
          }
        ]
      },
      {
        "title": "Out of order retryable transactions.",
        "description": "Do not rely on the order or successful execution of retryable tickets. Functions like createRetryableTicket, outboundTransferCustomRefund, unsafeCreateRetryableTicket are free to be re-tried in any\n            order if they fail in the first go. Since this operation happens off chain, the sequencer is in control of the\n            order of these transactions. Therefore, restrict the use to at most 1 ticket call per function.",
        "detector_name": "out-of-order-retryable",
        "instances": [
          {
            "contract_path": "src/OutOfOrderRetryable.sol",
            "line_no": 63,
            "src": "1649:11",
            "src_char": "1649:11"
          },
          {
            "contract_path": "src/OutOfOrderRetryable.sol",
            "line_no": 90,
            "src": "2557:22",
            "src_char": "2557:22"
          }
        ]
      },
      {
        "title": "Constant functions changing state",
        "description": "Function is declared constant/view but it changes state. Ensure that the attributes of contract compiled prior to 0.5 are correct.",
        "detector_name": "constant-function-changing-state",
        "instances": [
          {
            "contract_path": "src/ConstFuncChangeState.sol",
            "line_no": 8,
            "src": "173:112",
            "src_char": "173:112"
          }
        ]
      },
      {
        "title": "Function selector collides with other functions",
        "description": "Function selector collides with other functions. This may cause the solidity function dispatcher to invoke the wrong function if the functions happen to be included in the same contract through an inheritance hirearchy later down the line. It is recommended to rename this function or change its parameters.",
        "detector_name": "function-selector-collision",
        "instances": [
          {
            "contract_path": "src/FunctionSignatureCollision.sol",
            "line_no": 7,
            "src": "166:8",
            "src_char": "166:8",
            "hint": "collides with the following function name(s) in scope: OwnerTransferV7b711143"
          },
          {
            "contract_path": "src/FunctionSignatureCollision.sol",
            "line_no": 13,
            "src": "231:22",
            "src_char": "231:22",
            "hint": "collides with the following function name(s) in scope: withdraw"
          }
        ]
      }
    ]
  },
  "low_issues": {
    "issues": [
      {
        "title": "Centralization Risk for trusted owners",
        "description": "Contracts have owners with privileged rights to perform admin tasks and need to be trusted to not perform malicious updates or drain funds.",
        "detector_name": "centralization-risk",
        "instances": [
          {
            "contract_path": "src/AdminContract.sol",
            "line_no": 7,
            "src": "270:7",
            "src_char": "270:7"
          },
          {
            "contract_path": "src/AdminContract.sol",
            "line_no": 10,
            "src": "376:9",
            "src_char": "376:9"
          },
          {
            "contract_path": "src/AdminContract.sol",
            "line_no": 14,
            "src": "505:9",
            "src_char": "505:9"
          },
          {
            "contract_path": "src/DeprecatedOZFunctions.sol",
            "line_no": 7,
            "src": "295:13",
            "src_char": "295:13"
          },
          {
            "contract_path": "src/EmptyBlocks.sol",
            "line_no": 6,
            "src": "188:7",
            "src_char": "188:7"
          },
          {
            "contract_path": "src/InternalFunctions.sol",
            "line_no": 12,
            "src": "250:9",
            "src_char": "250:9"
          },
          {
            "contract_path": "src/auditor_mode/PublicFunctionsWithoutSenderCheck.sol",
            "line_no": 9,
            "src": "322:7",
            "src_char": "322:7"
          },
          {
            "contract_path": "src/auditor_mode/PublicFunctionsWithoutSenderCheck.sol",
            "line_no": 11,
            "src": "396:9",
            "src_char": "396:9"
          },
          {
            "contract_path": "src/auditor_mode/PublicFunctionsWithoutSenderCheck.sol",
            "line_no": 35,
            "src": "975:13",
            "src_char": "975:13"
          },
          {
            "contract_path": "src/auditor_mode/PublicFunctionsWithoutSenderCheck.sol",
            "line_no": 38,
            "src": "1108:14",
            "src_char": "1108:14"
          },
          {
            "contract_path": "src/parent_chain/ParentChainContract.sol",
            "line_no": 7,
            "src": "282:7",
            "src_char": "282:7"
          },
          {
            "contract_path": "src/parent_chain/ParentChainContract.sol",
            "line_no": 28,
            "src": "725:9",
            "src_char": "725:9"
          },
          {
            "contract_path": "src/parent_chain/ParentChainContract.sol",
            "line_no": 32,
            "src": "854:9",
            "src_char": "854:9"
          }
        ]
      },
      {
        "title": "Solmate's SafeTransferLib does not check for token contract's existence",
        "description": "There is a subtle difference between the implementation of solmate's SafeTransferLib and OZ's SafeERC20: OZ's SafeERC20 checks if the token is a contract or not, solmate's SafeTransferLib does not.\nhttps://github.com/transmissions11/solmate/blob/main/src/utils/SafeTransferLib.sol#L9 \n`@dev Note that none of the functions in this library check that a token has code at all! That responsibility is delegated to the caller`\n",
        "detector_name": "solmate-safe-transfer-lib",
        "instances": [
          {
            "contract_path": "src/T11sTranferer.sol",
            "line_no": 4,
            "src": "57:84",
            "src_char": "57:84"
          }
        ]
      },
      {
        "title": "`ecrecover` is susceptible to signature malleability",
        "description": "The `ecrecover` function is susceptible to signature malleability. This means that the same message can be signed in multiple ways, allowing an attacker to change the message signature without invalidating it. This can lead to unexpected behavior in smart contracts, such as the loss of funds or the ability to bypass access control. Consider using OpenZeppelin's ECDSA library instead of the built-in function.",
        "detector_name": "ecrecover",
        "instances": [
          {
            "contract_path": "src/inheritance/ExtendedInheritance.sol",
            "line_no": 21,
            "src": "705:9",
            "src_char": "705:9"
          }
        ]
      },
      {
        "title": "Deprecated OpenZeppelin functions should not be used",
        "description": "Openzeppelin has deprecated several functions and replaced with newer versions. Please consult https://docs.openzeppelin.com/",
        "detector_name": "deprecated-oz-functions",
        "instances": [
          {
            "contract_path": "src/DeprecatedOZFunctions.sol",
            "line_no": 22,
            "src": "737:10",
            "src_char": "737:10"
          },
          {
            "contract_path": "src/DeprecatedOZFunctions.sol",
            "line_no": 27,
            "src": "898:17",
            "src_char": "898:17"
          }
        ]
      },
      {
        "title": "Unsafe ERC20 Operations should not be used",
        "description": "ERC20 functions may not behave as expected. For example: return values are not always meaningful. It is recommended to use OpenZeppelin's SafeERC20 library.",
        "detector_name": "unsafe-erc20-functions",
        "instances": [
          {
            "contract_path": "src/ArbitraryTransferFrom.sol",
            "line_no": 16,
            "src": "370:20",
            "src_char": "370:20"
          },
          {
            "contract_path": "src/ArbitraryTransferFrom.sol",
            "line_no": 30,
            "src": "864:20",
            "src_char": "864:20"
          },
          {
            "contract_path": "src/ArbitraryTransferFrom.sol",
            "line_no": 50,
            "src": "1517:20",
            "src_char": "1517:20"
          },
          {
            "contract_path": "src/ContractLocksEther.sol",
            "line_no": 162,
            "src": "5185:18",
            "src_char": "5185:18"
          },
          {
            "contract_path": "src/DeprecatedOZFunctions.sol",
            "line_no": 32,
            "src": "1062:13",
            "src_char": "1062:13"
          },
          {
            "contract_path": "src/DeprecatedOZFunctions.sol",
            "line_no": 37,
            "src": "1272:13",
            "src_char": "1272:13"
          },
          {
            "contract_path": "src/DeprecatedOZFunctions.sol",
            "line_no": 38,
            "src": "1322:13",
            "src_char": "1322:13"
          },
          {
            "contract_path": "src/DeprecatedOZFunctions.sol",
            "line_no": 42,
            "src": "1424:13",
            "src_char": "1424:13"
          },
          {
            "contract_path": "src/DeprecatedOZFunctions.sol",
            "line_no": 47,
            "src": "1598:18",
            "src_char": "1598:18"
          },
          {
            "contract_path": "src/OutOfOrderRetryable.sol",
            "line_no": 171,
            "src": "4927:28",
            "src_char": "4927:28"
          },
          {
            "contract_path": "src/OutOfOrderRetryable.sol",
            "line_no": 180,
            "src": "5328:28",
            "src_char": "5328:28"
          },
          {
            "contract_path": "src/SendEtherNoChecks.sol",
            "line_no": 67,
            "src": "1255:19",
            "src_char": "1255:19"
          },
          {
            "contract_path": "src/StateShadowing.sol",
            "line_no": 22,
            "src": "368:19",
            "src_char": "368:19"
          },
          {
            "contract_path": "src/UninitializedStateVariable.sol",
            "line_no": 18,
            "src": "599:29",
            "src_char": "599:29"
          }
        ]
      },
      {
        "title": "Solidity pragma should be specific, not wide",
        "description": "Consider using a specific version of Solidity in your contracts instead of a wide version. For example, instead of `pragma solidity ^0.8.0;`, use `pragma solidity 0.8.0;`",
        "detector_name": "unspecific-solidity-pragma",
        "instances": [
          {
            "contract_path": "src/BuiltinSymbolShadow.sol",
            "line_no": 2,
            "src": "32:23",
            "src_char": "32:23"
          },
          {
            "contract_path": "src/CompilerBugStorageSignedIntegerArray.sol",
            "line_no": 2,
            "src": "32:23",
            "src_char": "32:23"
          },
          {
            "contract_path": "src/ConstFuncChangeState.sol",
            "line_no": 2,
            "src": "32:23",
            "src_char": "32:23"
          },
          {
            "contract_path": "src/ConstantFuncsAssembly.sol",
            "line_no": 2,
            "src": "32:23",
            "src_char": "32:23"
          },
          {
            "contract_path": "src/ContractLocksEther.sol",
            "line_no": 2,
            "src": "32:23",
            "src_char": "32:23"
          },
          {
            "contract_path": "src/ContractWithTodo.sol",
            "line_no": 2,
            "src": "32:23",
            "src_char": "32:23"
          },
          {
            "contract_path": "src/CostlyOperationsInsideLoops.sol",
            "line_no": 2,
            "src": "32:23",
            "src_char": "32:23"
          },
          {
            "contract_path": "src/Counter.sol",
            "line_no": 2,
            "src": "39:24",
            "src_char": "39:24"
          },
          {
            "contract_path": "src/CrazyPragma.sol",
            "line_no": 2,
            "src": "32:32",
            "src_char": "32:32"
          },
          {
            "contract_path": "src/DangerousStrictEquality1.sol",
            "line_no": 2,
            "src": "32:23",
            "src_char": "32:23"
          },
          {
            "contract_path": "src/DangerousUnaryOperator.sol",
            "line_no": 2,
            "src": "32:23",
            "src_char": "32:23"
          },
          {
            "contract_path": "src/DelegateCallWithoutAddressCheck.sol",
            "line_no": 2,
            "src": "32:21",
            "src_char": "32:21"
          },
          {
            "contract_path": "src/DeletionNestedMappingStructureContract.sol",
            "line_no": 2,
            "src": "32:23",
            "src_char": "32:23"
          },
          {
            "contract_path": "src/FunctionInitializingState.sol",
            "line_no": 2,
            "src": "32:21",
            "src_char": "32:21"
          },
          {
            "contract_path": "src/FunctionSignatureCollision.sol",
            "line_no": 2,
            "src": "32:23",
            "src_char": "32:23"
          },
          {
            "contract_path": "src/InconsistentUints.sol",
            "line_no": 1,
            "src": "0:24",
            "src_char": "0:24"
          },
          {
            "contract_path": "src/IncorrectERC20.sol",
            "line_no": 2,
            "src": "32:23",
            "src_char": "32:23"
          },
          {
            "contract_path": "src/IncorrectERC721.sol",
            "line_no": 2,
            "src": "32:23",
            "src_char": "32:23"
          },
          {
            "contract_path": "src/MsgValueInLoop.sol",
            "line_no": 2,
            "src": "32:23",
            "src_char": "32:23"
          },
          {
            "contract_path": "src/OutOfOrderRetryable.sol",
            "line_no": 2,
            "src": "32:23",
            "src_char": "32:23"
          },
          {
            "contract_path": "src/PreDeclaredVarUsage.sol",
            "line_no": 2,
            "src": "32:23",
            "src_char": "32:23"
          },
          {
            "contract_path": "src/RedundantStatements.sol",
            "line_no": 2,
            "src": "32:23",
            "src_char": "32:23"
          },
          {
<<<<<<< HEAD
            "contract_path": "src/StateVariableCouldBeDeclaredConstant.sol",
            "line_no": 2,
            "src": "32:23",
            "src_char": "32:23"
          },
          {
=======
>>>>>>> f4323da5
            "contract_path": "src/StateVariablesManipulation.sol",
            "line_no": 2,
            "src": "32:23",
            "src_char": "32:23"
          },
          {
            "contract_path": "src/TautologyOrContradiction.sol",
            "line_no": 2,
            "src": "32:23",
            "src_char": "32:23"
          },
          {
            "contract_path": "src/TxOriginUsedForAuth.sol",
            "line_no": 2,
            "src": "32:24",
            "src_char": "32:24"
          },
          {
            "contract_path": "src/UncheckedSend.sol",
            "line_no": 2,
            "src": "32:23",
            "src_char": "32:23"
          },
          {
            "contract_path": "src/UnusedStateVariables.sol",
            "line_no": 2,
            "src": "32:24",
            "src_char": "32:24"
          },
          {
            "contract_path": "src/UsingSelfdestruct.sol",
            "line_no": 2,
            "src": "32:23",
            "src_char": "32:23"
          },
          {
            "contract_path": "src/cloc/AnotherHeavilyCommentedContract.sol",
            "line_no": 6,
            "src": "46:24",
            "src_char": "46:24"
          },
          {
            "contract_path": "src/cloc/HeavilyCommentedContract.sol",
            "line_no": 6,
            "src": "46:32",
            "src_char": "46:32"
          },
          {
            "contract_path": "src/inheritance/IContractInheritance.sol",
            "line_no": 2,
            "src": "32:24",
            "src_char": "32:24"
          },
          {
            "contract_path": "src/inheritance/InheritanceBase.sol",
            "line_no": 2,
            "src": "32:23",
            "src_char": "32:23"
          },
          {
            "contract_path": "src/nested_mappings/LaterVersion.sol",
            "line_no": 2,
            "src": "36:23",
            "src_char": "36:23"
          },
          {
            "contract_path": "src/nested_mappings/NestedMappings.sol",
            "line_no": 2,
            "src": "36:24",
            "src_char": "36:24"
          }
        ]
      },
      {
        "title": "Missing checks for `address(0)` when assigning values to address state variables",
        "description": "Check for `address(0)` when assigning values to address state variables.",
        "detector_name": "zero-address-check",
        "instances": [
          {
            "contract_path": "src/ArbitraryTransferFrom.sol",
            "line_no": 12,
            "src": "267:15",
            "src_char": "267:15"
          },
          {
            "contract_path": "src/OutOfOrderRetryable.sol",
            "line_no": 54,
            "src": "1416:14",
            "src_char": "1416:14"
          },
          {
            "contract_path": "src/OutOfOrderRetryable.sol",
            "line_no": 55,
            "src": "1440:24",
            "src_char": "1440:24"
          },
          {
            "contract_path": "src/StateVariables.sol",
            "line_no": 58,
            "src": "2121:14",
            "src_char": "2121:14"
          },
          {
            "contract_path": "src/StateVariablesManipulation.sol",
<<<<<<< HEAD
            "line_no": 65,
            "src": "1876:17",
            "src_char": "1876:17"
=======
            "line_no": 56,
            "src": "1657:17",
            "src_char": "1657:17"
>>>>>>> f4323da5
          },
          {
            "contract_path": "src/ZeroAddressCheck.sol",
            "line_no": 43,
            "src": "1171:14",
            "src_char": "1171:14"
          },
          {
            "contract_path": "src/ZeroAddressCheck.sol",
            "line_no": 47,
            "src": "1248:16",
            "src_char": "1248:16"
          },
          {
            "contract_path": "src/ZeroAddressCheck.sol",
            "line_no": 51,
            "src": "1327:23",
            "src_char": "1327:23"
          },
          {
            "contract_path": "src/uniswap/UniswapV2Swapper.sol",
            "line_no": 11,
            "src": "365:17",
            "src_char": "365:17"
          }
        ]
      },
      {
        "title": "`public` functions not used internally could be marked `external`",
        "description": "Instead of marking a function as `public`, consider marking it as `external` if it is not used internally.",
        "detector_name": "useless-public-function",
        "instances": [
          {
            "contract_path": "src/ArbitraryTransferFrom.sol",
            "line_no": 28,
            "src": "772:5",
            "src_char": "772:5"
          },
          {
            "contract_path": "src/AssemblyExample.sol",
            "line_no": 6,
            "src": "113:1",
            "src_char": "113:1"
          },
          {
            "contract_path": "src/AssertStateChange.sol",
            "line_no": 8,
            "src": "131:3",
            "src_char": "131:3"
          },
          {
            "contract_path": "src/AssertStateChange.sol",
            "line_no": 12,
            "src": "199:4",
            "src_char": "199:4"
          },
          {
            "contract_path": "src/BuiltinSymbolShadow.sol",
            "line_no": 8,
            "src": "125:41",
            "src_char": "125:41"
          },
          {
            "contract_path": "src/ConstFuncChangeState.sol",
            "line_no": 8,
            "src": "173:112",
            "src_char": "173:112"
          },
          {
            "contract_path": "src/ConstFuncChangeState.sol",
            "line_no": 14,
            "src": "339:108",
            "src_char": "339:108"
          },
          {
            "contract_path": "src/ConstFuncChangeState.sol",
            "line_no": 20,
            "src": "517:89",
            "src_char": "517:89"
          },
          {
            "contract_path": "src/ContractLocksEther.sol",
            "line_no": 20,
            "src": "539:10",
            "src_char": "539:10"
          },
          {
            "contract_path": "src/ContractLocksEther.sol",
            "line_no": 49,
            "src": "1379:10",
            "src_char": "1379:10"
          },
          {
            "contract_path": "src/ContractLocksEther.sol",
            "line_no": 81,
            "src": "2414:10",
            "src_char": "2414:10"
          },
          {
            "contract_path": "src/ContractLocksEther.sol",
            "line_no": 118,
            "src": "3653:10",
            "src_char": "3653:10"
          },
          {
            "contract_path": "src/ContractLocksEther.sol",
            "line_no": 155,
            "src": "4877:10",
            "src_char": "4877:10"
          },
          {
            "contract_path": "src/ContractLocksEther.sol",
            "line_no": 181,
            "src": "5775:10",
            "src_char": "5775:10"
          },
          {
            "contract_path": "src/ContractWithTodo.sol",
            "line_no": 13,
            "src": "337:15",
            "src_char": "337:15"
          },
          {
            "contract_path": "src/Counter.sol",
            "line_no": 7,
            "src": "129:9",
            "src_char": "129:9"
          },
          {
            "contract_path": "src/IncorrectERC20.sol",
            "line_no": 17,
            "src": "483:8",
            "src_char": "483:8"
          },
          {
            "contract_path": "src/IncorrectERC20.sol",
            "line_no": 23,
            "src": "690:7",
            "src_char": "690:7"
          },
          {
            "contract_path": "src/IncorrectERC20.sol",
            "line_no": 27,
            "src": "808:12",
            "src_char": "808:12"
          },
          {
            "contract_path": "src/IncorrectERC20.sol",
            "line_no": 35,
            "src": "1146:9",
            "src_char": "1146:9"
          },
          {
            "contract_path": "src/IncorrectERC20.sol",
            "line_no": 39,
            "src": "1249:9",
            "src_char": "1249:9"
          },
          {
            "contract_path": "src/OutOfOrderRetryable.sol",
            "line_no": 167,
            "src": "4685:13",
            "src_char": "4685:13"
          },
          {
            "contract_path": "src/OutOfOrderRetryable.sol",
            "line_no": 175,
            "src": "5072:7",
            "src_char": "5072:7"
          },
          {
            "contract_path": "src/ReturnBomb.sol",
            "line_no": 16,
            "src": "358:4",
            "src_char": "358:4"
          },
          {
            "contract_path": "src/ReturnBomb.sol",
            "line_no": 32,
            "src": "839:4",
            "src_char": "839:4"
          },
          {
            "contract_path": "src/ReturnBomb.sol",
            "line_no": 47,
            "src": "1273:4",
            "src_char": "1273:4"
          },
          {
            "contract_path": "src/ReturnBomb.sol",
            "line_no": 63,
            "src": "1646:4",
            "src_char": "1646:4"
          },
          {
            "contract_path": "src/StateVariableCouldBeDeclaredConstant.sol",
            "line_no": 15,
            "src": "354:16",
            "src_char": "354:16"
          },
          {
            "contract_path": "src/StateVariables.sol",
            "line_no": 47,
            "src": "1764:18",
            "src_char": "1764:18"
          },
          {
            "contract_path": "src/StateVariables.sol",
            "line_no": 52,
            "src": "1915:20",
            "src_char": "1915:20"
          },
          {
            "contract_path": "src/StateVariables.sol",
            "line_no": 57,
            "src": "2072:14",
            "src_char": "2072:14"
          },
          {
            "contract_path": "src/StateVariables.sol",
            "line_no": 61,
            "src": "2157:22",
            "src_char": "2157:22"
          },
          {
            "contract_path": "src/StateVariables.sol",
            "line_no": 71,
            "src": "2539:25",
            "src_char": "2539:25"
          },
          {
            "contract_path": "src/UninitializedStateVariable.sol",
            "line_no": 17,
            "src": "563:8",
            "src_char": "563:8"
          },
          {
            "contract_path": "src/auditor_mode/PublicFunctionsWithoutSenderCheck.sol",
            "line_no": 16,
            "src": "475:27",
            "src_char": "475:27"
          },
          {
            "contract_path": "src/auditor_mode/PublicFunctionsWithoutSenderCheck.sol",
            "line_no": 22,
            "src": "653:28",
            "src_char": "653:28"
          },
          {
            "contract_path": "src/auditor_mode/PublicFunctionsWithoutSenderCheck.sol",
            "line_no": 45,
            "src": "1324:26",
            "src_char": "1324:26"
          },
          {
            "contract_path": "src/auditor_mode/PublicFunctionsWithoutSenderCheck.sol",
            "line_no": 53,
            "src": "1637:27",
            "src_char": "1637:27"
          },
          {
            "contract_path": "src/auditor_mode/PublicFunctionsWithoutSenderCheck.sol",
            "line_no": 71,
            "src": "2014:20",
            "src_char": "2014:20"
          },
          {
            "contract_path": "src/auditor_mode/PublicFunctionsWithoutSenderCheck.sol",
            "line_no": 77,
            "src": "2183:28",
            "src_char": "2183:28"
          },
          {
            "contract_path": "src/cloc/AnotherHeavilyCommentedContract.sol",
            "line_no": 31,
            "src": "500:3",
            "src_char": "500:3"
          },
          {
            "contract_path": "src/cloc/AnotherHeavilyCommentedContract.sol",
            "line_no": 38,
            "src": "637:5",
            "src_char": "637:5"
          },
          {
            "contract_path": "src/cloc/AnotherHeavilyCommentedContract.sol",
            "line_no": 42,
            "src": "738:4",
            "src_char": "735:4"
          },
          {
            "contract_path": "src/cloc/HeavilyCommentedContract.sol",
            "line_no": 31,
            "src": "509:3",
            "src_char": "509:3"
          },
          {
            "contract_path": "src/cloc/HeavilyCommentedContract.sol",
            "line_no": 38,
            "src": "646:4",
            "src_char": "646:4"
          },
          {
            "contract_path": "src/parent_chain/ParentChainContract.sol",
            "line_no": 11,
            "src": "355:9",
            "src_char": "355:9"
          },
          {
            "contract_path": "src/parent_chain/ParentChainContract.sol",
            "line_no": 15,
            "src": "422:9",
            "src_char": "422:9"
          }
        ]
      },
      {
        "title": "Define and use `constant` variables instead of using literals",
        "description": "If the same constant literal value is used multiple times, create a constant state variable and reference it throughout the contract.",
        "detector_name": "constants-instead-of-literals",
        "instances": [
          {
            "contract_path": "src/AssertStateChange.sol",
            "line_no": 9,
            "src": "174:2",
            "src_char": "174:2"
          },
          {
            "contract_path": "src/AssertStateChange.sol",
            "line_no": 14,
            "src": "254:2",
            "src_char": "254:2"
          },
          {
            "contract_path": "src/BooleanEquality.sol",
            "line_no": 6,
            "src": "170:3",
            "src_char": "170:3"
          },
          {
            "contract_path": "src/BooleanEquality.sol",
            "line_no": 13,
            "src": "330:3",
            "src_char": "330:3"
          },
          {
            "contract_path": "src/BooleanEquality.sol",
            "line_no": 15,
            "src": "360:3",
            "src_char": "360:3"
          },
          {
            "contract_path": "src/BooleanEquality.sol",
            "line_no": 20,
            "src": "492:3",
            "src_char": "492:3"
          },
          {
            "contract_path": "src/BooleanEquality.sol",
            "line_no": 27,
            "src": "653:3",
            "src_char": "653:3"
          },
          {
            "contract_path": "src/BooleanEquality.sol",
            "line_no": 29,
            "src": "683:3",
            "src_char": "683:3"
          },
          {
            "contract_path": "src/CacheArrayLength.sol",
            "line_no": 26,
            "src": "611:3",
            "src_char": "611:3"
          },
          {
            "contract_path": "src/CacheArrayLength.sol",
            "line_no": 27,
            "src": "639:3",
            "src_char": "639:3"
          },
          {
            "contract_path": "src/CacheArrayLength.sol",
            "line_no": 36,
            "src": "1015:3",
            "src_char": "1015:3"
          },
          {
            "contract_path": "src/CacheArrayLength.sol",
            "line_no": 37,
            "src": "1043:3",
            "src_char": "1043:3"
          },
          {
            "contract_path": "src/Casting.sol",
            "line_no": 16,
            "src": "483:18",
            "src_char": "483:18"
          },
          {
            "contract_path": "src/Casting.sol",
            "line_no": 22,
            "src": "646:18",
            "src_char": "646:18"
          },
          {
            "contract_path": "src/Casting.sol",
            "line_no": 31,
            "src": "921:18",
            "src_char": "921:18"
          },
          {
            "contract_path": "src/Casting.sol",
            "line_no": 69,
            "src": "2103:18",
            "src_char": "2103:18"
          },
          {
            "contract_path": "src/CompilerBugStorageSignedIntegerArray.sol",
            "line_no": 9,
            "src": "235:1",
            "src_char": "235:1"
          },
          {
            "contract_path": "src/CompilerBugStorageSignedIntegerArray.sol",
            "line_no": 14,
            "src": "352:1",
            "src_char": "352:1"
          },
          {
            "contract_path": "src/ConstantsLiterals.sol",
            "line_no": 25,
            "src": "958:3",
            "src_char": "958:3"
          },
          {
            "contract_path": "src/ConstantsLiterals.sol",
            "line_no": 26,
            "src": "992:3",
            "src_char": "992:3"
          },
          {
            "contract_path": "src/ConstantsLiterals.sol",
            "line_no": 27,
            "src": "1032:4",
            "src_char": "1032:4"
          },
          {
            "contract_path": "src/ConstantsLiterals.sol",
            "line_no": 28,
            "src": "1068:4",
            "src_char": "1068:4"
          },
          {
            "contract_path": "src/ConstantsLiterals.sol",
            "line_no": 29,
            "src": "1117:42",
            "src_char": "1117:42"
          },
          {
            "contract_path": "src/ConstantsLiterals.sol",
            "line_no": 30,
            "src": "1192:42",
            "src_char": "1192:42"
          },
          {
            "contract_path": "src/ConstantsLiterals.sol",
            "line_no": 31,
            "src": "1275:66",
            "src_char": "1275:66"
          },
          {
            "contract_path": "src/DangerousStrictEquality2.sol",
            "line_no": 6,
            "src": "202:9",
            "src_char": "202:9"
          },
          {
            "contract_path": "src/DangerousStrictEquality2.sol",
            "line_no": 10,
            "src": "339:9",
            "src_char": "339:9"
          },
          {
            "contract_path": "src/DelegateCallWithoutAddressCheck.sol",
            "line_no": 24,
            "src": "718:1",
            "src_char": "718:1"
          },
          {
            "contract_path": "src/DelegateCallWithoutAddressCheck.sol",
            "line_no": 24,
            "src": "771:1",
            "src_char": "771:1"
          },
          {
            "contract_path": "src/DelegateCallWithoutAddressCheck.sol",
            "line_no": 26,
            "src": "838:1",
            "src_char": "838:1"
          },
          {
            "contract_path": "src/DynamicArrayLengthAssignment.sol",
            "line_no": 13,
            "src": "312:3",
            "src_char": "312:3"
          },
          {
            "contract_path": "src/DynamicArrayLengthAssignment.sol",
            "line_no": 14,
            "src": "346:3",
            "src_char": "346:3"
          },
          {
            "contract_path": "src/DynamicArrayLengthAssignment.sol",
            "line_no": 17,
            "src": "457:3",
            "src_char": "457:3"
          },
          {
            "contract_path": "src/FunctionInitializingState.sol",
            "line_no": 23,
            "src": "790:2",
            "src_char": "790:2"
          },
          {
            "contract_path": "src/FunctionInitializingState.sol",
            "line_no": 26,
            "src": "820:2",
            "src_char": "820:2"
          },
          {
            "contract_path": "src/FunctionInitializingState.sol",
            "line_no": 34,
            "src": "1109:2",
            "src_char": "1109:2"
          },
          {
            "contract_path": "src/FunctionInitializingState.sol",
            "line_no": 37,
            "src": "1139:2",
            "src_char": "1139:2"
          },
          {
            "contract_path": "src/FunctionInitializingState.sol",
            "line_no": 42,
            "src": "1268:4",
            "src_char": "1268:4"
          },
          {
            "contract_path": "src/FunctionInitializingState.sol",
            "line_no": 42,
            "src": "1275:4",
            "src_char": "1275:4"
          },
          {
            "contract_path": "src/FunctionInitializingState.sol",
            "line_no": 48,
            "src": "1459:4",
            "src_char": "1459:4"
          },
          {
            "contract_path": "src/FunctionInitializingState.sol",
            "line_no": 48,
            "src": "1466:4",
            "src_char": "1466:4"
          },
          {
            "contract_path": "src/IncorrectCaretOperator.sol",
            "line_no": 17,
            "src": "563:2",
            "src_char": "563:2"
          },
          {
            "contract_path": "src/IncorrectCaretOperator.sol",
            "line_no": 18,
            "src": "606:2",
            "src_char": "606:2"
          },
          {
            "contract_path": "src/PreDeclaredVarUsage.sol",
            "line_no": 8,
            "src": "200:3",
            "src_char": "200:3"
          },
          {
            "contract_path": "src/PreDeclaredVarUsage.sol",
            "line_no": 9,
            "src": "222:3",
            "src_char": "222:3"
          },
          {
            "contract_path": "src/RevertsAndRequriesInLoops.sol",
            "line_no": 10,
            "src": "253:2",
            "src_char": "253:2"
          },
          {
            "contract_path": "src/RevertsAndRequriesInLoops.sol",
            "line_no": 17,
            "src": "442:2",
            "src_char": "442:2"
          },
          {
            "contract_path": "src/RevertsAndRequriesInLoops.sol",
            "line_no": 26,
            "src": "706:2",
            "src_char": "706:2"
          },
          {
            "contract_path": "src/RevertsAndRequriesInLoops.sol",
            "line_no": 27,
            "src": "745:2",
            "src_char": "745:2"
          },
          {
            "contract_path": "src/StateVariablesManipulation.sol",
<<<<<<< HEAD
            "line_no": 130,
            "src": "3690:2",
            "src_char": "3690:2"
          },
          {
            "contract_path": "src/StateVariablesManipulation.sol",
            "line_no": 132,
            "src": "3761:2",
            "src_char": "3761:2"
          },
          {
            "contract_path": "src/StateVariablesManipulation.sol",
            "line_no": 201,
            "src": "5627:3",
            "src_char": "5627:3"
          },
          {
            "contract_path": "src/StateVariablesManipulation.sol",
            "line_no": 211,
            "src": "5840:3",
            "src_char": "5840:3"
          },
          {
            "contract_path": "src/StateVariablesManipulation.sol",
            "line_no": 242,
            "src": "6591:1",
            "src_char": "6591:1"
          },
          {
            "contract_path": "src/StateVariablesManipulation.sol",
            "line_no": 246,
            "src": "6687:2",
            "src_char": "6687:2"
          },
          {
            "contract_path": "src/StateVariablesManipulation.sol",
            "line_no": 248,
            "src": "6762:2",
            "src_char": "6762:2"
          },
          {
            "contract_path": "src/StateVariablesManipulation.sol",
            "line_no": 253,
            "src": "6923:2",
            "src_char": "6923:2"
          },
          {
            "contract_path": "src/StateVariablesManipulation.sol",
            "line_no": 267,
            "src": "7455:1",
            "src_char": "7455:1"
          },
          {
            "contract_path": "src/StateVariablesManipulation.sol",
            "line_no": 273,
            "src": "7716:1",
            "src_char": "7716:1"
          },
          {
            "contract_path": "src/StateVariablesManipulation.sol",
            "line_no": 342,
            "src": "9725:3",
            "src_char": "9725:3"
          },
          {
            "contract_path": "src/StateVariablesManipulation.sol",
            "line_no": 348,
            "src": "9890:3",
            "src_char": "9890:3"
=======
            "line_no": 121,
            "src": "3471:2",
            "src_char": "3471:2"
          },
          {
            "contract_path": "src/StateVariablesManipulation.sol",
            "line_no": 123,
            "src": "3542:2",
            "src_char": "3542:2"
          },
          {
            "contract_path": "src/StateVariablesManipulation.sol",
            "line_no": 192,
            "src": "5408:3",
            "src_char": "5408:3"
          },
          {
            "contract_path": "src/StateVariablesManipulation.sol",
            "line_no": 202,
            "src": "5621:3",
            "src_char": "5621:3"
          },
          {
            "contract_path": "src/StateVariablesManipulation.sol",
            "line_no": 233,
            "src": "6372:1",
            "src_char": "6372:1"
          },
          {
            "contract_path": "src/StateVariablesManipulation.sol",
            "line_no": 237,
            "src": "6468:2",
            "src_char": "6468:2"
          },
          {
            "contract_path": "src/StateVariablesManipulation.sol",
            "line_no": 239,
            "src": "6543:2",
            "src_char": "6543:2"
          },
          {
            "contract_path": "src/StateVariablesManipulation.sol",
            "line_no": 244,
            "src": "6704:2",
            "src_char": "6704:2"
          },
          {
            "contract_path": "src/StateVariablesManipulation.sol",
            "line_no": 258,
            "src": "7236:1",
            "src_char": "7236:1"
          },
          {
            "contract_path": "src/StateVariablesManipulation.sol",
            "line_no": 264,
            "src": "7497:1",
            "src_char": "7497:1"
          },
          {
            "contract_path": "src/StateVariablesManipulation.sol",
            "line_no": 333,
            "src": "9506:3",
            "src_char": "9506:3"
          },
          {
            "contract_path": "src/StateVariablesManipulation.sol",
            "line_no": 339,
            "src": "9671:3",
            "src_char": "9671:3"
>>>>>>> f4323da5
          },
          {
            "contract_path": "src/UncheckedReturn.sol",
            "line_no": 27,
            "src": "607:7",
            "src_char": "607:7"
          },
          {
            "contract_path": "src/UncheckedReturn.sol",
            "line_no": 32,
            "src": "805:7",
            "src_char": "805:7"
          },
          {
            "contract_path": "src/UncheckedReturn.sol",
            "line_no": 37,
            "src": "995:7",
            "src_char": "995:7"
          },
          {
            "contract_path": "src/UncheckedReturn.sol",
            "line_no": 42,
            "src": "1190:7",
            "src_char": "1190:7"
          },
          {
            "contract_path": "src/WeakRandomness.sol",
            "line_no": 25,
            "src": "933:2",
            "src_char": "933:2"
          },
          {
            "contract_path": "src/WeakRandomness.sol",
            "line_no": 35,
            "src": "1252:2",
            "src_char": "1252:2"
          },
          {
            "contract_path": "src/WeakRandomness.sol",
            "line_no": 41,
            "src": "1441:2",
            "src_char": "1441:2"
          },
          {
            "contract_path": "src/eth2/DepositContract.sol",
            "line_no": 113,
            "src": "7252:2",
            "src_char": "5764:2"
          },
          {
            "contract_path": "src/eth2/DepositContract.sol",
            "line_no": 113,
            "src": "7293:2",
            "src_char": "5805:2"
          }
        ]
      },
      {
        "title": "Event is missing `indexed` fields",
        "description": "Index event fields make the field more quickly accessible to off-chain tools that parse events. However, note that each index field costs extra gas during emission, so it's not necessarily best to index the maximum allowed per event (three fields). Each event should use three indexed fields if there are three or more fields, and gas usage is not particularly of concern for the events in question. If there are fewer than three fields, all of the fields should be indexed.",
        "detector_name": "unindexed-events",
        "instances": [
          {
            "contract_path": "src/ContractLocksEther.sol",
            "line_no": 7,
            "src": "119:56",
            "src_char": "119:56"
          },
          {
            "contract_path": "src/ContractLocksEther.sol",
            "line_no": 33,
            "src": "869:56",
            "src_char": "869:56"
          },
          {
            "contract_path": "src/ContractLocksEther.sol",
            "line_no": 36,
            "src": "961:54",
            "src_char": "961:54"
          },
          {
            "contract_path": "src/ContractLocksEther.sol",
            "line_no": 65,
            "src": "1904:56",
            "src_char": "1904:56"
          },
          {
            "contract_path": "src/ContractLocksEther.sol",
            "line_no": 68,
            "src": "1996:54",
            "src_char": "1996:54"
          },
          {
            "contract_path": "src/ContractLocksEther.sol",
            "line_no": 102,
            "src": "3143:56",
            "src_char": "3143:56"
          },
          {
            "contract_path": "src/ContractLocksEther.sol",
            "line_no": 105,
            "src": "3235:54",
            "src_char": "3235:54"
          },
          {
            "contract_path": "src/ContractLocksEther.sol",
            "line_no": 139,
            "src": "4367:56",
            "src_char": "4367:56"
          },
          {
            "contract_path": "src/ContractLocksEther.sol",
            "line_no": 142,
            "src": "4459:54",
            "src_char": "4459:54"
          },
          {
            "contract_path": "src/ContractLocksEther.sol",
            "line_no": 175,
            "src": "5563:56",
            "src_char": "5563:56"
          },
          {
            "contract_path": "src/ContractLocksEther.sol",
            "line_no": 178,
            "src": "5655:54",
            "src_char": "5655:54"
          },
          {
            "contract_path": "src/IncorrectERC721.sol",
            "line_no": 112,
            "src": "3122:115",
            "src_char": "3122:115"
          },
          {
            "contract_path": "src/TestERC20.sol",
            "line_no": 14,
            "src": "338:70",
            "src_char": "338:70"
          },
          {
            "contract_path": "src/TestERC20.sol",
            "line_no": 15,
            "src": "413:70",
            "src_char": "413:70"
          },
          {
            "contract_path": "src/UncheckedReturn.sol",
            "line_no": 17,
            "src": "297:30",
            "src_char": "297:30"
          },
          {
            "contract_path": "src/UninitializedStateVariable.sol",
            "line_no": 21,
            "src": "700:27",
            "src_char": "700:27"
          },
          {
            "contract_path": "src/eth2/DepositContract.sol",
            "line_no": 19,
            "src": "2641:107",
            "src_char": "1153:107"
          },
          {
            "contract_path": "src/inheritance/ExtendedInheritance.sol",
            "line_no": 7,
            "src": "144:45",
            "src_char": "144:45"
          },
          {
            "contract_path": "src/inheritance/InheritanceBase.sol",
            "line_no": 7,
            "src": "150:28",
            "src_char": "150:28"
          }
        ]
      },
      {
        "title": "Empty `require()` / `revert()` statements",
        "description": "Use descriptive reason strings or custom errors for revert paths.",
        "detector_name": "require-with-string",
        "instances": [
          {
            "contract_path": "src/CallGraphTests.sol",
            "line_no": 7,
            "src": "128:7",
            "src_char": "128:7"
          },
          {
            "contract_path": "src/CallGraphTests.sol",
            "line_no": 28,
            "src": "531:6",
            "src_char": "531:6"
          },
          {
            "contract_path": "src/CallGraphTests.sol",
            "line_no": 50,
            "src": "936:6",
            "src_char": "936:6"
          },
          {
            "contract_path": "src/CallGraphTests.sol",
            "line_no": 65,
            "src": "1246:7",
            "src_char": "1246:7"
          },
          {
            "contract_path": "src/DelegateCallWithoutAddressCheck.sol",
            "line_no": 31,
            "src": "948:7",
            "src_char": "948:7"
          },
          {
            "contract_path": "src/DeprecatedOZFunctions.sol",
            "line_no": 37,
            "src": "1264:7",
            "src_char": "1264:7"
          },
          {
            "contract_path": "src/DeprecatedOZFunctions.sol",
            "line_no": 40,
            "src": "1389:6",
            "src_char": "1389:6"
          },
          {
            "contract_path": "src/RevertsAndRequriesInLoops.sol",
            "line_no": 19,
            "src": "503:6",
            "src_char": "503:6"
          },
          {
            "contract_path": "src/SendEtherNoChecks.sol",
            "line_no": 12,
            "src": "268:6",
            "src_char": "268:6"
          },
          {
            "contract_path": "src/SendEtherNoChecks.sol",
            "line_no": 27,
            "src": "513:7",
            "src_char": "513:7"
          },
          {
            "contract_path": "src/SendEtherNoChecks.sol",
            "line_no": 43,
            "src": "920:6",
            "src_char": "920:6"
          },
          {
            "contract_path": "src/StateShadowing.sol",
            "line_no": 8,
            "src": "135:7",
            "src_char": "135:7"
          },
          {
            "contract_path": "src/ZeroAddressCheck.sol",
            "line_no": 13,
            "src": "329:6",
            "src_char": "329:6"
          },
          {
            "contract_path": "src/ZeroAddressCheck.sol",
            "line_no": 23,
            "src": "608:6",
            "src_char": "608:6"
          },
          {
            "contract_path": "src/ZeroAddressCheck.sol",
            "line_no": 38,
            "src": "1074:6",
            "src_char": "1074:6"
          },
          {
            "contract_path": "src/cloc/AnotherHeavilyCommentedContract.sol",
            "line_no": 35,
            "src": "589:7",
            "src_char": "589:7"
          },
          {
            "contract_path": "src/cloc/AnotherHeavilyCommentedContract.sol",
            "line_no": 56,
            "src": "1403:7",
            "src_char": "1400:7"
          },
          {
            "contract_path": "src/cloc/HeavilyCommentedContract.sol",
            "line_no": 35,
            "src": "598:7",
            "src_char": "598:7"
          },
          {
            "contract_path": "src/cloc/HeavilyCommentedContract.sol",
            "line_no": 53,
            "src": "1408:7",
            "src_char": "1408:7"
          }
        ]
      },
      {
        "title": "The `nonReentrant` `modifier` should occur before all other modifiers",
        "description": "This is a best-practice to protect against reentrancy in other modifiers.",
        "detector_name": "non-reentrant-before-others",
        "instances": [
          {
            "contract_path": "src/AdminContract.sol",
            "line_no": 10,
            "src": "386:12",
            "src_char": "386:12"
          },
          {
            "contract_path": "src/parent_chain/ParentChainContract.sol",
            "line_no": 28,
            "src": "735:12",
            "src_char": "735:12"
          }
        ]
      },
      {
        "title": "Using `ERC721::_mint()` can be dangerous",
        "description": "Using `ERC721::_mint()` can mint ERC721 tokens to addresses which don't support ERC721 tokens. Use `_safeMint()` instead of `_mint()` for ERC721.",
        "detector_name": "unsafe-oz-erc721-mint",
        "instances": [
          {
            "contract_path": "src/UnsafeERC721Mint.sol",
            "line_no": 12,
            "src": "410:5",
            "src_char": "410:5"
          }
        ]
      },
      {
        "title": "PUSH0 is not supported by all chains",
        "description": "Solc compiler version 0.8.20 switches the default target EVM version to Shanghai, which means that the generated bytecode will include PUSH0 opcodes. Be sure to select the appropriate EVM version in case you intend to deploy on a chain other than mainnet like L2 chains that may not support PUSH0, otherwise deployment of your contracts will fail.",
        "detector_name": "push-zero-opcode",
        "instances": [
          {
            "contract_path": "src/AdminContract.sol",
            "line_no": 2,
            "src": "32:23",
            "src_char": "32:23"
          },
          {
            "contract_path": "src/AssertStateChange.sol",
            "line_no": 2,
            "src": "32:23",
            "src_char": "32:23"
          },
          {
            "contract_path": "src/CacheArrayLength.sol",
            "line_no": 2,
            "src": "32:23",
            "src_char": "32:23"
          },
          {
            "contract_path": "src/ContractLocksEther.sol",
            "line_no": 2,
            "src": "32:23",
            "src_char": "32:23"
          },
          {
            "contract_path": "src/ContractWithTodo.sol",
            "line_no": 2,
            "src": "32:23",
            "src_char": "32:23"
          },
          {
            "contract_path": "src/Counter.sol",
            "line_no": 2,
            "src": "39:24",
            "src_char": "39:24"
          },
          {
            "contract_path": "src/CrazyPragma.sol",
            "line_no": 2,
            "src": "32:32",
            "src_char": "32:32"
          },
          {
            "contract_path": "src/DangerousStrictEquality2.sol",
            "line_no": 2,
            "src": "32:23",
            "src_char": "32:23"
          },
          {
            "contract_path": "src/DelegateCallWithoutAddressCheck.sol",
            "line_no": 2,
            "src": "32:21",
            "src_char": "32:21"
          },
          {
            "contract_path": "src/DeletionNestedMappingStructureContract.sol",
            "line_no": 2,
            "src": "32:23",
            "src_char": "32:23"
          },
          {
            "contract_path": "src/DeprecatedOZFunctions.sol",
            "line_no": 2,
            "src": "32:23",
            "src_char": "32:23"
          },
          {
            "contract_path": "src/FunctionSignatureCollision.sol",
            "line_no": 2,
            "src": "32:23",
            "src_char": "32:23"
          },
          {
            "contract_path": "src/InconsistentUints.sol",
            "line_no": 1,
            "src": "0:24",
            "src_char": "0:24"
          },
          {
            "contract_path": "src/IncorrectERC20.sol",
            "line_no": 2,
            "src": "32:23",
            "src_char": "32:23"
          },
          {
            "contract_path": "src/IncorrectERC721.sol",
            "line_no": 2,
            "src": "32:23",
            "src_char": "32:23"
          },
          {
            "contract_path": "src/KeccakContract.sol",
            "line_no": 2,
            "src": "32:23",
            "src_char": "32:23"
          },
          {
            "contract_path": "src/MsgValueInLoop.sol",
            "line_no": 2,
            "src": "32:23",
            "src_char": "32:23"
          },
          {
            "contract_path": "src/OutOfOrderRetryable.sol",
            "line_no": 2,
            "src": "32:23",
            "src_char": "32:23"
          },
          {
            "contract_path": "src/ReturnBomb.sol",
            "line_no": 2,
            "src": "32:23",
            "src_char": "32:23"
          },
          {
            "contract_path": "src/StateVariableCouldBeDeclaredConstant.sol",
            "line_no": 2,
            "src": "32:23",
            "src_char": "32:23"
          },
          {
            "contract_path": "src/StateVariables.sol",
            "line_no": 2,
            "src": "32:23",
            "src_char": "32:23"
          },
          {
            "contract_path": "src/StateVariablesManipulation.sol",
            "line_no": 2,
            "src": "32:23",
            "src_char": "32:23"
          },
          {
            "contract_path": "src/StorageConditionals.sol",
            "line_no": 2,
            "src": "32:23",
            "src_char": "32:23"
          },
          {
            "contract_path": "src/T11sTranferer.sol",
            "line_no": 2,
            "src": "32:23",
            "src_char": "32:23"
          },
          {
            "contract_path": "src/TautologicalCompare.sol",
            "line_no": 2,
            "src": "32:23",
            "src_char": "32:23"
          },
          {
            "contract_path": "src/TxOriginUsedForAuth.sol",
            "line_no": 2,
            "src": "32:24",
            "src_char": "32:24"
          },
          {
            "contract_path": "src/UnsafeERC721Mint.sol",
            "line_no": 2,
            "src": "32:23",
            "src_char": "32:23"
          },
          {
            "contract_path": "src/UnusedStateVariables.sol",
            "line_no": 2,
            "src": "32:24",
            "src_char": "32:24"
          },
          {
            "contract_path": "src/WeakRandomness.sol",
            "line_no": 2,
            "src": "32:23",
            "src_char": "32:23"
          },
          {
            "contract_path": "src/cloc/AnotherHeavilyCommentedContract.sol",
            "line_no": 6,
            "src": "46:24",
            "src_char": "46:24"
          },
          {
            "contract_path": "src/cloc/HeavilyCommentedContract.sol",
            "line_no": 6,
            "src": "46:32",
            "src_char": "46:32"
          },
          {
            "contract_path": "src/eth2/DepositContract.sol",
            "line_no": 12,
            "src": "2302:23",
            "src_char": "814:23"
          },
          {
            "contract_path": "src/inheritance/ExtendedInheritance.sol",
            "line_no": 2,
            "src": "32:23",
            "src_char": "32:23"
          },
          {
            "contract_path": "src/inheritance/IContractInheritance.sol",
            "line_no": 2,
            "src": "32:24",
            "src_char": "32:24"
          },
          {
            "contract_path": "src/inheritance/InheritanceBase.sol",
            "line_no": 2,
            "src": "32:23",
            "src_char": "32:23"
          },
          {
            "contract_path": "src/nested/1/Nested.sol",
            "line_no": 5,
            "src": "180:23",
            "src_char": "180:23"
          },
          {
            "contract_path": "src/nested/2/Nested.sol",
            "line_no": 5,
            "src": "180:23",
            "src_char": "180:23"
          },
          {
            "contract_path": "src/nested_mappings/LaterVersion.sol",
            "line_no": 2,
            "src": "36:23",
            "src_char": "36:23"
          },
          {
            "contract_path": "src/parent_chain/ParentChainContract.sol",
            "line_no": 2,
            "src": "32:23",
            "src_char": "32:23"
          },
          {
            "contract_path": "src/uniswap/UniswapV2Swapper.sol",
            "line_no": 2,
            "src": "32:23",
            "src_char": "32:23"
          },
          {
            "contract_path": "src/uniswap/UniswapV3Swapper.sol",
            "line_no": 2,
            "src": "32:23",
            "src_char": "32:23"
          }
        ]
      },
      {
        "title": "Modifiers invoked only once can be shoe-horned into the function",
        "description": "",
        "detector_name": "useless-modifier",
        "instances": [
          {
            "contract_path": "src/BuiltinSymbolShadow.sol",
            "line_no": 17,
            "src": "358:39",
            "src_char": "358:39"
          },
          {
            "contract_path": "src/CallGraphTests.sol",
            "line_no": 10,
            "src": "186:22",
            "src_char": "186:22"
          },
          {
            "contract_path": "src/CallGraphTests.sol",
            "line_no": 32,
            "src": "571:22",
            "src_char": "571:22"
          },
          {
            "contract_path": "src/CallGraphTests.sol",
            "line_no": 54,
            "src": "976:22",
            "src_char": "976:22"
          },
          {
            "contract_path": "src/DelegateCallWithoutAddressCheck.sol",
            "line_no": 23,
            "src": "678:9",
            "src_char": "678:9"
          },
          {
            "contract_path": "src/InternalFunctions.sol",
            "line_no": 18,
            "src": "413:9",
            "src_char": "413:9"
          },
          {
            "contract_path": "src/OnceModifierExample.sol",
            "line_no": 6,
            "src": "103:8",
            "src_char": "103:8"
          },
          {
            "contract_path": "src/SendEtherNoChecks.sol",
            "line_no": 16,
            "src": "308:4",
            "src_char": "308:4"
          },
          {
            "contract_path": "src/SendEtherNoChecks.sol",
            "line_no": 47,
            "src": "960:4",
            "src_char": "960:4"
          },
          {
            "contract_path": "src/SendEtherNoChecks.sol",
            "line_no": 70,
            "src": "1301:4",
            "src_char": "1301:4"
          },
          {
            "contract_path": "src/SendEtherNoChecks.sol",
            "line_no": 93,
            "src": "1704:4",
            "src_char": "1704:4"
          },
          {
            "contract_path": "src/StateShadowing.sol",
            "line_no": 7,
            "src": "107:74",
            "src_char": "107:74"
          },
          {
            "contract_path": "src/UnprotectedInitialize.sol",
            "line_no": 13,
            "src": "222:21",
            "src_char": "222:21"
          }
        ]
      },
      {
        "title": "Empty Block",
        "description": "Consider removing empty blocks.",
        "detector_name": "empty-block",
        "instances": [
          {
            "contract_path": "src/AdminContract.sol",
            "line_no": 14,
            "src": "457:23",
            "src_char": "457:23"
          },
          {
            "contract_path": "src/BuiltinSymbolShadow.sol",
            "line_no": 8,
            "src": "125:41",
            "src_char": "125:41"
          },
          {
            "contract_path": "src/CacheArrayLength.sol",
            "line_no": 17,
            "src": "337:2",
            "src_char": "337:2"
          },
          {
            "contract_path": "src/CacheArrayLength.sol",
            "line_no": 42,
            "src": "1104:2",
            "src_char": "1104:2"
          },
          {
            "contract_path": "src/CallGraphTests.sol",
            "line_no": 16,
            "src": "291:16",
            "src_char": "291:16"
          },
          {
            "contract_path": "src/CallGraphTests.sol",
            "line_no": 38,
            "src": "686:16",
            "src_char": "686:16"
          },
          {
            "contract_path": "src/ContractWithTodo.sol",
            "line_no": 7,
            "src": "129:10",
            "src_char": "129:10"
          },
          {
            "contract_path": "src/ContractWithTodo.sol",
            "line_no": 13,
            "src": "337:15",
            "src_char": "337:15"
          },
          {
            "contract_path": "src/EmptyBlocks.sol",
            "line_no": 30,
            "src": "503:12",
            "src_char": "503:12"
          },
          {
            "contract_path": "src/EmptyBlocks.sol",
            "line_no": 38,
            "src": "599:12",
            "src_char": "599:12"
          },
          {
            "contract_path": "src/EmptyBlocks.sol",
            "line_no": 49,
            "src": "739:12",
            "src_char": "739:12"
          },
          {
            "contract_path": "src/EmptyBlocks.sol",
            "line_no": 63,
            "src": "888:13",
            "src_char": "888:13"
          },
          {
            "contract_path": "src/EmptyBlocks.sol",
            "line_no": 67,
            "src": "946:24",
            "src_char": "946:24"
          },
          {
            "contract_path": "src/EmptyBlocks.sol",
            "line_no": 73,
            "src": "1068:30",
            "src_char": "1068:30"
          },
          {
            "contract_path": "src/EmptyBlocks.sol",
            "line_no": 81,
            "src": "1219:41",
            "src_char": "1219:41"
          },
          {
            "contract_path": "src/FunctionSignatureCollision.sol",
            "line_no": 7,
            "src": "166:8",
            "src_char": "166:8"
          },
          {
            "contract_path": "src/FunctionSignatureCollision.sol",
            "line_no": 13,
            "src": "231:22",
            "src_char": "231:22"
          },
          {
            "contract_path": "src/OnceModifierExample.sol",
            "line_no": 10,
            "src": "147:7",
            "src_char": "147:7"
          },
          {
            "contract_path": "src/OutOfOrderRetryable.sol",
            "line_no": 193,
            "src": "5775:13",
            "src_char": "5775:13"
          },
          {
            "contract_path": "src/SendEtherNoChecks.sol",
            "line_no": 53,
            "src": "1060:5",
            "src_char": "1060:5"
          },
          {
            "contract_path": "src/SendEtherNoChecks.sol",
            "line_no": 77,
            "src": "1405:5",
            "src_char": "1405:5"
          },
          {
            "contract_path": "src/SendEtherNoChecks.sol",
            "line_no": 99,
            "src": "1795:5",
            "src_char": "1795:5"
          },
          {
            "contract_path": "src/TautologyOrContradiction.sol",
            "line_no": 9,
            "src": "161:229",
            "src_char": "161:229"
          },
          {
            "contract_path": "src/UncheckedSend.sol",
            "line_no": 27,
            "src": "915:65",
            "src_char": "915:65"
          },
          {
            "contract_path": "src/auditor_mode/PublicFunctionsWithoutSenderCheck.sol",
            "line_no": 11,
            "src": "367:17",
            "src_char": "367:17"
          },
          {
            "contract_path": "src/auditor_mode/PublicFunctionsWithoutSenderCheck.sol",
            "line_no": 30,
            "src": "852:25",
            "src_char": "852:25"
          },
          {
            "contract_path": "src/auditor_mode/PublicFunctionsWithoutSenderCheck.sol",
            "line_no": 38,
            "src": "1080:16",
            "src_char": "1080:16"
          },
          {
            "contract_path": "src/auditor_mode/PublicFunctionsWithoutSenderCheck.sol",
            "line_no": 61,
            "src": "1840:17",
            "src_char": "1840:17"
          },
          {
            "contract_path": "src/auditor_mode/PublicFunctionsWithoutSenderCheck.sol",
            "line_no": 85,
            "src": "2380:25",
            "src_char": "2380:25"
          },
          {
            "contract_path": "src/parent_chain/ParentChainContract.sol",
            "line_no": 11,
            "src": "355:9",
            "src_char": "355:9"
          },
          {
            "contract_path": "src/parent_chain/ParentChainContract.sol",
            "line_no": 32,
            "src": "806:23",
            "src_char": "806:23"
          },
          {
            "contract_path": "src/parent_chain/ParentChainContract.sol",
            "line_no": 40,
            "src": "946:8",
            "src_char": "946:8"
          },
          {
            "contract_path": "src/parent_chain/ParentChainContract.sol",
            "line_no": 44,
            "src": "1011:23",
            "src_char": "1011:23"
          }
        ]
      },
      {
        "title": "Large literal values multiples of 10000 can be replaced with scientific notation",
        "description": "Use `e` notation, for example: `1e18`, instead of its full numeric value.",
        "detector_name": "large-numeric-literal",
        "instances": [
          {
            "contract_path": "src/HugeConstants.sol",
            "line_no": 6,
            "src": "182:24",
            "src_char": "182:24"
          },
          {
            "contract_path": "src/HugeConstants.sol",
            "line_no": 7,
            "src": "252:23",
            "src_char": "252:23"
          },
          {
            "contract_path": "src/HugeConstants.sol",
            "line_no": 8,
            "src": "321:22",
            "src_char": "321:22"
          },
          {
            "contract_path": "src/HugeConstants.sol",
            "line_no": 9,
            "src": "389:21",
            "src_char": "389:21"
          },
          {
            "contract_path": "src/HugeConstants.sol",
            "line_no": 10,
            "src": "456:20",
            "src_char": "456:20"
          },
          {
            "contract_path": "src/HugeConstants.sol",
            "line_no": 11,
            "src": "522:19",
            "src_char": "522:19"
          },
          {
            "contract_path": "src/HugeConstants.sol",
            "line_no": 12,
            "src": "587:18",
            "src_char": "587:18"
          },
          {
            "contract_path": "src/HugeConstants.sol",
            "line_no": 13,
            "src": "651:17",
            "src_char": "651:17"
          },
          {
            "contract_path": "src/HugeConstants.sol",
            "line_no": 14,
            "src": "714:16",
            "src_char": "714:16"
          },
          {
            "contract_path": "src/HugeConstants.sol",
            "line_no": 15,
            "src": "777:15",
            "src_char": "777:15"
          },
          {
            "contract_path": "src/HugeConstants.sol",
            "line_no": 16,
            "src": "839:14",
            "src_char": "839:14"
          },
          {
            "contract_path": "src/HugeConstants.sol",
            "line_no": 17,
            "src": "900:13",
            "src_char": "900:13"
          },
          {
            "contract_path": "src/HugeConstants.sol",
            "line_no": 18,
            "src": "960:12",
            "src_char": "960:12"
          },
          {
            "contract_path": "src/HugeConstants.sol",
            "line_no": 19,
            "src": "1019:11",
            "src_char": "1019:11"
          },
          {
            "contract_path": "src/HugeConstants.sol",
            "line_no": 20,
            "src": "1077:10",
            "src_char": "1077:10"
          },
          {
            "contract_path": "src/HugeConstants.sol",
            "line_no": 21,
            "src": "1134:9",
            "src_char": "1134:9"
          },
          {
            "contract_path": "src/HugeConstants.sol",
            "line_no": 22,
            "src": "1190:8",
            "src_char": "1190:8"
          },
          {
            "contract_path": "src/HugeConstants.sol",
            "line_no": 23,
            "src": "1245:7",
            "src_char": "1245:7"
          },
          {
            "contract_path": "src/HugeConstants.sol",
            "line_no": 24,
            "src": "1299:6",
            "src_char": "1299:6"
          },
          {
            "contract_path": "src/HugeConstants.sol",
            "line_no": 25,
            "src": "1352:5",
            "src_char": "1352:5"
          },
          {
            "contract_path": "src/HugeConstants.sol",
            "line_no": 31,
            "src": "1585:29",
            "src_char": "1585:29"
          },
          {
            "contract_path": "src/HugeConstants.sol",
            "line_no": 32,
            "src": "1673:6",
            "src_char": "1673:6"
          },
          {
            "contract_path": "src/IncorrectERC20.sol",
            "line_no": 8,
            "src": "225:7",
            "src_char": "225:7"
          },
          {
            "contract_path": "src/IncorrectERC20.sol",
            "line_no": 51,
            "src": "1550:7",
            "src_char": "1550:7"
          }
        ]
      },
      {
        "title": "Internal functions called only once can be inlined",
        "description": "Instead of separating the logic into a separate function, consider inlining the logic into the calling function. This can reduce the number of function calls and improve readability.",
        "detector_name": "useless-internal-function",
        "instances": [
          {
            "contract_path": "src/CallGraphTests.sol",
            "line_no": 6,
            "src": "89:17",
            "src_char": "89:17"
          },
          {
            "contract_path": "src/CallGraphTests.sol",
            "line_no": 25,
            "src": "398:17",
            "src_char": "398:17"
          },
          {
            "contract_path": "src/CallGraphTests.sol",
            "line_no": 47,
            "src": "803:17",
            "src_char": "803:17"
          },
          {
            "contract_path": "src/CallGraphTests.sol",
            "line_no": 64,
            "src": "1206:18",
            "src_char": "1206:18"
          },
          {
            "contract_path": "src/ConstantFuncsAssembly.sol",
            "line_no": 26,
            "src": "651:232",
            "src_char": "651:232"
          },
          {
            "contract_path": "src/InternalFunctions.sol",
            "line_no": 28,
            "src": "693:12",
            "src_char": "693:12"
          },
          {
            "contract_path": "src/MsgValueInLoop.sol",
            "line_no": 43,
            "src": "1103:8",
            "src_char": "1103:8"
          },
          {
            "contract_path": "src/MsgValueInLoop.sol",
            "line_no": 60,
            "src": "1529:8",
            "src_char": "1529:8"
          },
          {
            "contract_path": "src/MsgValueInLoop.sol",
            "line_no": 77,
            "src": "1962:8",
            "src_char": "1962:8"
          },
          {
            "contract_path": "src/SendEtherNoChecks.sol",
            "line_no": 9,
            "src": "132:20",
            "src_char": "132:20"
          },
          {
            "contract_path": "src/SendEtherNoChecks.sol",
            "line_no": 26,
            "src": "481:5",
            "src_char": "481:5"
          },
          {
            "contract_path": "src/SendEtherNoChecks.sol",
            "line_no": 40,
            "src": "784:20",
            "src_char": "784:20"
          },
          {
            "contract_path": "src/SendEtherNoChecks.sol",
            "line_no": 66,
            "src": "1209:15",
            "src_char": "1209:15"
          },
          {
            "contract_path": "src/SendEtherNoChecks.sol",
            "line_no": 88,
            "src": "1551:11",
            "src_char": "1551:11"
          },
          {
            "contract_path": "src/StorageParameters.sol",
            "line_no": 17,
            "src": "388:11",
            "src_char": "388:11"
          },
          {
            "contract_path": "src/UncheckedSend.sol",
            "line_no": 27,
            "src": "915:65",
            "src_char": "915:65"
          }
        ]
      },
      {
        "title": "Contract still has TODOs",
        "description": "Contract contains comments with TODOS",
        "detector_name": "contract-with-todos",
        "instances": [
          {
            "contract_path": "src/ContractWithTodo.sol",
            "line_no": 4,
            "src": "66:8",
            "src_char": "66:8"
          },
          {
            "contract_path": "src/Counter.sol",
            "line_no": 4,
            "src": "74:7",
            "src_char": "74:7"
          }
        ]
      },
      {
        "title": "Inconsistency in declaring uint256/uint (or) int256/int variables within a contract. Use explicit size declarations (uint256 or int256).",
        "description": "Consider keeping the naming convention consistent in a given contract. Explicit size declarations are preferred (uint256, int256) over implicit ones (uint, int) to avoid confusion.",
        "detector_name": "inconsistent-type-names",
        "instances": [
          {
            "contract_path": "src/Casting.sol",
            "line_no": 31,
            "src": "904:14",
            "src_char": "904:14"
          },
          {
            "contract_path": "src/Casting.sol",
            "line_no": 69,
            "src": "2086:13",
            "src_char": "2086:13"
          },
          {
            "contract_path": "src/InconsistentUints.sol",
            "line_no": 5,
            "src": "122:12",
            "src_char": "122:12"
          },
          {
            "contract_path": "src/InconsistentUints.sol",
            "line_no": 7,
            "src": "197:11",
            "src_char": "197:11"
          },
          {
            "contract_path": "src/InconsistentUints.sol",
            "line_no": 11,
            "src": "289:10",
            "src_char": "289:10"
          },
          {
            "contract_path": "src/InconsistentUints.sol",
            "line_no": 12,
            "src": "340:9",
            "src_char": "340:9"
          },
          {
            "contract_path": "src/InconsistentUints.sol",
            "line_no": 15,
            "src": "383:9",
            "src_char": "383:9"
          },
          {
            "contract_path": "src/InconsistentUints.sol",
            "line_no": 16,
            "src": "434:10",
            "src_char": "434:10"
          },
          {
            "contract_path": "src/InconsistentUints.sol",
            "line_no": 19,
            "src": "528:12",
            "src_char": "528:12"
          },
          {
            "contract_path": "src/TautologicalCompare.sol",
            "line_no": 11,
            "src": "186:1",
            "src_char": "186:1"
          },
          {
            "contract_path": "src/TautologyOrContradiction.sol",
            "line_no": 6,
            "src": "133:6",
            "src_char": "133:6"
          },
          {
            "contract_path": "src/eth2/DepositContract.sol",
            "line_no": 59,
            "src": "4611:27",
            "src_char": "3123:27"
          },
          {
            "contract_path": "src/eth2/DepositContract.sol",
            "line_no": 61,
            "src": "4732:17",
            "src_char": "3244:17"
          },
          {
            "contract_path": "src/eth2/DepositContract.sol",
            "line_no": 70,
            "src": "5020:6",
            "src_char": "3532:6"
          },
          {
            "contract_path": "src/eth2/DepositContract.sol",
            "line_no": 76,
            "src": "5307:4",
            "src_char": "3819:4"
          },
          {
            "contract_path": "src/eth2/DepositContract.sol",
            "line_no": 77,
            "src": "5347:6",
            "src_char": "3859:6"
          },
          {
            "contract_path": "src/eth2/DepositContract.sol",
            "line_no": 103,
            "src": "6636:14",
            "src_char": "5148:14"
          },
          {
            "contract_path": "src/eth2/DepositContract.sol",
            "line_no": 133,
            "src": "8101:4",
            "src_char": "6613:4"
          },
          {
            "contract_path": "src/eth2/DepositContract.sol",
            "line_no": 134,
            "src": "8141:6",
            "src_char": "6653:6"
          },
          {
            "contract_path": "src/nested_mappings/LaterVersion.sol",
            "line_no": 8,
            "src": "184:5",
            "src_char": "184:5"
          },
          {
            "contract_path": "src/nested_mappings/NestedMappings.sol",
            "line_no": 8,
            "src": "168:10",
            "src_char": "168:10"
          }
        ]
      },
      {
        "title": "Unused Custom Error",
        "description": "it is recommended that the definition be removed when custom error is unused",
        "detector_name": "useless-error",
        "instances": [
          {
            "contract_path": "src/UnusedError.sol",
            "line_no": 5,
            "src": "84:27",
            "src_char": "84:27"
          },
          {
            "contract_path": "src/UnusedError.sol",
            "line_no": 13,
            "src": "258:36",
            "src_char": "258:36"
          },
          {
            "contract_path": "src/WrongOrderOfLayout.sol",
            "line_no": 13,
            "src": "274:21",
            "src_char": "274:21"
          }
        ]
      },
      {
        "title": "Loop contains `require`/`revert` statements",
        "description": "Avoid `require` / `revert` statements in a loop because a single bad item can cause the whole transaction to fail. It's better to forgive on fail and return failed elements post processing of the loop",
        "detector_name": "reverts-and-requires-in-loops",
        "instances": [
          {
            "contract_path": "src/RevertsAndRequriesInLoops.sol",
            "line_no": 10,
            "src": "227:129",
            "src_char": "227:129"
          },
          {
            "contract_path": "src/RevertsAndRequriesInLoops.sol",
            "line_no": 17,
            "src": "416:150",
            "src_char": "416:150"
          }
        ]
      },
      {
        "title": "Incorrect Order of Division and Multiplication",
        "description": "Division operations followed directly by multiplication operations can lead to precision loss due to the way integer arithmetic is handled in Solidity.",
        "detector_name": "division-before-multiplication",
        "instances": [
          {
            "contract_path": "src/DivisionBeforeMultiplication.sol",
            "line_no": 8,
            "src": "218:5",
            "src_char": "218:5"
          },
          {
            "contract_path": "src/DivisionBeforeMultiplication.sol",
            "line_no": 12,
            "src": "330:5",
            "src_char": "330:5"
          },
          {
            "contract_path": "src/DivisionBeforeMultiplication.sol",
            "line_no": 16,
            "src": "432:5",
            "src_char": "432:5"
          },
          {
            "contract_path": "src/DivisionBeforeMultiplication.sol",
            "line_no": 20,
            "src": "541:5",
            "src_char": "541:5"
          }
        ]
      },
      {
        "title": "Redundant statements have no effect.",
        "description": "Remove the redundant statements because no code will be generated and it just congests the codebase.",
        "detector_name": "redundant-statements",
        "instances": [
          {
            "contract_path": "src/RedundantStatements.sol",
            "line_no": 6,
            "src": "131:4",
            "src_char": "131:4"
          },
          {
            "contract_path": "src/RedundantStatements.sol",
            "line_no": 7,
            "src": "169:4",
            "src_char": "169:4"
          },
          {
            "contract_path": "src/RedundantStatements.sol",
            "line_no": 8,
            "src": "207:27",
            "src_char": "207:27"
          },
          {
            "contract_path": "src/RedundantStatements.sol",
            "line_no": 12,
            "src": "309:4",
            "src_char": "309:4"
          },
          {
            "contract_path": "src/RedundantStatements.sol",
            "line_no": 13,
            "src": "347:6",
            "src_char": "347:6"
          },
          {
            "contract_path": "src/RedundantStatements.sol",
            "line_no": 14,
            "src": "377:4",
            "src_char": "377:4"
          }
        ]
      },
      {
        "title": "Public variables of a contract read in an external context (using `this`).",
        "description": "The contract reads it's own variable using `this` which adds an unnecessary STATICCALL. Remove `this` and access the variable like storage.",
        "detector_name": "public-variable-read-in-external-context",
        "instances": [
          {
            "contract_path": "src/PublicVariableReadInExternalContext.sol",
            "line_no": 12,
            "src": "355:14",
            "src_char": "355:14"
          },
          {
            "contract_path": "src/PublicVariableReadInExternalContext.sol",
            "line_no": 16,
            "src": "457:16",
            "src_char": "457:16"
          },
          {
            "contract_path": "src/PublicVariableReadInExternalContext.sol",
            "line_no": 20,
            "src": "553:12",
            "src_char": "553:12"
          },
          {
            "contract_path": "src/PublicVariableReadInExternalContext.sol",
            "line_no": 42,
            "src": "1175:14",
            "src_char": "1175:14"
          }
        ]
      },
      {
        "title": "Potentially unused `private` / `internal` state variables found.",
        "description": "State variable appears to be unused. No analysis has been performed to see if any inilne assembly references it. So if that's not the case, consider removing this unused variable.",
        "detector_name": "unused-state-variable",
        "instances": [
          {
            "contract_path": "src/AssemblyExample.sol",
            "line_no": 5,
            "src": "97:1",
            "src_char": "97:1"
          },
          {
            "contract_path": "src/InconsistentUints.sol",
            "line_no": 16,
            "src": "434:10",
            "src_char": "434:10"
          },
          {
            "contract_path": "src/StateVariables.sol",
            "line_no": 8,
            "src": "199:19",
            "src_char": "199:19"
          },
          {
            "contract_path": "src/StateVariables.sol",
            "line_no": 9,
            "src": "241:20",
            "src_char": "241:20"
          },
          {
            "contract_path": "src/StateVariables.sol",
            "line_no": 13,
            "src": "383:27",
            "src_char": "383:27"
          },
          {
            "contract_path": "src/StateVariables.sol",
            "line_no": 14,
            "src": "437:28",
            "src_char": "437:28"
          },
          {
            "contract_path": "src/StateVariables.sol",
            "line_no": 28,
            "src": "1056:16",
            "src_char": "1056:16"
          },
          {
            "contract_path": "src/StateVariables.sol",
            "line_no": 29,
            "src": "1108:17",
            "src_char": "1108:17"
          },
          {
            "contract_path": "src/TautologyOrContradiction.sol",
            "line_no": 6,
            "src": "133:6",
            "src_char": "133:6"
          },
          {
            "contract_path": "src/TautologyOrContradiction.sol",
            "line_no": 7,
            "src": "145:9",
            "src_char": "145:9"
          },
          {
            "contract_path": "src/UninitializedStateVariable.sol",
            "line_no": 13,
            "src": "503:3",
            "src_char": "503:3"
          },
          {
            "contract_path": "src/UnusedStateVariables.sol",
            "line_no": 6,
            "src": "147:13",
            "src_char": "147:13"
          },
          {
            "contract_path": "src/UnusedStateVariables.sol",
            "line_no": 7,
            "src": "183:13",
            "src_char": "183:13"
          },
          {
            "contract_path": "src/UnusedStateVariables.sol",
            "line_no": 8,
            "src": "215:10",
            "src_char": "215:10"
          },
          {
            "contract_path": "src/UnusedStateVariables.sol",
            "line_no": 9,
            "src": "246:12",
            "src_char": "246:12"
          },
          {
            "contract_path": "src/cloc/AnotherHeavilyCommentedContract.sol",
            "line_no": 14,
            "src": "151:3",
            "src_char": "151:3"
          },
          {
            "contract_path": "src/cloc/AnotherHeavilyCommentedContract.sol",
            "line_no": 16,
            "src": "190:3",
            "src_char": "190:3"
          },
          {
            "contract_path": "src/cloc/AnotherHeavilyCommentedContract.sol",
            "line_no": 19,
            "src": "261:3",
            "src_char": "261:3"
          },
          {
            "contract_path": "src/cloc/AnotherHeavilyCommentedContract.sol",
            "line_no": 22,
            "src": "367:3",
            "src_char": "367:3"
          },
          {
            "contract_path": "src/cloc/AnotherHeavilyCommentedContract.sol",
            "line_no": 29,
            "src": "477:3",
            "src_char": "477:3"
          },
          {
            "contract_path": "src/cloc/HeavilyCommentedContract.sol",
            "line_no": 14,
            "src": "160:3",
            "src_char": "160:3"
          },
          {
            "contract_path": "src/cloc/HeavilyCommentedContract.sol",
            "line_no": 16,
            "src": "199:3",
            "src_char": "199:3"
          },
          {
            "contract_path": "src/cloc/HeavilyCommentedContract.sol",
            "line_no": 19,
            "src": "270:3",
            "src_char": "270:3"
          },
          {
            "contract_path": "src/cloc/HeavilyCommentedContract.sol",
            "line_no": 22,
            "src": "376:3",
            "src_char": "376:3"
          },
          {
            "contract_path": "src/cloc/HeavilyCommentedContract.sol",
            "line_no": 29,
            "src": "486:3",
            "src_char": "486:3"
          }
        ]
      },
      {
        "title": "Functions declared `pure` / `view` but contains assembly",
        "description": "If the assembly code contains bugs or unintended side effects, it can lead to incorrect results or vulnerabilities, which are hard to debug and resolve, especially when the function is meant to be simple and predictable.",
        "detector_name": "constant-functions-assembly",
        "instances": [
          {
            "contract_path": "src/ConstantFuncsAssembly.sol",
            "line_no": 9,
            "src": "182:175",
            "src_char": "182:175"
          },
          {
            "contract_path": "src/ConstantFuncsAssembly.sol",
            "line_no": 17,
            "src": "408:237",
            "src_char": "408:237"
          },
          {
            "contract_path": "src/ConstantFuncsAssembly.sol",
            "line_no": 36,
            "src": "934:98",
            "src_char": "934:98"
          }
        ]
      },
      {
        "title": "Boolean equality is not required.",
        "description": "If `x` is a boolean, there is no need to do `if(x == true)` or `if(x == false)`. Just use `if(x)` and `if(!x)` respectively.",
        "detector_name": "boolean-equality",
        "instances": [
          {
            "contract_path": "src/BooleanEquality.sol",
            "line_no": 5,
            "src": "133:14",
            "src_char": "133:14"
          },
          {
            "contract_path": "src/BooleanEquality.sol",
            "line_no": 12,
            "src": "292:15",
            "src_char": "292:15"
          },
          {
            "contract_path": "src/BooleanEquality.sol",
            "line_no": 19,
            "src": "454:15",
            "src_char": "454:15"
          },
          {
            "contract_path": "src/BooleanEquality.sol",
            "line_no": 26,
            "src": "614:16",
            "src_char": "614:16"
          }
        ]
      },
      {
        "title": "Return Bomb",
        "description": "A low level callee may consume all callers gas unexpectedly. Avoid unlimited implicit decoding of returndata on calls to unchecked addresses. You can limit the gas by passing a gas limit as an option to the call. For example, `unknownAdress.call{gas: gasLimitHere}(\"calldata\")` That would act as a safety net from OOG errors.\n        ",
        "detector_name": "return-bomb",
        "instances": [
          {
            "contract_path": "src/ReturnBomb.sol",
            "line_no": 22,
            "src": "591:115",
            "src_char": "591:115"
          }
        ]
      },
      {
        "title": "Function initializing state.",
        "description": "Detects the immediate initialization of state variables through function calls that are not pure/constant, or that use non-constant state variable. Remove any initialization of state variables via non-constant state variables or function calls. If variables must be set upon contract deployment, locate initialization in the constructor instead.",
        "detector_name": "function-initializing-state",
        "instances": [
          {
            "contract_path": "src/FunctionInitializingState.sol",
            "line_no": 6,
            "src": "108:21",
            "src_char": "108:21"
          },
          {
            "contract_path": "src/FunctionInitializingState.sol",
            "line_no": 8,
            "src": "199:21",
            "src_char": "199:21"
          },
          {
            "contract_path": "src/FunctionInitializingState.sol",
            "line_no": 9,
            "src": "267:21",
            "src_char": "267:21"
          }
        ]
      },
      {
        "title": "Loop condition contains `state_variable.length` that could be cached outside.",
        "description": "Cache the lengths of storage arrays if they are used and not modified in for loops.",
        "detector_name": "cache-array-length",
        "instances": [
          {
            "contract_path": "src/CacheArrayLength.sol",
            "line_no": 12,
            "src": "234:82",
            "src_char": "234:82"
          },
          {
            "contract_path": "src/CacheArrayLength.sol",
            "line_no": 44,
            "src": "1160:64",
            "src_char": "1160:64"
          },
          {
            "contract_path": "src/CacheArrayLength.sol",
            "line_no": 50,
            "src": "1325:183",
            "src_char": "1325:183"
          }
        ]
      },
      {
        "title": "Incorrect use of `assert()`",
        "description": "Argument to `assert()` modifies the state. Use `require` for invariants modifying state.",
        "detector_name": "assert-state-change",
        "instances": [
          {
            "contract_path": "src/AssertStateChange.sol",
            "line_no": 9,
            "src": "154:23",
            "src_char": "154:23"
          }
        ]
      },
      {
        "title": "Costly operations inside loops.",
        "description": "Invoking `SSTORE`operations in loops may lead to Out-of-gas errors. Use a local variable to hold the loop computation result.",
        "detector_name": "costly-operations-inside-loops",
        "instances": [
          {
            "contract_path": "src/CacheArrayLength.sol",
            "line_no": 25,
            "src": "546:133",
            "src_char": "546:133"
          },
          {
            "contract_path": "src/CacheArrayLength.sol",
            "line_no": 35,
            "src": "928:155",
            "src_char": "928:155"
          },
          {
            "contract_path": "src/CostlyOperationsInsideLoops.sol",
            "line_no": 10,
            "src": "214:79",
            "src_char": "214:79"
          },
          {
            "contract_path": "src/MsgValueInLoop.sol",
            "line_no": 12,
            "src": "289:107",
            "src_char": "289:107"
          },
          {
            "contract_path": "src/MsgValueInLoop.sol",
            "line_no": 25,
            "src": "658:122",
            "src_char": "658:122"
          },
          {
            "contract_path": "src/MsgValueInLoop.sol",
            "line_no": 38,
            "src": "988:94",
            "src_char": "988:94"
          },
          {
            "contract_path": "src/MsgValueInLoop.sol",
            "line_no": 54,
            "src": "1415:93",
            "src_char": "1415:93"
          },
          {
            "contract_path": "src/MsgValueInLoop.sol",
            "line_no": 71,
            "src": "1844:97",
            "src_char": "1844:97"
          },
          {
            "contract_path": "src/RevertsAndRequriesInLoops.sol",
            "line_no": 10,
            "src": "227:129",
            "src_char": "227:129"
          },
          {
            "contract_path": "src/RevertsAndRequriesInLoops.sol",
            "line_no": 17,
            "src": "416:150",
            "src_char": "416:150"
          },
          {
            "contract_path": "src/RevertsAndRequriesInLoops.sol",
            "line_no": 27,
            "src": "719:159",
            "src_char": "719:159"
          },
          {
            "contract_path": "src/eth2/DepositContract.sol",
            "line_no": 70,
            "src": "5010:178",
            "src_char": "3522:178"
          },
          {
            "contract_path": "src/eth2/DepositContract.sol",
            "line_no": 134,
            "src": "8131:283",
            "src_char": "6643:283"
          },
          {
            "contract_path": "src/parent_chain/ParentChainContract.sol",
            "line_no": 17,
            "src": "512:110",
            "src_char": "512:110"
          }
        ]
      },
      {
        "title": "Builtin Symbol Shadowing",
        "description": "Name clashes with a built-in-symbol. Consider renaming it.",
        "detector_name": "builtin-symbol-shadow",
        "instances": [
          {
            "contract_path": "src/BuiltinSymbolShadow.sol",
            "line_no": 5,
            "src": "92:8",
            "src_char": "92:8"
          },
          {
            "contract_path": "src/BuiltinSymbolShadow.sol",
            "line_no": 8,
            "src": "125:41",
            "src_char": "125:41"
          },
          {
            "contract_path": "src/BuiltinSymbolShadow.sol",
            "line_no": 17,
            "src": "358:39",
            "src_char": "358:39"
          },
          {
            "contract_path": "src/BuiltinSymbolShadow.sol",
            "line_no": 22,
            "src": "414:15",
            "src_char": "414:15"
          }
        ]
      },
      {
        "title": "State variable could be declared constant",
        "description": "State variables that are not updated following deployment should be declared constant to save gas. Add the `constant` attribute to state variables that never change.",
        "detector_name": "state-variable-could-be-declared-constant",
        "instances": [
          {
            "contract_path": "src/FunctionInitializingState.sol",
            "line_no": 6,
            "src": "108:21",
            "src_char": "108:21"
          },
          {
            "contract_path": "src/FunctionInitializingState.sol",
            "line_no": 7,
            "src": "176:17",
            "src_char": "176:17"
          },
          {
            "contract_path": "src/FunctionInitializingState.sol",
            "line_no": 8,
            "src": "199:21",
            "src_char": "199:21"
          },
          {
            "contract_path": "src/FunctionInitializingState.sol",
            "line_no": 9,
            "src": "267:21",
            "src_char": "267:21"
          },
          {
            "contract_path": "src/FunctionInitializingState.sol",
            "line_no": 10,
            "src": "294:22",
            "src_char": "294:22"
          },
          {
            "contract_path": "src/FunctionInitializingState.sol",
            "line_no": 11,
            "src": "322:23",
            "src_char": "322:23"
          },
          {
            "contract_path": "src/FunctionInitializingState.sol",
            "line_no": 58,
            "src": "1603:17",
            "src_char": "1603:17"
          },
          {
            "contract_path": "src/IncorrectERC20.sol",
            "line_no": 5,
            "src": "101:4",
            "src_char": "101:4"
          },
          {
            "contract_path": "src/IncorrectERC20.sol",
            "line_no": 6,
            "src": "144:6",
            "src_char": "144:6"
          },
          {
            "contract_path": "src/IncorrectERC20.sol",
            "line_no": 7,
            "src": "177:8",
            "src_char": "177:8"
          },
          {
            "contract_path": "src/IncorrectERC20.sol",
            "line_no": 8,
            "src": "211:11",
            "src_char": "211:11"
          },
          {
            "contract_path": "src/IncorrectERC20.sol",
            "line_no": 48,
            "src": "1426:4",
            "src_char": "1426:4"
          },
          {
            "contract_path": "src/IncorrectERC20.sol",
            "line_no": 49,
            "src": "1467:6",
            "src_char": "1467:6"
          },
          {
            "contract_path": "src/IncorrectERC20.sol",
            "line_no": 50,
            "src": "1500:8",
            "src_char": "1500:8"
          },
          {
            "contract_path": "src/IncorrectERC20.sol",
            "line_no": 51,
            "src": "1535:12",
            "src_char": "1535:12"
          },
          {
            "contract_path": "src/IncorrectERC721.sol",
            "line_no": 5,
            "src": "102:4",
            "src_char": "102:4"
          },
          {
            "contract_path": "src/IncorrectERC721.sol",
            "line_no": 6,
            "src": "143:6",
            "src_char": "143:6"
          },
          {
            "contract_path": "src/IncorrectERC721.sol",
            "line_no": 145,
            "src": "4001:4",
            "src_char": "4001:4"
          },
          {
            "contract_path": "src/IncorrectERC721.sol",
            "line_no": 146,
            "src": "4040:6",
            "src_char": "4040:6"
          },
          {
            "contract_path": "src/StateVariableCouldBeDeclaredConstant.sol",
            "line_no": 6,
            "src": "188:13",
            "src_char": "188:13"
          },
          {
            "contract_path": "src/StateVariables.sol",
            "line_no": 13,
            "src": "383:27",
            "src_char": "383:27"
          },
          {
            "contract_path": "src/StateVariables.sol",
            "line_no": 14,
            "src": "437:28",
            "src_char": "437:28"
          },
          {
            "contract_path": "src/StateVariables.sol",
            "line_no": 15,
            "src": "490:26",
            "src_char": "490:26"
          },
          {
            "contract_path": "src/StateVariablesManipulation.sol",
            "line_no": 49,
            "src": "1407:9",
            "src_char": "1407:9"
          },
          {
            "contract_path": "src/StateVariablesManipulation.sol",
            "line_no": 50,
            "src": "1440:10",
            "src_char": "1440:10"
          },
          {
            "contract_path": "src/StateVariablesManipulation.sol",
            "line_no": 81,
            "src": "2287:13",
            "src_char": "2287:13"
          },
          {
            "contract_path": "src/UninitializedStateVariable.sol",
            "line_no": 8,
            "src": "198:11",
            "src_char": "198:11"
          },
          {
            "contract_path": "src/cloc/AnotherHeavilyCommentedContract.sol",
            "line_no": 14,
            "src": "151:3",
            "src_char": "151:3"
          },
          {
            "contract_path": "src/cloc/AnotherHeavilyCommentedContract.sol",
            "line_no": 16,
            "src": "190:3",
            "src_char": "190:3"
          },
          {
            "contract_path": "src/cloc/AnotherHeavilyCommentedContract.sol",
            "line_no": 19,
            "src": "261:3",
            "src_char": "261:3"
          },
          {
            "contract_path": "src/cloc/AnotherHeavilyCommentedContract.sol",
            "line_no": 22,
            "src": "367:3",
            "src_char": "367:3"
          },
          {
            "contract_path": "src/cloc/AnotherHeavilyCommentedContract.sol",
            "line_no": 29,
            "src": "477:3",
            "src_char": "477:3"
          },
          {
            "contract_path": "src/cloc/HeavilyCommentedContract.sol",
            "line_no": 14,
            "src": "160:3",
            "src_char": "160:3"
          },
          {
            "contract_path": "src/cloc/HeavilyCommentedContract.sol",
            "line_no": 16,
            "src": "199:3",
            "src_char": "199:3"
          },
          {
            "contract_path": "src/cloc/HeavilyCommentedContract.sol",
            "line_no": 19,
            "src": "270:3",
            "src_char": "270:3"
          },
          {
            "contract_path": "src/cloc/HeavilyCommentedContract.sol",
            "line_no": 22,
            "src": "376:3",
            "src_char": "376:3"
          },
          {
            "contract_path": "src/cloc/HeavilyCommentedContract.sol",
            "line_no": 29,
            "src": "486:3",
            "src_char": "486:3"
          }
        ]
      }
    ]
  },
  "detectors_used": [
    "delegate-call-in-loop",
    "centralization-risk",
    "solmate-safe-transfer-lib",
    "avoid-abi-encode-packed",
    "ecrecover",
    "deprecated-oz-functions",
    "unsafe-erc20-functions",
    "unspecific-solidity-pragma",
    "zero-address-check",
    "useless-public-function",
    "constants-instead-of-literals",
    "unindexed-events",
    "require-with-string",
    "non-reentrant-before-others",
    "block-timestamp-deadline",
    "unsafe-oz-erc721-mint",
    "push-zero-opcode",
    "arbitrary-transfer-from",
    "useless-modifier",
    "empty-block",
    "large-numeric-literal",
    "useless-internal-function",
    "contract-with-todos",
    "inconsistent-type-names",
    "unprotected-initializer",
    "useless-error",
    "reverts-and-requires-in-loops",
    "division-before-multiplication",
    "unsafe-casting-detector",
    "enumerable-loop-removal",
    "experimental-encoder",
    "incorrect-shift-order",
    "storage-array-edit-with-memory",
    "multiple-constructors",
    "reused-contract-name",
    "nested-struct-in-mapping",
    "selfdestruct-identifier",
    "dynamic-array-length-assignment",
    "uninitialized-state-variable",
    "incorrect-caret-operator",
    "yul-return",
    "state-variable-shadowing",
    "unchecked-send",
    "misused-boolean",
    "send-ether-no-checks",
    "delegate-call-unchecked-address",
    "tautological-compare",
    "rtlo",
    "unchecked-return",
    "dangerous-unary-operator",
    "tautology-or-contradiction",
    "dangerous-strict-equailty-on-contract-balance",
    "signed-storage-array",
    "redundant-statements",
    "public-variable-read-in-external-context",
    "weak-randomness",
    "pre-declared-local-variable-usage",
    "delete-nested-mapping",
    "unused-state-variable",
    "constant-functions-assembly",
    "boolean-equality",
    "tx-origin-used-for-auth",
    "msg-value-in-loop",
    "contract-locks-ether",
    "incorrect-erc721-interface",
    "incorrect-erc20-interface",
    "return-bomb",
    "out-of-order-retryable",
    "function-initializing-state",
<<<<<<< HEAD
    "builtin-symbol-shadow",
    "state-variable-could-be-declared-constant"
=======
    "cache-array-length",
    "assert-state-change",
    "costly-operations-inside-loops",
    "constant-function-changing-state",
    "builtin-symbol-shadow",
    "function-selector-collision"
>>>>>>> f4323da5
  ]
}<|MERGE_RESOLUTION|>--- conflicted
+++ resolved
@@ -1,12 +1,7 @@
 {
   "files_summary": {
-<<<<<<< HEAD
-    "total_source_units": 88,
-    "total_sloc": 3169
-=======
-    "total_source_units": 92,
-    "total_sloc": 3240
->>>>>>> f4323da5
+    "total_source_units": 81,
+    "total_sloc": 2320
   },
   "files_details": {
     "files_details": [
@@ -143,22 +138,10 @@
         "n_sloc": 36
       },
       {
-        "file_path": "src/InconsistentUints.sol",
-        "n_sloc": 17
-      },
-      {
         "file_path": "src/IncorrectCaretOperator.sol",
         "n_sloc": 16
       },
       {
-        "file_path": "src/IncorrectERC20.sol",
-        "n_sloc": 98
-      },
-      {
-        "file_path": "src/IncorrectERC721.sol",
-        "n_sloc": 238
-      },
-      {
         "file_path": "src/IncorrectShift.sol",
         "n_sloc": 17
       },
@@ -175,10 +158,6 @@
         "n_sloc": 67
       },
       {
-        "file_path": "src/MsgValueInLoop.sol",
-        "n_sloc": 55
-      },
-      {
         "file_path": "src/MultipleConstructorSchemes.sol",
         "n_sloc": 10
       },
@@ -187,10 +166,6 @@
         "n_sloc": 8
       },
       {
-        "file_path": "src/OutOfOrderRetryable.sol",
-        "n_sloc": 165
-      },
-      {
         "file_path": "src/PreDeclaredVarUsage.sol",
         "n_sloc": 9
       },
@@ -223,22 +198,10 @@
         "n_sloc": 17
       },
       {
-        "file_path": "src/StateVariableCouldBeDeclaredConstant.sol",
-        "n_sloc": 23
-      },
-      {
         "file_path": "src/StateVariables.sol",
         "n_sloc": 58
       },
       {
-        "file_path": "src/StateVariablesManipulation.sol",
-<<<<<<< HEAD
-        "n_sloc": 256
-=======
-        "n_sloc": 250
->>>>>>> f4323da5
-      },
-      {
         "file_path": "src/StorageConditionals.sol",
         "n_sloc": 59
       },
@@ -263,10 +226,6 @@
         "n_sloc": 62
       },
       {
-        "file_path": "src/TxOriginUsedForAuth.sol",
-        "n_sloc": 43
-      },
-      {
         "file_path": "src/UncheckedReturn.sol",
         "n_sloc": 33
       },
@@ -291,10 +250,6 @@
         "n_sloc": 19
       },
       {
-        "file_path": "src/UnusedStateVariables.sol",
-        "n_sloc": 12
-      },
-      {
         "file_path": "src/UsingSelfdestruct.sol",
         "n_sloc": 6
       },
@@ -323,14 +278,6 @@
         "n_sloc": 45
       },
       {
-        "file_path": "src/cloc/AnotherHeavilyCommentedContract.sol",
-        "n_sloc": 32
-      },
-      {
-        "file_path": "src/cloc/EmptyContractFile.sol",
-        "n_sloc": 0
-      },
-      {
         "file_path": "src/cloc/HeavilyCommentedContract.sol",
         "n_sloc": 21
       },
@@ -357,10 +304,6 @@
       {
         "file_path": "src/nested/2/Nested.sol",
         "n_sloc": 7
-      },
-      {
-        "file_path": "src/nested_mappings/LaterVersion.sol",
-        "n_sloc": 10
       },
       {
         "file_path": "src/nested_mappings/NestedMappings.sol",
@@ -389,13 +332,8 @@
     ]
   },
   "issue_count": {
-<<<<<<< HEAD
-    "high": 39,
-    "low": 32
-=======
-    "high": 41,
-    "low": 34
->>>>>>> f4323da5
+    "high": 36,
+    "low": 33
   },
   "high_issues": {
     "issues": [
@@ -1380,30 +1318,12 @@
             "src_char": "337:7"
           },
           {
-            "contract_path": "src/InconsistentUints.sol",
-            "line_no": 7,
-            "src": "197:11",
-            "src_char": "197:11"
-          },
-          {
-            "contract_path": "src/InconsistentUints.sol",
-            "line_no": 8,
-            "src": "233:14",
-            "src_char": "233:14"
-          },
-          {
             "contract_path": "src/IncorrectCaretOperator.sol",
             "line_no": 10,
             "src": "355:7",
             "src_char": "355:7"
           },
           {
-            "contract_path": "src/IncorrectERC721.sol",
-            "line_no": 147,
-            "src": "4076:11",
-            "src_char": "4076:11"
-          },
-          {
             "contract_path": "src/PublicVariableReadInExternalContext.sol",
             "line_no": 6,
             "src": "130:26",
@@ -1440,90 +1360,6 @@
             "src_char": "282:18"
           },
           {
-            "contract_path": "src/StateVariablesManipulation.sol",
-<<<<<<< HEAD
-            "line_no": 10,
-            "src": "205:10",
-            "src_char": "205:10"
-          },
-          {
-            "contract_path": "src/StateVariablesManipulation.sol",
-            "line_no": 11,
-            "src": "235:9",
-            "src_char": "235:9"
-          },
-          {
-            "contract_path": "src/StateVariablesManipulation.sol",
-            "line_no": 12,
-            "src": "262:10",
-            "src_char": "262:10"
-          },
-          {
-            "contract_path": "src/StateVariablesManipulation.sol",
-            "line_no": 13,
-            "src": "293:13",
-            "src_char": "293:13"
-          },
-          {
-            "contract_path": "src/StateVariablesManipulation.sol",
-            "line_no": 14,
-            "src": "335:20",
-            "src_char": "335:20"
-          },
-          {
-            "contract_path": "src/StateVariablesManipulation.sol",
-            "line_no": 15,
-            "src": "375:12",
-            "src_char": "375:12"
-          },
-          {
-            "contract_path": "src/StateVariablesManipulation.sol",
-            "line_no": 16,
-            "src": "406:11",
-            "src_char": "406:11"
-=======
-            "line_no": 8,
-            "src": "184:10",
-            "src_char": "184:10"
-          },
-          {
-            "contract_path": "src/StateVariablesManipulation.sol",
-            "line_no": 9,
-            "src": "214:9",
-            "src_char": "214:9"
-          },
-          {
-            "contract_path": "src/StateVariablesManipulation.sol",
-            "line_no": 10,
-            "src": "241:10",
-            "src_char": "241:10"
-          },
-          {
-            "contract_path": "src/StateVariablesManipulation.sol",
-            "line_no": 11,
-            "src": "272:13",
-            "src_char": "272:13"
-          },
-          {
-            "contract_path": "src/StateVariablesManipulation.sol",
-            "line_no": 12,
-            "src": "314:20",
-            "src_char": "314:20"
-          },
-          {
-            "contract_path": "src/StateVariablesManipulation.sol",
-            "line_no": 13,
-            "src": "354:12",
-            "src_char": "354:12"
-          },
-          {
-            "contract_path": "src/StateVariablesManipulation.sol",
-            "line_no": 14,
-            "src": "385:11",
-            "src_char": "385:11"
->>>>>>> f4323da5
-          },
-          {
             "contract_path": "src/TautologyOrContradiction.sol",
             "line_no": 6,
             "src": "133:6",
@@ -1548,36 +1384,6 @@
             "src_char": "529:11"
           },
           {
-            "contract_path": "src/UnusedStateVariables.sol",
-            "line_no": 6,
-            "src": "147:13",
-            "src_char": "147:13"
-          },
-          {
-            "contract_path": "src/UnusedStateVariables.sol",
-            "line_no": 7,
-            "src": "183:13",
-            "src_char": "183:13"
-          },
-          {
-            "contract_path": "src/UnusedStateVariables.sol",
-            "line_no": 8,
-            "src": "215:10",
-            "src_char": "215:10"
-          },
-          {
-            "contract_path": "src/UnusedStateVariables.sol",
-            "line_no": 9,
-            "src": "246:12",
-            "src_char": "246:12"
-          },
-          {
-            "contract_path": "src/UnusedStateVariables.sol",
-            "line_no": 12,
-            "src": "314:11",
-            "src_char": "314:11"
-          },
-          {
             "contract_path": "src/WrongOrderOfLayout.sol",
             "line_no": 11,
             "src": "257:10",
@@ -1770,30 +1576,6 @@
             "src_char": "6342:11"
           },
           {
-            "contract_path": "src/OutOfOrderRetryable.sol",
-            "line_no": 63,
-            "src": "1649:11",
-            "src_char": "1649:11"
-          },
-          {
-            "contract_path": "src/OutOfOrderRetryable.sol",
-            "line_no": 90,
-            "src": "2557:22",
-            "src_char": "2557:22"
-          },
-          {
-            "contract_path": "src/OutOfOrderRetryable.sol",
-            "line_no": 167,
-            "src": "4685:13",
-            "src_char": "4685:13"
-          },
-          {
-            "contract_path": "src/OutOfOrderRetryable.sol",
-            "line_no": 175,
-            "src": "5072:7",
-            "src_char": "5072:7"
-          },
-          {
             "contract_path": "src/SendEtherNoChecks.sol",
             "line_no": 53,
             "src": "1060:5",
@@ -1918,54 +1700,6 @@
         "detector_name": "unchecked-return",
         "instances": [
           {
-            "contract_path": "src/OutOfOrderRetryable.sol",
-            "line_no": 65,
-            "src": "1705:390",
-            "src_char": "1705:390"
-          },
-          {
-            "contract_path": "src/OutOfOrderRetryable.sol",
-            "line_no": 77,
-            "src": "2129:379",
-            "src_char": "2129:379"
-          },
-          {
-            "contract_path": "src/OutOfOrderRetryable.sol",
-            "line_no": 92,
-            "src": "2624:390",
-            "src_char": "2624:390"
-          },
-          {
-            "contract_path": "src/OutOfOrderRetryable.sol",
-            "line_no": 107,
-            "src": "3107:379",
-            "src_char": "3107:379"
-          },
-          {
-            "contract_path": "src/OutOfOrderRetryable.sol",
-            "line_no": 129,
-            "src": "3777:208",
-            "src_char": "3777:208"
-          },
-          {
-            "contract_path": "src/OutOfOrderRetryable.sol",
-            "line_no": 151,
-            "src": "4337:261",
-            "src_char": "4337:261"
-          },
-          {
-            "contract_path": "src/StateVariablesManipulation.sol",
-<<<<<<< HEAD
-            "line_no": 151,
-            "src": "4365:20",
-            "src_char": "4365:20"
-=======
-            "line_no": 142,
-            "src": "4146:20",
-            "src_char": "4146:20"
->>>>>>> f4323da5
-          },
-          {
             "contract_path": "src/UncheckedReturn.sol",
             "line_no": 14,
             "src": "279:5",
@@ -2143,62 +1877,6 @@
         ]
       },
       {
-        "title": "Potential use of `tx.origin` for authentication.",
-        "description": "Using `tx.origin` may lead to problems when users are interacting via smart contract with your protocol. It is recommended to use `msg.sender` for authentication.",
-        "detector_name": "tx-origin-used-for-auth",
-        "instances": [
-          {
-            "contract_path": "src/TxOriginUsedForAuth.sol",
-            "line_no": 40,
-            "src": "1117:183",
-            "src_char": "1117:183"
-          },
-          {
-            "contract_path": "src/TxOriginUsedForAuth.sol",
-            "line_no": 51,
-            "src": "1431:90",
-            "src_char": "1431:90"
-          },
-          {
-            "contract_path": "src/TxOriginUsedForAuth.sol",
-            "line_no": 59,
-            "src": "1610:68",
-            "src_char": "1610:68"
-          }
-        ]
-      },
-      {
-        "title": "Loop contains `msg.value`.",
-        "description": "Provide an explicit array of amounts alongside the receivers array, and check that the sum of all amounts matches `msg.value`.",
-        "detector_name": "msg-value-in-loop",
-        "instances": [
-          {
-            "contract_path": "src/MsgValueInLoop.sol",
-            "line_no": 12,
-            "src": "289:107",
-            "src_char": "289:107"
-          },
-          {
-            "contract_path": "src/MsgValueInLoop.sol",
-            "line_no": 38,
-            "src": "988:94",
-            "src_char": "988:94"
-          },
-          {
-            "contract_path": "src/MsgValueInLoop.sol",
-            "line_no": 54,
-            "src": "1415:93",
-            "src_char": "1415:93"
-          },
-          {
-            "contract_path": "src/MsgValueInLoop.sol",
-            "line_no": 71,
-            "src": "1844:97",
-            "src_char": "1844:97"
-          }
-        ]
-      },
-      {
         "title": "Contract locks Ether without a withdraw function.",
         "description": "It appears that the contract includes a payable function to accept Ether but lacks a corresponding function to withdraw it, which leads to the Ether being locked in the contract. To resolve this issue, please implement a public or external function that allows for the withdrawal of Ether from the contract.",
         "detector_name": "contract-locks-ether",
@@ -2228,151 +1906,10 @@
             "src_char": "630:11"
           },
           {
-            "contract_path": "src/MsgValueInLoop.sol",
-            "line_no": 7,
-            "src": "103:15",
-            "src_char": "103:15"
-          },
-          {
-            "contract_path": "src/MsgValueInLoop.sol",
-            "line_no": 19,
-            "src": "423:19",
-            "src_char": "423:19"
-          },
-          {
-            "contract_path": "src/MsgValueInLoop.sol",
-            "line_no": 33,
-            "src": "831:15",
-            "src_char": "831:15"
-          },
-          {
-            "contract_path": "src/MsgValueInLoop.sol",
-            "line_no": 48,
-            "src": "1233:15",
-            "src_char": "1233:15"
-          },
-          {
-            "contract_path": "src/MsgValueInLoop.sol",
-            "line_no": 65,
-            "src": "1659:15",
-            "src_char": "1659:15"
-          },
-          {
             "contract_path": "src/eth2/DepositContract.sol",
             "line_no": 58,
             "src": "4547:15",
             "src_char": "3059:15"
-          }
-        ]
-      },
-      {
-        "title": "Incorrect ERC721 interface.",
-        "description": "Incorrect return values for ERC721 functions. A contract compiled with Solidity > 0.4.22 interacting with these functions will fail to execute them, as the return value is missing. Set the appropriate return values and types for the defined ERC721 functions.",
-        "detector_name": "incorrect-erc721-interface",
-        "instances": [
-          {
-            "contract_path": "src/IncorrectERC721.sol",
-            "line_no": 14,
-            "src": "433:9",
-            "src_char": "433:9"
-          },
-          {
-            "contract_path": "src/IncorrectERC721.sol",
-            "line_no": 18,
-            "src": "551:7",
-            "src_char": "551:7"
-          },
-          {
-            "contract_path": "src/IncorrectERC721.sol",
-            "line_no": 22,
-            "src": "696:7",
-            "src_char": "696:7"
-          },
-          {
-            "contract_path": "src/IncorrectERC721.sol",
-            "line_no": 37,
-            "src": "1092:11",
-            "src_char": "1092:11"
-          },
-          {
-            "contract_path": "src/IncorrectERC721.sol",
-            "line_no": 41,
-            "src": "1231:17",
-            "src_char": "1231:17"
-          },
-          {
-            "contract_path": "src/IncorrectERC721.sol",
-            "line_no": 49,
-            "src": "1484:16",
-            "src_char": "1484:16"
-          },
-          {
-            "contract_path": "src/IncorrectERC721.sol",
-            "line_no": 56,
-            "src": "1684:12",
-            "src_char": "1684:12"
-          },
-          {
-            "contract_path": "src/IncorrectERC721.sol",
-            "line_no": 71,
-            "src": "2086:16",
-            "src_char": "2086:16"
-          }
-        ]
-      },
-      {
-        "title": "Incorrect ERC20 interface.",
-        "description": "Incorrect return values for ERC20 functions. A contract compiled with Solidity > 0.4.22 interacting with these functions will fail to execute them, as the return value is missing. Set the appropriate return values and types for the defined ERC20 functions.",
-        "detector_name": "incorrect-erc20-interface",
-        "instances": [
-          {
-            "contract_path": "src/IncorrectERC20.sol",
-            "line_no": 17,
-            "src": "483:8",
-            "src_char": "483:8"
-          },
-          {
-            "contract_path": "src/IncorrectERC20.sol",
-            "line_no": 23,
-            "src": "690:7",
-            "src_char": "690:7"
-          },
-          {
-            "contract_path": "src/IncorrectERC20.sol",
-            "line_no": 27,
-            "src": "808:12",
-            "src_char": "808:12"
-          },
-          {
-            "contract_path": "src/IncorrectERC20.sol",
-            "line_no": 35,
-            "src": "1146:9",
-            "src_char": "1146:9"
-          },
-          {
-            "contract_path": "src/IncorrectERC20.sol",
-            "line_no": 39,
-            "src": "1249:9",
-            "src_char": "1249:9"
-          }
-        ]
-      },
-      {
-        "title": "Out of order retryable transactions.",
-        "description": "Do not rely on the order or successful execution of retryable tickets. Functions like createRetryableTicket, outboundTransferCustomRefund, unsafeCreateRetryableTicket are free to be re-tried in any\n            order if they fail in the first go. Since this operation happens off chain, the sequencer is in control of the\n            order of these transactions. Therefore, restrict the use to at most 1 ticket call per function.",
-        "detector_name": "out-of-order-retryable",
-        "instances": [
-          {
-            "contract_path": "src/OutOfOrderRetryable.sol",
-            "line_no": 63,
-            "src": "1649:11",
-            "src_char": "1649:11"
-          },
-          {
-            "contract_path": "src/OutOfOrderRetryable.sol",
-            "line_no": 90,
-            "src": "2557:22",
-            "src_char": "2557:22"
           }
         ]
       },
@@ -2604,18 +2141,6 @@
             "src_char": "1598:18"
           },
           {
-            "contract_path": "src/OutOfOrderRetryable.sol",
-            "line_no": 171,
-            "src": "4927:28",
-            "src_char": "4927:28"
-          },
-          {
-            "contract_path": "src/OutOfOrderRetryable.sol",
-            "line_no": 180,
-            "src": "5328:28",
-            "src_char": "5328:28"
-          },
-          {
             "contract_path": "src/SendEtherNoChecks.sol",
             "line_no": 67,
             "src": "1255:19",
@@ -2731,97 +2256,34 @@
             "src_char": "32:23"
           },
           {
-            "contract_path": "src/InconsistentUints.sol",
-            "line_no": 1,
-            "src": "0:24",
-            "src_char": "0:24"
-          },
-          {
-            "contract_path": "src/IncorrectERC20.sol",
+            "contract_path": "src/PreDeclaredVarUsage.sol",
             "line_no": 2,
             "src": "32:23",
             "src_char": "32:23"
           },
           {
-            "contract_path": "src/IncorrectERC721.sol",
+            "contract_path": "src/RedundantStatements.sol",
             "line_no": 2,
             "src": "32:23",
             "src_char": "32:23"
           },
           {
-            "contract_path": "src/MsgValueInLoop.sol",
+            "contract_path": "src/TautologyOrContradiction.sol",
             "line_no": 2,
             "src": "32:23",
             "src_char": "32:23"
           },
           {
-            "contract_path": "src/OutOfOrderRetryable.sol",
+            "contract_path": "src/UncheckedSend.sol",
             "line_no": 2,
             "src": "32:23",
             "src_char": "32:23"
           },
           {
-            "contract_path": "src/PreDeclaredVarUsage.sol",
+            "contract_path": "src/UsingSelfdestruct.sol",
             "line_no": 2,
             "src": "32:23",
             "src_char": "32:23"
-          },
-          {
-            "contract_path": "src/RedundantStatements.sol",
-            "line_no": 2,
-            "src": "32:23",
-            "src_char": "32:23"
-          },
-          {
-<<<<<<< HEAD
-            "contract_path": "src/StateVariableCouldBeDeclaredConstant.sol",
-            "line_no": 2,
-            "src": "32:23",
-            "src_char": "32:23"
-          },
-          {
-=======
->>>>>>> f4323da5
-            "contract_path": "src/StateVariablesManipulation.sol",
-            "line_no": 2,
-            "src": "32:23",
-            "src_char": "32:23"
-          },
-          {
-            "contract_path": "src/TautologyOrContradiction.sol",
-            "line_no": 2,
-            "src": "32:23",
-            "src_char": "32:23"
-          },
-          {
-            "contract_path": "src/TxOriginUsedForAuth.sol",
-            "line_no": 2,
-            "src": "32:24",
-            "src_char": "32:24"
-          },
-          {
-            "contract_path": "src/UncheckedSend.sol",
-            "line_no": 2,
-            "src": "32:23",
-            "src_char": "32:23"
-          },
-          {
-            "contract_path": "src/UnusedStateVariables.sol",
-            "line_no": 2,
-            "src": "32:24",
-            "src_char": "32:24"
-          },
-          {
-            "contract_path": "src/UsingSelfdestruct.sol",
-            "line_no": 2,
-            "src": "32:23",
-            "src_char": "32:23"
-          },
-          {
-            "contract_path": "src/cloc/AnotherHeavilyCommentedContract.sol",
-            "line_no": 6,
-            "src": "46:24",
-            "src_char": "46:24"
           },
           {
             "contract_path": "src/cloc/HeavilyCommentedContract.sol",
@@ -2842,12 +2304,6 @@
             "src_char": "32:23"
           },
           {
-            "contract_path": "src/nested_mappings/LaterVersion.sol",
-            "line_no": 2,
-            "src": "36:23",
-            "src_char": "36:23"
-          },
-          {
             "contract_path": "src/nested_mappings/NestedMappings.sol",
             "line_no": 2,
             "src": "36:24",
@@ -2867,36 +2323,12 @@
             "src_char": "267:15"
           },
           {
-            "contract_path": "src/OutOfOrderRetryable.sol",
-            "line_no": 54,
-            "src": "1416:14",
-            "src_char": "1416:14"
-          },
-          {
-            "contract_path": "src/OutOfOrderRetryable.sol",
-            "line_no": 55,
-            "src": "1440:24",
-            "src_char": "1440:24"
-          },
-          {
             "contract_path": "src/StateVariables.sol",
             "line_no": 58,
             "src": "2121:14",
             "src_char": "2121:14"
           },
           {
-            "contract_path": "src/StateVariablesManipulation.sol",
-<<<<<<< HEAD
-            "line_no": 65,
-            "src": "1876:17",
-            "src_char": "1876:17"
-=======
-            "line_no": 56,
-            "src": "1657:17",
-            "src_char": "1657:17"
->>>>>>> f4323da5
-          },
-          {
             "contract_path": "src/ZeroAddressCheck.sol",
             "line_no": 43,
             "src": "1171:14",
@@ -3024,48 +2456,6 @@
             "src_char": "129:9"
           },
           {
-            "contract_path": "src/IncorrectERC20.sol",
-            "line_no": 17,
-            "src": "483:8",
-            "src_char": "483:8"
-          },
-          {
-            "contract_path": "src/IncorrectERC20.sol",
-            "line_no": 23,
-            "src": "690:7",
-            "src_char": "690:7"
-          },
-          {
-            "contract_path": "src/IncorrectERC20.sol",
-            "line_no": 27,
-            "src": "808:12",
-            "src_char": "808:12"
-          },
-          {
-            "contract_path": "src/IncorrectERC20.sol",
-            "line_no": 35,
-            "src": "1146:9",
-            "src_char": "1146:9"
-          },
-          {
-            "contract_path": "src/IncorrectERC20.sol",
-            "line_no": 39,
-            "src": "1249:9",
-            "src_char": "1249:9"
-          },
-          {
-            "contract_path": "src/OutOfOrderRetryable.sol",
-            "line_no": 167,
-            "src": "4685:13",
-            "src_char": "4685:13"
-          },
-          {
-            "contract_path": "src/OutOfOrderRetryable.sol",
-            "line_no": 175,
-            "src": "5072:7",
-            "src_char": "5072:7"
-          },
-          {
             "contract_path": "src/ReturnBomb.sol",
             "line_no": 16,
             "src": "358:4",
@@ -3090,12 +2480,6 @@
             "src_char": "1646:4"
           },
           {
-            "contract_path": "src/StateVariableCouldBeDeclaredConstant.sol",
-            "line_no": 15,
-            "src": "354:16",
-            "src_char": "354:16"
-          },
-          {
             "contract_path": "src/StateVariables.sol",
             "line_no": 47,
             "src": "1764:18",
@@ -3168,24 +2552,6 @@
             "src_char": "2183:28"
           },
           {
-            "contract_path": "src/cloc/AnotherHeavilyCommentedContract.sol",
-            "line_no": 31,
-            "src": "500:3",
-            "src_char": "500:3"
-          },
-          {
-            "contract_path": "src/cloc/AnotherHeavilyCommentedContract.sol",
-            "line_no": 38,
-            "src": "637:5",
-            "src_char": "637:5"
-          },
-          {
-            "contract_path": "src/cloc/AnotherHeavilyCommentedContract.sol",
-            "line_no": 42,
-            "src": "738:4",
-            "src_char": "735:4"
-          },
-          {
             "contract_path": "src/cloc/HeavilyCommentedContract.sol",
             "line_no": 31,
             "src": "509:3",
@@ -3511,150 +2877,6 @@
             "src_char": "745:2"
           },
           {
-            "contract_path": "src/StateVariablesManipulation.sol",
-<<<<<<< HEAD
-            "line_no": 130,
-            "src": "3690:2",
-            "src_char": "3690:2"
-          },
-          {
-            "contract_path": "src/StateVariablesManipulation.sol",
-            "line_no": 132,
-            "src": "3761:2",
-            "src_char": "3761:2"
-          },
-          {
-            "contract_path": "src/StateVariablesManipulation.sol",
-            "line_no": 201,
-            "src": "5627:3",
-            "src_char": "5627:3"
-          },
-          {
-            "contract_path": "src/StateVariablesManipulation.sol",
-            "line_no": 211,
-            "src": "5840:3",
-            "src_char": "5840:3"
-          },
-          {
-            "contract_path": "src/StateVariablesManipulation.sol",
-            "line_no": 242,
-            "src": "6591:1",
-            "src_char": "6591:1"
-          },
-          {
-            "contract_path": "src/StateVariablesManipulation.sol",
-            "line_no": 246,
-            "src": "6687:2",
-            "src_char": "6687:2"
-          },
-          {
-            "contract_path": "src/StateVariablesManipulation.sol",
-            "line_no": 248,
-            "src": "6762:2",
-            "src_char": "6762:2"
-          },
-          {
-            "contract_path": "src/StateVariablesManipulation.sol",
-            "line_no": 253,
-            "src": "6923:2",
-            "src_char": "6923:2"
-          },
-          {
-            "contract_path": "src/StateVariablesManipulation.sol",
-            "line_no": 267,
-            "src": "7455:1",
-            "src_char": "7455:1"
-          },
-          {
-            "contract_path": "src/StateVariablesManipulation.sol",
-            "line_no": 273,
-            "src": "7716:1",
-            "src_char": "7716:1"
-          },
-          {
-            "contract_path": "src/StateVariablesManipulation.sol",
-            "line_no": 342,
-            "src": "9725:3",
-            "src_char": "9725:3"
-          },
-          {
-            "contract_path": "src/StateVariablesManipulation.sol",
-            "line_no": 348,
-            "src": "9890:3",
-            "src_char": "9890:3"
-=======
-            "line_no": 121,
-            "src": "3471:2",
-            "src_char": "3471:2"
-          },
-          {
-            "contract_path": "src/StateVariablesManipulation.sol",
-            "line_no": 123,
-            "src": "3542:2",
-            "src_char": "3542:2"
-          },
-          {
-            "contract_path": "src/StateVariablesManipulation.sol",
-            "line_no": 192,
-            "src": "5408:3",
-            "src_char": "5408:3"
-          },
-          {
-            "contract_path": "src/StateVariablesManipulation.sol",
-            "line_no": 202,
-            "src": "5621:3",
-            "src_char": "5621:3"
-          },
-          {
-            "contract_path": "src/StateVariablesManipulation.sol",
-            "line_no": 233,
-            "src": "6372:1",
-            "src_char": "6372:1"
-          },
-          {
-            "contract_path": "src/StateVariablesManipulation.sol",
-            "line_no": 237,
-            "src": "6468:2",
-            "src_char": "6468:2"
-          },
-          {
-            "contract_path": "src/StateVariablesManipulation.sol",
-            "line_no": 239,
-            "src": "6543:2",
-            "src_char": "6543:2"
-          },
-          {
-            "contract_path": "src/StateVariablesManipulation.sol",
-            "line_no": 244,
-            "src": "6704:2",
-            "src_char": "6704:2"
-          },
-          {
-            "contract_path": "src/StateVariablesManipulation.sol",
-            "line_no": 258,
-            "src": "7236:1",
-            "src_char": "7236:1"
-          },
-          {
-            "contract_path": "src/StateVariablesManipulation.sol",
-            "line_no": 264,
-            "src": "7497:1",
-            "src_char": "7497:1"
-          },
-          {
-            "contract_path": "src/StateVariablesManipulation.sol",
-            "line_no": 333,
-            "src": "9506:3",
-            "src_char": "9506:3"
-          },
-          {
-            "contract_path": "src/StateVariablesManipulation.sol",
-            "line_no": 339,
-            "src": "9671:3",
-            "src_char": "9671:3"
->>>>>>> f4323da5
-          },
-          {
             "contract_path": "src/UncheckedReturn.sol",
             "line_no": 27,
             "src": "607:7",
@@ -3782,12 +3004,6 @@
             "src_char": "5655:54"
           },
           {
-            "contract_path": "src/IncorrectERC721.sol",
-            "line_no": 112,
-            "src": "3122:115",
-            "src_char": "3122:115"
-          },
-          {
             "contract_path": "src/TestERC20.sol",
             "line_no": 14,
             "src": "338:70",
@@ -3927,18 +3143,6 @@
             "src_char": "1074:6"
           },
           {
-            "contract_path": "src/cloc/AnotherHeavilyCommentedContract.sol",
-            "line_no": 35,
-            "src": "589:7",
-            "src_char": "589:7"
-          },
-          {
-            "contract_path": "src/cloc/AnotherHeavilyCommentedContract.sol",
-            "line_no": 56,
-            "src": "1403:7",
-            "src_char": "1400:7"
-          },
-          {
             "contract_path": "src/cloc/HeavilyCommentedContract.sol",
             "line_no": 35,
             "src": "598:7",
@@ -4062,112 +3266,52 @@
             "src_char": "32:23"
           },
           {
-            "contract_path": "src/InconsistentUints.sol",
-            "line_no": 1,
-            "src": "0:24",
-            "src_char": "0:24"
-          },
-          {
-            "contract_path": "src/IncorrectERC20.sol",
+            "contract_path": "src/KeccakContract.sol",
             "line_no": 2,
             "src": "32:23",
             "src_char": "32:23"
           },
           {
-            "contract_path": "src/IncorrectERC721.sol",
+            "contract_path": "src/ReturnBomb.sol",
             "line_no": 2,
             "src": "32:23",
             "src_char": "32:23"
           },
           {
-            "contract_path": "src/KeccakContract.sol",
+            "contract_path": "src/StateVariables.sol",
             "line_no": 2,
             "src": "32:23",
             "src_char": "32:23"
           },
           {
-            "contract_path": "src/MsgValueInLoop.sol",
+            "contract_path": "src/StorageConditionals.sol",
             "line_no": 2,
             "src": "32:23",
             "src_char": "32:23"
           },
           {
-            "contract_path": "src/OutOfOrderRetryable.sol",
+            "contract_path": "src/T11sTranferer.sol",
             "line_no": 2,
             "src": "32:23",
             "src_char": "32:23"
           },
           {
-            "contract_path": "src/ReturnBomb.sol",
+            "contract_path": "src/TautologicalCompare.sol",
             "line_no": 2,
             "src": "32:23",
             "src_char": "32:23"
           },
           {
-            "contract_path": "src/StateVariableCouldBeDeclaredConstant.sol",
+            "contract_path": "src/UnsafeERC721Mint.sol",
             "line_no": 2,
             "src": "32:23",
             "src_char": "32:23"
           },
           {
-            "contract_path": "src/StateVariables.sol",
+            "contract_path": "src/WeakRandomness.sol",
             "line_no": 2,
             "src": "32:23",
             "src_char": "32:23"
-          },
-          {
-            "contract_path": "src/StateVariablesManipulation.sol",
-            "line_no": 2,
-            "src": "32:23",
-            "src_char": "32:23"
-          },
-          {
-            "contract_path": "src/StorageConditionals.sol",
-            "line_no": 2,
-            "src": "32:23",
-            "src_char": "32:23"
-          },
-          {
-            "contract_path": "src/T11sTranferer.sol",
-            "line_no": 2,
-            "src": "32:23",
-            "src_char": "32:23"
-          },
-          {
-            "contract_path": "src/TautologicalCompare.sol",
-            "line_no": 2,
-            "src": "32:23",
-            "src_char": "32:23"
-          },
-          {
-            "contract_path": "src/TxOriginUsedForAuth.sol",
-            "line_no": 2,
-            "src": "32:24",
-            "src_char": "32:24"
-          },
-          {
-            "contract_path": "src/UnsafeERC721Mint.sol",
-            "line_no": 2,
-            "src": "32:23",
-            "src_char": "32:23"
-          },
-          {
-            "contract_path": "src/UnusedStateVariables.sol",
-            "line_no": 2,
-            "src": "32:24",
-            "src_char": "32:24"
-          },
-          {
-            "contract_path": "src/WeakRandomness.sol",
-            "line_no": 2,
-            "src": "32:23",
-            "src_char": "32:23"
-          },
-          {
-            "contract_path": "src/cloc/AnotherHeavilyCommentedContract.sol",
-            "line_no": 6,
-            "src": "46:24",
-            "src_char": "46:24"
           },
           {
             "contract_path": "src/cloc/HeavilyCommentedContract.sol",
@@ -4212,12 +3356,6 @@
             "src_char": "180:23"
           },
           {
-            "contract_path": "src/nested_mappings/LaterVersion.sol",
-            "line_no": 2,
-            "src": "36:23",
-            "src_char": "36:23"
-          },
-          {
             "contract_path": "src/parent_chain/ParentChainContract.sol",
             "line_no": 2,
             "src": "32:23",
@@ -4436,12 +3574,6 @@
             "src_char": "147:7"
           },
           {
-            "contract_path": "src/OutOfOrderRetryable.sol",
-            "line_no": 193,
-            "src": "5775:13",
-            "src_char": "5775:13"
-          },
-          {
             "contract_path": "src/SendEtherNoChecks.sol",
             "line_no": 53,
             "src": "1060:5",
@@ -4663,18 +3795,6 @@
             "line_no": 32,
             "src": "1673:6",
             "src_char": "1673:6"
-          },
-          {
-            "contract_path": "src/IncorrectERC20.sol",
-            "line_no": 8,
-            "src": "225:7",
-            "src_char": "225:7"
-          },
-          {
-            "contract_path": "src/IncorrectERC20.sol",
-            "line_no": 51,
-            "src": "1550:7",
-            "src_char": "1550:7"
           }
         ]
       },
@@ -4720,24 +3840,6 @@
             "src_char": "693:12"
           },
           {
-            "contract_path": "src/MsgValueInLoop.sol",
-            "line_no": 43,
-            "src": "1103:8",
-            "src_char": "1103:8"
-          },
-          {
-            "contract_path": "src/MsgValueInLoop.sol",
-            "line_no": 60,
-            "src": "1529:8",
-            "src_char": "1529:8"
-          },
-          {
-            "contract_path": "src/MsgValueInLoop.sol",
-            "line_no": 77,
-            "src": "1962:8",
-            "src_char": "1962:8"
-          },
-          {
             "contract_path": "src/SendEtherNoChecks.sol",
             "line_no": 9,
             "src": "132:20",
@@ -4818,48 +3920,6 @@
             "src_char": "2086:13"
           },
           {
-            "contract_path": "src/InconsistentUints.sol",
-            "line_no": 5,
-            "src": "122:12",
-            "src_char": "122:12"
-          },
-          {
-            "contract_path": "src/InconsistentUints.sol",
-            "line_no": 7,
-            "src": "197:11",
-            "src_char": "197:11"
-          },
-          {
-            "contract_path": "src/InconsistentUints.sol",
-            "line_no": 11,
-            "src": "289:10",
-            "src_char": "289:10"
-          },
-          {
-            "contract_path": "src/InconsistentUints.sol",
-            "line_no": 12,
-            "src": "340:9",
-            "src_char": "340:9"
-          },
-          {
-            "contract_path": "src/InconsistentUints.sol",
-            "line_no": 15,
-            "src": "383:9",
-            "src_char": "383:9"
-          },
-          {
-            "contract_path": "src/InconsistentUints.sol",
-            "line_no": 16,
-            "src": "434:10",
-            "src_char": "434:10"
-          },
-          {
-            "contract_path": "src/InconsistentUints.sol",
-            "line_no": 19,
-            "src": "528:12",
-            "src_char": "528:12"
-          },
-          {
             "contract_path": "src/TautologicalCompare.sol",
             "line_no": 11,
             "src": "186:1",
@@ -4920,12 +3980,6 @@
             "src_char": "6653:6"
           },
           {
-            "contract_path": "src/nested_mappings/LaterVersion.sol",
-            "line_no": 8,
-            "src": "184:5",
-            "src_char": "184:5"
-          },
-          {
             "contract_path": "src/nested_mappings/NestedMappings.sol",
             "line_no": 8,
             "src": "168:10",
@@ -5094,12 +4148,6 @@
             "src_char": "97:1"
           },
           {
-            "contract_path": "src/InconsistentUints.sol",
-            "line_no": 16,
-            "src": "434:10",
-            "src_char": "434:10"
-          },
-          {
             "contract_path": "src/StateVariables.sol",
             "line_no": 8,
             "src": "199:19",
@@ -5154,60 +4202,6 @@
             "src_char": "503:3"
           },
           {
-            "contract_path": "src/UnusedStateVariables.sol",
-            "line_no": 6,
-            "src": "147:13",
-            "src_char": "147:13"
-          },
-          {
-            "contract_path": "src/UnusedStateVariables.sol",
-            "line_no": 7,
-            "src": "183:13",
-            "src_char": "183:13"
-          },
-          {
-            "contract_path": "src/UnusedStateVariables.sol",
-            "line_no": 8,
-            "src": "215:10",
-            "src_char": "215:10"
-          },
-          {
-            "contract_path": "src/UnusedStateVariables.sol",
-            "line_no": 9,
-            "src": "246:12",
-            "src_char": "246:12"
-          },
-          {
-            "contract_path": "src/cloc/AnotherHeavilyCommentedContract.sol",
-            "line_no": 14,
-            "src": "151:3",
-            "src_char": "151:3"
-          },
-          {
-            "contract_path": "src/cloc/AnotherHeavilyCommentedContract.sol",
-            "line_no": 16,
-            "src": "190:3",
-            "src_char": "190:3"
-          },
-          {
-            "contract_path": "src/cloc/AnotherHeavilyCommentedContract.sol",
-            "line_no": 19,
-            "src": "261:3",
-            "src_char": "261:3"
-          },
-          {
-            "contract_path": "src/cloc/AnotherHeavilyCommentedContract.sol",
-            "line_no": 22,
-            "src": "367:3",
-            "src_char": "367:3"
-          },
-          {
-            "contract_path": "src/cloc/AnotherHeavilyCommentedContract.sol",
-            "line_no": 29,
-            "src": "477:3",
-            "src_char": "477:3"
-          },
-          {
             "contract_path": "src/cloc/HeavilyCommentedContract.sol",
             "line_no": 14,
             "src": "160:3",
@@ -5395,36 +4389,6 @@
             "src_char": "214:79"
           },
           {
-            "contract_path": "src/MsgValueInLoop.sol",
-            "line_no": 12,
-            "src": "289:107",
-            "src_char": "289:107"
-          },
-          {
-            "contract_path": "src/MsgValueInLoop.sol",
-            "line_no": 25,
-            "src": "658:122",
-            "src_char": "658:122"
-          },
-          {
-            "contract_path": "src/MsgValueInLoop.sol",
-            "line_no": 38,
-            "src": "988:94",
-            "src_char": "988:94"
-          },
-          {
-            "contract_path": "src/MsgValueInLoop.sol",
-            "line_no": 54,
-            "src": "1415:93",
-            "src_char": "1415:93"
-          },
-          {
-            "contract_path": "src/MsgValueInLoop.sol",
-            "line_no": 71,
-            "src": "1844:97",
-            "src_char": "1844:97"
-          },
-          {
             "contract_path": "src/RevertsAndRequriesInLoops.sol",
             "line_no": 10,
             "src": "227:129",
@@ -5459,266 +4423,6 @@
             "line_no": 17,
             "src": "512:110",
             "src_char": "512:110"
-          }
-        ]
-      },
-      {
-        "title": "Builtin Symbol Shadowing",
-        "description": "Name clashes with a built-in-symbol. Consider renaming it.",
-        "detector_name": "builtin-symbol-shadow",
-        "instances": [
-          {
-            "contract_path": "src/BuiltinSymbolShadow.sol",
-            "line_no": 5,
-            "src": "92:8",
-            "src_char": "92:8"
-          },
-          {
-            "contract_path": "src/BuiltinSymbolShadow.sol",
-            "line_no": 8,
-            "src": "125:41",
-            "src_char": "125:41"
-          },
-          {
-            "contract_path": "src/BuiltinSymbolShadow.sol",
-            "line_no": 17,
-            "src": "358:39",
-            "src_char": "358:39"
-          },
-          {
-            "contract_path": "src/BuiltinSymbolShadow.sol",
-            "line_no": 22,
-            "src": "414:15",
-            "src_char": "414:15"
-          }
-        ]
-      },
-      {
-        "title": "State variable could be declared constant",
-        "description": "State variables that are not updated following deployment should be declared constant to save gas. Add the `constant` attribute to state variables that never change.",
-        "detector_name": "state-variable-could-be-declared-constant",
-        "instances": [
-          {
-            "contract_path": "src/FunctionInitializingState.sol",
-            "line_no": 6,
-            "src": "108:21",
-            "src_char": "108:21"
-          },
-          {
-            "contract_path": "src/FunctionInitializingState.sol",
-            "line_no": 7,
-            "src": "176:17",
-            "src_char": "176:17"
-          },
-          {
-            "contract_path": "src/FunctionInitializingState.sol",
-            "line_no": 8,
-            "src": "199:21",
-            "src_char": "199:21"
-          },
-          {
-            "contract_path": "src/FunctionInitializingState.sol",
-            "line_no": 9,
-            "src": "267:21",
-            "src_char": "267:21"
-          },
-          {
-            "contract_path": "src/FunctionInitializingState.sol",
-            "line_no": 10,
-            "src": "294:22",
-            "src_char": "294:22"
-          },
-          {
-            "contract_path": "src/FunctionInitializingState.sol",
-            "line_no": 11,
-            "src": "322:23",
-            "src_char": "322:23"
-          },
-          {
-            "contract_path": "src/FunctionInitializingState.sol",
-            "line_no": 58,
-            "src": "1603:17",
-            "src_char": "1603:17"
-          },
-          {
-            "contract_path": "src/IncorrectERC20.sol",
-            "line_no": 5,
-            "src": "101:4",
-            "src_char": "101:4"
-          },
-          {
-            "contract_path": "src/IncorrectERC20.sol",
-            "line_no": 6,
-            "src": "144:6",
-            "src_char": "144:6"
-          },
-          {
-            "contract_path": "src/IncorrectERC20.sol",
-            "line_no": 7,
-            "src": "177:8",
-            "src_char": "177:8"
-          },
-          {
-            "contract_path": "src/IncorrectERC20.sol",
-            "line_no": 8,
-            "src": "211:11",
-            "src_char": "211:11"
-          },
-          {
-            "contract_path": "src/IncorrectERC20.sol",
-            "line_no": 48,
-            "src": "1426:4",
-            "src_char": "1426:4"
-          },
-          {
-            "contract_path": "src/IncorrectERC20.sol",
-            "line_no": 49,
-            "src": "1467:6",
-            "src_char": "1467:6"
-          },
-          {
-            "contract_path": "src/IncorrectERC20.sol",
-            "line_no": 50,
-            "src": "1500:8",
-            "src_char": "1500:8"
-          },
-          {
-            "contract_path": "src/IncorrectERC20.sol",
-            "line_no": 51,
-            "src": "1535:12",
-            "src_char": "1535:12"
-          },
-          {
-            "contract_path": "src/IncorrectERC721.sol",
-            "line_no": 5,
-            "src": "102:4",
-            "src_char": "102:4"
-          },
-          {
-            "contract_path": "src/IncorrectERC721.sol",
-            "line_no": 6,
-            "src": "143:6",
-            "src_char": "143:6"
-          },
-          {
-            "contract_path": "src/IncorrectERC721.sol",
-            "line_no": 145,
-            "src": "4001:4",
-            "src_char": "4001:4"
-          },
-          {
-            "contract_path": "src/IncorrectERC721.sol",
-            "line_no": 146,
-            "src": "4040:6",
-            "src_char": "4040:6"
-          },
-          {
-            "contract_path": "src/StateVariableCouldBeDeclaredConstant.sol",
-            "line_no": 6,
-            "src": "188:13",
-            "src_char": "188:13"
-          },
-          {
-            "contract_path": "src/StateVariables.sol",
-            "line_no": 13,
-            "src": "383:27",
-            "src_char": "383:27"
-          },
-          {
-            "contract_path": "src/StateVariables.sol",
-            "line_no": 14,
-            "src": "437:28",
-            "src_char": "437:28"
-          },
-          {
-            "contract_path": "src/StateVariables.sol",
-            "line_no": 15,
-            "src": "490:26",
-            "src_char": "490:26"
-          },
-          {
-            "contract_path": "src/StateVariablesManipulation.sol",
-            "line_no": 49,
-            "src": "1407:9",
-            "src_char": "1407:9"
-          },
-          {
-            "contract_path": "src/StateVariablesManipulation.sol",
-            "line_no": 50,
-            "src": "1440:10",
-            "src_char": "1440:10"
-          },
-          {
-            "contract_path": "src/StateVariablesManipulation.sol",
-            "line_no": 81,
-            "src": "2287:13",
-            "src_char": "2287:13"
-          },
-          {
-            "contract_path": "src/UninitializedStateVariable.sol",
-            "line_no": 8,
-            "src": "198:11",
-            "src_char": "198:11"
-          },
-          {
-            "contract_path": "src/cloc/AnotherHeavilyCommentedContract.sol",
-            "line_no": 14,
-            "src": "151:3",
-            "src_char": "151:3"
-          },
-          {
-            "contract_path": "src/cloc/AnotherHeavilyCommentedContract.sol",
-            "line_no": 16,
-            "src": "190:3",
-            "src_char": "190:3"
-          },
-          {
-            "contract_path": "src/cloc/AnotherHeavilyCommentedContract.sol",
-            "line_no": 19,
-            "src": "261:3",
-            "src_char": "261:3"
-          },
-          {
-            "contract_path": "src/cloc/AnotherHeavilyCommentedContract.sol",
-            "line_no": 22,
-            "src": "367:3",
-            "src_char": "367:3"
-          },
-          {
-            "contract_path": "src/cloc/AnotherHeavilyCommentedContract.sol",
-            "line_no": 29,
-            "src": "477:3",
-            "src_char": "477:3"
-          },
-          {
-            "contract_path": "src/cloc/HeavilyCommentedContract.sol",
-            "line_no": 14,
-            "src": "160:3",
-            "src_char": "160:3"
-          },
-          {
-            "contract_path": "src/cloc/HeavilyCommentedContract.sol",
-            "line_no": 16,
-            "src": "199:3",
-            "src_char": "199:3"
-          },
-          {
-            "contract_path": "src/cloc/HeavilyCommentedContract.sol",
-            "line_no": 19,
-            "src": "270:3",
-            "src_char": "270:3"
-          },
-          {
-            "contract_path": "src/cloc/HeavilyCommentedContract.sol",
-            "line_no": 22,
-            "src": "376:3",
-            "src_char": "376:3"
-          },
-          {
-            "contract_path": "src/cloc/HeavilyCommentedContract.sol",
-            "line_no": 29,
-            "src": "486:3",
-            "src_char": "486:3"
           }
         ]
       }
@@ -5794,16 +4498,10 @@
     "return-bomb",
     "out-of-order-retryable",
     "function-initializing-state",
-<<<<<<< HEAD
-    "builtin-symbol-shadow",
-    "state-variable-could-be-declared-constant"
-=======
     "cache-array-length",
     "assert-state-change",
     "costly-operations-inside-loops",
     "constant-function-changing-state",
-    "builtin-symbol-shadow",
     "function-selector-collision"
->>>>>>> f4323da5
   ]
 }