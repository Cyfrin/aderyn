{
  "files_summary": {
<<<<<<< HEAD
    "total_source_units": 93,
    "total_sloc": 3254
=======
    "total_source_units": 96,
    "total_sloc": 3346
>>>>>>> 47272a0e
  },
  "files_details": {
    "files_details": [
      {
        "file_path": "src/AbstractContract.sol",
        "n_sloc": 11
      },
      {
        "file_path": "src/AderynIgnoreCustomDetectors.sol",
        "n_sloc": 11
      },
      {
        "file_path": "src/AdminContract.sol",
        "n_sloc": 11
      },
      {
        "file_path": "src/ArbitraryTransferFrom.sol",
        "n_sloc": 37
      },
      {
        "file_path": "src/AssemblyExample.sol",
        "n_sloc": 9
      },
      {
        "file_path": "src/AssertStateChange.sol",
        "n_sloc": 11
      },
      {
        "file_path": "src/BooleanEquality.sol",
        "n_sloc": 27
      },
      {
        "file_path": "src/BuiltinSymbolShadow.sol",
        "n_sloc": 14
      },
      {
        "file_path": "src/CacheArrayLength.sol",
        "n_sloc": 38
      },
      {
        "file_path": "src/CallGraphTests.sol",
        "n_sloc": 49
      },
      {
        "file_path": "src/Casting.sol",
        "n_sloc": 126
      },
      {
        "file_path": "src/CompilerBugStorageSignedIntegerArray.sol",
        "n_sloc": 13
      },
      {
        "file_path": "src/ConstFuncChangeState.sol",
        "n_sloc": 15
      },
      {
        "file_path": "src/ConstantFuncsAssembly.sol",
        "n_sloc": 26
      },
      {
        "file_path": "src/ConstantsLiterals.sol",
        "n_sloc": 28
      },
      {
        "file_path": "src/ContractLocksEther.sol",
        "n_sloc": 121
      },
      {
        "file_path": "src/ContractWithTodo.sol",
        "n_sloc": 7
      },
      {
        "file_path": "src/CostlyOperationsInsideLoops.sol",
        "n_sloc": 17
      },
      {
        "file_path": "src/Counter.sol",
        "n_sloc": 20
      },
      {
        "file_path": "src/CrazyPragma.sol",
        "n_sloc": 4
      },
      {
        "file_path": "src/DangerousStrictEquality1.sol",
        "n_sloc": 6
      },
      {
        "file_path": "src/DangerousStrictEquality2.sol",
        "n_sloc": 9
      },
      {
        "file_path": "src/DangerousUnaryOperator.sol",
        "n_sloc": 13
      },
      {
        "file_path": "src/DeadCode.sol",
        "n_sloc": 23
      },
      {
        "file_path": "src/DelegateCallWithoutAddressCheck.sol",
        "n_sloc": 31
      },
      {
        "file_path": "src/DeletionNestedMappingStructureContract.sol",
        "n_sloc": 11
      },
      {
        "file_path": "src/DeprecatedOZFunctions.sol",
        "n_sloc": 32
      },
      {
        "file_path": "src/DivisionBeforeMultiplication.sol",
        "n_sloc": 22
      },
      {
        "file_path": "src/DynamicArrayLengthAssignment.sol",
        "n_sloc": 16
      },
      {
        "file_path": "src/EmptyBlocks.sol",
        "n_sloc": 48
      },
      {
        "file_path": "src/EnumerableSetIteration.sol",
        "n_sloc": 55
      },
      {
        "file_path": "src/ExperimentalEncoder.sol",
        "n_sloc": 4
      },
      {
        "file_path": "src/FunctionInitializingState.sol",
        "n_sloc": 49
      },
      {
        "file_path": "src/FunctionPointers.sol",
        "n_sloc": 10
      },
      {
        "file_path": "src/FunctionSignatureCollision.sol",
        "n_sloc": 9
      },
      {
        "file_path": "src/HugeConstants.sol",
        "n_sloc": 36
      },
      {
        "file_path": "src/InconsistentUints.sol",
        "n_sloc": 17
      },
      {
        "file_path": "src/IncorrectCaretOperator.sol",
        "n_sloc": 16
      },
      {
        "file_path": "src/IncorrectERC20.sol",
        "n_sloc": 98
      },
      {
        "file_path": "src/IncorrectERC721.sol",
        "n_sloc": 238
      },
      {
        "file_path": "src/IncorrectShift.sol",
        "n_sloc": 17
      },
      {
        "file_path": "src/InternalFunctions.sol",
        "n_sloc": 22
      },
      {
        "file_path": "src/KeccakContract.sol",
        "n_sloc": 21
      },
      {
        "file_path": "src/MisusedBoolean.sol",
        "n_sloc": 67
      },
      {
        "file_path": "src/MsgValueInLoop.sol",
        "n_sloc": 55
      },
      {
        "file_path": "src/MultipleConstructorSchemes.sol",
        "n_sloc": 10
      },
      {
        "file_path": "src/OnceModifierExample.sol",
        "n_sloc": 8
      },
      {
        "file_path": "src/OutOfOrderRetryable.sol",
        "n_sloc": 165
      },
      {
        "file_path": "src/PreDeclaredVarUsage.sol",
        "n_sloc": 9
      },
      {
        "file_path": "src/PublicVariableReadInExternalContext.sol",
        "n_sloc": 32
      },
      {
        "file_path": "src/RTLO.sol",
        "n_sloc": 7
      },
      {
        "file_path": "src/RedundantStatements.sol",
        "n_sloc": 14
      },
      {
        "file_path": "src/ReturnBomb.sol",
        "n_sloc": 44
      },
      {
        "file_path": "src/RevertsAndRequriesInLoops.sol",
        "n_sloc": 27
      },
      {
        "file_path": "src/SendEtherNoChecks.sol",
        "n_sloc": 58
      },
      {
        "file_path": "src/StateShadowing.sol",
        "n_sloc": 17
      },
      {
        "file_path": "src/StateVariables.sol",
        "n_sloc": 58
      },
      {
        "file_path": "src/StateVariablesManipulation.sol",
        "n_sloc": 250
      },
      {
        "file_path": "src/StorageConditionals.sol",
        "n_sloc": 59
      },
      {
        "file_path": "src/StorageParameters.sol",
        "n_sloc": 16
      },
      {
        "file_path": "src/T11sTranferer.sol",
        "n_sloc": 8
      },
      {
        "file_path": "src/TautologicalCompare.sol",
        "n_sloc": 17
      },
      {
        "file_path": "src/TautologyOrContradiction.sol",
        "n_sloc": 11
      },
      {
        "file_path": "src/TestERC20.sol",
        "n_sloc": 62
      },
      {
        "file_path": "src/TxOriginUsedForAuth.sol",
        "n_sloc": 43
      },
      {
        "file_path": "src/UncheckedCalls.sol",
        "n_sloc": 24
      },
      {
        "file_path": "src/UncheckedReturn.sol",
        "n_sloc": 33
      },
      {
        "file_path": "src/UncheckedSend.sol",
        "n_sloc": 18
      },
      {
        "file_path": "src/UninitializedLocalVariables.sol",
        "n_sloc": 62
      },
      {
        "file_path": "src/UninitializedStateVariable.sol",
        "n_sloc": 29
      },
      {
        "file_path": "src/UnprotectedInitialize.sol",
        "n_sloc": 25
      },
      {
        "file_path": "src/UnsafeERC721Mint.sol",
        "n_sloc": 18
      },
      {
        "file_path": "src/UnusedError.sol",
        "n_sloc": 19
      },
      {
        "file_path": "src/UnusedStateVariables.sol",
        "n_sloc": 12
      },
      {
        "file_path": "src/UsingSelfdestruct.sol",
        "n_sloc": 6
      },
      {
        "file_path": "src/WeakRandomness.sol",
        "n_sloc": 59
      },
      {
        "file_path": "src/WrongOrderOfLayout.sol",
        "n_sloc": 13
      },
      {
        "file_path": "src/YulReturn.sol",
        "n_sloc": 8
      },
      {
        "file_path": "src/ZeroAddressCheck.sol",
        "n_sloc": 41
      },
      {
        "file_path": "src/auditor_mode/ExternalCalls.sol",
        "n_sloc": 65
      },
      {
        "file_path": "src/auditor_mode/PublicFunctionsWithoutSenderCheck.sol",
        "n_sloc": 45
      },
      {
        "file_path": "src/cloc/AnotherHeavilyCommentedContract.sol",
        "n_sloc": 32
      },
      {
        "file_path": "src/cloc/EmptyContractFile.sol",
        "n_sloc": 0
      },
      {
        "file_path": "src/cloc/HeavilyCommentedContract.sol",
        "n_sloc": 21
      },
      {
        "file_path": "src/eth2/DepositContract.sol",
        "n_sloc": 96
      },
      {
        "file_path": "src/inheritance/ExtendedInheritance.sol",
        "n_sloc": 17
      },
      {
        "file_path": "src/inheritance/IContractInheritance.sol",
        "n_sloc": 4
      },
      {
        "file_path": "src/inheritance/InheritanceBase.sol",
        "n_sloc": 8
      },
      {
        "file_path": "src/nested/1/Nested.sol",
        "n_sloc": 10
      },
      {
        "file_path": "src/nested/2/Nested.sol",
        "n_sloc": 7
      },
      {
        "file_path": "src/nested_mappings/LaterVersion.sol",
        "n_sloc": 10
      },
      {
        "file_path": "src/nested_mappings/NestedMappings.sol",
        "n_sloc": 10
      },
      {
        "file_path": "src/parent_chain/ParentChainContract.sol",
        "n_sloc": 29
      },
      {
        "file_path": "src/reused_contract_name/ContractA.sol",
        "n_sloc": 7
      },
      {
        "file_path": "src/reused_contract_name/ContractB.sol",
        "n_sloc": 7
      },
      {
        "file_path": "src/uniswap/UniswapV2Swapper.sol",
        "n_sloc": 50
      },
      {
        "file_path": "src/uniswap/UniswapV3Swapper.sol",
        "n_sloc": 150
      }
    ]
  },
  "issue_count": {
<<<<<<< HEAD
    "high": 42,
    "low": 34
=======
    "high": 41,
    "low": 37
>>>>>>> 47272a0e
  },
  "high_issues": {
    "issues": [
      {
        "title": "Using `delegatecall` in loop",
        "description": "When calling `delegatecall` the same `msg.value` amount will be accredited multiple times.",
        "detector_name": "delegate-call-in-loop",
        "instances": [
          {
            "contract_path": "src/inheritance/ExtendedInheritance.sol",
            "line_no": 16,
            "src": "488:19",
            "src_char": "488:19"
          }
        ]
      },
      {
        "title": "`abi.encodePacked()` should not be used with dynamic types when passing the result to a hash function such as `keccak256()`",
        "description": "Use `abi.encode()` instead which will pad items to 32 bytes, which will [prevent hash collisions](https://docs.soliditylang.org/en/v0.8.13/abi-spec.html#non-standard-packed-mode) (e.g. `abi.encodePacked(0x123,0x456)` => `0x123456` => `abi.encodePacked(0x1,0x23456)`, but `abi.encode(0x123,0x456)` => `0x0...1230...456`). Unless there is a compelling reason, `abi.encode` should be preferred. If there is only one argument to `abi.encodePacked()` it can often be cast to `bytes()` or `bytes32()` [instead](https://ethereum.stackexchange.com/questions/30912/how-to-compare-strings-in-solidity#answer-82739).\nIf all arguments are strings and or bytes, `bytes.concat()` should be used instead.",
        "detector_name": "avoid-abi-encode-packed",
        "instances": [
          {
            "contract_path": "src/KeccakContract.sol",
            "line_no": 18,
            "src": "587:16",
            "src_char": "587:16"
          },
          {
            "contract_path": "src/KeccakContract.sol",
            "line_no": 22,
            "src": "734:16",
            "src_char": "734:16"
          },
          {
            "contract_path": "src/KeccakContract.sol",
            "line_no": 26,
            "src": "887:16",
            "src_char": "887:16"
          }
        ]
      },
      {
        "title": "Using `block.timestamp` for swap deadline offers no protection",
        "description": "In the PoS model, proposers know well in advance if they will propose one or consecutive blocks ahead of time. In such a scenario, a malicious validator can hold back the transaction and execute it at a more favourable block number.Consider allowing function caller to specify swap deadline input parameter.",
        "detector_name": "block-timestamp-deadline",
        "instances": [
          {
            "contract_path": "src/uniswap/UniswapV2Swapper.sol",
            "line_no": 23,
            "src": "670:83",
            "src_char": "670:83"
          },
          {
            "contract_path": "src/uniswap/UniswapV2Swapper.sol",
            "line_no": 24,
            "src": "763:83",
            "src_char": "763:83"
          },
          {
            "contract_path": "src/uniswap/UniswapV2Swapper.sol",
            "line_no": 25,
            "src": "856:70",
            "src_char": "856:70"
          },
          {
            "contract_path": "src/uniswap/UniswapV2Swapper.sol",
            "line_no": 26,
            "src": "936:80",
            "src_char": "936:80"
          },
          {
            "contract_path": "src/uniswap/UniswapV2Swapper.sol",
            "line_no": 27,
            "src": "1026:80",
            "src_char": "1026:80"
          },
          {
            "contract_path": "src/uniswap/UniswapV2Swapper.sol",
            "line_no": 31,
            "src": "1278:112",
            "src_char": "1278:112"
          },
          {
            "contract_path": "src/uniswap/UniswapV2Swapper.sol",
            "line_no": 32,
            "src": "1400:99",
            "src_char": "1400:99"
          },
          {
            "contract_path": "src/uniswap/UniswapV2Swapper.sol",
            "line_no": 33,
            "src": "1509:109",
            "src_char": "1509:109"
          },
          {
            "contract_path": "src/uniswap/UniswapV3Swapper.sol",
            "line_no": 52,
            "src": "1115:143",
            "src_char": "1115:143"
          },
          {
            "contract_path": "src/uniswap/UniswapV3Swapper.sol",
            "line_no": 55,
            "src": "1293:321",
            "src_char": "1293:321"
          },
          {
            "contract_path": "src/uniswap/UniswapV3Swapper.sol",
            "line_no": 66,
            "src": "1668:131",
            "src_char": "1668:131"
          },
          {
            "contract_path": "src/uniswap/UniswapV3Swapper.sol",
            "line_no": 69,
            "src": "1828:236",
            "src_char": "1828:236"
          },
          {
            "contract_path": "src/uniswap/UniswapV3Swapper.sol",
            "line_no": 77,
            "src": "2132:144",
            "src_char": "2132:144"
          },
          {
            "contract_path": "src/uniswap/UniswapV3Swapper.sol",
            "line_no": 80,
            "src": "2312:322",
            "src_char": "2312:322"
          },
          {
            "contract_path": "src/uniswap/UniswapV3Swapper.sol",
            "line_no": 91,
            "src": "2690:132",
            "src_char": "2690:132"
          },
          {
            "contract_path": "src/uniswap/UniswapV3Swapper.sol",
            "line_no": 94,
            "src": "2852:237",
            "src_char": "2852:237"
          }
        ]
      },
      {
        "title": "Arbitrary `from` passed to `transferFrom` (or `safeTransferFrom`)",
        "description": "Passing an arbitrary `from` address to `transferFrom` (or `safeTransferFrom`) can lead to loss of funds, because anyone can transfer tokens from the `from` address if an approval is made.  ",
        "detector_name": "arbitrary-transfer-from",
        "instances": [
          {
            "contract_path": "src/ArbitraryTransferFrom.sol",
            "line_no": 16,
            "src": "370:38",
            "src_char": "370:38"
          },
          {
            "contract_path": "src/ArbitraryTransferFrom.sol",
            "line_no": 20,
            "src": "496:42",
            "src_char": "496:42"
          },
          {
            "contract_path": "src/ArbitraryTransferFrom.sol",
            "line_no": 24,
            "src": "634:53",
            "src_char": "634:53"
          },
          {
            "contract_path": "src/ArbitraryTransferFrom.sol",
            "line_no": 30,
            "src": "864:44",
            "src_char": "864:44"
          },
          {
            "contract_path": "src/DeprecatedOZFunctions.sol",
            "line_no": 17,
            "src": "579:39",
            "src_char": "579:39"
          },
          {
            "contract_path": "src/DeprecatedOZFunctions.sol",
            "line_no": 47,
            "src": "1598:35",
            "src_char": "1598:35"
          }
        ]
      },
      {
        "title": "Unprotected initializer",
        "description": "Consider protecting the initializer functions with modifiers.",
        "detector_name": "unprotected-initializer",
        "instances": [
          {
            "contract_path": "src/UnprotectedInitialize.sol",
            "line_no": 35,
            "src": "820:33",
            "src_char": "820:33"
          }
        ]
      },
      {
        "title": "Unsafe Casting",
        "description": "Downcasting int/uints in Solidity can be unsafe due to the potential for data loss and unintended behavior.When downcasting a larger integer type to a smaller one (e.g., uint256 to uint128), the value may exceed the range of the target type,leading to truncation and loss of significant digits. Use OpenZeppelin's SafeCast library to safely downcast integers.",
        "detector_name": "unsafe-casting-detector",
        "instances": [
          {
            "contract_path": "src/Casting.sol",
            "line_no": 35,
            "src": "1065:10",
            "src_char": "1065:10"
          },
          {
            "contract_path": "src/Casting.sol",
            "line_no": 36,
            "src": "1097:10",
            "src_char": "1097:10"
          },
          {
            "contract_path": "src/Casting.sol",
            "line_no": 37,
            "src": "1129:10",
            "src_char": "1129:10"
          },
          {
            "contract_path": "src/Casting.sol",
            "line_no": 38,
            "src": "1161:10",
            "src_char": "1161:10"
          },
          {
            "contract_path": "src/Casting.sol",
            "line_no": 39,
            "src": "1193:10",
            "src_char": "1193:10"
          },
          {
            "contract_path": "src/Casting.sol",
            "line_no": 40,
            "src": "1225:10",
            "src_char": "1225:10"
          },
          {
            "contract_path": "src/Casting.sol",
            "line_no": 41,
            "src": "1257:10",
            "src_char": "1257:10"
          },
          {
            "contract_path": "src/Casting.sol",
            "line_no": 42,
            "src": "1289:10",
            "src_char": "1289:10"
          },
          {
            "contract_path": "src/Casting.sol",
            "line_no": 43,
            "src": "1321:10",
            "src_char": "1321:10"
          },
          {
            "contract_path": "src/Casting.sol",
            "line_no": 44,
            "src": "1353:10",
            "src_char": "1353:10"
          },
          {
            "contract_path": "src/Casting.sol",
            "line_no": 45,
            "src": "1385:10",
            "src_char": "1385:10"
          },
          {
            "contract_path": "src/Casting.sol",
            "line_no": 46,
            "src": "1417:10",
            "src_char": "1417:10"
          },
          {
            "contract_path": "src/Casting.sol",
            "line_no": 47,
            "src": "1449:10",
            "src_char": "1449:10"
          },
          {
            "contract_path": "src/Casting.sol",
            "line_no": 48,
            "src": "1481:10",
            "src_char": "1481:10"
          },
          {
            "contract_path": "src/Casting.sol",
            "line_no": 49,
            "src": "1513:10",
            "src_char": "1513:10"
          },
          {
            "contract_path": "src/Casting.sol",
            "line_no": 50,
            "src": "1545:10",
            "src_char": "1545:10"
          },
          {
            "contract_path": "src/Casting.sol",
            "line_no": 51,
            "src": "1577:10",
            "src_char": "1577:10"
          },
          {
            "contract_path": "src/Casting.sol",
            "line_no": 52,
            "src": "1609:10",
            "src_char": "1609:10"
          },
          {
            "contract_path": "src/Casting.sol",
            "line_no": 53,
            "src": "1641:10",
            "src_char": "1641:10"
          },
          {
            "contract_path": "src/Casting.sol",
            "line_no": 54,
            "src": "1672:9",
            "src_char": "1672:9"
          },
          {
            "contract_path": "src/Casting.sol",
            "line_no": 55,
            "src": "1702:9",
            "src_char": "1702:9"
          },
          {
            "contract_path": "src/Casting.sol",
            "line_no": 56,
            "src": "1732:9",
            "src_char": "1732:9"
          },
          {
            "contract_path": "src/Casting.sol",
            "line_no": 57,
            "src": "1762:9",
            "src_char": "1762:9"
          },
          {
            "contract_path": "src/Casting.sol",
            "line_no": 58,
            "src": "1792:9",
            "src_char": "1792:9"
          },
          {
            "contract_path": "src/Casting.sol",
            "line_no": 59,
            "src": "1822:9",
            "src_char": "1822:9"
          },
          {
            "contract_path": "src/Casting.sol",
            "line_no": 60,
            "src": "1853:9",
            "src_char": "1853:9"
          },
          {
            "contract_path": "src/Casting.sol",
            "line_no": 61,
            "src": "1884:10",
            "src_char": "1884:10"
          },
          {
            "contract_path": "src/Casting.sol",
            "line_no": 62,
            "src": "1916:10",
            "src_char": "1916:10"
          },
          {
            "contract_path": "src/Casting.sol",
            "line_no": 63,
            "src": "1948:10",
            "src_char": "1948:10"
          },
          {
            "contract_path": "src/Casting.sol",
            "line_no": 64,
            "src": "1980:10",
            "src_char": "1980:10"
          },
          {
            "contract_path": "src/Casting.sol",
            "line_no": 65,
            "src": "2013:9",
            "src_char": "2013:9"
          },
          {
            "contract_path": "src/Casting.sol",
            "line_no": 73,
            "src": "2242:9",
            "src_char": "2242:9"
          },
          {
            "contract_path": "src/Casting.sol",
            "line_no": 74,
            "src": "2272:9",
            "src_char": "2272:9"
          },
          {
            "contract_path": "src/Casting.sol",
            "line_no": 75,
            "src": "2302:9",
            "src_char": "2302:9"
          },
          {
            "contract_path": "src/Casting.sol",
            "line_no": 76,
            "src": "2332:9",
            "src_char": "2332:9"
          },
          {
            "contract_path": "src/Casting.sol",
            "line_no": 77,
            "src": "2362:9",
            "src_char": "2362:9"
          },
          {
            "contract_path": "src/Casting.sol",
            "line_no": 78,
            "src": "2392:9",
            "src_char": "2392:9"
          },
          {
            "contract_path": "src/Casting.sol",
            "line_no": 79,
            "src": "2422:9",
            "src_char": "2422:9"
          },
          {
            "contract_path": "src/Casting.sol",
            "line_no": 80,
            "src": "2452:9",
            "src_char": "2452:9"
          },
          {
            "contract_path": "src/Casting.sol",
            "line_no": 81,
            "src": "2482:9",
            "src_char": "2482:9"
          },
          {
            "contract_path": "src/Casting.sol",
            "line_no": 82,
            "src": "2512:9",
            "src_char": "2512:9"
          },
          {
            "contract_path": "src/Casting.sol",
            "line_no": 83,
            "src": "2542:9",
            "src_char": "2542:9"
          },
          {
            "contract_path": "src/Casting.sol",
            "line_no": 84,
            "src": "2572:9",
            "src_char": "2572:9"
          },
          {
            "contract_path": "src/Casting.sol",
            "line_no": 85,
            "src": "2602:9",
            "src_char": "2602:9"
          },
          {
            "contract_path": "src/Casting.sol",
            "line_no": 86,
            "src": "2632:9",
            "src_char": "2632:9"
          },
          {
            "contract_path": "src/Casting.sol",
            "line_no": 87,
            "src": "2662:9",
            "src_char": "2662:9"
          },
          {
            "contract_path": "src/Casting.sol",
            "line_no": 88,
            "src": "2692:9",
            "src_char": "2692:9"
          },
          {
            "contract_path": "src/Casting.sol",
            "line_no": 89,
            "src": "2722:9",
            "src_char": "2722:9"
          },
          {
            "contract_path": "src/Casting.sol",
            "line_no": 90,
            "src": "2752:9",
            "src_char": "2752:9"
          },
          {
            "contract_path": "src/Casting.sol",
            "line_no": 91,
            "src": "2782:9",
            "src_char": "2782:9"
          },
          {
            "contract_path": "src/Casting.sol",
            "line_no": 92,
            "src": "2811:8",
            "src_char": "2811:8"
          },
          {
            "contract_path": "src/Casting.sol",
            "line_no": 93,
            "src": "2839:8",
            "src_char": "2839:8"
          },
          {
            "contract_path": "src/Casting.sol",
            "line_no": 94,
            "src": "2867:8",
            "src_char": "2867:8"
          },
          {
            "contract_path": "src/Casting.sol",
            "line_no": 95,
            "src": "2895:8",
            "src_char": "2895:8"
          },
          {
            "contract_path": "src/Casting.sol",
            "line_no": 96,
            "src": "2923:8",
            "src_char": "2923:8"
          },
          {
            "contract_path": "src/Casting.sol",
            "line_no": 97,
            "src": "2951:8",
            "src_char": "2951:8"
          },
          {
            "contract_path": "src/Casting.sol",
            "line_no": 98,
            "src": "2980:8",
            "src_char": "2980:8"
          },
          {
            "contract_path": "src/Casting.sol",
            "line_no": 99,
            "src": "3009:9",
            "src_char": "3009:9"
          },
          {
            "contract_path": "src/Casting.sol",
            "line_no": 100,
            "src": "3039:9",
            "src_char": "3039:9"
          },
          {
            "contract_path": "src/Casting.sol",
            "line_no": 101,
            "src": "3069:9",
            "src_char": "3069:9"
          },
          {
            "contract_path": "src/Casting.sol",
            "line_no": 102,
            "src": "3099:9",
            "src_char": "3099:9"
          },
          {
            "contract_path": "src/Casting.sol",
            "line_no": 103,
            "src": "3130:8",
            "src_char": "3130:8"
          },
          {
            "contract_path": "src/Casting.sol",
            "line_no": 111,
            "src": "3426:10",
            "src_char": "3426:10"
          },
          {
            "contract_path": "src/Casting.sol",
            "line_no": 112,
            "src": "3458:10",
            "src_char": "3458:10"
          },
          {
            "contract_path": "src/Casting.sol",
            "line_no": 113,
            "src": "3490:10",
            "src_char": "3490:10"
          },
          {
            "contract_path": "src/Casting.sol",
            "line_no": 114,
            "src": "3522:10",
            "src_char": "3522:10"
          },
          {
            "contract_path": "src/Casting.sol",
            "line_no": 115,
            "src": "3554:10",
            "src_char": "3554:10"
          },
          {
            "contract_path": "src/Casting.sol",
            "line_no": 116,
            "src": "3586:10",
            "src_char": "3586:10"
          },
          {
            "contract_path": "src/Casting.sol",
            "line_no": 117,
            "src": "3618:10",
            "src_char": "3618:10"
          },
          {
            "contract_path": "src/Casting.sol",
            "line_no": 118,
            "src": "3650:10",
            "src_char": "3650:10"
          },
          {
            "contract_path": "src/Casting.sol",
            "line_no": 119,
            "src": "3682:10",
            "src_char": "3682:10"
          },
          {
            "contract_path": "src/Casting.sol",
            "line_no": 120,
            "src": "3714:10",
            "src_char": "3714:10"
          },
          {
            "contract_path": "src/Casting.sol",
            "line_no": 121,
            "src": "3746:10",
            "src_char": "3746:10"
          },
          {
            "contract_path": "src/Casting.sol",
            "line_no": 122,
            "src": "3778:10",
            "src_char": "3778:10"
          },
          {
            "contract_path": "src/Casting.sol",
            "line_no": 123,
            "src": "3810:10",
            "src_char": "3810:10"
          },
          {
            "contract_path": "src/Casting.sol",
            "line_no": 124,
            "src": "3842:10",
            "src_char": "3842:10"
          },
          {
            "contract_path": "src/Casting.sol",
            "line_no": 125,
            "src": "3874:10",
            "src_char": "3874:10"
          },
          {
            "contract_path": "src/Casting.sol",
            "line_no": 126,
            "src": "3906:10",
            "src_char": "3906:10"
          },
          {
            "contract_path": "src/Casting.sol",
            "line_no": 127,
            "src": "3938:10",
            "src_char": "3938:10"
          },
          {
            "contract_path": "src/Casting.sol",
            "line_no": 128,
            "src": "3970:10",
            "src_char": "3970:10"
          },
          {
            "contract_path": "src/Casting.sol",
            "line_no": 129,
            "src": "4002:10",
            "src_char": "4002:10"
          },
          {
            "contract_path": "src/Casting.sol",
            "line_no": 130,
            "src": "4034:10",
            "src_char": "4034:10"
          },
          {
            "contract_path": "src/Casting.sol",
            "line_no": 131,
            "src": "4066:10",
            "src_char": "4066:10"
          },
          {
            "contract_path": "src/Casting.sol",
            "line_no": 132,
            "src": "4098:10",
            "src_char": "4098:10"
          },
          {
            "contract_path": "src/Casting.sol",
            "line_no": 133,
            "src": "4129:9",
            "src_char": "4129:9"
          },
          {
            "contract_path": "src/Casting.sol",
            "line_no": 134,
            "src": "4159:9",
            "src_char": "4159:9"
          },
          {
            "contract_path": "src/Casting.sol",
            "line_no": 135,
            "src": "4189:9",
            "src_char": "4189:9"
          },
          {
            "contract_path": "src/Casting.sol",
            "line_no": 136,
            "src": "4220:9",
            "src_char": "4220:9"
          },
          {
            "contract_path": "src/Casting.sol",
            "line_no": 137,
            "src": "4251:10",
            "src_char": "4251:10"
          },
          {
            "contract_path": "src/Casting.sol",
            "line_no": 138,
            "src": "4283:10",
            "src_char": "4283:10"
          },
          {
            "contract_path": "src/Casting.sol",
            "line_no": 139,
            "src": "4315:10",
            "src_char": "4315:10"
          },
          {
            "contract_path": "src/Casting.sol",
            "line_no": 140,
            "src": "4347:10",
            "src_char": "4347:10"
          },
          {
            "contract_path": "src/Casting.sol",
            "line_no": 141,
            "src": "4381:10",
            "src_char": "4381:10"
          }
        ]
      },
      {
        "title": "EnumerableSet.remove in loop corrupts the set order.",
        "description": "If the order of an EnumerableSet is required, removing items in a loop using `at` and `remove` corrupts this order.\nConsider using a different data structure or removing items by collecting them during the loop, then removing after the loop.",
        "detector_name": "enumerable-loop-removal",
        "instances": [
          {
            "contract_path": "src/EnumerableSetIteration.sol",
            "line_no": 31,
            "src": "1105:17",
            "src_char": "1105:17"
          },
          {
            "contract_path": "src/EnumerableSetIteration.sol",
            "line_no": 40,
            "src": "1350:17",
            "src_char": "1350:17"
          },
          {
            "contract_path": "src/EnumerableSetIteration.sol",
            "line_no": 50,
            "src": "1586:17",
            "src_char": "1586:17"
          },
          {
            "contract_path": "src/EnumerableSetIteration.sol",
            "line_no": 59,
            "src": "1865:17",
            "src_char": "1865:17"
          },
          {
            "contract_path": "src/EnumerableSetIteration.sol",
            "line_no": 67,
            "src": "2083:14",
            "src_char": "2083:14"
          }
        ]
      },
      {
        "title": "Experimental ABI Encoder",
        "description": "Experimental encoders should not be used in production. There are multiple known compiler bugs that are caused by the experimental encoder. Upgrade your solidity version to remove the need for experimental features.",
        "detector_name": "experimental-encoder",
        "instances": [
          {
            "contract_path": "src/ExperimentalEncoder.sol",
            "line_no": 2,
            "src": "23:33",
            "src_char": "23:33"
          }
        ]
      },
      {
        "title": "Incorrect Assembly Shift Parameter Order",
        "description": "Example: `shl(shifted, 4)` will shift the right constant `4` by `a` bits. The correct order is `shl(4, shifted)`.",
        "detector_name": "incorrect-shift-order",
        "instances": [
          {
            "contract_path": "src/IncorrectShift.sol",
            "line_no": 7,
            "src": "192:15",
            "src_char": "192:15"
          },
          {
            "contract_path": "src/IncorrectShift.sol",
            "line_no": 8,
            "src": "238:15",
            "src_char": "238:15"
          }
        ]
      },
      {
        "title": "Storage Array Edited with Memory",
        "description": "Storage reference is passed to a function with a memory parameter. This will not update the storage variable as expected. Consider using storage parameters instead.",
        "detector_name": "storage-array-edit-with-memory",
        "instances": [
          {
            "contract_path": "src/StorageParameters.sol",
            "line_no": 11,
            "src": "241:10",
            "src_char": "241:10"
          }
        ]
      },
      {
        "title": "Contract Has Multiple Constructors",
        "description": "In some versions of Solidity, contracts compile with multiple constructors. The first constructor takes precedence. This can lead to unexpected behavior.",
        "detector_name": "multiple-constructors",
        "instances": [
          {
            "contract_path": "src/MultipleConstructorSchemes.sol",
            "line_no": 3,
            "src": "25:180",
            "src_char": "25:180"
          }
        ]
      },
      {
        "title": "Contract Name Reused in Different Files",
        "description": "When compiling contracts with certain development frameworks (for example: Truffle), having contracts with the same name across different files can lead to one being overwritten.",
        "detector_name": "reused-contract-name",
        "instances": [
          {
            "contract_path": "src/nested/1/Nested.sol",
            "line_no": 7,
            "src": "214:6",
            "src_char": "214:6"
          },
          {
            "contract_path": "src/nested/2/Nested.sol",
            "line_no": 7,
            "src": "214:6",
            "src_char": "214:6"
          },
          {
            "contract_path": "src/reused_contract_name/ContractA.sol",
            "line_no": 4,
            "src": "70:10",
            "src_char": "70:10"
          },
          {
            "contract_path": "src/reused_contract_name/ContractB.sol",
            "line_no": 4,
            "src": "70:10",
            "src_char": "70:10"
          }
        ]
      },
      {
        "title": "Nested Structs in Mappings pre-0.5.0",
        "description": "Prior to updates in Solidity 0.5.0, public mappings with nested structs compiled, but produced incorrect values. Refrain from using these, or update to a more recent version of Solidity.",
        "detector_name": "nested-struct-in-mapping",
        "instances": [
          {
            "contract_path": "src/nested_mappings/NestedMappings.sol",
            "line_no": 17,
            "src": "367:58",
            "src_char": "367:58"
          }
        ]
      },
      {
        "title": "Depracated EVM Instruction for `selfdestruct` should not be used.",
        "description": "",
        "detector_name": "selfdestruct-identifier",
        "instances": [
          {
            "contract_path": "src/UsingSelfdestruct.sol",
            "line_no": 7,
            "src": "146:12",
            "src_char": "146:12"
          }
        ]
      },
      {
        "title": "Array length value has a direct assignment.",
        "description": "If the length of a dynamic array (storage variable) directly assigned to, it may allow access to other storage slots by tweaking it's value. This practice has been depracated in newer Solidity versions",
        "detector_name": "dynamic-array-length-assignment",
        "instances": [
          {
            "contract_path": "src/DynamicArrayLengthAssignment.sol",
            "line_no": 13,
            "src": "295:14",
            "src_char": "295:14"
          },
          {
            "contract_path": "src/DynamicArrayLengthAssignment.sol",
            "line_no": 14,
            "src": "325:18",
            "src_char": "325:18"
          },
          {
            "contract_path": "src/DynamicArrayLengthAssignment.sol",
            "line_no": 15,
            "src": "359:33",
            "src_char": "359:33"
          },
          {
            "contract_path": "src/DynamicArrayLengthAssignment.sol",
            "line_no": 16,
            "src": "408:15",
            "src_char": "408:15"
          },
          {
            "contract_path": "src/DynamicArrayLengthAssignment.sol",
            "line_no": 17,
            "src": "439:14",
            "src_char": "439:14"
          }
        ]
      },
      {
        "title": "Uninitialized State Variables",
        "description": "Solidity does initialize variables by default when you declare them, however it's good practice to explicitly declare an initial value. For example, if you transfer money to an address we must make sure that the address has been initialized.",
        "detector_name": "uninitialized-state-variable",
        "instances": [
          {
            "contract_path": "src/AssemblyExample.sol",
            "line_no": 5,
            "src": "97:1",
            "src_char": "97:1"
          },
          {
            "contract_path": "src/BuiltinSymbolShadow.sol",
            "line_no": 5,
            "src": "92:8",
            "src_char": "92:8"
          },
          {
            "contract_path": "src/ConstantFuncsAssembly.sol",
            "line_no": 6,
            "src": "110:20",
            "src_char": "110:20"
          },
          {
            "contract_path": "src/DelegateCallWithoutAddressCheck.sol",
            "line_no": 9,
            "src": "337:7",
            "src_char": "337:7"
          },
          {
            "contract_path": "src/InconsistentUints.sol",
            "line_no": 7,
            "src": "197:11",
            "src_char": "197:11"
          },
          {
            "contract_path": "src/InconsistentUints.sol",
            "line_no": 8,
            "src": "233:14",
            "src_char": "233:14"
          },
          {
            "contract_path": "src/IncorrectCaretOperator.sol",
            "line_no": 10,
            "src": "355:7",
            "src_char": "355:7"
          },
          {
            "contract_path": "src/IncorrectERC721.sol",
            "line_no": 147,
            "src": "4076:11",
            "src_char": "4076:11"
          },
          {
            "contract_path": "src/PublicVariableReadInExternalContext.sol",
            "line_no": 6,
            "src": "130:26",
            "src_char": "130:26"
          },
          {
            "contract_path": "src/ReturnBomb.sol",
            "line_no": 61,
            "src": "1623:7",
            "src_char": "1623:7"
          },
          {
            "contract_path": "src/StateShadowing.sol",
            "line_no": 5,
            "src": "87:13",
            "src_char": "87:13"
          },
          {
            "contract_path": "src/StateVariables.sol",
            "line_no": 8,
            "src": "199:19",
            "src_char": "199:19"
          },
          {
            "contract_path": "src/StateVariables.sol",
            "line_no": 9,
            "src": "241:20",
            "src_char": "241:20"
          },
          {
            "contract_path": "src/StateVariables.sol",
            "line_no": 10,
            "src": "282:18",
            "src_char": "282:18"
          },
          {
            "contract_path": "src/StateVariablesManipulation.sol",
            "line_no": 8,
            "src": "184:10",
            "src_char": "184:10"
          },
          {
            "contract_path": "src/StateVariablesManipulation.sol",
            "line_no": 9,
            "src": "214:9",
            "src_char": "214:9"
          },
          {
            "contract_path": "src/StateVariablesManipulation.sol",
            "line_no": 10,
            "src": "241:10",
            "src_char": "241:10"
          },
          {
            "contract_path": "src/StateVariablesManipulation.sol",
            "line_no": 11,
            "src": "272:13",
            "src_char": "272:13"
          },
          {
            "contract_path": "src/StateVariablesManipulation.sol",
            "line_no": 12,
            "src": "314:20",
            "src_char": "314:20"
          },
          {
            "contract_path": "src/StateVariablesManipulation.sol",
            "line_no": 13,
            "src": "354:12",
            "src_char": "354:12"
          },
          {
            "contract_path": "src/StateVariablesManipulation.sol",
            "line_no": 14,
            "src": "385:11",
            "src_char": "385:11"
          },
          {
            "contract_path": "src/TautologyOrContradiction.sol",
            "line_no": 6,
            "src": "133:6",
            "src_char": "133:6"
          },
          {
            "contract_path": "src/TautologyOrContradiction.sol",
            "line_no": 7,
            "src": "145:9",
            "src_char": "145:9"
          },
          {
            "contract_path": "src/UninitializedLocalVariables.sol",
            "line_no": 5,
            "src": "93:12",
            "src_char": "93:12"
          },
          {
            "contract_path": "src/UninitializedStateVariable.sol",
            "line_no": 7,
            "src": "122:8",
            "src_char": "122:8"
          },
          {
            "contract_path": "src/UninitializedStateVariable.sol",
            "line_no": 15,
            "src": "529:11",
            "src_char": "529:11"
          },
          {
            "contract_path": "src/UnusedStateVariables.sol",
            "line_no": 6,
            "src": "147:13",
            "src_char": "147:13"
          },
          {
            "contract_path": "src/UnusedStateVariables.sol",
            "line_no": 7,
            "src": "183:13",
            "src_char": "183:13"
          },
          {
            "contract_path": "src/UnusedStateVariables.sol",
            "line_no": 8,
            "src": "215:10",
            "src_char": "215:10"
          },
          {
            "contract_path": "src/UnusedStateVariables.sol",
            "line_no": 9,
            "src": "246:12",
            "src_char": "246:12"
          },
          {
            "contract_path": "src/UnusedStateVariables.sol",
            "line_no": 12,
            "src": "314:11",
            "src_char": "314:11"
          },
          {
            "contract_path": "src/WrongOrderOfLayout.sol",
            "line_no": 11,
            "src": "257:10",
            "src_char": "257:10"
          },
          {
            "contract_path": "src/auditor_mode/PublicFunctionsWithoutSenderCheck.sol",
            "line_no": 68,
            "src": "1971:5",
            "src_char": "1971:5"
          }
        ]
      },
      {
        "title": "Incorrect use of caret operator on a non hexadcimal constant",
        "description": "The caret operator is usually mistakenly thought of as an exponentiation operator but actually, it's a bitwise xor operator.",
        "detector_name": "incorrect-caret-operator",
        "instances": [
          {
            "contract_path": "src/IncorrectCaretOperator.sol",
            "line_no": 16,
            "src": "519:8",
            "src_char": "519:8"
          },
          {
            "contract_path": "src/IncorrectCaretOperator.sol",
            "line_no": 17,
            "src": "549:16",
            "src_char": "549:16"
          },
          {
            "contract_path": "src/IncorrectCaretOperator.sol",
            "line_no": 18,
            "src": "587:21",
            "src_char": "587:21"
          },
          {
            "contract_path": "src/IncorrectCaretOperator.sol",
            "line_no": 19,
            "src": "631:13",
            "src_char": "631:13"
          },
          {
            "contract_path": "src/IncorrectCaretOperator.sol",
            "line_no": 20,
            "src": "708:12",
            "src_char": "708:12"
          }
        ]
      },
      {
        "title": "Yul block contains `return` function call.",
        "description": "Remove this, as this causes execution to halt. Nothing after that call will execute, including code following the assembly block.",
        "detector_name": "yul-return",
        "instances": [
          {
            "contract_path": "src/YulReturn.sol",
            "line_no": 8,
            "src": "171:12",
            "src_char": "171:12"
          }
        ]
      },
      {
        "title": "Shadowed State Variables in Inheritance Hierarchy",
        "description": "This vulnerability arises when a derived contract unintentionally shadows a state variable from a parent contract by declaring a variable with the same name. This can be misleading. To prevent this, ensure variable names are unique across the inheritance hierarchy or use proper visibility and scope controls.",
        "detector_name": "state-variable-shadowing",
        "instances": [
          {
            "contract_path": "src/StateShadowing.sol",
            "line_no": 15,
            "src": "239:13",
            "src_char": "239:13"
          }
        ]
      },
      {
        "title": "Unchecked `bool success` value for send call.",
        "description": "The transaction `address(payable?).send(address)` may fail because of reasons like out-of-gas, invalid receipient address or revert from the recipient. Therefore, the boolean returned by this function call must be checked to be `true` in order to verify that the transaction was successful",
        "detector_name": "unchecked-send",
        "instances": [
          {
            "contract_path": "src/UncheckedSend.sol",
            "line_no": 24,
            "src": "815:22",
            "src_char": "815:22"
          }
        ]
      },
      {
        "title": "Misused boolean with logical operators",
        "description": "The patterns `if (… || true)` and `if (.. && false)` will always evaluate to true and false respectively.",
        "detector_name": "misused-boolean",
        "instances": [
          {
            "contract_path": "src/MisusedBoolean.sol",
            "line_no": 12,
            "src": "257:19",
            "src_char": "257:19"
          },
          {
            "contract_path": "src/MisusedBoolean.sol",
            "line_no": 19,
            "src": "419:20",
            "src_char": "419:20"
          },
          {
            "contract_path": "src/MisusedBoolean.sol",
            "line_no": 26,
            "src": "582:20",
            "src_char": "582:20"
          },
          {
            "contract_path": "src/MisusedBoolean.sol",
            "line_no": 33,
            "src": "745:19",
            "src_char": "745:19"
          },
          {
            "contract_path": "src/MisusedBoolean.sol",
            "line_no": 40,
            "src": "908:51",
            "src_char": "908:51"
          },
          {
            "contract_path": "src/MisusedBoolean.sol",
            "line_no": 47,
            "src": "1060:52",
            "src_char": "1060:52"
          },
          {
            "contract_path": "src/MisusedBoolean.sol",
            "line_no": 54,
            "src": "1213:53",
            "src_char": "1213:53"
          },
          {
            "contract_path": "src/MisusedBoolean.sol",
            "line_no": 61,
            "src": "1366:21",
            "src_char": "1366:21"
          },
          {
            "contract_path": "src/MisusedBoolean.sol",
            "line_no": 68,
            "src": "1530:17",
            "src_char": "1530:17"
          },
          {
            "contract_path": "src/MisusedBoolean.sol",
            "line_no": 75,
            "src": "1691:18",
            "src_char": "1691:18"
          }
        ]
      },
      {
        "title": "Sending native Eth is not protected from these functions.",
        "description": "Introduce checks for `msg.sender` in the function",
        "detector_name": "send-ether-no-checks",
        "instances": [
          {
            "contract_path": "src/CallGraphTests.sol",
            "line_no": 38,
            "src": "686:16",
            "src_char": "686:16"
          },
          {
            "contract_path": "src/ContractLocksEther.sol",
            "line_no": 94,
            "src": "2981:11",
            "src_char": "2981:11"
          },
          {
            "contract_path": "src/ContractLocksEther.sol",
            "line_no": 131,
            "src": "4205:11",
            "src_char": "4205:11"
          },
          {
            "contract_path": "src/ContractLocksEther.sol",
            "line_no": 167,
            "src": "5373:11",
            "src_char": "5373:11"
          },
          {
            "contract_path": "src/ContractLocksEther.sol",
            "line_no": 194,
            "src": "6342:11",
            "src_char": "6342:11"
          },
          {
            "contract_path": "src/OutOfOrderRetryable.sol",
            "line_no": 63,
            "src": "1649:11",
            "src_char": "1649:11"
          },
          {
            "contract_path": "src/OutOfOrderRetryable.sol",
            "line_no": 90,
            "src": "2557:22",
            "src_char": "2557:22"
          },
          {
            "contract_path": "src/OutOfOrderRetryable.sol",
            "line_no": 167,
            "src": "4685:13",
            "src_char": "4685:13"
          },
          {
            "contract_path": "src/OutOfOrderRetryable.sol",
            "line_no": 175,
            "src": "5072:7",
            "src_char": "5072:7"
          },
          {
            "contract_path": "src/SendEtherNoChecks.sol",
            "line_no": 53,
            "src": "1060:5",
            "src_char": "1060:5"
          },
          {
            "contract_path": "src/SendEtherNoChecks.sol",
            "line_no": 77,
            "src": "1405:5",
            "src_char": "1405:5"
          },
          {
            "contract_path": "src/SendEtherNoChecks.sol",
            "line_no": 99,
            "src": "1795:5",
            "src_char": "1795:5"
          },
          {
            "contract_path": "src/UncheckedCalls.sol",
            "line_no": 6,
            "src": "99:110",
            "src_char": "99:110"
          },
          {
            "contract_path": "src/UncheckedCalls.sol",
            "line_no": 22,
            "src": "572:359",
            "src_char": "572:359"
          },
          {
            "contract_path": "src/UncheckedSend.sol",
            "line_no": 6,
            "src": "85:246",
            "src_char": "85:246"
          },
          {
            "contract_path": "src/UncheckedSend.sol",
            "line_no": 12,
            "src": "337:190",
            "src_char": "337:190"
          },
          {
            "contract_path": "src/UncheckedSend.sol",
            "line_no": 17,
            "src": "533:184",
            "src_char": "533:184"
          },
          {
            "contract_path": "src/UncheckedSend.sol",
            "line_no": 22,
            "src": "723:186",
            "src_char": "723:186"
          },
          {
            "contract_path": "src/UninitializedStateVariable.sol",
            "line_no": 17,
            "src": "563:8",
            "src_char": "563:8"
          }
        ]
      },
      {
        "title": "Delegatecall made by the function without checks on any adress.",
        "description": "Introduce checks on the address",
        "detector_name": "delegate-call-unchecked-address",
        "instances": [
          {
            "contract_path": "src/DelegateCallWithoutAddressCheck.sol",
            "line_no": 15,
            "src": "392:9",
            "src_char": "392:9"
          },
          {
            "contract_path": "src/UncheckedCalls.sol",
            "line_no": 14,
            "src": "323:118",
            "src_char": "323:118"
          },
          {
            "contract_path": "src/UncheckedCalls.sol",
            "line_no": 22,
            "src": "572:359",
            "src_char": "572:359"
          },
          {
            "contract_path": "src/auditor_mode/ExternalCalls.sol",
            "line_no": 38,
            "src": "1253:28",
            "src_char": "1253:28"
          },
          {
            "contract_path": "src/inheritance/ExtendedInheritance.sol",
            "line_no": 14,
            "src": "391:15",
            "src_char": "391:15"
          }
        ]
      },
      {
        "title": "Tautological comparison.",
        "description": "The left hand side and the right hand side of the binary operation has the same value. This makes the condition always true or always false.",
        "detector_name": "tautological-compare",
        "instances": [
          {
            "contract_path": "src/TautologicalCompare.sol",
            "line_no": 13,
            "src": "255:6",
            "src_char": "255:6"
          },
          {
            "contract_path": "src/TautologicalCompare.sol",
            "line_no": 18,
            "src": "359:6",
            "src_char": "359:6"
          },
          {
            "contract_path": "src/TautologicalCompare.sol",
            "line_no": 23,
            "src": "463:5",
            "src_char": "463:5"
          },
          {
            "contract_path": "src/TautologicalCompare.sol",
            "line_no": 28,
            "src": "566:5",
            "src_char": "566:5"
          }
        ]
      },
      {
        "title": "RTLO character detected in file. \\u{202e}",
        "description": "Right to left override character may be misledaing and cause potential attacks by visually misordering method arguments!",
        "detector_name": "rtlo",
        "instances": [
          {
            "contract_path": "src/RTLO.sol",
            "line_no": 3,
            "src": "33:157",
            "src_char": "33:155"
          }
        ]
      },
      {
        "title": "Return value of the function call is not checked.",
        "description": "Function returns a value but it is ignored.",
        "detector_name": "unchecked-return",
        "instances": [
          {
            "contract_path": "src/OutOfOrderRetryable.sol",
            "line_no": 65,
            "src": "1705:390",
            "src_char": "1705:390"
          },
          {
            "contract_path": "src/OutOfOrderRetryable.sol",
            "line_no": 77,
            "src": "2129:379",
            "src_char": "2129:379"
          },
          {
            "contract_path": "src/OutOfOrderRetryable.sol",
            "line_no": 92,
            "src": "2624:390",
            "src_char": "2624:390"
          },
          {
            "contract_path": "src/OutOfOrderRetryable.sol",
            "line_no": 107,
            "src": "3107:379",
            "src_char": "3107:379"
          },
          {
            "contract_path": "src/OutOfOrderRetryable.sol",
            "line_no": 129,
            "src": "3777:208",
            "src_char": "3777:208"
          },
          {
            "contract_path": "src/OutOfOrderRetryable.sol",
            "line_no": 151,
            "src": "4337:261",
            "src_char": "4337:261"
          },
          {
            "contract_path": "src/StateVariablesManipulation.sol",
            "line_no": 142,
            "src": "4146:20",
            "src_char": "4146:20"
          },
          {
            "contract_path": "src/UncheckedReturn.sol",
            "line_no": 14,
            "src": "279:5",
            "src_char": "279:5"
          },
          {
            "contract_path": "src/UncheckedReturn.sol",
            "line_no": 27,
            "src": "575:47",
            "src_char": "575:47"
          }
        ]
      },
      {
        "title": "Dangerous unary operator found in assignment.",
        "description": "Potentially mistakened `=+` for `+=` or `=-` for `-=`. Please include a space in between.",
        "detector_name": "dangerous-unary-operator",
        "instances": [
          {
            "contract_path": "src/DangerousUnaryOperator.sol",
            "line_no": 12,
            "src": "220:10",
            "src_char": "220:10"
          },
          {
            "contract_path": "src/DangerousUnaryOperator.sol",
            "line_no": 13,
            "src": "247:10",
            "src_char": "247:10"
          }
        ]
      },
      {
        "title": "Tautology or Contradiction in comparison.",
        "description": "The condition has been determined to be either always true or always false due to the integer range in which we're operating.",
        "detector_name": "tautology-or-contradiction",
        "instances": [
          {
            "contract_path": "src/TautologyOrContradiction.sol",
            "line_no": 13,
            "src": "296:7",
            "src_char": "296:7"
          },
          {
            "contract_path": "src/TautologyOrContradiction.sol",
            "line_no": 16,
            "src": "369:11",
            "src_char": "369:11"
          }
        ]
      },
      {
        "title": "Dangerous strict equality checks on contract balances.",
        "description": "A contract's balance can be forcibly manipulated by another selfdestructing contract. Therefore, it's recommended to use >, <, >= or <= instead of strict equality.",
        "detector_name": "dangerous-strict-equailty-on-contract-balance",
        "instances": [
          {
            "contract_path": "src/DangerousStrictEquality1.sol",
            "line_no": 6,
            "src": "177:25",
            "src_char": "177:25"
          },
          {
            "contract_path": "src/DangerousStrictEquality2.sol",
            "line_no": 6,
            "src": "177:34",
            "src_char": "177:34"
          },
          {
            "contract_path": "src/DangerousStrictEquality2.sol",
            "line_no": 10,
            "src": "305:43",
            "src_char": "305:43"
          }
        ]
      },
      {
        "title": "Compiler Bug: Signed array in storage detected for compiler version `<0.5.10`",
        "description": "If you want to leverage signed arrays in storage by assigning a literal array with at least one negative number, then you mus use solidity version 0.5.10 or above. This is because of a bug in older compilers.",
        "detector_name": "signed-storage-array",
        "instances": [
          {
            "contract_path": "src/CompilerBugStorageSignedIntegerArray.sol",
            "line_no": 9,
            "src": "230:10",
            "src_char": "230:10"
          }
        ]
      },
      {
        "title": "Weak Randomness",
        "description": "The use of keccak256 hash functions on predictable values like block.timestamp, block.number, or similar data, including modulo operations on these values, should be avoided for generating randomness, as they are easily predictable and manipulable. The `PREVRANDAO` opcode also should not be used as a source of randomness. Instead, utilize Chainlink VRF for cryptographically secure and provably random values to ensure protocol integrity.",
        "detector_name": "weak-randomness",
        "instances": [
          {
            "contract_path": "src/WeakRandomness.sol",
            "line_no": 6,
            "src": "188:70",
            "src_char": "188:70"
          },
          {
            "contract_path": "src/WeakRandomness.sol",
            "line_no": 11,
            "src": "386:41",
            "src_char": "386:41"
          },
          {
            "contract_path": "src/WeakRandomness.sol",
            "line_no": 16,
            "src": "597:20",
            "src_char": "597:20"
          },
          {
            "contract_path": "src/WeakRandomness.sol",
            "line_no": 21,
            "src": "793:20",
            "src_char": "793:20"
          },
          {
            "contract_path": "src/WeakRandomness.sol",
            "line_no": 25,
            "src": "915:20",
            "src_char": "915:20"
          },
          {
            "contract_path": "src/WeakRandomness.sol",
            "line_no": 31,
            "src": "1095:5",
            "src_char": "1095:5"
          },
          {
            "contract_path": "src/WeakRandomness.sol",
            "line_no": 35,
            "src": "1217:37",
            "src_char": "1217:37"
          },
          {
            "contract_path": "src/WeakRandomness.sol",
            "line_no": 41,
            "src": "1434:9",
            "src_char": "1434:9"
          },
          {
            "contract_path": "src/WeakRandomness.sol",
            "line_no": 45,
            "src": "1563:16",
            "src_char": "1563:16"
          }
        ]
      },
      {
        "title": "Usage of variable before declaration.",
        "description": "This is a bad practice that may lead to unintended consequences. Please declare the variable before using it.",
        "detector_name": "pre-declared-local-variable-usage",
        "instances": [
          {
            "contract_path": "src/PreDeclaredVarUsage.sol",
            "line_no": 8,
            "src": "196:1",
            "src_char": "196:1"
          }
        ]
      },
      {
        "title": "Deletion from a nested mappping.",
        "description": "A deletion in a structure containing a mapping will not delete the mapping. The remaining data may be used to compromise the contract.",
        "detector_name": "delete-nested-mapping",
        "instances": [
          {
            "contract_path": "src/DeletionNestedMappingStructureContract.sol",
            "line_no": 17,
            "src": "426:25",
            "src_char": "426:25"
          }
        ]
      },
      {
        "title": "Potential use of `tx.origin` for authentication.",
        "description": "Using `tx.origin` may lead to problems when users are interacting via smart contract with your protocol. It is recommended to use `msg.sender` for authentication.",
        "detector_name": "tx-origin-used-for-auth",
        "instances": [
          {
            "contract_path": "src/TxOriginUsedForAuth.sol",
            "line_no": 40,
            "src": "1117:183",
            "src_char": "1117:183"
          },
          {
            "contract_path": "src/TxOriginUsedForAuth.sol",
            "line_no": 51,
            "src": "1431:90",
            "src_char": "1431:90"
          },
          {
            "contract_path": "src/TxOriginUsedForAuth.sol",
            "line_no": 59,
            "src": "1610:68",
            "src_char": "1610:68"
          }
        ]
      },
      {
        "title": "Loop contains `msg.value`.",
        "description": "Provide an explicit array of amounts alongside the receivers array, and check that the sum of all amounts matches `msg.value`.",
        "detector_name": "msg-value-in-loop",
        "instances": [
          {
            "contract_path": "src/MsgValueInLoop.sol",
            "line_no": 12,
            "src": "289:107",
            "src_char": "289:107"
          },
          {
            "contract_path": "src/MsgValueInLoop.sol",
            "line_no": 38,
            "src": "988:94",
            "src_char": "988:94"
          },
          {
            "contract_path": "src/MsgValueInLoop.sol",
            "line_no": 54,
            "src": "1415:93",
            "src_char": "1415:93"
          },
          {
            "contract_path": "src/MsgValueInLoop.sol",
            "line_no": 71,
            "src": "1844:97",
            "src_char": "1844:97"
          }
        ]
      },
      {
        "title": "Contract locks Ether without a withdraw function.",
        "description": "It appears that the contract includes a payable function to accept Ether but lacks a corresponding function to withdraw it, which leads to the Ether being locked in the contract. To resolve this issue, please implement a public or external function that allows for the withdrawal of Ether from the contract.",
        "detector_name": "contract-locks-ether",
        "instances": [
          {
            "contract_path": "src/ContractLocksEther.sol",
            "line_no": 5,
            "src": "73:10",
            "src_char": "73:10"
          },
          {
            "contract_path": "src/ContractLocksEther.sol",
            "line_no": 31,
            "src": "822:11",
            "src_char": "822:11"
          },
          {
            "contract_path": "src/EmptyBlocks.sol",
            "line_no": 20,
            "src": "344:39",
            "src_char": "344:39"
          },
          {
            "contract_path": "src/EmptyBlocks.sol",
            "line_no": 44,
            "src": "630:11",
            "src_char": "630:11"
          },
          {
            "contract_path": "src/MsgValueInLoop.sol",
            "line_no": 7,
            "src": "103:15",
            "src_char": "103:15"
          },
          {
            "contract_path": "src/MsgValueInLoop.sol",
            "line_no": 19,
            "src": "423:19",
            "src_char": "423:19"
          },
          {
            "contract_path": "src/MsgValueInLoop.sol",
            "line_no": 33,
            "src": "831:15",
            "src_char": "831:15"
          },
          {
            "contract_path": "src/MsgValueInLoop.sol",
            "line_no": 48,
            "src": "1233:15",
            "src_char": "1233:15"
          },
          {
            "contract_path": "src/MsgValueInLoop.sol",
            "line_no": 65,
            "src": "1659:15",
            "src_char": "1659:15"
          },
          {
            "contract_path": "src/eth2/DepositContract.sol",
            "line_no": 58,
            "src": "4547:15",
            "src_char": "3059:15"
          }
        ]
      },
      {
        "title": "Incorrect ERC721 interface.",
        "description": "Incorrect return values for ERC721 functions. A contract compiled with Solidity > 0.4.22 interacting with these functions will fail to execute them, as the return value is missing. Set the appropriate return values and types for the defined ERC721 functions.",
        "detector_name": "incorrect-erc721-interface",
        "instances": [
          {
            "contract_path": "src/IncorrectERC721.sol",
            "line_no": 14,
            "src": "433:9",
            "src_char": "433:9"
          },
          {
            "contract_path": "src/IncorrectERC721.sol",
            "line_no": 18,
            "src": "551:7",
            "src_char": "551:7"
          },
          {
            "contract_path": "src/IncorrectERC721.sol",
            "line_no": 22,
            "src": "696:7",
            "src_char": "696:7"
          },
          {
            "contract_path": "src/IncorrectERC721.sol",
            "line_no": 37,
            "src": "1092:11",
            "src_char": "1092:11"
          },
          {
            "contract_path": "src/IncorrectERC721.sol",
            "line_no": 41,
            "src": "1231:17",
            "src_char": "1231:17"
          },
          {
            "contract_path": "src/IncorrectERC721.sol",
            "line_no": 49,
            "src": "1484:16",
            "src_char": "1484:16"
          },
          {
            "contract_path": "src/IncorrectERC721.sol",
            "line_no": 56,
            "src": "1684:12",
            "src_char": "1684:12"
          },
          {
            "contract_path": "src/IncorrectERC721.sol",
            "line_no": 71,
            "src": "2086:16",
            "src_char": "2086:16"
          }
        ]
      },
      {
        "title": "Incorrect ERC20 interface.",
        "description": "Incorrect return values for ERC20 functions. A contract compiled with Solidity > 0.4.22 interacting with these functions will fail to execute them, as the return value is missing. Set the appropriate return values and types for the defined ERC20 functions.",
        "detector_name": "incorrect-erc20-interface",
        "instances": [
          {
            "contract_path": "src/IncorrectERC20.sol",
            "line_no": 17,
            "src": "483:8",
            "src_char": "483:8"
          },
          {
            "contract_path": "src/IncorrectERC20.sol",
            "line_no": 23,
            "src": "690:7",
            "src_char": "690:7"
          },
          {
            "contract_path": "src/IncorrectERC20.sol",
            "line_no": 27,
            "src": "808:12",
            "src_char": "808:12"
          },
          {
            "contract_path": "src/IncorrectERC20.sol",
            "line_no": 35,
            "src": "1146:9",
            "src_char": "1146:9"
          },
          {
            "contract_path": "src/IncorrectERC20.sol",
            "line_no": 39,
            "src": "1249:9",
            "src_char": "1249:9"
          }
        ]
      },
      {
        "title": "Out of order retryable transactions.",
        "description": "Do not rely on the order or successful execution of retryable tickets. Functions like createRetryableTicket, outboundTransferCustomRefund, unsafeCreateRetryableTicket are free to be re-tried in any\n            order if they fail in the first go. Since this operation happens off chain, the sequencer is in control of the\n            order of these transactions. Therefore, restrict the use to at most 1 ticket call per function.",
        "detector_name": "out-of-order-retryable",
        "instances": [
          {
            "contract_path": "src/OutOfOrderRetryable.sol",
            "line_no": 63,
            "src": "1649:11",
            "src_char": "1649:11"
          },
          {
            "contract_path": "src/OutOfOrderRetryable.sol",
            "line_no": 90,
            "src": "2557:22",
            "src_char": "2557:22"
          }
        ]
      },
      {
        "title": "Constant functions changing state",
        "description": "Function is declared constant/view but it changes state. Ensure that the attributes of contract compiled prior to 0.5 are correct.",
        "detector_name": "constant-function-changing-state",
        "instances": [
          {
            "contract_path": "src/ConstFuncChangeState.sol",
            "line_no": 8,
            "src": "173:112",
            "src_char": "173:112"
          }
        ]
      },
      {
        "title": "Function selector collides with other functions",
        "description": "Function selector collides with other functions. This may cause the solidity function dispatcher to invoke the wrong function if the functions happen to be included in the same contract through an inheritance hirearchy later down the line. It is recommended to rename this function or change its parameters.",
        "detector_name": "function-selector-collision",
        "instances": [
          {
            "contract_path": "src/FunctionSignatureCollision.sol",
            "line_no": 7,
            "src": "166:8",
            "src_char": "166:8",
            "hint": "collides with the following function name(s) in scope: OwnerTransferV7b711143"
          },
          {
            "contract_path": "src/FunctionSignatureCollision.sol",
            "line_no": 13,
            "src": "231:22",
            "src_char": "231:22",
            "hint": "collides with the following function name(s) in scope: withdraw"
          }
        ]
      },
      {
        "title": "Unchecked Low level calls",
        "description": "The return value of the low-level call is not checked, so if the call fails, the Ether will be locked in the contract. If the low level is used to prevent blocking operations, consider logging failed calls. Ensure that the return value of a low-level call is checked or logged.",
        "detector_name": "unchecked-low-level-call",
        "instances": [
          {
            "contract_path": "src/DelegateCallWithoutAddressCheck.sol",
            "line_no": 16,
            "src": "452:21",
            "src_char": "452:21"
          },
          {
            "contract_path": "src/DelegateCallWithoutAddressCheck.sol",
            "line_no": 20,
            "src": "583:26",
            "src_char": "583:26"
          },
          {
            "contract_path": "src/DelegateCallWithoutAddressCheck.sol",
            "line_no": 36,
            "src": "1071:21",
            "src_char": "1071:21"
          },
          {
            "contract_path": "src/DelegateCallWithoutAddressCheck.sol",
            "line_no": 42,
            "src": "1287:21",
            "src_char": "1287:21"
          },
          {
            "contract_path": "src/UncheckedCalls.sol",
            "line_no": 7,
            "src": "172:30",
            "src_char": "172:30"
          },
          {
            "contract_path": "src/UncheckedCalls.sol",
            "line_no": 11,
            "src": "293:17",
            "src_char": "293:17"
          },
          {
            "contract_path": "src/UncheckedCalls.sol",
            "line_no": 15,
            "src": "409:25",
            "src_char": "409:25"
          },
          {
            "contract_path": "src/UncheckedCalls.sol",
            "line_no": 19,
            "src": "536:23",
            "src_char": "536:23"
          },
          {
            "contract_path": "src/UncheckedCalls.sol",
            "line_no": 23,
            "src": "651:27",
            "src_char": "651:27"
          },
          {
            "contract_path": "src/UncheckedCalls.sol",
            "line_no": 25,
            "src": "689:66",
            "src_char": "689:66"
          },
          {
            "contract_path": "src/UncheckedCalls.sol",
            "line_no": 27,
            "src": "766:86",
            "src_char": "766:86"
          },
          {
            "contract_path": "src/UncheckedCalls.sol",
            "line_no": 29,
            "src": "863:61",
            "src_char": "863:61"
          },
          {
            "contract_path": "src/UncheckedCalls.sol",
            "line_no": 34,
            "src": "1028:19",
            "src_char": "1028:19"
          },
          {
            "contract_path": "src/inheritance/ExtendedInheritance.sol",
            "line_no": 16,
            "src": "488:71",
            "src_char": "488:71"
          }
        ]
      }
    ]
  },
  "low_issues": {
    "issues": [
      {
        "title": "Centralization Risk for trusted owners",
        "description": "Contracts have owners with privileged rights to perform admin tasks and need to be trusted to not perform malicious updates or drain funds.",
        "detector_name": "centralization-risk",
        "instances": [
          {
            "contract_path": "src/AdminContract.sol",
            "line_no": 7,
            "src": "270:7",
            "src_char": "270:7"
          },
          {
            "contract_path": "src/AdminContract.sol",
            "line_no": 10,
            "src": "376:9",
            "src_char": "376:9"
          },
          {
            "contract_path": "src/AdminContract.sol",
            "line_no": 14,
            "src": "505:9",
            "src_char": "505:9"
          },
          {
            "contract_path": "src/DeprecatedOZFunctions.sol",
            "line_no": 7,
            "src": "295:13",
            "src_char": "295:13"
          },
          {
            "contract_path": "src/EmptyBlocks.sol",
            "line_no": 6,
            "src": "188:7",
            "src_char": "188:7"
          },
          {
            "contract_path": "src/InternalFunctions.sol",
            "line_no": 12,
            "src": "250:9",
            "src_char": "250:9"
          },
          {
            "contract_path": "src/auditor_mode/PublicFunctionsWithoutSenderCheck.sol",
            "line_no": 9,
            "src": "322:7",
            "src_char": "322:7"
          },
          {
            "contract_path": "src/auditor_mode/PublicFunctionsWithoutSenderCheck.sol",
            "line_no": 11,
            "src": "396:9",
            "src_char": "396:9"
          },
          {
            "contract_path": "src/auditor_mode/PublicFunctionsWithoutSenderCheck.sol",
            "line_no": 35,
            "src": "975:13",
            "src_char": "975:13"
          },
          {
            "contract_path": "src/auditor_mode/PublicFunctionsWithoutSenderCheck.sol",
            "line_no": 38,
            "src": "1108:14",
            "src_char": "1108:14"
          },
          {
            "contract_path": "src/parent_chain/ParentChainContract.sol",
            "line_no": 7,
            "src": "282:7",
            "src_char": "282:7"
          },
          {
            "contract_path": "src/parent_chain/ParentChainContract.sol",
            "line_no": 28,
            "src": "725:9",
            "src_char": "725:9"
          },
          {
            "contract_path": "src/parent_chain/ParentChainContract.sol",
            "line_no": 32,
            "src": "854:9",
            "src_char": "854:9"
          }
        ]
      },
      {
        "title": "Solmate's SafeTransferLib does not check for token contract's existence",
        "description": "There is a subtle difference between the implementation of solmate's SafeTransferLib and OZ's SafeERC20: OZ's SafeERC20 checks if the token is a contract or not, solmate's SafeTransferLib does not.\nhttps://github.com/transmissions11/solmate/blob/main/src/utils/SafeTransferLib.sol#L9 \n`@dev Note that none of the functions in this library check that a token has code at all! That responsibility is delegated to the caller`\n",
        "detector_name": "solmate-safe-transfer-lib",
        "instances": [
          {
            "contract_path": "src/T11sTranferer.sol",
            "line_no": 4,
            "src": "57:84",
            "src_char": "57:84"
          }
        ]
      },
      {
        "title": "`ecrecover` is susceptible to signature malleability",
        "description": "The `ecrecover` function is susceptible to signature malleability. This means that the same message can be signed in multiple ways, allowing an attacker to change the message signature without invalidating it. This can lead to unexpected behavior in smart contracts, such as the loss of funds or the ability to bypass access control. Consider using OpenZeppelin's ECDSA library instead of the built-in function.",
        "detector_name": "ecrecover",
        "instances": [
          {
            "contract_path": "src/inheritance/ExtendedInheritance.sol",
            "line_no": 21,
            "src": "705:9",
            "src_char": "705:9"
          }
        ]
      },
      {
        "title": "Deprecated OpenZeppelin functions should not be used",
        "description": "Openzeppelin has deprecated several functions and replaced with newer versions. Please consult https://docs.openzeppelin.com/",
        "detector_name": "deprecated-oz-functions",
        "instances": [
          {
            "contract_path": "src/DeprecatedOZFunctions.sol",
            "line_no": 22,
            "src": "737:10",
            "src_char": "737:10"
          },
          {
            "contract_path": "src/DeprecatedOZFunctions.sol",
            "line_no": 27,
            "src": "898:17",
            "src_char": "898:17"
          }
        ]
      },
      {
        "title": "Unsafe ERC20 Operations should not be used",
        "description": "ERC20 functions may not behave as expected. For example: return values are not always meaningful. It is recommended to use OpenZeppelin's SafeERC20 library.",
        "detector_name": "unsafe-erc20-functions",
        "instances": [
          {
            "contract_path": "src/ArbitraryTransferFrom.sol",
            "line_no": 16,
            "src": "370:20",
            "src_char": "370:20"
          },
          {
            "contract_path": "src/ArbitraryTransferFrom.sol",
            "line_no": 30,
            "src": "864:20",
            "src_char": "864:20"
          },
          {
            "contract_path": "src/ArbitraryTransferFrom.sol",
            "line_no": 50,
            "src": "1517:20",
            "src_char": "1517:20"
          },
          {
            "contract_path": "src/ContractLocksEther.sol",
            "line_no": 162,
            "src": "5185:18",
            "src_char": "5185:18"
          },
          {
            "contract_path": "src/DeprecatedOZFunctions.sol",
            "line_no": 32,
            "src": "1062:13",
            "src_char": "1062:13"
          },
          {
            "contract_path": "src/DeprecatedOZFunctions.sol",
            "line_no": 37,
            "src": "1272:13",
            "src_char": "1272:13"
          },
          {
            "contract_path": "src/DeprecatedOZFunctions.sol",
            "line_no": 38,
            "src": "1322:13",
            "src_char": "1322:13"
          },
          {
            "contract_path": "src/DeprecatedOZFunctions.sol",
            "line_no": 42,
            "src": "1424:13",
            "src_char": "1424:13"
          },
          {
            "contract_path": "src/DeprecatedOZFunctions.sol",
            "line_no": 47,
            "src": "1598:18",
            "src_char": "1598:18"
          },
          {
            "contract_path": "src/OutOfOrderRetryable.sol",
            "line_no": 171,
            "src": "4927:28",
            "src_char": "4927:28"
          },
          {
            "contract_path": "src/OutOfOrderRetryable.sol",
            "line_no": 180,
            "src": "5328:28",
            "src_char": "5328:28"
          },
          {
            "contract_path": "src/SendEtherNoChecks.sol",
            "line_no": 67,
            "src": "1255:19",
            "src_char": "1255:19"
          },
          {
            "contract_path": "src/StateShadowing.sol",
            "line_no": 22,
            "src": "368:19",
            "src_char": "368:19"
          },
          {
            "contract_path": "src/UninitializedStateVariable.sol",
            "line_no": 18,
            "src": "599:29",
            "src_char": "599:29"
          }
        ]
      },
      {
        "title": "Solidity pragma should be specific, not wide",
        "description": "Consider using a specific version of Solidity in your contracts instead of a wide version. For example, instead of `pragma solidity ^0.8.0;`, use `pragma solidity 0.8.0;`",
        "detector_name": "unspecific-solidity-pragma",
        "instances": [
          {
            "contract_path": "src/BuiltinSymbolShadow.sol",
            "line_no": 2,
            "src": "32:23",
            "src_char": "32:23"
          },
          {
            "contract_path": "src/CompilerBugStorageSignedIntegerArray.sol",
            "line_no": 2,
            "src": "32:23",
            "src_char": "32:23"
          },
          {
            "contract_path": "src/ConstFuncChangeState.sol",
            "line_no": 2,
            "src": "32:23",
            "src_char": "32:23"
          },
          {
            "contract_path": "src/ConstantFuncsAssembly.sol",
            "line_no": 2,
            "src": "32:23",
            "src_char": "32:23"
          },
          {
            "contract_path": "src/ContractLocksEther.sol",
            "line_no": 2,
            "src": "32:23",
            "src_char": "32:23"
          },
          {
            "contract_path": "src/ContractWithTodo.sol",
            "line_no": 2,
            "src": "32:23",
            "src_char": "32:23"
          },
          {
            "contract_path": "src/CostlyOperationsInsideLoops.sol",
            "line_no": 2,
            "src": "32:23",
            "src_char": "32:23"
          },
          {
            "contract_path": "src/Counter.sol",
            "line_no": 2,
            "src": "39:24",
            "src_char": "39:24"
          },
          {
            "contract_path": "src/CrazyPragma.sol",
            "line_no": 2,
            "src": "32:32",
            "src_char": "32:32"
          },
          {
            "contract_path": "src/DangerousStrictEquality1.sol",
            "line_no": 2,
            "src": "32:23",
            "src_char": "32:23"
          },
          {
            "contract_path": "src/DangerousUnaryOperator.sol",
            "line_no": 2,
            "src": "32:23",
            "src_char": "32:23"
          },
          {
            "contract_path": "src/DelegateCallWithoutAddressCheck.sol",
            "line_no": 2,
            "src": "32:21",
            "src_char": "32:21"
          },
          {
            "contract_path": "src/DeletionNestedMappingStructureContract.sol",
            "line_no": 2,
            "src": "32:23",
            "src_char": "32:23"
          },
          {
            "contract_path": "src/FunctionInitializingState.sol",
            "line_no": 2,
            "src": "32:21",
            "src_char": "32:21"
          },
          {
            "contract_path": "src/FunctionSignatureCollision.sol",
            "line_no": 2,
            "src": "32:23",
            "src_char": "32:23"
          },
          {
            "contract_path": "src/InconsistentUints.sol",
            "line_no": 1,
            "src": "0:24",
            "src_char": "0:24"
          },
          {
            "contract_path": "src/IncorrectERC20.sol",
            "line_no": 2,
            "src": "32:23",
            "src_char": "32:23"
          },
          {
            "contract_path": "src/IncorrectERC721.sol",
            "line_no": 2,
            "src": "32:23",
            "src_char": "32:23"
          },
          {
            "contract_path": "src/MsgValueInLoop.sol",
            "line_no": 2,
            "src": "32:23",
            "src_char": "32:23"
          },
          {
            "contract_path": "src/OutOfOrderRetryable.sol",
            "line_no": 2,
            "src": "32:23",
            "src_char": "32:23"
          },
          {
            "contract_path": "src/PreDeclaredVarUsage.sol",
            "line_no": 2,
            "src": "32:23",
            "src_char": "32:23"
          },
          {
            "contract_path": "src/RedundantStatements.sol",
            "line_no": 2,
            "src": "32:23",
            "src_char": "32:23"
          },
          {
            "contract_path": "src/StateVariablesManipulation.sol",
            "line_no": 2,
            "src": "32:23",
            "src_char": "32:23"
          },
          {
            "contract_path": "src/TautologyOrContradiction.sol",
            "line_no": 2,
            "src": "32:23",
            "src_char": "32:23"
          },
          {
            "contract_path": "src/TxOriginUsedForAuth.sol",
            "line_no": 2,
            "src": "32:24",
            "src_char": "32:24"
          },
          {
            "contract_path": "src/UncheckedCalls.sol",
            "line_no": 2,
            "src": "32:23",
            "src_char": "32:23"
          },
          {
            "contract_path": "src/UncheckedSend.sol",
            "line_no": 2,
            "src": "32:23",
            "src_char": "32:23"
          },
          {
            "contract_path": "src/UnusedStateVariables.sol",
            "line_no": 2,
            "src": "32:24",
            "src_char": "32:24"
          },
          {
            "contract_path": "src/UsingSelfdestruct.sol",
            "line_no": 2,
            "src": "32:23",
            "src_char": "32:23"
          },
          {
            "contract_path": "src/cloc/AnotherHeavilyCommentedContract.sol",
            "line_no": 6,
            "src": "46:24",
            "src_char": "46:24"
          },
          {
            "contract_path": "src/cloc/HeavilyCommentedContract.sol",
            "line_no": 6,
            "src": "46:32",
            "src_char": "46:32"
          },
          {
            "contract_path": "src/inheritance/IContractInheritance.sol",
            "line_no": 2,
            "src": "32:24",
            "src_char": "32:24"
          },
          {
            "contract_path": "src/inheritance/InheritanceBase.sol",
            "line_no": 2,
            "src": "32:23",
            "src_char": "32:23"
          },
          {
            "contract_path": "src/nested_mappings/LaterVersion.sol",
            "line_no": 2,
            "src": "36:23",
            "src_char": "36:23"
          },
          {
            "contract_path": "src/nested_mappings/NestedMappings.sol",
            "line_no": 2,
            "src": "36:24",
            "src_char": "36:24"
          }
        ]
      },
      {
        "title": "Missing checks for `address(0)` when assigning values to address state variables",
        "description": "Check for `address(0)` when assigning values to address state variables.",
        "detector_name": "zero-address-check",
        "instances": [
          {
            "contract_path": "src/ArbitraryTransferFrom.sol",
            "line_no": 12,
            "src": "267:15",
            "src_char": "267:15"
          },
          {
            "contract_path": "src/OutOfOrderRetryable.sol",
            "line_no": 54,
            "src": "1416:14",
            "src_char": "1416:14"
          },
          {
            "contract_path": "src/OutOfOrderRetryable.sol",
            "line_no": 55,
            "src": "1440:24",
            "src_char": "1440:24"
          },
          {
            "contract_path": "src/StateVariables.sol",
            "line_no": 58,
            "src": "2121:14",
            "src_char": "2121:14"
          },
          {
            "contract_path": "src/StateVariablesManipulation.sol",
            "line_no": 56,
            "src": "1657:17",
            "src_char": "1657:17"
          },
          {
            "contract_path": "src/ZeroAddressCheck.sol",
            "line_no": 43,
            "src": "1171:14",
            "src_char": "1171:14"
          },
          {
            "contract_path": "src/ZeroAddressCheck.sol",
            "line_no": 47,
            "src": "1248:16",
            "src_char": "1248:16"
          },
          {
            "contract_path": "src/ZeroAddressCheck.sol",
            "line_no": 51,
            "src": "1327:23",
            "src_char": "1327:23"
          },
          {
            "contract_path": "src/uniswap/UniswapV2Swapper.sol",
            "line_no": 11,
            "src": "365:17",
            "src_char": "365:17"
          }
        ]
      },
      {
        "title": "`public` functions not used internally could be marked `external`",
        "description": "Instead of marking a function as `public`, consider marking it as `external` if it is not used internally.",
        "detector_name": "useless-public-function",
        "instances": [
          {
            "contract_path": "src/AderynIgnoreCustomDetectors.sol",
            "line_no": 7,
            "src": "174:2",
            "src_char": "174:2"
          },
          {
            "contract_path": "src/AderynIgnoreCustomDetectors.sol",
            "line_no": 26,
            "src": "586:2",
            "src_char": "586:2"
          },
          {
            "contract_path": "src/ArbitraryTransferFrom.sol",
            "line_no": 28,
            "src": "772:5",
            "src_char": "772:5"
          },
          {
            "contract_path": "src/AssemblyExample.sol",
            "line_no": 6,
            "src": "113:1",
            "src_char": "113:1"
          },
          {
            "contract_path": "src/AssertStateChange.sol",
            "line_no": 8,
            "src": "131:3",
            "src_char": "131:3"
          },
          {
            "contract_path": "src/AssertStateChange.sol",
            "line_no": 12,
            "src": "199:4",
            "src_char": "199:4"
          },
          {
            "contract_path": "src/BuiltinSymbolShadow.sol",
            "line_no": 8,
            "src": "125:41",
            "src_char": "125:41"
          },
          {
            "contract_path": "src/ConstFuncChangeState.sol",
            "line_no": 8,
            "src": "173:112",
            "src_char": "173:112"
          },
          {
            "contract_path": "src/ConstFuncChangeState.sol",
            "line_no": 14,
            "src": "339:108",
            "src_char": "339:108"
          },
          {
            "contract_path": "src/ConstFuncChangeState.sol",
            "line_no": 20,
            "src": "517:89",
            "src_char": "517:89"
          },
          {
            "contract_path": "src/ContractLocksEther.sol",
            "line_no": 20,
            "src": "539:10",
            "src_char": "539:10"
          },
          {
            "contract_path": "src/ContractLocksEther.sol",
            "line_no": 49,
            "src": "1379:10",
            "src_char": "1379:10"
          },
          {
            "contract_path": "src/ContractLocksEther.sol",
            "line_no": 81,
            "src": "2414:10",
            "src_char": "2414:10"
          },
          {
            "contract_path": "src/ContractLocksEther.sol",
            "line_no": 118,
            "src": "3653:10",
            "src_char": "3653:10"
          },
          {
            "contract_path": "src/ContractLocksEther.sol",
            "line_no": 155,
            "src": "4877:10",
            "src_char": "4877:10"
          },
          {
            "contract_path": "src/ContractLocksEther.sol",
            "line_no": 181,
            "src": "5775:10",
            "src_char": "5775:10"
          },
          {
            "contract_path": "src/ContractWithTodo.sol",
            "line_no": 13,
            "src": "337:15",
            "src_char": "337:15"
          },
          {
            "contract_path": "src/Counter.sol",
            "line_no": 7,
            "src": "129:9",
            "src_char": "129:9"
          },
          {
            "contract_path": "src/IncorrectERC20.sol",
            "line_no": 17,
            "src": "483:8",
            "src_char": "483:8"
          },
          {
            "contract_path": "src/IncorrectERC20.sol",
            "line_no": 23,
            "src": "690:7",
            "src_char": "690:7"
          },
          {
            "contract_path": "src/IncorrectERC20.sol",
            "line_no": 27,
            "src": "808:12",
            "src_char": "808:12"
          },
          {
            "contract_path": "src/IncorrectERC20.sol",
            "line_no": 35,
            "src": "1146:9",
            "src_char": "1146:9"
          },
          {
            "contract_path": "src/IncorrectERC20.sol",
            "line_no": 39,
            "src": "1249:9",
            "src_char": "1249:9"
          },
          {
            "contract_path": "src/OutOfOrderRetryable.sol",
            "line_no": 167,
            "src": "4685:13",
            "src_char": "4685:13"
          },
          {
            "contract_path": "src/OutOfOrderRetryable.sol",
            "line_no": 175,
            "src": "5072:7",
            "src_char": "5072:7"
          },
          {
            "contract_path": "src/ReturnBomb.sol",
            "line_no": 16,
            "src": "358:4",
            "src_char": "358:4"
          },
          {
            "contract_path": "src/ReturnBomb.sol",
            "line_no": 32,
            "src": "839:4",
            "src_char": "839:4"
          },
          {
            "contract_path": "src/ReturnBomb.sol",
            "line_no": 47,
            "src": "1273:4",
            "src_char": "1273:4"
          },
          {
            "contract_path": "src/ReturnBomb.sol",
            "line_no": 63,
            "src": "1646:4",
            "src_char": "1646:4"
          },
          {
            "contract_path": "src/StateVariables.sol",
            "line_no": 47,
            "src": "1764:18",
            "src_char": "1764:18"
          },
          {
            "contract_path": "src/StateVariables.sol",
            "line_no": 52,
            "src": "1915:20",
            "src_char": "1915:20"
          },
          {
            "contract_path": "src/StateVariables.sol",
            "line_no": 57,
            "src": "2072:14",
            "src_char": "2072:14"
          },
          {
            "contract_path": "src/StateVariables.sol",
            "line_no": 61,
            "src": "2157:22",
            "src_char": "2157:22"
          },
          {
            "contract_path": "src/StateVariables.sol",
            "line_no": 71,
            "src": "2539:25",
            "src_char": "2539:25"
          },
          {
            "contract_path": "src/UninitializedLocalVariables.sol",
            "line_no": 7,
            "src": "121:19",
            "src_char": "121:19"
          },
          {
            "contract_path": "src/UninitializedLocalVariables.sol",
            "line_no": 23,
            "src": "727:20",
            "src_char": "727:20"
          },
          {
            "contract_path": "src/UninitializedLocalVariables.sol",
            "line_no": 41,
            "src": "1527:17",
            "src_char": "1527:17"
          },
          {
            "contract_path": "src/UninitializedStateVariable.sol",
            "line_no": 17,
            "src": "563:8",
            "src_char": "563:8"
          },
          {
            "contract_path": "src/auditor_mode/PublicFunctionsWithoutSenderCheck.sol",
            "line_no": 16,
            "src": "475:27",
            "src_char": "475:27"
          },
          {
            "contract_path": "src/auditor_mode/PublicFunctionsWithoutSenderCheck.sol",
            "line_no": 22,
            "src": "653:28",
            "src_char": "653:28"
          },
          {
            "contract_path": "src/auditor_mode/PublicFunctionsWithoutSenderCheck.sol",
            "line_no": 45,
            "src": "1324:26",
            "src_char": "1324:26"
          },
          {
            "contract_path": "src/auditor_mode/PublicFunctionsWithoutSenderCheck.sol",
            "line_no": 53,
            "src": "1637:27",
            "src_char": "1637:27"
          },
          {
            "contract_path": "src/auditor_mode/PublicFunctionsWithoutSenderCheck.sol",
            "line_no": 71,
            "src": "2014:20",
            "src_char": "2014:20"
          },
          {
            "contract_path": "src/auditor_mode/PublicFunctionsWithoutSenderCheck.sol",
            "line_no": 77,
            "src": "2183:28",
            "src_char": "2183:28"
          },
          {
            "contract_path": "src/cloc/AnotherHeavilyCommentedContract.sol",
            "line_no": 31,
            "src": "500:3",
            "src_char": "500:3"
          },
          {
            "contract_path": "src/cloc/AnotherHeavilyCommentedContract.sol",
            "line_no": 38,
            "src": "637:5",
            "src_char": "637:5"
          },
          {
            "contract_path": "src/cloc/AnotherHeavilyCommentedContract.sol",
            "line_no": 42,
            "src": "738:4",
            "src_char": "735:4"
          },
          {
            "contract_path": "src/cloc/HeavilyCommentedContract.sol",
            "line_no": 31,
            "src": "509:3",
            "src_char": "509:3"
          },
          {
            "contract_path": "src/cloc/HeavilyCommentedContract.sol",
            "line_no": 38,
            "src": "646:4",
            "src_char": "646:4"
          },
          {
            "contract_path": "src/parent_chain/ParentChainContract.sol",
            "line_no": 11,
            "src": "355:9",
            "src_char": "355:9"
          },
          {
            "contract_path": "src/parent_chain/ParentChainContract.sol",
            "line_no": 15,
            "src": "422:9",
            "src_char": "422:9"
          }
        ]
      },
      {
        "title": "Define and use `constant` variables instead of using literals",
        "description": "If the same constant literal value is used multiple times, create a constant state variable and reference it throughout the contract.",
        "detector_name": "constants-instead-of-literals",
        "instances": [
          {
            "contract_path": "src/AssertStateChange.sol",
            "line_no": 9,
            "src": "174:2",
            "src_char": "174:2"
          },
          {
            "contract_path": "src/AssertStateChange.sol",
            "line_no": 14,
            "src": "254:2",
            "src_char": "254:2"
          },
          {
            "contract_path": "src/BooleanEquality.sol",
            "line_no": 6,
            "src": "170:3",
            "src_char": "170:3"
          },
          {
            "contract_path": "src/BooleanEquality.sol",
            "line_no": 13,
            "src": "330:3",
            "src_char": "330:3"
          },
          {
            "contract_path": "src/BooleanEquality.sol",
            "line_no": 15,
            "src": "360:3",
            "src_char": "360:3"
          },
          {
            "contract_path": "src/BooleanEquality.sol",
            "line_no": 20,
            "src": "492:3",
            "src_char": "492:3"
          },
          {
            "contract_path": "src/BooleanEquality.sol",
            "line_no": 27,
            "src": "653:3",
            "src_char": "653:3"
          },
          {
            "contract_path": "src/BooleanEquality.sol",
            "line_no": 29,
            "src": "683:3",
            "src_char": "683:3"
          },
          {
            "contract_path": "src/CacheArrayLength.sol",
            "line_no": 26,
            "src": "611:3",
            "src_char": "611:3"
          },
          {
            "contract_path": "src/CacheArrayLength.sol",
            "line_no": 27,
            "src": "639:3",
            "src_char": "639:3"
          },
          {
            "contract_path": "src/CacheArrayLength.sol",
            "line_no": 36,
            "src": "1015:3",
            "src_char": "1015:3"
          },
          {
            "contract_path": "src/CacheArrayLength.sol",
            "line_no": 37,
            "src": "1043:3",
            "src_char": "1043:3"
          },
          {
            "contract_path": "src/Casting.sol",
            "line_no": 16,
            "src": "483:18",
            "src_char": "483:18"
          },
          {
            "contract_path": "src/Casting.sol",
            "line_no": 22,
            "src": "646:18",
            "src_char": "646:18"
          },
          {
            "contract_path": "src/Casting.sol",
            "line_no": 31,
            "src": "921:18",
            "src_char": "921:18"
          },
          {
            "contract_path": "src/Casting.sol",
            "line_no": 69,
            "src": "2103:18",
            "src_char": "2103:18"
          },
          {
            "contract_path": "src/CompilerBugStorageSignedIntegerArray.sol",
            "line_no": 9,
            "src": "235:1",
            "src_char": "235:1"
          },
          {
            "contract_path": "src/CompilerBugStorageSignedIntegerArray.sol",
            "line_no": 14,
            "src": "352:1",
            "src_char": "352:1"
          },
          {
            "contract_path": "src/ConstantsLiterals.sol",
            "line_no": 25,
            "src": "958:3",
            "src_char": "958:3"
          },
          {
            "contract_path": "src/ConstantsLiterals.sol",
            "line_no": 26,
            "src": "992:3",
            "src_char": "992:3"
          },
          {
            "contract_path": "src/ConstantsLiterals.sol",
            "line_no": 27,
            "src": "1032:4",
            "src_char": "1032:4"
          },
          {
            "contract_path": "src/ConstantsLiterals.sol",
            "line_no": 28,
            "src": "1068:4",
            "src_char": "1068:4"
          },
          {
            "contract_path": "src/ConstantsLiterals.sol",
            "line_no": 29,
            "src": "1117:42",
            "src_char": "1117:42"
          },
          {
            "contract_path": "src/ConstantsLiterals.sol",
            "line_no": 30,
            "src": "1192:42",
            "src_char": "1192:42"
          },
          {
            "contract_path": "src/ConstantsLiterals.sol",
            "line_no": 31,
            "src": "1275:66",
            "src_char": "1275:66"
          },
          {
            "contract_path": "src/DangerousStrictEquality2.sol",
            "line_no": 6,
            "src": "202:9",
            "src_char": "202:9"
          },
          {
            "contract_path": "src/DangerousStrictEquality2.sol",
            "line_no": 10,
            "src": "339:9",
            "src_char": "339:9"
          },
          {
            "contract_path": "src/DelegateCallWithoutAddressCheck.sol",
            "line_no": 24,
            "src": "718:1",
            "src_char": "718:1"
          },
          {
            "contract_path": "src/DelegateCallWithoutAddressCheck.sol",
            "line_no": 24,
            "src": "771:1",
            "src_char": "771:1"
          },
          {
            "contract_path": "src/DelegateCallWithoutAddressCheck.sol",
            "line_no": 26,
            "src": "838:1",
            "src_char": "838:1"
          },
          {
            "contract_path": "src/DynamicArrayLengthAssignment.sol",
            "line_no": 13,
            "src": "312:3",
            "src_char": "312:3"
          },
          {
            "contract_path": "src/DynamicArrayLengthAssignment.sol",
            "line_no": 14,
            "src": "346:3",
            "src_char": "346:3"
          },
          {
            "contract_path": "src/DynamicArrayLengthAssignment.sol",
            "line_no": 17,
            "src": "457:3",
            "src_char": "457:3"
          },
          {
            "contract_path": "src/FunctionInitializingState.sol",
            "line_no": 23,
            "src": "790:2",
            "src_char": "790:2"
          },
          {
            "contract_path": "src/FunctionInitializingState.sol",
            "line_no": 26,
            "src": "820:2",
            "src_char": "820:2"
          },
          {
            "contract_path": "src/FunctionInitializingState.sol",
            "line_no": 34,
            "src": "1109:2",
            "src_char": "1109:2"
          },
          {
            "contract_path": "src/FunctionInitializingState.sol",
            "line_no": 37,
            "src": "1139:2",
            "src_char": "1139:2"
          },
          {
            "contract_path": "src/FunctionInitializingState.sol",
            "line_no": 42,
            "src": "1268:4",
            "src_char": "1268:4"
          },
          {
            "contract_path": "src/FunctionInitializingState.sol",
            "line_no": 42,
            "src": "1275:4",
            "src_char": "1275:4"
          },
          {
            "contract_path": "src/FunctionInitializingState.sol",
            "line_no": 48,
            "src": "1459:4",
            "src_char": "1459:4"
          },
          {
            "contract_path": "src/FunctionInitializingState.sol",
            "line_no": 48,
            "src": "1466:4",
            "src_char": "1466:4"
          },
          {
            "contract_path": "src/IncorrectCaretOperator.sol",
            "line_no": 17,
            "src": "563:2",
            "src_char": "563:2"
          },
          {
            "contract_path": "src/IncorrectCaretOperator.sol",
            "line_no": 18,
            "src": "606:2",
            "src_char": "606:2"
          },
          {
            "contract_path": "src/PreDeclaredVarUsage.sol",
            "line_no": 8,
            "src": "200:3",
            "src_char": "200:3"
          },
          {
            "contract_path": "src/PreDeclaredVarUsage.sol",
            "line_no": 9,
            "src": "222:3",
            "src_char": "222:3"
          },
          {
            "contract_path": "src/RevertsAndRequriesInLoops.sol",
            "line_no": 10,
            "src": "253:2",
            "src_char": "253:2"
          },
          {
            "contract_path": "src/RevertsAndRequriesInLoops.sol",
            "line_no": 17,
            "src": "442:2",
            "src_char": "442:2"
          },
          {
            "contract_path": "src/RevertsAndRequriesInLoops.sol",
            "line_no": 26,
            "src": "706:2",
            "src_char": "706:2"
          },
          {
            "contract_path": "src/RevertsAndRequriesInLoops.sol",
            "line_no": 27,
            "src": "745:2",
            "src_char": "745:2"
          },
          {
            "contract_path": "src/StateVariablesManipulation.sol",
            "line_no": 121,
            "src": "3471:2",
            "src_char": "3471:2"
          },
          {
            "contract_path": "src/StateVariablesManipulation.sol",
            "line_no": 123,
            "src": "3542:2",
            "src_char": "3542:2"
          },
          {
            "contract_path": "src/StateVariablesManipulation.sol",
            "line_no": 192,
            "src": "5408:3",
            "src_char": "5408:3"
          },
          {
            "contract_path": "src/StateVariablesManipulation.sol",
            "line_no": 202,
            "src": "5621:3",
            "src_char": "5621:3"
          },
          {
            "contract_path": "src/StateVariablesManipulation.sol",
            "line_no": 233,
            "src": "6372:1",
            "src_char": "6372:1"
          },
          {
            "contract_path": "src/StateVariablesManipulation.sol",
            "line_no": 237,
            "src": "6468:2",
            "src_char": "6468:2"
          },
          {
            "contract_path": "src/StateVariablesManipulation.sol",
            "line_no": 239,
            "src": "6543:2",
            "src_char": "6543:2"
          },
          {
            "contract_path": "src/StateVariablesManipulation.sol",
            "line_no": 244,
            "src": "6704:2",
            "src_char": "6704:2"
          },
          {
            "contract_path": "src/StateVariablesManipulation.sol",
            "line_no": 258,
            "src": "7236:1",
            "src_char": "7236:1"
          },
          {
            "contract_path": "src/StateVariablesManipulation.sol",
            "line_no": 264,
            "src": "7497:1",
            "src_char": "7497:1"
          },
          {
            "contract_path": "src/StateVariablesManipulation.sol",
            "line_no": 333,
            "src": "9506:3",
            "src_char": "9506:3"
          },
          {
            "contract_path": "src/StateVariablesManipulation.sol",
            "line_no": 339,
            "src": "9671:3",
            "src_char": "9671:3"
          },
          {
            "contract_path": "src/UncheckedReturn.sol",
            "line_no": 27,
            "src": "607:7",
            "src_char": "607:7"
          },
          {
            "contract_path": "src/UncheckedReturn.sol",
            "line_no": 32,
            "src": "805:7",
            "src_char": "805:7"
          },
          {
            "contract_path": "src/UncheckedReturn.sol",
            "line_no": 37,
            "src": "995:7",
            "src_char": "995:7"
          },
          {
            "contract_path": "src/UncheckedReturn.sol",
            "line_no": 42,
            "src": "1190:7",
            "src_char": "1190:7"
          },
          {
            "contract_path": "src/UninitializedLocalVariables.sol",
            "line_no": 34,
            "src": "1264:42",
            "src_char": "1264:42"
          },
          {
            "contract_path": "src/UninitializedLocalVariables.sol",
            "line_no": 63,
            "src": "2278:42",
            "src_char": "2278:42"
          },
          {
            "contract_path": "src/UninitializedLocalVariables.sol",
            "line_no": 67,
            "src": "2459:2",
            "src_char": "2459:2"
          },
          {
            "contract_path": "src/UninitializedLocalVariables.sol",
            "line_no": 70,
            "src": "2607:2",
            "src_char": "2607:2"
          },
          {
            "contract_path": "src/WeakRandomness.sol",
            "line_no": 25,
            "src": "933:2",
            "src_char": "933:2"
          },
          {
            "contract_path": "src/WeakRandomness.sol",
            "line_no": 35,
            "src": "1252:2",
            "src_char": "1252:2"
          },
          {
            "contract_path": "src/WeakRandomness.sol",
            "line_no": 41,
            "src": "1441:2",
            "src_char": "1441:2"
          },
          {
            "contract_path": "src/eth2/DepositContract.sol",
            "line_no": 113,
            "src": "7252:2",
            "src_char": "5764:2"
          },
          {
            "contract_path": "src/eth2/DepositContract.sol",
            "line_no": 113,
            "src": "7293:2",
            "src_char": "5805:2"
          }
        ]
      },
      {
        "title": "Event is missing `indexed` fields",
        "description": "Index event fields make the field more quickly accessible to off-chain tools that parse events. However, note that each index field costs extra gas during emission, so it's not necessarily best to index the maximum allowed per event (three fields). Each event should use three indexed fields if there are three or more fields, and gas usage is not particularly of concern for the events in question. If there are fewer than three fields, all of the fields should be indexed.",
        "detector_name": "unindexed-events",
        "instances": [
          {
            "contract_path": "src/ContractLocksEther.sol",
            "line_no": 7,
            "src": "119:56",
            "src_char": "119:56"
          },
          {
            "contract_path": "src/ContractLocksEther.sol",
            "line_no": 33,
            "src": "869:56",
            "src_char": "869:56"
          },
          {
            "contract_path": "src/ContractLocksEther.sol",
            "line_no": 36,
            "src": "961:54",
            "src_char": "961:54"
          },
          {
            "contract_path": "src/ContractLocksEther.sol",
            "line_no": 65,
            "src": "1904:56",
            "src_char": "1904:56"
          },
          {
            "contract_path": "src/ContractLocksEther.sol",
            "line_no": 68,
            "src": "1996:54",
            "src_char": "1996:54"
          },
          {
            "contract_path": "src/ContractLocksEther.sol",
            "line_no": 102,
            "src": "3143:56",
            "src_char": "3143:56"
          },
          {
            "contract_path": "src/ContractLocksEther.sol",
            "line_no": 105,
            "src": "3235:54",
            "src_char": "3235:54"
          },
          {
            "contract_path": "src/ContractLocksEther.sol",
            "line_no": 139,
            "src": "4367:56",
            "src_char": "4367:56"
          },
          {
            "contract_path": "src/ContractLocksEther.sol",
            "line_no": 142,
            "src": "4459:54",
            "src_char": "4459:54"
          },
          {
            "contract_path": "src/ContractLocksEther.sol",
            "line_no": 175,
            "src": "5563:56",
            "src_char": "5563:56"
          },
          {
            "contract_path": "src/ContractLocksEther.sol",
            "line_no": 178,
            "src": "5655:54",
            "src_char": "5655:54"
          },
          {
            "contract_path": "src/IncorrectERC721.sol",
            "line_no": 112,
            "src": "3122:115",
            "src_char": "3122:115"
          },
          {
            "contract_path": "src/TestERC20.sol",
            "line_no": 14,
            "src": "338:70",
            "src_char": "338:70"
          },
          {
            "contract_path": "src/TestERC20.sol",
            "line_no": 15,
            "src": "413:70",
            "src_char": "413:70"
          },
          {
            "contract_path": "src/UncheckedReturn.sol",
            "line_no": 17,
            "src": "297:30",
            "src_char": "297:30"
          },
          {
            "contract_path": "src/UninitializedStateVariable.sol",
            "line_no": 21,
            "src": "700:27",
            "src_char": "700:27"
          },
          {
            "contract_path": "src/eth2/DepositContract.sol",
            "line_no": 19,
            "src": "2641:107",
            "src_char": "1153:107"
          },
          {
            "contract_path": "src/inheritance/ExtendedInheritance.sol",
            "line_no": 7,
            "src": "144:45",
            "src_char": "144:45"
          },
          {
            "contract_path": "src/inheritance/InheritanceBase.sol",
            "line_no": 7,
            "src": "150:28",
            "src_char": "150:28"
          }
        ]
      },
      {
        "title": "Empty `require()` / `revert()` statements",
        "description": "Use descriptive reason strings or custom errors for revert paths.",
        "detector_name": "require-with-string",
        "instances": [
          {
            "contract_path": "src/CallGraphTests.sol",
            "line_no": 7,
            "src": "128:7",
            "src_char": "128:7"
          },
          {
            "contract_path": "src/CallGraphTests.sol",
            "line_no": 28,
            "src": "531:6",
            "src_char": "531:6"
          },
          {
            "contract_path": "src/CallGraphTests.sol",
            "line_no": 50,
            "src": "936:6",
            "src_char": "936:6"
          },
          {
            "contract_path": "src/CallGraphTests.sol",
            "line_no": 65,
            "src": "1246:7",
            "src_char": "1246:7"
          },
          {
            "contract_path": "src/DelegateCallWithoutAddressCheck.sol",
            "line_no": 31,
            "src": "948:7",
            "src_char": "948:7"
          },
          {
            "contract_path": "src/DeprecatedOZFunctions.sol",
            "line_no": 37,
            "src": "1264:7",
            "src_char": "1264:7"
          },
          {
            "contract_path": "src/DeprecatedOZFunctions.sol",
            "line_no": 40,
            "src": "1389:6",
            "src_char": "1389:6"
          },
          {
            "contract_path": "src/RevertsAndRequriesInLoops.sol",
            "line_no": 19,
            "src": "503:6",
            "src_char": "503:6"
          },
          {
            "contract_path": "src/SendEtherNoChecks.sol",
            "line_no": 12,
            "src": "268:6",
            "src_char": "268:6"
          },
          {
            "contract_path": "src/SendEtherNoChecks.sol",
            "line_no": 27,
            "src": "513:7",
            "src_char": "513:7"
          },
          {
            "contract_path": "src/SendEtherNoChecks.sol",
            "line_no": 43,
            "src": "920:6",
            "src_char": "920:6"
          },
          {
            "contract_path": "src/StateShadowing.sol",
            "line_no": 8,
            "src": "135:7",
            "src_char": "135:7"
          },
          {
            "contract_path": "src/ZeroAddressCheck.sol",
            "line_no": 13,
            "src": "329:6",
            "src_char": "329:6"
          },
          {
            "contract_path": "src/ZeroAddressCheck.sol",
            "line_no": 23,
            "src": "608:6",
            "src_char": "608:6"
          },
          {
            "contract_path": "src/ZeroAddressCheck.sol",
            "line_no": 38,
            "src": "1074:6",
            "src_char": "1074:6"
          },
          {
            "contract_path": "src/cloc/AnotherHeavilyCommentedContract.sol",
            "line_no": 35,
            "src": "589:7",
            "src_char": "589:7"
          },
          {
            "contract_path": "src/cloc/AnotherHeavilyCommentedContract.sol",
            "line_no": 56,
            "src": "1403:7",
            "src_char": "1400:7"
          },
          {
            "contract_path": "src/cloc/HeavilyCommentedContract.sol",
            "line_no": 35,
            "src": "598:7",
            "src_char": "598:7"
          },
          {
            "contract_path": "src/cloc/HeavilyCommentedContract.sol",
            "line_no": 53,
            "src": "1408:7",
            "src_char": "1408:7"
          }
        ]
      },
      {
        "title": "The `nonReentrant` `modifier` should occur before all other modifiers",
        "description": "This is a best-practice to protect against reentrancy in other modifiers.",
        "detector_name": "non-reentrant-before-others",
        "instances": [
          {
            "contract_path": "src/AdminContract.sol",
            "line_no": 10,
            "src": "386:12",
            "src_char": "386:12"
          },
          {
            "contract_path": "src/parent_chain/ParentChainContract.sol",
            "line_no": 28,
            "src": "735:12",
            "src_char": "735:12"
          }
        ]
      },
      {
        "title": "Using `ERC721::_mint()` can be dangerous",
        "description": "Using `ERC721::_mint()` can mint ERC721 tokens to addresses which don't support ERC721 tokens. Use `_safeMint()` instead of `_mint()` for ERC721.",
        "detector_name": "unsafe-oz-erc721-mint",
        "instances": [
          {
            "contract_path": "src/UnsafeERC721Mint.sol",
            "line_no": 12,
            "src": "410:5",
            "src_char": "410:5"
          }
        ]
      },
      {
        "title": "PUSH0 is not supported by all chains",
        "description": "Solc compiler version 0.8.20 switches the default target EVM version to Shanghai, which means that the generated bytecode will include PUSH0 opcodes. Be sure to select the appropriate EVM version in case you intend to deploy on a chain other than mainnet like L2 chains that may not support PUSH0, otherwise deployment of your contracts will fail.",
        "detector_name": "push-zero-opcode",
        "instances": [
          {
            "contract_path": "src/AdminContract.sol",
            "line_no": 2,
            "src": "32:23",
            "src_char": "32:23"
          },
          {
            "contract_path": "src/AssertStateChange.sol",
            "line_no": 2,
            "src": "32:23",
            "src_char": "32:23"
          },
          {
            "contract_path": "src/CacheArrayLength.sol",
            "line_no": 2,
            "src": "32:23",
            "src_char": "32:23"
          },
          {
            "contract_path": "src/ContractLocksEther.sol",
            "line_no": 2,
            "src": "32:23",
            "src_char": "32:23"
          },
          {
            "contract_path": "src/ContractWithTodo.sol",
            "line_no": 2,
            "src": "32:23",
            "src_char": "32:23"
          },
          {
            "contract_path": "src/Counter.sol",
            "line_no": 2,
            "src": "39:24",
            "src_char": "39:24"
          },
          {
            "contract_path": "src/CrazyPragma.sol",
            "line_no": 2,
            "src": "32:32",
            "src_char": "32:32"
          },
          {
            "contract_path": "src/DangerousStrictEquality2.sol",
            "line_no": 2,
            "src": "32:23",
            "src_char": "32:23"
          },
          {
            "contract_path": "src/DelegateCallWithoutAddressCheck.sol",
            "line_no": 2,
            "src": "32:21",
            "src_char": "32:21"
          },
          {
            "contract_path": "src/DeletionNestedMappingStructureContract.sol",
            "line_no": 2,
            "src": "32:23",
            "src_char": "32:23"
          },
          {
            "contract_path": "src/DeprecatedOZFunctions.sol",
            "line_no": 2,
            "src": "32:23",
            "src_char": "32:23"
          },
          {
            "contract_path": "src/FunctionSignatureCollision.sol",
            "line_no": 2,
            "src": "32:23",
            "src_char": "32:23"
          },
          {
            "contract_path": "src/InconsistentUints.sol",
            "line_no": 1,
            "src": "0:24",
            "src_char": "0:24"
          },
          {
            "contract_path": "src/IncorrectERC20.sol",
            "line_no": 2,
            "src": "32:23",
            "src_char": "32:23"
          },
          {
            "contract_path": "src/IncorrectERC721.sol",
            "line_no": 2,
            "src": "32:23",
            "src_char": "32:23"
          },
          {
            "contract_path": "src/KeccakContract.sol",
            "line_no": 2,
            "src": "32:23",
            "src_char": "32:23"
          },
          {
            "contract_path": "src/MsgValueInLoop.sol",
            "line_no": 2,
            "src": "32:23",
            "src_char": "32:23"
          },
          {
            "contract_path": "src/OutOfOrderRetryable.sol",
            "line_no": 2,
            "src": "32:23",
            "src_char": "32:23"
          },
          {
            "contract_path": "src/ReturnBomb.sol",
            "line_no": 2,
            "src": "32:23",
            "src_char": "32:23"
          },
          {
            "contract_path": "src/StateVariables.sol",
            "line_no": 2,
            "src": "32:23",
            "src_char": "32:23"
          },
          {
            "contract_path": "src/StateVariablesManipulation.sol",
            "line_no": 2,
            "src": "32:23",
            "src_char": "32:23"
          },
          {
            "contract_path": "src/StorageConditionals.sol",
            "line_no": 2,
            "src": "32:23",
            "src_char": "32:23"
          },
          {
            "contract_path": "src/T11sTranferer.sol",
            "line_no": 2,
            "src": "32:23",
            "src_char": "32:23"
          },
          {
            "contract_path": "src/TautologicalCompare.sol",
            "line_no": 2,
            "src": "32:23",
            "src_char": "32:23"
          },
          {
            "contract_path": "src/TxOriginUsedForAuth.sol",
            "line_no": 2,
            "src": "32:24",
            "src_char": "32:24"
          },
          {
            "contract_path": "src/UnsafeERC721Mint.sol",
            "line_no": 2,
            "src": "32:23",
            "src_char": "32:23"
          },
          {
            "contract_path": "src/UnusedStateVariables.sol",
            "line_no": 2,
            "src": "32:24",
            "src_char": "32:24"
          },
          {
            "contract_path": "src/WeakRandomness.sol",
            "line_no": 2,
            "src": "32:23",
            "src_char": "32:23"
          },
          {
            "contract_path": "src/cloc/AnotherHeavilyCommentedContract.sol",
            "line_no": 6,
            "src": "46:24",
            "src_char": "46:24"
          },
          {
            "contract_path": "src/cloc/HeavilyCommentedContract.sol",
            "line_no": 6,
            "src": "46:32",
            "src_char": "46:32"
          },
          {
            "contract_path": "src/eth2/DepositContract.sol",
            "line_no": 12,
            "src": "2302:23",
            "src_char": "814:23"
          },
          {
            "contract_path": "src/inheritance/ExtendedInheritance.sol",
            "line_no": 2,
            "src": "32:23",
            "src_char": "32:23"
          },
          {
            "contract_path": "src/inheritance/IContractInheritance.sol",
            "line_no": 2,
            "src": "32:24",
            "src_char": "32:24"
          },
          {
            "contract_path": "src/inheritance/InheritanceBase.sol",
            "line_no": 2,
            "src": "32:23",
            "src_char": "32:23"
          },
          {
            "contract_path": "src/nested/1/Nested.sol",
            "line_no": 5,
            "src": "180:23",
            "src_char": "180:23"
          },
          {
            "contract_path": "src/nested/2/Nested.sol",
            "line_no": 5,
            "src": "180:23",
            "src_char": "180:23"
          },
          {
            "contract_path": "src/nested_mappings/LaterVersion.sol",
            "line_no": 2,
            "src": "36:23",
            "src_char": "36:23"
          },
          {
            "contract_path": "src/parent_chain/ParentChainContract.sol",
            "line_no": 2,
            "src": "32:23",
            "src_char": "32:23"
          },
          {
            "contract_path": "src/uniswap/UniswapV2Swapper.sol",
            "line_no": 2,
            "src": "32:23",
            "src_char": "32:23"
          },
          {
            "contract_path": "src/uniswap/UniswapV3Swapper.sol",
            "line_no": 2,
            "src": "32:23",
            "src_char": "32:23"
          }
        ]
      },
      {
        "title": "Modifiers invoked only once can be shoe-horned into the function",
        "description": "",
        "detector_name": "useless-modifier",
        "instances": [
          {
            "contract_path": "src/BuiltinSymbolShadow.sol",
            "line_no": 17,
            "src": "358:39",
            "src_char": "358:39"
          },
          {
            "contract_path": "src/CallGraphTests.sol",
            "line_no": 10,
            "src": "186:22",
            "src_char": "186:22"
          },
          {
            "contract_path": "src/CallGraphTests.sol",
            "line_no": 32,
            "src": "571:22",
            "src_char": "571:22"
          },
          {
            "contract_path": "src/CallGraphTests.sol",
            "line_no": 54,
            "src": "976:22",
            "src_char": "976:22"
          },
          {
            "contract_path": "src/DelegateCallWithoutAddressCheck.sol",
            "line_no": 23,
            "src": "678:9",
            "src_char": "678:9"
          },
          {
            "contract_path": "src/InternalFunctions.sol",
            "line_no": 18,
            "src": "413:9",
            "src_char": "413:9"
          },
          {
            "contract_path": "src/OnceModifierExample.sol",
            "line_no": 6,
            "src": "103:8",
            "src_char": "103:8"
          },
          {
            "contract_path": "src/SendEtherNoChecks.sol",
            "line_no": 16,
            "src": "308:4",
            "src_char": "308:4"
          },
          {
            "contract_path": "src/SendEtherNoChecks.sol",
            "line_no": 47,
            "src": "960:4",
            "src_char": "960:4"
          },
          {
            "contract_path": "src/SendEtherNoChecks.sol",
            "line_no": 70,
            "src": "1301:4",
            "src_char": "1301:4"
          },
          {
            "contract_path": "src/SendEtherNoChecks.sol",
            "line_no": 93,
            "src": "1704:4",
            "src_char": "1704:4"
          },
          {
            "contract_path": "src/StateShadowing.sol",
            "line_no": 7,
            "src": "107:74",
            "src_char": "107:74"
          },
          {
            "contract_path": "src/UnprotectedInitialize.sol",
            "line_no": 13,
            "src": "222:21",
            "src_char": "222:21"
          }
        ]
      },
      {
        "title": "Empty Block",
        "description": "Consider removing empty blocks.",
        "detector_name": "empty-block",
        "instances": [
          {
            "contract_path": "src/AderynIgnoreCustomDetectors.sol",
            "line_no": 7,
            "src": "174:2",
            "src_char": "174:2"
          },
          {
            "contract_path": "src/AdminContract.sol",
            "line_no": 14,
            "src": "457:23",
            "src_char": "457:23"
          },
          {
            "contract_path": "src/BuiltinSymbolShadow.sol",
            "line_no": 8,
            "src": "125:41",
            "src_char": "125:41"
          },
          {
            "contract_path": "src/CacheArrayLength.sol",
            "line_no": 17,
            "src": "337:2",
            "src_char": "337:2"
          },
          {
            "contract_path": "src/CacheArrayLength.sol",
            "line_no": 42,
            "src": "1104:2",
            "src_char": "1104:2"
          },
          {
            "contract_path": "src/CallGraphTests.sol",
            "line_no": 16,
            "src": "291:16",
            "src_char": "291:16"
          },
          {
            "contract_path": "src/CallGraphTests.sol",
            "line_no": 38,
            "src": "686:16",
            "src_char": "686:16"
          },
          {
            "contract_path": "src/ContractWithTodo.sol",
            "line_no": 7,
            "src": "129:10",
            "src_char": "129:10"
          },
          {
            "contract_path": "src/ContractWithTodo.sol",
            "line_no": 13,
            "src": "337:15",
            "src_char": "337:15"
          },
          {
            "contract_path": "src/EmptyBlocks.sol",
            "line_no": 30,
            "src": "503:12",
            "src_char": "503:12"
          },
          {
            "contract_path": "src/EmptyBlocks.sol",
            "line_no": 38,
            "src": "599:12",
            "src_char": "599:12"
          },
          {
            "contract_path": "src/EmptyBlocks.sol",
            "line_no": 49,
            "src": "739:12",
            "src_char": "739:12"
          },
          {
            "contract_path": "src/EmptyBlocks.sol",
            "line_no": 63,
            "src": "888:13",
            "src_char": "888:13"
          },
          {
            "contract_path": "src/EmptyBlocks.sol",
            "line_no": 67,
            "src": "946:24",
            "src_char": "946:24"
          },
          {
            "contract_path": "src/EmptyBlocks.sol",
            "line_no": 73,
            "src": "1068:30",
            "src_char": "1068:30"
          },
          {
            "contract_path": "src/EmptyBlocks.sol",
            "line_no": 81,
            "src": "1219:41",
            "src_char": "1219:41"
          },
          {
            "contract_path": "src/FunctionSignatureCollision.sol",
            "line_no": 7,
            "src": "166:8",
            "src_char": "166:8"
          },
          {
            "contract_path": "src/FunctionSignatureCollision.sol",
            "line_no": 13,
            "src": "231:22",
            "src_char": "231:22"
          },
          {
            "contract_path": "src/OnceModifierExample.sol",
            "line_no": 10,
            "src": "147:7",
            "src_char": "147:7"
          },
          {
            "contract_path": "src/OutOfOrderRetryable.sol",
            "line_no": 193,
            "src": "5775:13",
            "src_char": "5775:13"
          },
          {
            "contract_path": "src/SendEtherNoChecks.sol",
            "line_no": 53,
            "src": "1060:5",
            "src_char": "1060:5"
          },
          {
            "contract_path": "src/SendEtherNoChecks.sol",
            "line_no": 77,
            "src": "1405:5",
            "src_char": "1405:5"
          },
          {
            "contract_path": "src/SendEtherNoChecks.sol",
            "line_no": 99,
            "src": "1795:5",
            "src_char": "1795:5"
          },
          {
            "contract_path": "src/TautologyOrContradiction.sol",
            "line_no": 9,
            "src": "161:229",
            "src_char": "161:229"
          },
          {
            "contract_path": "src/UncheckedSend.sol",
            "line_no": 27,
            "src": "915:65",
            "src_char": "915:65"
          },
          {
            "contract_path": "src/auditor_mode/PublicFunctionsWithoutSenderCheck.sol",
            "line_no": 11,
            "src": "367:17",
            "src_char": "367:17"
          },
          {
            "contract_path": "src/auditor_mode/PublicFunctionsWithoutSenderCheck.sol",
            "line_no": 30,
            "src": "852:25",
            "src_char": "852:25"
          },
          {
            "contract_path": "src/auditor_mode/PublicFunctionsWithoutSenderCheck.sol",
            "line_no": 38,
            "src": "1080:16",
            "src_char": "1080:16"
          },
          {
            "contract_path": "src/auditor_mode/PublicFunctionsWithoutSenderCheck.sol",
            "line_no": 61,
            "src": "1840:17",
            "src_char": "1840:17"
          },
          {
            "contract_path": "src/auditor_mode/PublicFunctionsWithoutSenderCheck.sol",
            "line_no": 85,
            "src": "2380:25",
            "src_char": "2380:25"
          },
          {
            "contract_path": "src/parent_chain/ParentChainContract.sol",
            "line_no": 11,
            "src": "355:9",
            "src_char": "355:9"
          },
          {
            "contract_path": "src/parent_chain/ParentChainContract.sol",
            "line_no": 32,
            "src": "806:23",
            "src_char": "806:23"
          },
          {
            "contract_path": "src/parent_chain/ParentChainContract.sol",
            "line_no": 40,
            "src": "946:8",
            "src_char": "946:8"
          },
          {
            "contract_path": "src/parent_chain/ParentChainContract.sol",
            "line_no": 44,
            "src": "1011:23",
            "src_char": "1011:23"
          }
        ]
      },
      {
        "title": "Large literal values multiples of 10000 can be replaced with scientific notation",
        "description": "Use `e` notation, for example: `1e18`, instead of its full numeric value.",
        "detector_name": "large-numeric-literal",
        "instances": [
          {
            "contract_path": "src/HugeConstants.sol",
            "line_no": 6,
            "src": "182:24",
            "src_char": "182:24"
          },
          {
            "contract_path": "src/HugeConstants.sol",
            "line_no": 7,
            "src": "252:23",
            "src_char": "252:23"
          },
          {
            "contract_path": "src/HugeConstants.sol",
            "line_no": 8,
            "src": "321:22",
            "src_char": "321:22"
          },
          {
            "contract_path": "src/HugeConstants.sol",
            "line_no": 9,
            "src": "389:21",
            "src_char": "389:21"
          },
          {
            "contract_path": "src/HugeConstants.sol",
            "line_no": 10,
            "src": "456:20",
            "src_char": "456:20"
          },
          {
            "contract_path": "src/HugeConstants.sol",
            "line_no": 11,
            "src": "522:19",
            "src_char": "522:19"
          },
          {
            "contract_path": "src/HugeConstants.sol",
            "line_no": 12,
            "src": "587:18",
            "src_char": "587:18"
          },
          {
            "contract_path": "src/HugeConstants.sol",
            "line_no": 13,
            "src": "651:17",
            "src_char": "651:17"
          },
          {
            "contract_path": "src/HugeConstants.sol",
            "line_no": 14,
            "src": "714:16",
            "src_char": "714:16"
          },
          {
            "contract_path": "src/HugeConstants.sol",
            "line_no": 15,
            "src": "777:15",
            "src_char": "777:15"
          },
          {
            "contract_path": "src/HugeConstants.sol",
            "line_no": 16,
            "src": "839:14",
            "src_char": "839:14"
          },
          {
            "contract_path": "src/HugeConstants.sol",
            "line_no": 17,
            "src": "900:13",
            "src_char": "900:13"
          },
          {
            "contract_path": "src/HugeConstants.sol",
            "line_no": 18,
            "src": "960:12",
            "src_char": "960:12"
          },
          {
            "contract_path": "src/HugeConstants.sol",
            "line_no": 19,
            "src": "1019:11",
            "src_char": "1019:11"
          },
          {
            "contract_path": "src/HugeConstants.sol",
            "line_no": 20,
            "src": "1077:10",
            "src_char": "1077:10"
          },
          {
            "contract_path": "src/HugeConstants.sol",
            "line_no": 21,
            "src": "1134:9",
            "src_char": "1134:9"
          },
          {
            "contract_path": "src/HugeConstants.sol",
            "line_no": 22,
            "src": "1190:8",
            "src_char": "1190:8"
          },
          {
            "contract_path": "src/HugeConstants.sol",
            "line_no": 23,
            "src": "1245:7",
            "src_char": "1245:7"
          },
          {
            "contract_path": "src/HugeConstants.sol",
            "line_no": 24,
            "src": "1299:6",
            "src_char": "1299:6"
          },
          {
            "contract_path": "src/HugeConstants.sol",
            "line_no": 25,
            "src": "1352:5",
            "src_char": "1352:5"
          },
          {
            "contract_path": "src/HugeConstants.sol",
            "line_no": 31,
            "src": "1585:29",
            "src_char": "1585:29"
          },
          {
            "contract_path": "src/HugeConstants.sol",
            "line_no": 32,
            "src": "1673:6",
            "src_char": "1673:6"
          },
          {
            "contract_path": "src/IncorrectERC20.sol",
            "line_no": 8,
            "src": "225:7",
            "src_char": "225:7"
          },
          {
            "contract_path": "src/IncorrectERC20.sol",
            "line_no": 51,
            "src": "1550:7",
            "src_char": "1550:7"
          }
        ]
      },
      {
        "title": "Internal functions called only once can be inlined",
        "description": "Instead of separating the logic into a separate function, consider inlining the logic into the calling function. This can reduce the number of function calls and improve readability.",
        "detector_name": "useless-internal-function",
        "instances": [
          {
            "contract_path": "src/CallGraphTests.sol",
            "line_no": 6,
            "src": "89:17",
            "src_char": "89:17"
          },
          {
            "contract_path": "src/CallGraphTests.sol",
            "line_no": 25,
            "src": "398:17",
            "src_char": "398:17"
          },
          {
            "contract_path": "src/CallGraphTests.sol",
            "line_no": 47,
            "src": "803:17",
            "src_char": "803:17"
          },
          {
            "contract_path": "src/CallGraphTests.sol",
            "line_no": 64,
            "src": "1206:18",
            "src_char": "1206:18"
          },
          {
            "contract_path": "src/ConstantFuncsAssembly.sol",
            "line_no": 26,
            "src": "651:232",
            "src_char": "651:232"
          },
          {
            "contract_path": "src/InternalFunctions.sol",
            "line_no": 28,
            "src": "693:12",
            "src_char": "693:12"
          },
          {
            "contract_path": "src/MsgValueInLoop.sol",
            "line_no": 43,
            "src": "1103:8",
            "src_char": "1103:8"
          },
          {
            "contract_path": "src/MsgValueInLoop.sol",
            "line_no": 60,
            "src": "1529:8",
            "src_char": "1529:8"
          },
          {
            "contract_path": "src/MsgValueInLoop.sol",
            "line_no": 77,
            "src": "1962:8",
            "src_char": "1962:8"
          },
          {
            "contract_path": "src/SendEtherNoChecks.sol",
            "line_no": 9,
            "src": "132:20",
            "src_char": "132:20"
          },
          {
            "contract_path": "src/SendEtherNoChecks.sol",
            "line_no": 26,
            "src": "481:5",
            "src_char": "481:5"
          },
          {
            "contract_path": "src/SendEtherNoChecks.sol",
            "line_no": 40,
            "src": "784:20",
            "src_char": "784:20"
          },
          {
            "contract_path": "src/SendEtherNoChecks.sol",
            "line_no": 66,
            "src": "1209:15",
            "src_char": "1209:15"
          },
          {
            "contract_path": "src/SendEtherNoChecks.sol",
            "line_no": 88,
            "src": "1551:11",
            "src_char": "1551:11"
          },
          {
            "contract_path": "src/StorageParameters.sol",
            "line_no": 17,
            "src": "388:11",
            "src_char": "388:11"
          },
          {
            "contract_path": "src/UncheckedSend.sol",
            "line_no": 27,
            "src": "915:65",
            "src_char": "915:65"
          }
        ]
      },
      {
        "title": "Contract still has TODOs",
        "description": "Contract contains comments with TODOS",
        "detector_name": "contract-with-todos",
        "instances": [
          {
            "contract_path": "src/ContractWithTodo.sol",
            "line_no": 4,
            "src": "66:8",
            "src_char": "66:8"
          },
          {
            "contract_path": "src/Counter.sol",
            "line_no": 4,
            "src": "74:7",
            "src_char": "74:7"
          }
        ]
      },
      {
        "title": "Inconsistency in declaring uint256/uint (or) int256/int variables within a contract. Use explicit size declarations (uint256 or int256).",
        "description": "Consider keeping the naming convention consistent in a given contract. Explicit size declarations are preferred (uint256, int256) over implicit ones (uint, int) to avoid confusion.",
        "detector_name": "inconsistent-type-names",
        "instances": [
          {
            "contract_path": "src/Casting.sol",
            "line_no": 31,
            "src": "904:14",
            "src_char": "904:14"
          },
          {
            "contract_path": "src/Casting.sol",
            "line_no": 69,
            "src": "2086:13",
            "src_char": "2086:13"
          },
          {
            "contract_path": "src/InconsistentUints.sol",
            "line_no": 5,
            "src": "122:12",
            "src_char": "122:12"
          },
          {
            "contract_path": "src/InconsistentUints.sol",
            "line_no": 7,
            "src": "197:11",
            "src_char": "197:11"
          },
          {
            "contract_path": "src/InconsistentUints.sol",
            "line_no": 11,
            "src": "289:10",
            "src_char": "289:10"
          },
          {
            "contract_path": "src/InconsistentUints.sol",
            "line_no": 12,
            "src": "340:9",
            "src_char": "340:9"
          },
          {
            "contract_path": "src/InconsistentUints.sol",
            "line_no": 15,
            "src": "383:9",
            "src_char": "383:9"
          },
          {
            "contract_path": "src/InconsistentUints.sol",
            "line_no": 16,
            "src": "434:10",
            "src_char": "434:10"
          },
          {
            "contract_path": "src/InconsistentUints.sol",
            "line_no": 19,
            "src": "528:12",
            "src_char": "528:12"
          },
          {
            "contract_path": "src/TautologicalCompare.sol",
            "line_no": 11,
            "src": "186:1",
            "src_char": "186:1"
          },
          {
            "contract_path": "src/TautologyOrContradiction.sol",
            "line_no": 6,
            "src": "133:6",
            "src_char": "133:6"
          },
          {
            "contract_path": "src/UninitializedLocalVariables.sol",
            "line_no": 9,
            "src": "211:17",
            "src_char": "211:17"
          },
          {
            "contract_path": "src/UninitializedLocalVariables.sol",
            "line_no": 15,
            "src": "434:22",
            "src_char": "434:22"
          },
          {
            "contract_path": "src/UninitializedLocalVariables.sol",
            "line_no": 25,
            "src": "817:15",
            "src_char": "817:15"
          },
          {
            "contract_path": "src/UninitializedLocalVariables.sol",
            "line_no": 31,
            "src": "1109:20",
            "src_char": "1109:20"
          },
          {
            "contract_path": "src/UninitializedLocalVariables.sol",
            "line_no": 43,
            "src": "1639:11",
            "src_char": "1639:11"
          },
          {
            "contract_path": "src/UninitializedLocalVariables.sol",
            "line_no": 49,
            "src": "1826:16",
            "src_char": "1826:16"
          },
          {
            "contract_path": "src/eth2/DepositContract.sol",
            "line_no": 59,
            "src": "4611:27",
            "src_char": "3123:27"
          },
          {
            "contract_path": "src/eth2/DepositContract.sol",
            "line_no": 61,
            "src": "4732:17",
            "src_char": "3244:17"
          },
          {
            "contract_path": "src/eth2/DepositContract.sol",
            "line_no": 70,
            "src": "5020:6",
            "src_char": "3532:6"
          },
          {
            "contract_path": "src/eth2/DepositContract.sol",
            "line_no": 76,
            "src": "5307:4",
            "src_char": "3819:4"
          },
          {
            "contract_path": "src/eth2/DepositContract.sol",
            "line_no": 77,
            "src": "5347:6",
            "src_char": "3859:6"
          },
          {
            "contract_path": "src/eth2/DepositContract.sol",
            "line_no": 103,
            "src": "6636:14",
            "src_char": "5148:14"
          },
          {
            "contract_path": "src/eth2/DepositContract.sol",
            "line_no": 133,
            "src": "8101:4",
            "src_char": "6613:4"
          },
          {
            "contract_path": "src/eth2/DepositContract.sol",
            "line_no": 134,
            "src": "8141:6",
            "src_char": "6653:6"
          },
          {
            "contract_path": "src/nested_mappings/LaterVersion.sol",
            "line_no": 8,
            "src": "184:5",
            "src_char": "184:5"
          },
          {
            "contract_path": "src/nested_mappings/NestedMappings.sol",
            "line_no": 8,
            "src": "168:10",
            "src_char": "168:10"
          }
        ]
      },
      {
        "title": "Unused Custom Error",
        "description": "it is recommended that the definition be removed when custom error is unused",
        "detector_name": "useless-error",
        "instances": [
          {
            "contract_path": "src/UnusedError.sol",
            "line_no": 5,
            "src": "84:27",
            "src_char": "84:27"
          },
          {
            "contract_path": "src/UnusedError.sol",
            "line_no": 13,
            "src": "258:36",
            "src_char": "258:36"
          },
          {
            "contract_path": "src/WrongOrderOfLayout.sol",
            "line_no": 13,
            "src": "274:21",
            "src_char": "274:21"
          }
        ]
      },
      {
        "title": "Loop contains `require`/`revert` statements",
        "description": "Avoid `require` / `revert` statements in a loop because a single bad item can cause the whole transaction to fail. It's better to forgive on fail and return failed elements post processing of the loop",
        "detector_name": "reverts-and-requires-in-loops",
        "instances": [
          {
            "contract_path": "src/RevertsAndRequriesInLoops.sol",
            "line_no": 10,
            "src": "227:129",
            "src_char": "227:129"
          },
          {
            "contract_path": "src/RevertsAndRequriesInLoops.sol",
            "line_no": 17,
            "src": "416:150",
            "src_char": "416:150"
          }
        ]
      },
      {
        "title": "Incorrect Order of Division and Multiplication",
        "description": "Division operations followed directly by multiplication operations can lead to precision loss due to the way integer arithmetic is handled in Solidity.",
        "detector_name": "division-before-multiplication",
        "instances": [
          {
            "contract_path": "src/DivisionBeforeMultiplication.sol",
            "line_no": 8,
            "src": "218:5",
            "src_char": "218:5"
          },
          {
            "contract_path": "src/DivisionBeforeMultiplication.sol",
            "line_no": 12,
            "src": "330:5",
            "src_char": "330:5"
          },
          {
            "contract_path": "src/DivisionBeforeMultiplication.sol",
            "line_no": 16,
            "src": "432:5",
            "src_char": "432:5"
          },
          {
            "contract_path": "src/DivisionBeforeMultiplication.sol",
            "line_no": 20,
            "src": "541:5",
            "src_char": "541:5"
          }
        ]
      },
      {
        "title": "Redundant statements have no effect.",
        "description": "Remove the redundant statements because no code will be generated and it just congests the codebase.",
        "detector_name": "redundant-statements",
        "instances": [
          {
            "contract_path": "src/RedundantStatements.sol",
            "line_no": 6,
            "src": "131:4",
            "src_char": "131:4"
          },
          {
            "contract_path": "src/RedundantStatements.sol",
            "line_no": 7,
            "src": "169:4",
            "src_char": "169:4"
          },
          {
            "contract_path": "src/RedundantStatements.sol",
            "line_no": 8,
            "src": "207:27",
            "src_char": "207:27"
          },
          {
            "contract_path": "src/RedundantStatements.sol",
            "line_no": 12,
            "src": "309:4",
            "src_char": "309:4"
          },
          {
            "contract_path": "src/RedundantStatements.sol",
            "line_no": 13,
            "src": "347:6",
            "src_char": "347:6"
          },
          {
            "contract_path": "src/RedundantStatements.sol",
            "line_no": 14,
            "src": "377:4",
            "src_char": "377:4"
          }
        ]
      },
      {
        "title": "Public variables of a contract read in an external context (using `this`).",
        "description": "The contract reads it's own variable using `this` which adds an unnecessary STATICCALL. Remove `this` and access the variable like storage.",
        "detector_name": "public-variable-read-in-external-context",
        "instances": [
          {
            "contract_path": "src/PublicVariableReadInExternalContext.sol",
            "line_no": 12,
            "src": "355:14",
            "src_char": "355:14"
          },
          {
            "contract_path": "src/PublicVariableReadInExternalContext.sol",
            "line_no": 16,
            "src": "457:16",
            "src_char": "457:16"
          },
          {
            "contract_path": "src/PublicVariableReadInExternalContext.sol",
            "line_no": 20,
            "src": "553:12",
            "src_char": "553:12"
          },
          {
            "contract_path": "src/PublicVariableReadInExternalContext.sol",
            "line_no": 42,
            "src": "1175:14",
            "src_char": "1175:14"
          }
        ]
      },
      {
        "title": "Potentially unused `private` / `internal` state variables found.",
        "description": "State variable appears to be unused. No analysis has been performed to see if any inilne assembly references it. So if that's not the case, consider removing this unused variable.",
        "detector_name": "unused-state-variable",
        "instances": [
          {
            "contract_path": "src/AssemblyExample.sol",
            "line_no": 5,
            "src": "97:1",
            "src_char": "97:1"
          },
          {
            "contract_path": "src/InconsistentUints.sol",
            "line_no": 16,
            "src": "434:10",
            "src_char": "434:10"
          },
          {
            "contract_path": "src/StateVariables.sol",
            "line_no": 8,
            "src": "199:19",
            "src_char": "199:19"
          },
          {
            "contract_path": "src/StateVariables.sol",
            "line_no": 9,
            "src": "241:20",
            "src_char": "241:20"
          },
          {
            "contract_path": "src/StateVariables.sol",
            "line_no": 13,
            "src": "383:27",
            "src_char": "383:27"
          },
          {
            "contract_path": "src/StateVariables.sol",
            "line_no": 14,
            "src": "437:28",
            "src_char": "437:28"
          },
          {
            "contract_path": "src/StateVariables.sol",
            "line_no": 28,
            "src": "1056:16",
            "src_char": "1056:16"
          },
          {
            "contract_path": "src/StateVariables.sol",
            "line_no": 29,
            "src": "1108:17",
            "src_char": "1108:17"
          },
          {
            "contract_path": "src/TautologyOrContradiction.sol",
            "line_no": 6,
            "src": "133:6",
            "src_char": "133:6"
          },
          {
            "contract_path": "src/TautologyOrContradiction.sol",
            "line_no": 7,
            "src": "145:9",
            "src_char": "145:9"
          },
          {
            "contract_path": "src/UninitializedLocalVariables.sol",
            "line_no": 5,
            "src": "93:12",
            "src_char": "93:12"
          },
          {
            "contract_path": "src/UninitializedStateVariable.sol",
            "line_no": 13,
            "src": "503:3",
            "src_char": "503:3"
          },
          {
            "contract_path": "src/UnusedStateVariables.sol",
            "line_no": 6,
            "src": "147:13",
            "src_char": "147:13"
          },
          {
            "contract_path": "src/UnusedStateVariables.sol",
            "line_no": 7,
            "src": "183:13",
            "src_char": "183:13"
          },
          {
            "contract_path": "src/UnusedStateVariables.sol",
            "line_no": 8,
            "src": "215:10",
            "src_char": "215:10"
          },
          {
            "contract_path": "src/UnusedStateVariables.sol",
            "line_no": 9,
            "src": "246:12",
            "src_char": "246:12"
          },
          {
            "contract_path": "src/cloc/AnotherHeavilyCommentedContract.sol",
            "line_no": 14,
            "src": "151:3",
            "src_char": "151:3"
          },
          {
            "contract_path": "src/cloc/AnotherHeavilyCommentedContract.sol",
            "line_no": 16,
            "src": "190:3",
            "src_char": "190:3"
          },
          {
            "contract_path": "src/cloc/AnotherHeavilyCommentedContract.sol",
            "line_no": 19,
            "src": "261:3",
            "src_char": "261:3"
          },
          {
            "contract_path": "src/cloc/AnotherHeavilyCommentedContract.sol",
            "line_no": 22,
            "src": "367:3",
            "src_char": "367:3"
          },
          {
            "contract_path": "src/cloc/AnotherHeavilyCommentedContract.sol",
            "line_no": 29,
            "src": "477:3",
            "src_char": "477:3"
          },
          {
            "contract_path": "src/cloc/HeavilyCommentedContract.sol",
            "line_no": 14,
            "src": "160:3",
            "src_char": "160:3"
          },
          {
            "contract_path": "src/cloc/HeavilyCommentedContract.sol",
            "line_no": 16,
            "src": "199:3",
            "src_char": "199:3"
          },
          {
            "contract_path": "src/cloc/HeavilyCommentedContract.sol",
            "line_no": 19,
            "src": "270:3",
            "src_char": "270:3"
          },
          {
            "contract_path": "src/cloc/HeavilyCommentedContract.sol",
            "line_no": 22,
            "src": "376:3",
            "src_char": "376:3"
          },
          {
            "contract_path": "src/cloc/HeavilyCommentedContract.sol",
            "line_no": 29,
            "src": "486:3",
            "src_char": "486:3"
          }
        ]
      },
      {
        "title": "Functions declared `pure` / `view` but contains assembly",
        "description": "If the assembly code contains bugs or unintended side effects, it can lead to incorrect results or vulnerabilities, which are hard to debug and resolve, especially when the function is meant to be simple and predictable.",
        "detector_name": "constant-functions-assembly",
        "instances": [
          {
            "contract_path": "src/ConstantFuncsAssembly.sol",
            "line_no": 9,
            "src": "182:175",
            "src_char": "182:175"
          },
          {
            "contract_path": "src/ConstantFuncsAssembly.sol",
            "line_no": 17,
            "src": "408:237",
            "src_char": "408:237"
          },
          {
            "contract_path": "src/ConstantFuncsAssembly.sol",
            "line_no": 36,
            "src": "934:98",
            "src_char": "934:98"
          }
        ]
      },
      {
        "title": "Boolean equality is not required.",
        "description": "If `x` is a boolean, there is no need to do `if(x == true)` or `if(x == false)`. Just use `if(x)` and `if(!x)` respectively.",
        "detector_name": "boolean-equality",
        "instances": [
          {
            "contract_path": "src/BooleanEquality.sol",
            "line_no": 5,
            "src": "133:14",
            "src_char": "133:14"
          },
          {
            "contract_path": "src/BooleanEquality.sol",
            "line_no": 12,
            "src": "292:15",
            "src_char": "292:15"
          },
          {
            "contract_path": "src/BooleanEquality.sol",
            "line_no": 19,
            "src": "454:15",
            "src_char": "454:15"
          },
          {
            "contract_path": "src/BooleanEquality.sol",
            "line_no": 26,
            "src": "614:16",
            "src_char": "614:16"
          }
        ]
      },
      {
        "title": "Uninitialized local variables.",
        "description": "Initialize all the variables. If a variable is meant to be initialized to zero, explicitly set it to zero to improve code readability.",
        "detector_name": "uninitialized-local-variable",
        "instances": [
          {
            "contract_path": "src/ConstantFuncsAssembly.sol",
            "line_no": 18,
            "src": "478:14",
            "src_char": "478:14"
          },
          {
            "contract_path": "src/ConstantFuncsAssembly.sol",
            "line_no": 27,
            "src": "716:14",
            "src_char": "716:14"
          },
          {
            "contract_path": "src/StorageParameters.sol",
            "line_no": 8,
            "src": "184:11",
            "src_char": "184:11"
          },
          {
            "contract_path": "src/UninitializedLocalVariables.sol",
            "line_no": 9,
            "src": "211:17",
            "src_char": "211:17"
          },
          {
            "contract_path": "src/UninitializedLocalVariables.sol",
            "line_no": 10,
            "src": "243:17",
            "src_char": "243:17"
          },
          {
            "contract_path": "src/UninitializedLocalVariables.sol",
            "line_no": 11,
            "src": "278:20",
            "src_char": "278:20"
          },
          {
            "contract_path": "src/UninitializedLocalVariables.sol",
            "line_no": 12,
            "src": "312:16",
            "src_char": "312:16"
          },
          {
            "contract_path": "src/UninitializedLocalVariables.sol",
            "line_no": 13,
            "src": "346:20",
            "src_char": "346:20"
          },
          {
            "contract_path": "src/UninitializedLocalVariables.sol",
            "line_no": 14,
            "src": "390:19",
            "src_char": "390:19"
          },
          {
            "contract_path": "src/UninitializedLocalVariables.sol",
            "line_no": 15,
            "src": "434:22",
            "src_char": "434:22"
          },
          {
            "contract_path": "src/UninitializedLocalVariables.sol",
            "line_no": 16,
            "src": "481:22",
            "src_char": "481:22"
          },
          {
            "contract_path": "src/UninitializedLocalVariables.sol",
            "line_no": 17,
            "src": "531:25",
            "src_char": "531:25"
          },
          {
            "contract_path": "src/UninitializedLocalVariables.sol",
            "line_no": 18,
            "src": "580:21",
            "src_char": "580:21"
          },
          {
            "contract_path": "src/UninitializedLocalVariables.sol",
            "line_no": 19,
            "src": "629:25",
            "src_char": "629:25"
          },
          {
            "contract_path": "src/UninitializedLocalVariables.sol",
            "line_no": 20,
            "src": "681:24",
            "src_char": "681:24"
          }
        ]
      },
      {
        "title": "Return Bomb",
        "description": "A low level callee may consume all callers gas unexpectedly. Avoid unlimited implicit decoding of returndata on calls to unchecked addresses. You can limit the gas by passing a gas limit as an option to the call. For example, `unknownAdress.call{gas: gasLimitHere}(\"calldata\")` That would act as a safety net from OOG errors.\n        ",
        "detector_name": "return-bomb",
        "instances": [
          {
            "contract_path": "src/ReturnBomb.sol",
            "line_no": 22,
            "src": "591:115",
            "src_char": "591:115"
          }
        ]
      },
      {
        "title": "Function initializing state.",
        "description": "Detects the immediate initialization of state variables through function calls that are not pure/constant, or that use non-constant state variable. Remove any initialization of state variables via non-constant state variables or function calls. If variables must be set upon contract deployment, locate initialization in the constructor instead.",
        "detector_name": "function-initializing-state",
        "instances": [
          {
            "contract_path": "src/FunctionInitializingState.sol",
            "line_no": 6,
            "src": "108:21",
            "src_char": "108:21"
          },
          {
            "contract_path": "src/FunctionInitializingState.sol",
            "line_no": 8,
            "src": "199:21",
            "src_char": "199:21"
          },
          {
            "contract_path": "src/FunctionInitializingState.sol",
            "line_no": 9,
            "src": "267:21",
            "src_char": "267:21"
          }
        ]
      },
      {
        "title": "Dead Code",
        "description": "Functions that are not used. Consider removing them.",
        "detector_name": "dead-code",
        "instances": [
          {
            "contract_path": "src/ArbitraryTransferFrom.sol",
            "line_no": 15,
            "src": "304:4",
            "src_char": "304:4"
          },
          {
            "contract_path": "src/ContractLocksEther.sol",
            "line_no": 54,
            "src": "1540:10",
            "src_char": "1540:10"
          },
          {
            "contract_path": "src/DeadCode.sol",
            "line_no": 16,
            "src": "362:22",
            "src_char": "362:22"
          },
          {
            "contract_path": "src/DeletionNestedMappingStructureContract.sol",
            "line_no": 14,
            "src": "258:6",
            "src_char": "258:6"
          },
          {
            "contract_path": "src/IncorrectShift.sol",
            "line_no": 5,
            "src": "100:8",
            "src_char": "100:8"
          },
          {
            "contract_path": "src/IncorrectShift.sol",
            "line_no": 13,
            "src": "292:9",
            "src_char": "292:9"
          },
          {
            "contract_path": "src/UncheckedReturn.sol",
            "line_no": 12,
            "src": "186:19",
            "src_char": "186:19"
          },
          {
            "contract_path": "src/UncheckedReturn.sol",
            "line_no": 20,
            "src": "362:21",
            "src_char": "362:21"
          },
          {
            "contract_path": "src/UncheckedReturn.sol",
            "line_no": 25,
            "src": "492:19",
            "src_char": "492:19"
          },
          {
            "contract_path": "src/UncheckedReturn.sol",
            "line_no": 30,
            "src": "644:21",
            "src_char": "644:21"
          },
          {
            "contract_path": "src/UncheckedReturn.sol",
            "line_no": 35,
            "src": "842:26",
            "src_char": "842:26"
          },
          {
            "contract_path": "src/UncheckedReturn.sol",
            "line_no": 40,
            "src": "1049:19",
            "src_char": "1049:19"
          }
        ]
      },
      {
        "title": "Loop condition contains `state_variable.length` that could be cached outside.",
        "description": "Cache the lengths of storage arrays if they are used and not modified in for loops.",
        "detector_name": "cache-array-length",
        "instances": [
          {
            "contract_path": "src/CacheArrayLength.sol",
            "line_no": 12,
            "src": "234:82",
            "src_char": "234:82"
          },
          {
            "contract_path": "src/CacheArrayLength.sol",
            "line_no": 44,
            "src": "1160:64",
            "src_char": "1160:64"
          },
          {
            "contract_path": "src/CacheArrayLength.sol",
            "line_no": 50,
            "src": "1325:183",
            "src_char": "1325:183"
          }
        ]
      },
      {
        "title": "Incorrect use of `assert()`",
        "description": "Argument to `assert()` modifies the state. Use `require` for invariants modifying state.",
        "detector_name": "assert-state-change",
        "instances": [
          {
            "contract_path": "src/AssertStateChange.sol",
            "line_no": 9,
            "src": "154:23",
            "src_char": "154:23"
          }
        ]
      },
      {
        "title": "Costly operations inside loops.",
        "description": "Invoking `SSTORE`operations in loops may lead to Out-of-gas errors. Use a local variable to hold the loop computation result.",
        "detector_name": "costly-operations-inside-loops",
        "instances": [
          {
            "contract_path": "src/CacheArrayLength.sol",
            "line_no": 25,
            "src": "546:133",
            "src_char": "546:133"
          },
          {
            "contract_path": "src/CacheArrayLength.sol",
            "line_no": 35,
            "src": "928:155",
            "src_char": "928:155"
          },
          {
            "contract_path": "src/CostlyOperationsInsideLoops.sol",
            "line_no": 10,
            "src": "214:79",
            "src_char": "214:79"
          },
          {
            "contract_path": "src/MsgValueInLoop.sol",
            "line_no": 12,
            "src": "289:107",
            "src_char": "289:107"
          },
          {
            "contract_path": "src/MsgValueInLoop.sol",
            "line_no": 25,
            "src": "658:122",
            "src_char": "658:122"
          },
          {
            "contract_path": "src/MsgValueInLoop.sol",
            "line_no": 38,
            "src": "988:94",
            "src_char": "988:94"
          },
          {
            "contract_path": "src/MsgValueInLoop.sol",
            "line_no": 54,
            "src": "1415:93",
            "src_char": "1415:93"
          },
          {
            "contract_path": "src/MsgValueInLoop.sol",
            "line_no": 71,
            "src": "1844:97",
            "src_char": "1844:97"
          },
          {
            "contract_path": "src/RevertsAndRequriesInLoops.sol",
            "line_no": 10,
            "src": "227:129",
            "src_char": "227:129"
          },
          {
            "contract_path": "src/RevertsAndRequriesInLoops.sol",
            "line_no": 17,
            "src": "416:150",
            "src_char": "416:150"
          },
          {
            "contract_path": "src/RevertsAndRequriesInLoops.sol",
            "line_no": 27,
            "src": "719:159",
            "src_char": "719:159"
          },
          {
            "contract_path": "src/eth2/DepositContract.sol",
            "line_no": 70,
            "src": "5010:178",
            "src_char": "3522:178"
          },
          {
            "contract_path": "src/eth2/DepositContract.sol",
            "line_no": 134,
            "src": "8131:283",
            "src_char": "6643:283"
          },
          {
            "contract_path": "src/parent_chain/ParentChainContract.sol",
            "line_no": 17,
            "src": "512:110",
            "src_char": "512:110"
          }
        ]
      },
      {
        "title": "Builtin Symbol Shadowing",
        "description": "Name clashes with a built-in-symbol. Consider renaming it.",
        "detector_name": "builtin-symbol-shadow",
        "instances": [
          {
            "contract_path": "src/BuiltinSymbolShadow.sol",
            "line_no": 5,
            "src": "92:8",
            "src_char": "92:8"
          },
          {
            "contract_path": "src/BuiltinSymbolShadow.sol",
            "line_no": 8,
            "src": "125:41",
            "src_char": "125:41"
          },
          {
            "contract_path": "src/BuiltinSymbolShadow.sol",
            "line_no": 17,
            "src": "358:39",
            "src_char": "358:39"
          },
          {
            "contract_path": "src/BuiltinSymbolShadow.sol",
            "line_no": 22,
            "src": "414:15",
            "src_char": "414:15"
          }
        ]
      },
      {
        "title": "Function pointers used in constructors.",
        "description": "solc versions below 0.5.9 contain a compiler bug leading to unexpected behavior when calling uninitialized function pointers in constructors. It is recommended to not use function pointers in constructors.",
        "detector_name": "function-pointer-in-constructor",
        "instances": [
          {
            "contract_path": "src/FunctionPointers.sol",
            "line_no": 13,
            "src": "330:50",
            "src_char": "330:50"
          }
        ]
      }
    ]
  },
  "detectors_used": [
    "delegate-call-in-loop",
    "centralization-risk",
    "solmate-safe-transfer-lib",
    "avoid-abi-encode-packed",
    "ecrecover",
    "deprecated-oz-functions",
    "unsafe-erc20-functions",
    "unspecific-solidity-pragma",
    "zero-address-check",
    "useless-public-function",
    "constants-instead-of-literals",
    "unindexed-events",
    "require-with-string",
    "non-reentrant-before-others",
    "block-timestamp-deadline",
    "unsafe-oz-erc721-mint",
    "push-zero-opcode",
    "arbitrary-transfer-from",
    "useless-modifier",
    "empty-block",
    "large-numeric-literal",
    "useless-internal-function",
    "contract-with-todos",
    "inconsistent-type-names",
    "unprotected-initializer",
    "useless-error",
    "reverts-and-requires-in-loops",
    "division-before-multiplication",
    "unsafe-casting-detector",
    "enumerable-loop-removal",
    "experimental-encoder",
    "incorrect-shift-order",
    "storage-array-edit-with-memory",
    "multiple-constructors",
    "reused-contract-name",
    "nested-struct-in-mapping",
    "selfdestruct-identifier",
    "dynamic-array-length-assignment",
    "uninitialized-state-variable",
    "incorrect-caret-operator",
    "yul-return",
    "state-variable-shadowing",
    "unchecked-send",
    "misused-boolean",
    "send-ether-no-checks",
    "delegate-call-unchecked-address",
    "tautological-compare",
    "rtlo",
    "unchecked-return",
    "dangerous-unary-operator",
    "tautology-or-contradiction",
    "dangerous-strict-equailty-on-contract-balance",
    "signed-storage-array",
    "redundant-statements",
    "public-variable-read-in-external-context",
    "weak-randomness",
    "pre-declared-local-variable-usage",
    "delete-nested-mapping",
    "unused-state-variable",
    "constant-functions-assembly",
    "boolean-equality",
    "tx-origin-used-for-auth",
    "msg-value-in-loop",
    "contract-locks-ether",
    "incorrect-erc721-interface",
    "incorrect-erc20-interface",
    "uninitialized-local-variable",
    "return-bomb",
    "out-of-order-retryable",
    "function-initializing-state",
    "dead-code",
    "cache-array-length",
    "assert-state-change",
    "costly-operations-inside-loops",
    "constant-function-changing-state",
    "builtin-symbol-shadow",
    "function-selector-collision",
<<<<<<< HEAD
    "unchecked-low-level-call"
=======
    "function-pointer-in-constructor"
>>>>>>> 47272a0e
  ]
}<|MERGE_RESOLUTION|>--- conflicted
+++ resolved
@@ -1,12 +1,7 @@
 {
   "files_summary": {
-<<<<<<< HEAD
-    "total_source_units": 93,
-    "total_sloc": 3254
-=======
-    "total_source_units": 96,
-    "total_sloc": 3346
->>>>>>> 47272a0e
+    "total_source_units": 97,
+    "total_sloc": 3370
   },
   "files_details": {
     "files_details": [
@@ -401,13 +396,8 @@
     ]
   },
   "issue_count": {
-<<<<<<< HEAD
     "high": 42,
-    "low": 34
-=======
-    "high": 41,
     "low": 37
->>>>>>> 47272a0e
   },
   "high_issues": {
     "issues": [
@@ -5856,10 +5846,7 @@
     "constant-function-changing-state",
     "builtin-symbol-shadow",
     "function-selector-collision",
-<<<<<<< HEAD
-    "unchecked-low-level-call"
-=======
+    "unchecked-low-level-call",
     "function-pointer-in-constructor"
->>>>>>> 47272a0e
   ]
 }