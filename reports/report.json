{
  "files_summary": {
<<<<<<< HEAD
    "total_source_units": 61,
    "total_sloc": 1631
=======
    "total_source_units": 73,
    "total_sloc": 1996
>>>>>>> ee2f4640
  },
  "files_details": {
    "files_details": [
      {
        "file_path": "src/AbstractContract.sol",
        "n_sloc": 11
      },
      {
        "file_path": "src/AdminContract.sol",
        "n_sloc": 11
      },
      {
        "file_path": "src/ArbitraryTransferFrom.sol",
        "n_sloc": 37
      },
      {
        "file_path": "src/AssemblyExample.sol",
        "n_sloc": 9
      },
      {
        "file_path": "src/CallGraphTests.sol",
        "n_sloc": 49
      },
      {
        "file_path": "src/Casting.sol",
        "n_sloc": 126
      },
      {
        "file_path": "src/CompilerBugStorageSignedIntegerArray.sol",
        "n_sloc": 13
      },
      {
        "file_path": "src/ConstantsLiterals.sol",
        "n_sloc": 28
      },
      {
        "file_path": "src/ContractWithTodo.sol",
        "n_sloc": 7
      },
      {
        "file_path": "src/Counter.sol",
        "n_sloc": 20
      },
      {
        "file_path": "src/CrazyPragma.sol",
        "n_sloc": 4
      },
      {
        "file_path": "src/DangerousStrictEquality1.sol",
        "n_sloc": 6
      },
      {
        "file_path": "src/DangerousStrictEquality2.sol",
        "n_sloc": 9
      },
      {
        "file_path": "src/DangerousUnaryOperator.sol",
        "n_sloc": 13
      },
      {
        "file_path": "src/DelegateCallWithoutAddressCheck.sol",
        "n_sloc": 31
      },
      {
        "file_path": "src/DeletionNestedMappingStructureContract.sol",
        "n_sloc": 11
      },
      {
        "file_path": "src/DeprecatedOZFunctions.sol",
        "n_sloc": 32
      },
      {
        "file_path": "src/DivisionBeforeMultiplication.sol",
        "n_sloc": 22
      },
      {
        "file_path": "src/DynamicArrayLengthAssignment.sol",
        "n_sloc": 16
      },
      {
        "file_path": "src/EmptyBlocks.sol",
        "n_sloc": 48
      },
      {
        "file_path": "src/EnumerableSetIteration.sol",
        "n_sloc": 55
      },
      {
        "file_path": "src/ExperimentalEncoder.sol",
        "n_sloc": 4
      },
      {
        "file_path": "src/HugeConstants.sol",
        "n_sloc": 36
      },
      {
        "file_path": "src/InconsistentUints.sol",
        "n_sloc": 17
      },
      {
        "file_path": "src/IncorrectCaretOperator.sol",
        "n_sloc": 16
      },
      {
        "file_path": "src/IncorrectShift.sol",
        "n_sloc": 17
      },
      {
        "file_path": "src/InternalFunctions.sol",
        "n_sloc": 22
      },
      {
        "file_path": "src/KeccakContract.sol",
        "n_sloc": 21
      },
      {
        "file_path": "src/MisusedBoolean.sol",
        "n_sloc": 67
      },
      {
        "file_path": "src/MultipleConstructorSchemes.sol",
        "n_sloc": 10
      },
      {
        "file_path": "src/OnceModifierExample.sol",
        "n_sloc": 8
      },
      {
        "file_path": "src/PreDeclaredVarUsage.sol",
        "n_sloc": 9
      },
      {
        "file_path": "src/PublicVariableReadInExternalContext.sol",
        "n_sloc": 32
      },
      {
        "file_path": "src/RTLO.sol",
        "n_sloc": 7
      },
      {
        "file_path": "src/RedundantStatements.sol",
        "n_sloc": 14
      },
      {
        "file_path": "src/RevertsAndRequriesInLoops.sol",
        "n_sloc": 27
      },
      {
        "file_path": "src/SendEtherNoChecks.sol",
        "n_sloc": 58
      },
      {
        "file_path": "src/StateShadowing.sol",
        "n_sloc": 17
      },
      {
        "file_path": "src/StateVariables.sol",
        "n_sloc": 58
      },
      {
        "file_path": "src/StorageConditionals.sol",
        "n_sloc": 59
      },
      {
        "file_path": "src/StorageParameters.sol",
        "n_sloc": 16
      },
      {
        "file_path": "src/T11sTranferer.sol",
        "n_sloc": 8
      },
      {
        "file_path": "src/TautologicalCompare.sol",
        "n_sloc": 17
      },
      {
        "file_path": "src/TautologyOrContradiction.sol",
        "n_sloc": 11
      },
      {
        "file_path": "src/TestERC20.sol",
        "n_sloc": 62
      },
      {
        "file_path": "src/UncheckedReturn.sol",
        "n_sloc": 33
      },
      {
        "file_path": "src/UncheckedSend.sol",
        "n_sloc": 18
      },
      {
        "file_path": "src/UninitializedStateVariable.sol",
        "n_sloc": 29
      },
      {
        "file_path": "src/UnprotectedInitialize.sol",
        "n_sloc": 25
      },
      {
        "file_path": "src/UnsafeERC721Mint.sol",
        "n_sloc": 18
      },
      {
        "file_path": "src/UnusedError.sol",
        "n_sloc": 19
      },
      {
        "file_path": "src/UsingSelfdestruct.sol",
        "n_sloc": 6
      },
      {
        "file_path": "src/WeakRandomness.sol",
        "n_sloc": 59
      },
      {
        "file_path": "src/WrongOrderOfLayout.sol",
        "n_sloc": 13
      },
      {
        "file_path": "src/YulReturn.sol",
        "n_sloc": 8
      },
      {
        "file_path": "src/ZeroAddressCheck.sol",
        "n_sloc": 41
      },
      {
        "file_path": "src/auditor_mode/ExternalCalls.sol",
        "n_sloc": 65
      },
      {
        "file_path": "src/auditor_mode/PublicFunctionsWithoutSenderCheck.sol",
        "n_sloc": 45
      },
      {
        "file_path": "src/cloc/AnotherHeavilyCommentedContract.sol",
        "n_sloc": 32
      },
      {
        "file_path": "src/cloc/EmptyContractFile.sol",
        "n_sloc": 0
      },
      {
        "file_path": "src/cloc/HeavilyCommentedContract.sol",
        "n_sloc": 21
      },
      {
        "file_path": "src/eth2/DepositContract.sol",
        "n_sloc": 95
      },
      {
        "file_path": "src/inheritance/ExtendedInheritance.sol",
        "n_sloc": 17
      },
      {
        "file_path": "src/inheritance/IContractInheritance.sol",
        "n_sloc": 4
      },
      {
        "file_path": "src/inheritance/InheritanceBase.sol",
        "n_sloc": 8
      },
      {
        "file_path": "src/nested/1/Nested.sol",
        "n_sloc": 10
      },
      {
        "file_path": "src/nested/2/Nested.sol",
        "n_sloc": 7
      },
      {
        "file_path": "src/nested_mappings/LaterVersion.sol",
        "n_sloc": 10
      },
      {
        "file_path": "src/nested_mappings/NestedMappings.sol",
        "n_sloc": 10
      },
      {
        "file_path": "src/parent_chain/ParentChainContract.sol",
        "n_sloc": 29
      },
      {
        "file_path": "src/reused_contract_name/ContractA.sol",
        "n_sloc": 7
      },
      {
        "file_path": "src/reused_contract_name/ContractB.sol",
        "n_sloc": 7
      },
      {
        "file_path": "src/uniswap/UniswapV2Swapper.sol",
        "n_sloc": 50
      },
      {
        "file_path": "src/uniswap/UniswapV3Swapper.sol",
        "n_sloc": 150
      }
    ]
  },
  "issue_count": {
<<<<<<< HEAD
    "high": 24,
    "low": 23
=======
    "high": 32,
    "low": 25
>>>>>>> ee2f4640
  },
  "high_issues": {
    "issues": [
      {
        "title": "Using `delegatecall` in loop",
        "description": "When calling `delegatecall` the same `msg.value` amount will be accredited multiple times.",
        "detector_name": "delegate-call-in-loop",
        "instances": [
          {
            "contract_path": "src/inheritance/ExtendedInheritance.sol",
            "line_no": 16,
            "src": "488:19",
            "src_char": "488:19"
          }
        ]
      },
      {
        "title": "`abi.encodePacked()` should not be used with dynamic types when passing the result to a hash function such as `keccak256()`",
        "description": "Use `abi.encode()` instead which will pad items to 32 bytes, which will [prevent hash collisions](https://docs.soliditylang.org/en/v0.8.13/abi-spec.html#non-standard-packed-mode) (e.g. `abi.encodePacked(0x123,0x456)` => `0x123456` => `abi.encodePacked(0x1,0x23456)`, but `abi.encode(0x123,0x456)` => `0x0...1230...456`). Unless there is a compelling reason, `abi.encode` should be preferred. If there is only one argument to `abi.encodePacked()` it can often be cast to `bytes()` or `bytes32()` [instead](https://ethereum.stackexchange.com/questions/30912/how-to-compare-strings-in-solidity#answer-82739).\nIf all arguments are strings and or bytes, `bytes.concat()` should be used instead.",
        "detector_name": "avoid-abi-encode-packed",
        "instances": [
          {
            "contract_path": "src/KeccakContract.sol",
            "line_no": 18,
            "src": "587:16",
            "src_char": "587:16"
          },
          {
            "contract_path": "src/KeccakContract.sol",
            "line_no": 22,
            "src": "734:16",
            "src_char": "734:16"
          },
          {
            "contract_path": "src/KeccakContract.sol",
            "line_no": 26,
            "src": "887:16",
            "src_char": "887:16"
          }
        ]
      },
      {
        "title": "Using `block.timestamp` for swap deadline offers no protection",
        "description": "In the PoS model, proposers know well in advance if they will propose one or consecutive blocks ahead of time. In such a scenario, a malicious validator can hold back the transaction and execute it at a more favourable block number.Consider allowing function caller to specify swap deadline input parameter.",
        "detector_name": "block-timestamp-deadline",
        "instances": [
          {
            "contract_path": "src/uniswap/UniswapV2Swapper.sol",
            "line_no": 23,
            "src": "670:83",
            "src_char": "670:83"
          },
          {
            "contract_path": "src/uniswap/UniswapV2Swapper.sol",
            "line_no": 24,
            "src": "763:83",
            "src_char": "763:83"
          },
          {
            "contract_path": "src/uniswap/UniswapV2Swapper.sol",
            "line_no": 25,
            "src": "856:70",
            "src_char": "856:70"
          },
          {
            "contract_path": "src/uniswap/UniswapV2Swapper.sol",
            "line_no": 26,
            "src": "936:80",
            "src_char": "936:80"
          },
          {
            "contract_path": "src/uniswap/UniswapV2Swapper.sol",
            "line_no": 27,
            "src": "1026:80",
            "src_char": "1026:80"
          },
          {
            "contract_path": "src/uniswap/UniswapV2Swapper.sol",
            "line_no": 31,
            "src": "1278:112",
            "src_char": "1278:112"
          },
          {
            "contract_path": "src/uniswap/UniswapV2Swapper.sol",
            "line_no": 32,
            "src": "1400:99",
            "src_char": "1400:99"
          },
          {
            "contract_path": "src/uniswap/UniswapV2Swapper.sol",
            "line_no": 33,
            "src": "1509:109",
            "src_char": "1509:109"
          },
          {
            "contract_path": "src/uniswap/UniswapV3Swapper.sol",
            "line_no": 52,
            "src": "1115:143",
            "src_char": "1115:143"
          },
          {
            "contract_path": "src/uniswap/UniswapV3Swapper.sol",
            "line_no": 55,
            "src": "1293:321",
            "src_char": "1293:321"
          },
          {
            "contract_path": "src/uniswap/UniswapV3Swapper.sol",
            "line_no": 66,
            "src": "1668:131",
            "src_char": "1668:131"
          },
          {
            "contract_path": "src/uniswap/UniswapV3Swapper.sol",
            "line_no": 69,
            "src": "1828:236",
            "src_char": "1828:236"
          },
          {
            "contract_path": "src/uniswap/UniswapV3Swapper.sol",
            "line_no": 77,
            "src": "2132:144",
            "src_char": "2132:144"
          },
          {
            "contract_path": "src/uniswap/UniswapV3Swapper.sol",
            "line_no": 80,
            "src": "2312:322",
            "src_char": "2312:322"
          },
          {
            "contract_path": "src/uniswap/UniswapV3Swapper.sol",
            "line_no": 91,
            "src": "2690:132",
            "src_char": "2690:132"
          },
          {
            "contract_path": "src/uniswap/UniswapV3Swapper.sol",
            "line_no": 94,
            "src": "2852:237",
            "src_char": "2852:237"
          }
        ]
      },
      {
        "title": "Arbitrary `from` passed to `transferFrom` (or `safeTransferFrom`)",
        "description": "Passing an arbitrary `from` address to `transferFrom` (or `safeTransferFrom`) can lead to loss of funds, because anyone can transfer tokens from the `from` address if an approval is made.  ",
        "detector_name": "arbitrary-transfer-from",
        "instances": [
          {
            "contract_path": "src/ArbitraryTransferFrom.sol",
            "line_no": 16,
            "src": "370:38",
            "src_char": "370:38"
          },
          {
            "contract_path": "src/ArbitraryTransferFrom.sol",
            "line_no": 20,
            "src": "496:42",
            "src_char": "496:42"
          },
          {
            "contract_path": "src/ArbitraryTransferFrom.sol",
            "line_no": 24,
            "src": "634:53",
            "src_char": "634:53"
          },
          {
            "contract_path": "src/ArbitraryTransferFrom.sol",
            "line_no": 30,
            "src": "864:44",
            "src_char": "864:44"
          },
          {
            "contract_path": "src/DeprecatedOZFunctions.sol",
            "line_no": 17,
            "src": "579:39",
            "src_char": "579:39"
          },
          {
            "contract_path": "src/DeprecatedOZFunctions.sol",
            "line_no": 47,
            "src": "1598:35",
            "src_char": "1598:35"
          }
        ]
      },
      {
        "title": "Unprotected initializer",
        "description": "Consider protecting the initializer functions with modifiers.",
        "detector_name": "unprotected-initializer",
        "instances": [
          {
            "contract_path": "src/UnprotectedInitialize.sol",
            "line_no": 35,
            "src": "820:33",
            "src_char": "820:33"
          }
        ]
      },
      {
        "title": "Unsafe Casting",
        "description": "Downcasting int/uints in Solidity can be unsafe due to the potential for data loss and unintended behavior.When downcasting a larger integer type to a smaller one (e.g., uint256 to uint128), the value may exceed the range of the target type,leading to truncation and loss of significant digits. Use OpenZeppelin's SafeCast library to safely downcast integers.",
        "detector_name": "unsafe-casting-detector",
        "instances": [
          {
            "contract_path": "src/Casting.sol",
            "line_no": 35,
            "src": "1065:10",
            "src_char": "1065:10"
          },
          {
            "contract_path": "src/Casting.sol",
            "line_no": 36,
            "src": "1097:10",
            "src_char": "1097:10"
          },
          {
            "contract_path": "src/Casting.sol",
            "line_no": 37,
            "src": "1129:10",
            "src_char": "1129:10"
          },
          {
            "contract_path": "src/Casting.sol",
            "line_no": 38,
            "src": "1161:10",
            "src_char": "1161:10"
          },
          {
            "contract_path": "src/Casting.sol",
            "line_no": 39,
            "src": "1193:10",
            "src_char": "1193:10"
          },
          {
            "contract_path": "src/Casting.sol",
            "line_no": 40,
            "src": "1225:10",
            "src_char": "1225:10"
          },
          {
            "contract_path": "src/Casting.sol",
            "line_no": 41,
            "src": "1257:10",
            "src_char": "1257:10"
          },
          {
            "contract_path": "src/Casting.sol",
            "line_no": 42,
            "src": "1289:10",
            "src_char": "1289:10"
          },
          {
            "contract_path": "src/Casting.sol",
            "line_no": 43,
            "src": "1321:10",
            "src_char": "1321:10"
          },
          {
            "contract_path": "src/Casting.sol",
            "line_no": 44,
            "src": "1353:10",
            "src_char": "1353:10"
          },
          {
            "contract_path": "src/Casting.sol",
            "line_no": 45,
            "src": "1385:10",
            "src_char": "1385:10"
          },
          {
            "contract_path": "src/Casting.sol",
            "line_no": 46,
            "src": "1417:10",
            "src_char": "1417:10"
          },
          {
            "contract_path": "src/Casting.sol",
            "line_no": 47,
            "src": "1449:10",
            "src_char": "1449:10"
          },
          {
            "contract_path": "src/Casting.sol",
            "line_no": 48,
            "src": "1481:10",
            "src_char": "1481:10"
          },
          {
            "contract_path": "src/Casting.sol",
            "line_no": 49,
            "src": "1513:10",
            "src_char": "1513:10"
          },
          {
            "contract_path": "src/Casting.sol",
            "line_no": 50,
            "src": "1545:10",
            "src_char": "1545:10"
          },
          {
            "contract_path": "src/Casting.sol",
            "line_no": 51,
            "src": "1577:10",
            "src_char": "1577:10"
          },
          {
            "contract_path": "src/Casting.sol",
            "line_no": 52,
            "src": "1609:10",
            "src_char": "1609:10"
          },
          {
            "contract_path": "src/Casting.sol",
            "line_no": 53,
            "src": "1641:10",
            "src_char": "1641:10"
          },
          {
            "contract_path": "src/Casting.sol",
            "line_no": 54,
            "src": "1672:9",
            "src_char": "1672:9"
          },
          {
            "contract_path": "src/Casting.sol",
            "line_no": 55,
            "src": "1702:9",
            "src_char": "1702:9"
          },
          {
            "contract_path": "src/Casting.sol",
            "line_no": 56,
            "src": "1732:9",
            "src_char": "1732:9"
          },
          {
            "contract_path": "src/Casting.sol",
            "line_no": 57,
            "src": "1762:9",
            "src_char": "1762:9"
          },
          {
            "contract_path": "src/Casting.sol",
            "line_no": 58,
            "src": "1792:9",
            "src_char": "1792:9"
          },
          {
            "contract_path": "src/Casting.sol",
            "line_no": 59,
            "src": "1822:9",
            "src_char": "1822:9"
          },
          {
            "contract_path": "src/Casting.sol",
            "line_no": 60,
            "src": "1853:9",
            "src_char": "1853:9"
          },
          {
            "contract_path": "src/Casting.sol",
            "line_no": 61,
            "src": "1884:10",
            "src_char": "1884:10"
          },
          {
            "contract_path": "src/Casting.sol",
            "line_no": 62,
            "src": "1916:10",
            "src_char": "1916:10"
          },
          {
            "contract_path": "src/Casting.sol",
            "line_no": 63,
            "src": "1948:10",
            "src_char": "1948:10"
          },
          {
            "contract_path": "src/Casting.sol",
            "line_no": 64,
            "src": "1980:10",
            "src_char": "1980:10"
          },
          {
            "contract_path": "src/Casting.sol",
            "line_no": 65,
            "src": "2013:9",
            "src_char": "2013:9"
          },
          {
            "contract_path": "src/Casting.sol",
            "line_no": 73,
            "src": "2242:9",
            "src_char": "2242:9"
          },
          {
            "contract_path": "src/Casting.sol",
            "line_no": 74,
            "src": "2272:9",
            "src_char": "2272:9"
          },
          {
            "contract_path": "src/Casting.sol",
            "line_no": 75,
            "src": "2302:9",
            "src_char": "2302:9"
          },
          {
            "contract_path": "src/Casting.sol",
            "line_no": 76,
            "src": "2332:9",
            "src_char": "2332:9"
          },
          {
            "contract_path": "src/Casting.sol",
            "line_no": 77,
            "src": "2362:9",
            "src_char": "2362:9"
          },
          {
            "contract_path": "src/Casting.sol",
            "line_no": 78,
            "src": "2392:9",
            "src_char": "2392:9"
          },
          {
            "contract_path": "src/Casting.sol",
            "line_no": 79,
            "src": "2422:9",
            "src_char": "2422:9"
          },
          {
            "contract_path": "src/Casting.sol",
            "line_no": 80,
            "src": "2452:9",
            "src_char": "2452:9"
          },
          {
            "contract_path": "src/Casting.sol",
            "line_no": 81,
            "src": "2482:9",
            "src_char": "2482:9"
          },
          {
            "contract_path": "src/Casting.sol",
            "line_no": 82,
            "src": "2512:9",
            "src_char": "2512:9"
          },
          {
            "contract_path": "src/Casting.sol",
            "line_no": 83,
            "src": "2542:9",
            "src_char": "2542:9"
          },
          {
            "contract_path": "src/Casting.sol",
            "line_no": 84,
            "src": "2572:9",
            "src_char": "2572:9"
          },
          {
            "contract_path": "src/Casting.sol",
            "line_no": 85,
            "src": "2602:9",
            "src_char": "2602:9"
          },
          {
            "contract_path": "src/Casting.sol",
            "line_no": 86,
            "src": "2632:9",
            "src_char": "2632:9"
          },
          {
            "contract_path": "src/Casting.sol",
            "line_no": 87,
            "src": "2662:9",
            "src_char": "2662:9"
          },
          {
            "contract_path": "src/Casting.sol",
            "line_no": 88,
            "src": "2692:9",
            "src_char": "2692:9"
          },
          {
            "contract_path": "src/Casting.sol",
            "line_no": 89,
            "src": "2722:9",
            "src_char": "2722:9"
          },
          {
            "contract_path": "src/Casting.sol",
            "line_no": 90,
            "src": "2752:9",
            "src_char": "2752:9"
          },
          {
            "contract_path": "src/Casting.sol",
            "line_no": 91,
            "src": "2782:9",
            "src_char": "2782:9"
          },
          {
            "contract_path": "src/Casting.sol",
            "line_no": 92,
            "src": "2811:8",
            "src_char": "2811:8"
          },
          {
            "contract_path": "src/Casting.sol",
            "line_no": 93,
            "src": "2839:8",
            "src_char": "2839:8"
          },
          {
            "contract_path": "src/Casting.sol",
            "line_no": 94,
            "src": "2867:8",
            "src_char": "2867:8"
          },
          {
            "contract_path": "src/Casting.sol",
            "line_no": 95,
            "src": "2895:8",
            "src_char": "2895:8"
          },
          {
            "contract_path": "src/Casting.sol",
            "line_no": 96,
            "src": "2923:8",
            "src_char": "2923:8"
          },
          {
            "contract_path": "src/Casting.sol",
            "line_no": 97,
            "src": "2951:8",
            "src_char": "2951:8"
          },
          {
            "contract_path": "src/Casting.sol",
            "line_no": 98,
            "src": "2980:8",
            "src_char": "2980:8"
          },
          {
            "contract_path": "src/Casting.sol",
            "line_no": 99,
            "src": "3009:9",
            "src_char": "3009:9"
          },
          {
            "contract_path": "src/Casting.sol",
            "line_no": 100,
            "src": "3039:9",
            "src_char": "3039:9"
          },
          {
            "contract_path": "src/Casting.sol",
            "line_no": 101,
            "src": "3069:9",
            "src_char": "3069:9"
          },
          {
            "contract_path": "src/Casting.sol",
            "line_no": 102,
            "src": "3099:9",
            "src_char": "3099:9"
          },
          {
            "contract_path": "src/Casting.sol",
            "line_no": 103,
            "src": "3130:8",
            "src_char": "3130:8"
          },
          {
            "contract_path": "src/Casting.sol",
            "line_no": 111,
            "src": "3426:10",
            "src_char": "3426:10"
          },
          {
            "contract_path": "src/Casting.sol",
            "line_no": 112,
            "src": "3458:10",
            "src_char": "3458:10"
          },
          {
            "contract_path": "src/Casting.sol",
            "line_no": 113,
            "src": "3490:10",
            "src_char": "3490:10"
          },
          {
            "contract_path": "src/Casting.sol",
            "line_no": 114,
            "src": "3522:10",
            "src_char": "3522:10"
          },
          {
            "contract_path": "src/Casting.sol",
            "line_no": 115,
            "src": "3554:10",
            "src_char": "3554:10"
          },
          {
            "contract_path": "src/Casting.sol",
            "line_no": 116,
            "src": "3586:10",
            "src_char": "3586:10"
          },
          {
            "contract_path": "src/Casting.sol",
            "line_no": 117,
            "src": "3618:10",
            "src_char": "3618:10"
          },
          {
            "contract_path": "src/Casting.sol",
            "line_no": 118,
            "src": "3650:10",
            "src_char": "3650:10"
          },
          {
            "contract_path": "src/Casting.sol",
            "line_no": 119,
            "src": "3682:10",
            "src_char": "3682:10"
          },
          {
            "contract_path": "src/Casting.sol",
            "line_no": 120,
            "src": "3714:10",
            "src_char": "3714:10"
          },
          {
            "contract_path": "src/Casting.sol",
            "line_no": 121,
            "src": "3746:10",
            "src_char": "3746:10"
          },
          {
            "contract_path": "src/Casting.sol",
            "line_no": 122,
            "src": "3778:10",
            "src_char": "3778:10"
          },
          {
            "contract_path": "src/Casting.sol",
            "line_no": 123,
            "src": "3810:10",
            "src_char": "3810:10"
          },
          {
            "contract_path": "src/Casting.sol",
            "line_no": 124,
            "src": "3842:10",
            "src_char": "3842:10"
          },
          {
            "contract_path": "src/Casting.sol",
            "line_no": 125,
            "src": "3874:10",
            "src_char": "3874:10"
          },
          {
            "contract_path": "src/Casting.sol",
            "line_no": 126,
            "src": "3906:10",
            "src_char": "3906:10"
          },
          {
            "contract_path": "src/Casting.sol",
            "line_no": 127,
            "src": "3938:10",
            "src_char": "3938:10"
          },
          {
            "contract_path": "src/Casting.sol",
            "line_no": 128,
            "src": "3970:10",
            "src_char": "3970:10"
          },
          {
            "contract_path": "src/Casting.sol",
            "line_no": 129,
            "src": "4002:10",
            "src_char": "4002:10"
          },
          {
            "contract_path": "src/Casting.sol",
            "line_no": 130,
            "src": "4034:10",
            "src_char": "4034:10"
          },
          {
            "contract_path": "src/Casting.sol",
            "line_no": 131,
            "src": "4066:10",
            "src_char": "4066:10"
          },
          {
            "contract_path": "src/Casting.sol",
            "line_no": 132,
            "src": "4098:10",
            "src_char": "4098:10"
          },
          {
            "contract_path": "src/Casting.sol",
            "line_no": 133,
            "src": "4129:9",
            "src_char": "4129:9"
          },
          {
            "contract_path": "src/Casting.sol",
            "line_no": 134,
            "src": "4159:9",
            "src_char": "4159:9"
          },
          {
            "contract_path": "src/Casting.sol",
            "line_no": 135,
            "src": "4189:9",
            "src_char": "4189:9"
          },
          {
            "contract_path": "src/Casting.sol",
            "line_no": 136,
            "src": "4220:9",
            "src_char": "4220:9"
          },
          {
            "contract_path": "src/Casting.sol",
            "line_no": 137,
            "src": "4251:10",
            "src_char": "4251:10"
          },
          {
            "contract_path": "src/Casting.sol",
            "line_no": 138,
            "src": "4283:10",
            "src_char": "4283:10"
          },
          {
            "contract_path": "src/Casting.sol",
            "line_no": 139,
            "src": "4315:10",
            "src_char": "4315:10"
          },
          {
            "contract_path": "src/Casting.sol",
            "line_no": 140,
            "src": "4347:10",
            "src_char": "4347:10"
          },
          {
            "contract_path": "src/Casting.sol",
            "line_no": 141,
            "src": "4381:10",
            "src_char": "4381:10"
          }
        ]
      },
      {
        "title": "EnumerableSet.remove in loop corrupts the set order.",
        "description": "If the order of an EnumerableSet is required, removing items in a loop using `at` and `remove` corrupts this order.\nConsider using a different data structure or removing items by collecting them during the loop, then removing after the loop.",
        "detector_name": "enumerable-loop-removal",
        "instances": [
          {
            "contract_path": "src/EnumerableSetIteration.sol",
            "line_no": 31,
            "src": "1105:17",
            "src_char": "1105:17"
          },
          {
            "contract_path": "src/EnumerableSetIteration.sol",
            "line_no": 40,
            "src": "1350:17",
            "src_char": "1350:17"
          },
          {
            "contract_path": "src/EnumerableSetIteration.sol",
            "line_no": 50,
            "src": "1586:17",
            "src_char": "1586:17"
          },
          {
            "contract_path": "src/EnumerableSetIteration.sol",
            "line_no": 59,
            "src": "1865:17",
            "src_char": "1865:17"
          },
          {
            "contract_path": "src/EnumerableSetIteration.sol",
            "line_no": 67,
            "src": "2083:14",
            "src_char": "2083:14"
          }
        ]
      },
      {
        "title": "Experimental ABI Encoder",
        "description": "Experimental encoders should not be used in production. There are multiple known compiler bugs that are caused by the experimental encoder. Upgrade your solidity version to remove the need for experimental features.",
        "detector_name": "experimental-encoder",
        "instances": [
          {
            "contract_path": "src/ExperimentalEncoder.sol",
            "line_no": 2,
            "src": "23:33",
            "src_char": "23:33"
          }
        ]
      },
      {
        "title": "Incorrect Assembly Shift Parameter Order",
        "description": "Example: `shl(shifted, 4)` will shift the right constant `4` by `a` bits. The correct order is `shl(4, shifted)`.",
        "detector_name": "incorrect-shift-order",
        "instances": [
          {
            "contract_path": "src/IncorrectShift.sol",
            "line_no": 7,
            "src": "192:15",
            "src_char": "192:15"
          },
          {
            "contract_path": "src/IncorrectShift.sol",
            "line_no": 8,
            "src": "238:15",
            "src_char": "238:15"
          }
        ]
      },
      {
        "title": "Storage Array Edited with Memory",
        "description": "Storage reference is passed to a function with a memory parameter. This will not update the storage variable as expected. Consider using storage parameters instead.",
        "detector_name": "storage-array-edit-with-memory",
        "instances": [
          {
            "contract_path": "src/StorageParameters.sol",
            "line_no": 11,
            "src": "241:10",
            "src_char": "241:10"
          }
        ]
      },
      {
        "title": "Contract Has Multiple Constructors",
        "description": "In some versions of Solidity, contracts compile with multiple constructors. The first constructor takes precedence. This can lead to unexpected behavior.",
        "detector_name": "multiple-constructors",
        "instances": [
          {
            "contract_path": "src/MultipleConstructorSchemes.sol",
            "line_no": 3,
            "src": "25:180",
            "src_char": "25:180"
          }
        ]
      },
      {
        "title": "Contract Name Reused in Different Files",
        "description": "When compiling contracts with certain development frameworks (for example: Truffle), having contracts with the same name across different files can lead to one being overwritten.",
        "detector_name": "reused-contract-name",
        "instances": [
          {
            "contract_path": "src/nested/1/Nested.sol",
            "line_no": 7,
            "src": "214:6",
            "src_char": "214:6"
          },
          {
            "contract_path": "src/nested/2/Nested.sol",
            "line_no": 7,
            "src": "214:6",
            "src_char": "214:6"
          },
          {
            "contract_path": "src/reused_contract_name/ContractA.sol",
            "line_no": 4,
            "src": "70:10",
            "src_char": "70:10"
          },
          {
            "contract_path": "src/reused_contract_name/ContractB.sol",
            "line_no": 4,
            "src": "70:10",
            "src_char": "70:10"
          }
        ]
      },
      {
        "title": "Nested Structs in Mappings pre-0.5.0",
        "description": "Prior to updates in Solidity 0.5.0, public mappings with nested structs compiled, but produced incorrect values. Refrain from using these, or update to a more recent version of Solidity.",
        "detector_name": "nested-struct-in-mapping",
        "instances": [
          {
            "contract_path": "src/nested_mappings/NestedMappings.sol",
            "line_no": 17,
            "src": "367:58",
            "src_char": "367:58"
          }
        ]
      },
      {
        "title": "Depracated EVM Instruction for `selfdestruct` should not be used.",
        "description": "",
        "detector_name": "selfdestruct-identifier",
        "instances": [
          {
            "contract_path": "src/UsingSelfdestruct.sol",
            "line_no": 7,
            "src": "146:12",
            "src_char": "146:12"
          }
        ]
      },
      {
        "title": "Array length value has a direct assignment.",
        "description": "If the length of a dynamic array (storage variable) directly assigned to, it may allow access to other storage slots by tweaking it's value. This practice has been depracated in newer Solidity versions",
        "detector_name": "dynamic-array-length-assignment",
        "instances": [
          {
            "contract_path": "src/DynamicArrayLengthAssignment.sol",
            "line_no": 13,
            "src": "295:14",
            "src_char": "295:14"
          },
          {
            "contract_path": "src/DynamicArrayLengthAssignment.sol",
            "line_no": 14,
            "src": "325:18",
            "src_char": "325:18"
          },
          {
            "contract_path": "src/DynamicArrayLengthAssignment.sol",
            "line_no": 15,
            "src": "359:33",
            "src_char": "359:33"
          },
          {
            "contract_path": "src/DynamicArrayLengthAssignment.sol",
            "line_no": 16,
            "src": "408:15",
            "src_char": "408:15"
          },
          {
            "contract_path": "src/DynamicArrayLengthAssignment.sol",
            "line_no": 17,
            "src": "439:14",
            "src_char": "439:14"
          }
        ]
      },
      {
        "title": "Uninitialized State Variables",
        "description": "Solidity does initialize variables by default when you declare them, however it's good practice to explicitly declare an initial value. For example, if you transfer money to an address we must make sure that the address has been initialized.",
        "detector_name": "uninitialized-state-variable",
        "instances": [
          {
            "contract_path": "src/AssemblyExample.sol",
            "line_no": 5,
            "src": "97:1",
            "src_char": "97:1"
          },
          {
            "contract_path": "src/DelegateCallWithoutAddressCheck.sol",
            "line_no": 9,
            "src": "337:7",
            "src_char": "337:7"
          },
          {
            "contract_path": "src/InconsistentUints.sol",
            "line_no": 7,
            "src": "197:11",
            "src_char": "197:11"
          },
          {
            "contract_path": "src/InconsistentUints.sol",
            "line_no": 8,
            "src": "233:14",
            "src_char": "233:14"
          },
          {
            "contract_path": "src/IncorrectCaretOperator.sol",
            "line_no": 10,
            "src": "355:7",
            "src_char": "355:7"
          },
          {
            "contract_path": "src/PublicVariableReadInExternalContext.sol",
            "line_no": 6,
            "src": "130:26",
            "src_char": "130:26"
          },
          {
            "contract_path": "src/StateShadowing.sol",
            "line_no": 5,
            "src": "87:13",
            "src_char": "87:13"
          },
          {
            "contract_path": "src/StateVariables.sol",
            "line_no": 8,
            "src": "199:19",
            "src_char": "199:19"
          },
          {
            "contract_path": "src/StateVariables.sol",
            "line_no": 9,
            "src": "241:20",
            "src_char": "241:20"
          },
          {
            "contract_path": "src/StateVariables.sol",
            "line_no": 10,
            "src": "282:18",
            "src_char": "282:18"
          },
          {
            "contract_path": "src/TautologyOrContradiction.sol",
            "line_no": 6,
            "src": "133:6",
            "src_char": "133:6"
          },
          {
            "contract_path": "src/TautologyOrContradiction.sol",
            "line_no": 7,
            "src": "145:9",
            "src_char": "145:9"
          },
          {
            "contract_path": "src/UninitializedStateVariable.sol",
            "line_no": 7,
            "src": "122:8",
            "src_char": "122:8"
          },
          {
            "contract_path": "src/UninitializedStateVariable.sol",
            "line_no": 15,
            "src": "529:11",
            "src_char": "529:11"
          },
          {
            "contract_path": "src/WrongOrderOfLayout.sol",
            "line_no": 11,
            "src": "257:10",
            "src_char": "257:10"
          },
          {
            "contract_path": "src/auditor_mode/PublicFunctionsWithoutSenderCheck.sol",
            "line_no": 68,
            "src": "1971:5",
            "src_char": "1971:5"
          }
        ]
      },
      {
        "title": "Incorrect use of caret operator on a non hexadcimal constant",
        "description": "The caret operator is usually mistakenly thought of as an exponentiation operator but actually, it's a bitwise xor operator.",
        "detector_name": "incorrect-caret-operator",
        "instances": [
          {
            "contract_path": "src/IncorrectCaretOperator.sol",
            "line_no": 16,
            "src": "519:8",
            "src_char": "519:8"
          },
          {
            "contract_path": "src/IncorrectCaretOperator.sol",
            "line_no": 17,
            "src": "549:16",
            "src_char": "549:16"
          },
          {
            "contract_path": "src/IncorrectCaretOperator.sol",
            "line_no": 18,
            "src": "587:21",
            "src_char": "587:21"
          },
          {
            "contract_path": "src/IncorrectCaretOperator.sol",
            "line_no": 19,
            "src": "631:13",
            "src_char": "631:13"
          },
          {
            "contract_path": "src/IncorrectCaretOperator.sol",
            "line_no": 20,
            "src": "708:12",
            "src_char": "708:12"
          }
        ]
      },
      {
        "title": "Yul block contains `return` function call.",
        "description": "Remove this, as this causes execution to halt. Nothing after that call will execute, including code following the assembly block.",
        "detector_name": "yul-return",
        "instances": [
          {
            "contract_path": "src/YulReturn.sol",
            "line_no": 8,
            "src": "171:12",
            "src_char": "171:12"
          }
        ]
      },
      {
        "title": "High Issue Title",
        "description": "Description of the high issue.",
        "detector_name": "state-variable-shadowing",
        "instances": [
          {
            "contract_path": "src/StateShadowing.sol",
            "line_no": 15,
            "src": "239:13",
            "src_char": "239:13"
          }
        ]
      },
      {
        "title": "Unchecked `bool success` value for send call.",
        "description": "The transaction `address(payable?).send(address)` may fail because of reasons like out-of-gas, invalid receipient address or revert from the recipient. Therefore, the boolean returned by this function call must be checked to be `true` in order to verify that the transaction was successful",
        "detector_name": "unchecked-send",
        "instances": [
          {
            "contract_path": "src/UncheckedSend.sol",
            "line_no": 24,
            "src": "815:22",
            "src_char": "815:22"
          }
        ]
      },
      {
        "title": "Misused boolean with logical operators",
        "description": "The patterns `if (… || true)` and `if (.. && false)` will always evaluate to true and false respectively.",
        "detector_name": "misused-boolean",
        "instances": [
          {
            "contract_path": "src/MisusedBoolean.sol",
            "line_no": 12,
            "src": "257:19",
            "src_char": "257:19"
          },
          {
            "contract_path": "src/MisusedBoolean.sol",
            "line_no": 19,
            "src": "419:20",
            "src_char": "419:20"
          },
          {
            "contract_path": "src/MisusedBoolean.sol",
            "line_no": 26,
            "src": "582:20",
            "src_char": "582:20"
          },
          {
            "contract_path": "src/MisusedBoolean.sol",
            "line_no": 33,
            "src": "745:19",
            "src_char": "745:19"
          },
          {
            "contract_path": "src/MisusedBoolean.sol",
            "line_no": 40,
            "src": "908:51",
            "src_char": "908:51"
          },
          {
            "contract_path": "src/MisusedBoolean.sol",
            "line_no": 47,
            "src": "1060:52",
            "src_char": "1060:52"
          },
          {
            "contract_path": "src/MisusedBoolean.sol",
            "line_no": 54,
            "src": "1213:53",
            "src_char": "1213:53"
          },
          {
            "contract_path": "src/MisusedBoolean.sol",
            "line_no": 61,
            "src": "1366:21",
            "src_char": "1366:21"
          },
          {
            "contract_path": "src/MisusedBoolean.sol",
            "line_no": 68,
            "src": "1530:17",
            "src_char": "1530:17"
          },
          {
            "contract_path": "src/MisusedBoolean.sol",
            "line_no": 75,
            "src": "1691:18",
            "src_char": "1691:18"
          }
        ]
      },
      {
        "title": "Sending native Eth is not protected from these functions.",
        "description": "Introduce checks for `msg.sender` in the function",
        "detector_name": "send-ether-no-checks",
        "instances": [
          {
            "contract_path": "src/CallGraphTests.sol",
            "line_no": 38,
            "src": "686:16",
            "src_char": "686:16"
          },
          {
            "contract_path": "src/SendEtherNoChecks.sol",
            "line_no": 53,
            "src": "1060:5",
            "src_char": "1060:5"
          },
          {
            "contract_path": "src/SendEtherNoChecks.sol",
            "line_no": 77,
            "src": "1405:5",
            "src_char": "1405:5"
          },
          {
            "contract_path": "src/SendEtherNoChecks.sol",
            "line_no": 99,
            "src": "1795:5",
            "src_char": "1795:5"
          },
          {
            "contract_path": "src/UncheckedSend.sol",
            "line_no": 6,
            "src": "85:246",
            "src_char": "85:246"
          },
          {
            "contract_path": "src/UncheckedSend.sol",
            "line_no": 12,
            "src": "337:190",
            "src_char": "337:190"
          },
          {
            "contract_path": "src/UncheckedSend.sol",
            "line_no": 17,
            "src": "533:184",
            "src_char": "533:184"
          },
          {
            "contract_path": "src/UncheckedSend.sol",
            "line_no": 22,
            "src": "723:186",
            "src_char": "723:186"
          },
          {
            "contract_path": "src/UninitializedStateVariable.sol",
            "line_no": 17,
            "src": "563:8",
            "src_char": "563:8"
          }
        ]
      },
      {
        "title": "Delegatecall made by the function without checks on any adress.",
        "description": "Introduce checks on the address",
        "detector_name": "delegate-call-unchecked-address",
        "instances": [
          {
            "contract_path": "src/DelegateCallWithoutAddressCheck.sol",
            "line_no": 15,
            "src": "392:9",
            "src_char": "392:9"
          },
          {
            "contract_path": "src/auditor_mode/ExternalCalls.sol",
            "line_no": 38,
            "src": "1253:28",
            "src_char": "1253:28"
          },
          {
            "contract_path": "src/inheritance/ExtendedInheritance.sol",
            "line_no": 14,
            "src": "391:15",
            "src_char": "391:15"
          }
        ]
      },
      {
        "title": "Tautological comparison.",
        "description": "The left hand side and the right hand side of the binary operation has the same value. This makes the condition always true or always false.",
        "detector_name": "tautological-compare",
        "instances": [
          {
            "contract_path": "src/TautologicalCompare.sol",
            "line_no": 13,
            "src": "255:6",
            "src_char": "255:6"
          },
          {
            "contract_path": "src/TautologicalCompare.sol",
            "line_no": 18,
            "src": "359:6",
            "src_char": "359:6"
          },
          {
            "contract_path": "src/TautologicalCompare.sol",
            "line_no": 23,
            "src": "463:5",
            "src_char": "463:5"
          },
          {
            "contract_path": "src/TautologicalCompare.sol",
            "line_no": 28,
            "src": "566:5",
            "src_char": "566:5"
          }
        ]
      },
      {
        "title": "RTLO character detected in file. \\u{202e}",
        "description": "Right to left override character may be misledaing and cause potential attacks by visually misordering method arguments!",
        "detector_name": "rtlo",
        "instances": [
          {
            "contract_path": "src/RTLO.sol",
            "line_no": 3,
            "src": "33:157",
            "src_char": "33:155"
          }
        ]
      },
      {
        "title": "Return value of the function call is not checked.",
        "description": "Function returns a value but it is ignored.",
        "detector_name": "unchecked-return",
        "instances": [
          {
            "contract_path": "src/UncheckedReturn.sol",
            "line_no": 14,
            "src": "279:5",
            "src_char": "279:5"
          },
          {
            "contract_path": "src/UncheckedReturn.sol",
            "line_no": 27,
            "src": "575:47",
            "src_char": "575:47"
          }
        ]
      },
      {
        "title": "Dangerous unary operator found in assignment.",
        "description": "Potentially mistakened `=+` for `+=` or `=-` for `-=`. Please include a space in between.",
        "detector_name": "dangerous-unary-operator",
        "instances": [
          {
            "contract_path": "src/DangerousUnaryOperator.sol",
            "line_no": 12,
            "src": "220:10",
            "src_char": "220:10"
          },
          {
            "contract_path": "src/DangerousUnaryOperator.sol",
            "line_no": 13,
            "src": "247:10",
            "src_char": "247:10"
          }
        ]
      },
      {
<<<<<<< HEAD
        "title": "Tautology or Contradiction in comparison.",
        "description": "The condition has been determined to be either always true or always false due to the integer range in which we're operating.",
        "detector_name": "tautology-or-contradiction",
        "instances": [
          {
            "contract_path": "src/TautologyOrContradiction.sol",
            "line_no": 13,
            "src": "296:7",
            "src_char": "296:7"
          },
          {
            "contract_path": "src/TautologyOrContradiction.sol",
            "line_no": 16,
            "src": "369:11",
            "src_char": "369:11"
=======
        "title": "Dangerous strict equality checks on contract balances.",
        "description": "A contract's balance can be forcibly manipulated by another selfdestructing contract. Therefore, it's recommended to use >, <, >= or <= instead of strict equality.",
        "detector_name": "dangerous-strict-equailty-on-contract-balance",
        "instances": [
          {
            "contract_path": "src/DangerousStrictEquality1.sol",
            "line_no": 6,
            "src": "177:25",
            "src_char": "177:25"
          },
          {
            "contract_path": "src/DangerousStrictEquality2.sol",
            "line_no": 6,
            "src": "177:34",
            "src_char": "177:34"
          },
          {
            "contract_path": "src/DangerousStrictEquality2.sol",
            "line_no": 10,
            "src": "305:43",
            "src_char": "305:43"
          }
        ]
      },
      {
        "title": "Compiler Bug: Signed array in storage detected for compiler version `<0.5.10`",
        "description": "If you want to leverage signed arrays in storage by assigning a literal array with at least one negative number, then you mus use solidity version 0.5.10 or above. This is because of a bug in older compilers.",
        "detector_name": "signed-storage-array",
        "instances": [
          {
            "contract_path": "src/CompilerBugStorageSignedIntegerArray.sol",
            "line_no": 9,
            "src": "230:10",
            "src_char": "230:10"
          }
        ]
      },
      {
        "title": "Weak Randomness",
        "description": "The use of keccak256 hash functions on predictable values like block.timestamp, block.number, or similar data, including modulo operations on these values, should be avoided for generating randomness, as they are easily predictable and manipulable. The `PREVRANDAO` opcode also should not be used as a source of randomness. Instead, utilize Chainlink VRF for cryptographically secure and provably random values to ensure protocol integrity.",
        "detector_name": "weak-randomness",
        "instances": [
          {
            "contract_path": "src/WeakRandomness.sol",
            "line_no": 6,
            "src": "188:70",
            "src_char": "188:70"
          },
          {
            "contract_path": "src/WeakRandomness.sol",
            "line_no": 11,
            "src": "386:41",
            "src_char": "386:41"
          },
          {
            "contract_path": "src/WeakRandomness.sol",
            "line_no": 16,
            "src": "597:20",
            "src_char": "597:20"
          },
          {
            "contract_path": "src/WeakRandomness.sol",
            "line_no": 21,
            "src": "793:20",
            "src_char": "793:20"
          },
          {
            "contract_path": "src/WeakRandomness.sol",
            "line_no": 25,
            "src": "915:20",
            "src_char": "915:20"
          },
          {
            "contract_path": "src/WeakRandomness.sol",
            "line_no": 31,
            "src": "1095:5",
            "src_char": "1095:5"
          },
          {
            "contract_path": "src/WeakRandomness.sol",
            "line_no": 35,
            "src": "1217:37",
            "src_char": "1217:37"
          },
          {
            "contract_path": "src/WeakRandomness.sol",
            "line_no": 41,
            "src": "1434:9",
            "src_char": "1434:9"
          },
          {
            "contract_path": "src/WeakRandomness.sol",
            "line_no": 45,
            "src": "1563:16",
            "src_char": "1563:16"
          }
        ]
      },
      {
        "title": "Usage of variable before declaration.",
        "description": "This is a bad practice that may lead to unintended consequences. Please declare the variable before using it.",
        "detector_name": "pre-declared-local-variable-usage",
        "instances": [
          {
            "contract_path": "src/PreDeclaredVarUsage.sol",
            "line_no": 8,
            "src": "196:1",
            "src_char": "196:1"
          }
        ]
      },
      {
        "title": "Deletion from a nested mappping.",
        "description": "A deletion in a structure containing a mapping will not delete the mapping. The remaining data may be used to compromise the contract.",
        "detector_name": "delete-nested-mapping",
        "instances": [
          {
            "contract_path": "src/DeletionNestedMappingStructureContract.sol",
            "line_no": 17,
            "src": "426:25",
            "src_char": "426:25"
>>>>>>> ee2f4640
          }
        ]
      }
    ]
  },
  "low_issues": {
    "issues": [
      {
        "title": "Centralization Risk for trusted owners",
        "description": "Contracts have owners with privileged rights to perform admin tasks and need to be trusted to not perform malicious updates or drain funds.",
        "detector_name": "centralization-risk",
        "instances": [
          {
            "contract_path": "src/AdminContract.sol",
            "line_no": 7,
            "src": "270:7",
            "src_char": "270:7"
          },
          {
            "contract_path": "src/AdminContract.sol",
            "line_no": 10,
            "src": "376:9",
            "src_char": "376:9"
          },
          {
            "contract_path": "src/AdminContract.sol",
            "line_no": 14,
            "src": "505:9",
            "src_char": "505:9"
          },
          {
            "contract_path": "src/DeprecatedOZFunctions.sol",
            "line_no": 7,
            "src": "295:13",
            "src_char": "295:13"
          },
          {
            "contract_path": "src/EmptyBlocks.sol",
            "line_no": 6,
            "src": "188:7",
            "src_char": "188:7"
          },
          {
            "contract_path": "src/InternalFunctions.sol",
            "line_no": 12,
            "src": "250:9",
            "src_char": "250:9"
          },
          {
            "contract_path": "src/auditor_mode/PublicFunctionsWithoutSenderCheck.sol",
            "line_no": 9,
            "src": "322:7",
            "src_char": "322:7"
          },
          {
            "contract_path": "src/auditor_mode/PublicFunctionsWithoutSenderCheck.sol",
            "line_no": 11,
            "src": "396:9",
            "src_char": "396:9"
          },
          {
            "contract_path": "src/auditor_mode/PublicFunctionsWithoutSenderCheck.sol",
            "line_no": 35,
            "src": "975:13",
            "src_char": "975:13"
          },
          {
            "contract_path": "src/auditor_mode/PublicFunctionsWithoutSenderCheck.sol",
            "line_no": 38,
            "src": "1108:14",
            "src_char": "1108:14"
          },
          {
            "contract_path": "src/parent_chain/ParentChainContract.sol",
            "line_no": 7,
            "src": "282:7",
            "src_char": "282:7"
          },
          {
            "contract_path": "src/parent_chain/ParentChainContract.sol",
            "line_no": 28,
            "src": "725:9",
            "src_char": "725:9"
          },
          {
            "contract_path": "src/parent_chain/ParentChainContract.sol",
            "line_no": 32,
            "src": "854:9",
            "src_char": "854:9"
          }
        ]
      },
      {
        "title": "Solmate's SafeTransferLib does not check for token contract's existence",
        "description": "There is a subtle difference between the implementation of solmate's SafeTransferLib and OZ's SafeERC20: OZ's SafeERC20 checks if the token is a contract or not, solmate's SafeTransferLib does not.\nhttps://github.com/transmissions11/solmate/blob/main/src/utils/SafeTransferLib.sol#L9 \n`@dev Note that none of the functions in this library check that a token has code at all! That responsibility is delegated to the caller`\n",
        "detector_name": "solmate-safe-transfer-lib",
        "instances": [
          {
            "contract_path": "src/T11sTranferer.sol",
            "line_no": 4,
            "src": "57:84",
            "src_char": "57:84"
          }
        ]
      },
      {
        "title": "`ecrecover` is susceptible to signature malleability",
        "description": "The `ecrecover` function is susceptible to signature malleability. This means that the same message can be signed in multiple ways, allowing an attacker to change the message signature without invalidating it. This can lead to unexpected behavior in smart contracts, such as the loss of funds or the ability to bypass access control. Consider using OpenZeppelin's ECDSA library instead of the built-in function.",
        "detector_name": "ecrecover",
        "instances": [
          {
            "contract_path": "src/inheritance/ExtendedInheritance.sol",
            "line_no": 21,
            "src": "705:9",
            "src_char": "705:9"
          }
        ]
      },
      {
        "title": "Deprecated OpenZeppelin functions should not be used",
        "description": "Openzeppelin has deprecated several functions and replaced with newer versions. Please consult https://docs.openzeppelin.com/",
        "detector_name": "deprecated-oz-functions",
        "instances": [
          {
            "contract_path": "src/DeprecatedOZFunctions.sol",
            "line_no": 22,
            "src": "737:10",
            "src_char": "737:10"
          },
          {
            "contract_path": "src/DeprecatedOZFunctions.sol",
            "line_no": 27,
            "src": "898:17",
            "src_char": "898:17"
          }
        ]
      },
      {
        "title": "Unsafe ERC20 Operations should not be used",
        "description": "ERC20 functions may not behave as expected. For example: return values are not always meaningful. It is recommended to use OpenZeppelin's SafeERC20 library.",
        "detector_name": "unsafe-erc20-functions",
        "instances": [
          {
            "contract_path": "src/ArbitraryTransferFrom.sol",
            "line_no": 16,
            "src": "370:20",
            "src_char": "370:20"
          },
          {
            "contract_path": "src/ArbitraryTransferFrom.sol",
            "line_no": 30,
            "src": "864:20",
            "src_char": "864:20"
          },
          {
            "contract_path": "src/ArbitraryTransferFrom.sol",
            "line_no": 50,
            "src": "1517:20",
            "src_char": "1517:20"
          },
          {
            "contract_path": "src/DeprecatedOZFunctions.sol",
            "line_no": 32,
            "src": "1062:13",
            "src_char": "1062:13"
          },
          {
            "contract_path": "src/DeprecatedOZFunctions.sol",
            "line_no": 37,
            "src": "1272:13",
            "src_char": "1272:13"
          },
          {
            "contract_path": "src/DeprecatedOZFunctions.sol",
            "line_no": 38,
            "src": "1322:13",
            "src_char": "1322:13"
          },
          {
            "contract_path": "src/DeprecatedOZFunctions.sol",
            "line_no": 42,
            "src": "1424:13",
            "src_char": "1424:13"
          },
          {
            "contract_path": "src/DeprecatedOZFunctions.sol",
            "line_no": 47,
            "src": "1598:18",
            "src_char": "1598:18"
          },
          {
            "contract_path": "src/SendEtherNoChecks.sol",
            "line_no": 67,
            "src": "1255:19",
            "src_char": "1255:19"
          },
          {
            "contract_path": "src/StateShadowing.sol",
            "line_no": 22,
            "src": "368:19",
            "src_char": "368:19"
          },
          {
            "contract_path": "src/UninitializedStateVariable.sol",
            "line_no": 18,
            "src": "599:29",
            "src_char": "599:29"
          }
        ]
      },
      {
        "title": "Solidity pragma should be specific, not wide",
        "description": "Consider using a specific version of Solidity in your contracts instead of a wide version. For example, instead of `pragma solidity ^0.8.0;`, use `pragma solidity 0.8.0;`",
        "detector_name": "unspecific-solidity-pragma",
        "instances": [
          {
            "contract_path": "src/CompilerBugStorageSignedIntegerArray.sol",
            "line_no": 2,
            "src": "32:23",
            "src_char": "32:23"
          },
          {
            "contract_path": "src/ContractWithTodo.sol",
            "line_no": 2,
            "src": "32:23",
            "src_char": "32:23"
          },
          {
            "contract_path": "src/Counter.sol",
            "line_no": 2,
            "src": "39:24",
            "src_char": "39:24"
          },
          {
            "contract_path": "src/CrazyPragma.sol",
            "line_no": 2,
            "src": "32:32",
            "src_char": "32:32"
          },
          {
            "contract_path": "src/DangerousStrictEquality1.sol",
            "line_no": 2,
            "src": "32:23",
            "src_char": "32:23"
          },
          {
            "contract_path": "src/DangerousUnaryOperator.sol",
            "line_no": 2,
            "src": "32:23",
            "src_char": "32:23"
          },
          {
            "contract_path": "src/DelegateCallWithoutAddressCheck.sol",
            "line_no": 2,
            "src": "32:21",
            "src_char": "32:21"
          },
          {
            "contract_path": "src/DeletionNestedMappingStructureContract.sol",
            "line_no": 2,
            "src": "32:23",
            "src_char": "32:23"
          },
          {
            "contract_path": "src/InconsistentUints.sol",
            "line_no": 1,
            "src": "0:24",
            "src_char": "0:24"
          },
          {
<<<<<<< HEAD
            "contract_path": "src/TautologyOrContradiction.sol",
=======
            "contract_path": "src/PreDeclaredVarUsage.sol",
            "line_no": 2,
            "src": "32:23",
            "src_char": "32:23"
          },
          {
            "contract_path": "src/RedundantStatements.sol",
            "line_no": 2,
            "src": "32:23",
            "src_char": "32:23"
          },
          {
            "contract_path": "src/UncheckedSend.sol",
>>>>>>> ee2f4640
            "line_no": 2,
            "src": "32:23",
            "src_char": "32:23"
          },
          {
            "contract_path": "src/UsingSelfdestruct.sol",
            "line_no": 2,
            "src": "32:23",
            "src_char": "32:23"
          },
          {
            "contract_path": "src/cloc/AnotherHeavilyCommentedContract.sol",
            "line_no": 6,
            "src": "46:24",
            "src_char": "46:24"
          },
          {
            "contract_path": "src/cloc/HeavilyCommentedContract.sol",
            "line_no": 6,
            "src": "46:32",
            "src_char": "46:32"
          },
          {
            "contract_path": "src/inheritance/IContractInheritance.sol",
            "line_no": 2,
            "src": "32:24",
            "src_char": "32:24"
          },
          {
            "contract_path": "src/inheritance/InheritanceBase.sol",
            "line_no": 2,
            "src": "32:23",
            "src_char": "32:23"
          },
          {
            "contract_path": "src/nested_mappings/LaterVersion.sol",
            "line_no": 2,
            "src": "36:23",
            "src_char": "36:23"
          },
          {
            "contract_path": "src/nested_mappings/NestedMappings.sol",
            "line_no": 2,
            "src": "36:24",
            "src_char": "36:24"
          }
        ]
      },
      {
        "title": "Missing checks for `address(0)` when assigning values to address state variables",
        "description": "Check for `address(0)` when assigning values to address state variables.",
        "detector_name": "zero-address-check",
        "instances": [
          {
            "contract_path": "src/ArbitraryTransferFrom.sol",
            "line_no": 12,
            "src": "267:15",
            "src_char": "267:15"
          },
          {
            "contract_path": "src/StateVariables.sol",
            "line_no": 58,
            "src": "2121:14",
            "src_char": "2121:14"
          },
          {
            "contract_path": "src/ZeroAddressCheck.sol",
            "line_no": 43,
            "src": "1171:14",
            "src_char": "1171:14"
          },
          {
            "contract_path": "src/ZeroAddressCheck.sol",
            "line_no": 47,
            "src": "1248:16",
            "src_char": "1248:16"
          },
          {
            "contract_path": "src/ZeroAddressCheck.sol",
            "line_no": 51,
            "src": "1327:23",
            "src_char": "1327:23"
          },
          {
            "contract_path": "src/uniswap/UniswapV2Swapper.sol",
            "line_no": 11,
            "src": "365:17",
            "src_char": "365:17"
          }
        ]
      },
      {
        "title": "`public` functions not used internally could be marked `external`",
        "description": "Instead of marking a function as `public`, consider marking it as `external` if it is not used internally.",
        "detector_name": "useless-public-function",
        "instances": [
          {
            "contract_path": "src/ArbitraryTransferFrom.sol",
            "line_no": 28,
            "src": "772:5",
            "src_char": "772:5"
          },
          {
            "contract_path": "src/AssemblyExample.sol",
            "line_no": 6,
            "src": "113:1",
            "src_char": "113:1"
          },
          {
            "contract_path": "src/ContractWithTodo.sol",
            "line_no": 13,
            "src": "337:15",
            "src_char": "337:15"
          },
          {
            "contract_path": "src/Counter.sol",
            "line_no": 7,
            "src": "129:9",
            "src_char": "129:9"
          },
          {
            "contract_path": "src/StateVariables.sol",
            "line_no": 47,
            "src": "1764:18",
            "src_char": "1764:18"
          },
          {
            "contract_path": "src/StateVariables.sol",
            "line_no": 52,
            "src": "1915:20",
            "src_char": "1915:20"
          },
          {
            "contract_path": "src/StateVariables.sol",
            "line_no": 57,
            "src": "2072:14",
            "src_char": "2072:14"
          },
          {
            "contract_path": "src/StateVariables.sol",
            "line_no": 61,
            "src": "2157:22",
            "src_char": "2157:22"
          },
          {
            "contract_path": "src/StateVariables.sol",
            "line_no": 71,
            "src": "2539:25",
            "src_char": "2539:25"
          },
          {
            "contract_path": "src/UninitializedStateVariable.sol",
            "line_no": 17,
            "src": "563:8",
            "src_char": "563:8"
          },
          {
            "contract_path": "src/auditor_mode/PublicFunctionsWithoutSenderCheck.sol",
            "line_no": 16,
            "src": "475:27",
            "src_char": "475:27"
          },
          {
            "contract_path": "src/auditor_mode/PublicFunctionsWithoutSenderCheck.sol",
            "line_no": 22,
            "src": "653:28",
            "src_char": "653:28"
          },
          {
            "contract_path": "src/auditor_mode/PublicFunctionsWithoutSenderCheck.sol",
            "line_no": 45,
            "src": "1324:26",
            "src_char": "1324:26"
          },
          {
            "contract_path": "src/auditor_mode/PublicFunctionsWithoutSenderCheck.sol",
            "line_no": 53,
            "src": "1637:27",
            "src_char": "1637:27"
          },
          {
            "contract_path": "src/auditor_mode/PublicFunctionsWithoutSenderCheck.sol",
            "line_no": 71,
            "src": "2014:20",
            "src_char": "2014:20"
          },
          {
            "contract_path": "src/auditor_mode/PublicFunctionsWithoutSenderCheck.sol",
            "line_no": 77,
            "src": "2183:28",
            "src_char": "2183:28"
          },
          {
            "contract_path": "src/cloc/AnotherHeavilyCommentedContract.sol",
            "line_no": 31,
            "src": "500:3",
            "src_char": "500:3"
          },
          {
            "contract_path": "src/cloc/AnotherHeavilyCommentedContract.sol",
            "line_no": 38,
            "src": "637:5",
            "src_char": "637:5"
          },
          {
            "contract_path": "src/cloc/AnotherHeavilyCommentedContract.sol",
            "line_no": 42,
            "src": "738:4",
            "src_char": "735:4"
          },
          {
            "contract_path": "src/cloc/HeavilyCommentedContract.sol",
            "line_no": 31,
            "src": "509:3",
            "src_char": "509:3"
          },
          {
            "contract_path": "src/cloc/HeavilyCommentedContract.sol",
            "line_no": 38,
            "src": "646:4",
            "src_char": "646:4"
          },
          {
            "contract_path": "src/parent_chain/ParentChainContract.sol",
            "line_no": 11,
            "src": "355:9",
            "src_char": "355:9"
          },
          {
            "contract_path": "src/parent_chain/ParentChainContract.sol",
            "line_no": 15,
            "src": "422:9",
            "src_char": "422:9"
          }
        ]
      },
      {
        "title": "Define and use `constant` variables instead of using literals",
        "description": "If the same constant literal value is used multiple times, create a constant state variable and reference it throughout the contract.",
        "detector_name": "constants-instead-of-literals",
        "instances": [
          {
            "contract_path": "src/Casting.sol",
            "line_no": 16,
            "src": "483:18",
            "src_char": "483:18"
          },
          {
            "contract_path": "src/Casting.sol",
            "line_no": 22,
            "src": "646:18",
            "src_char": "646:18"
          },
          {
            "contract_path": "src/Casting.sol",
            "line_no": 31,
            "src": "921:18",
            "src_char": "921:18"
          },
          {
            "contract_path": "src/Casting.sol",
            "line_no": 69,
            "src": "2103:18",
            "src_char": "2103:18"
          },
          {
            "contract_path": "src/CompilerBugStorageSignedIntegerArray.sol",
            "line_no": 9,
            "src": "235:1",
            "src_char": "235:1"
          },
          {
            "contract_path": "src/CompilerBugStorageSignedIntegerArray.sol",
            "line_no": 14,
            "src": "352:1",
            "src_char": "352:1"
          },
          {
            "contract_path": "src/ConstantsLiterals.sol",
            "line_no": 25,
            "src": "958:3",
            "src_char": "958:3"
          },
          {
            "contract_path": "src/ConstantsLiterals.sol",
            "line_no": 26,
            "src": "992:3",
            "src_char": "992:3"
          },
          {
            "contract_path": "src/ConstantsLiterals.sol",
            "line_no": 27,
            "src": "1032:4",
            "src_char": "1032:4"
          },
          {
            "contract_path": "src/ConstantsLiterals.sol",
            "line_no": 28,
            "src": "1068:4",
            "src_char": "1068:4"
          },
          {
            "contract_path": "src/ConstantsLiterals.sol",
            "line_no": 29,
            "src": "1117:42",
            "src_char": "1117:42"
          },
          {
            "contract_path": "src/ConstantsLiterals.sol",
            "line_no": 30,
            "src": "1192:42",
            "src_char": "1192:42"
          },
          {
            "contract_path": "src/ConstantsLiterals.sol",
            "line_no": 31,
            "src": "1275:66",
            "src_char": "1275:66"
          },
          {
            "contract_path": "src/DangerousStrictEquality2.sol",
            "line_no": 6,
            "src": "202:9",
            "src_char": "202:9"
          },
          {
            "contract_path": "src/DangerousStrictEquality2.sol",
            "line_no": 10,
            "src": "339:9",
            "src_char": "339:9"
          },
          {
            "contract_path": "src/DelegateCallWithoutAddressCheck.sol",
            "line_no": 24,
            "src": "718:1",
            "src_char": "718:1"
          },
          {
            "contract_path": "src/DelegateCallWithoutAddressCheck.sol",
            "line_no": 24,
            "src": "771:1",
            "src_char": "771:1"
          },
          {
            "contract_path": "src/DelegateCallWithoutAddressCheck.sol",
            "line_no": 26,
            "src": "838:1",
            "src_char": "838:1"
          },
          {
            "contract_path": "src/DynamicArrayLengthAssignment.sol",
            "line_no": 13,
            "src": "312:3",
            "src_char": "312:3"
          },
          {
            "contract_path": "src/DynamicArrayLengthAssignment.sol",
            "line_no": 14,
            "src": "346:3",
            "src_char": "346:3"
          },
          {
            "contract_path": "src/DynamicArrayLengthAssignment.sol",
            "line_no": 17,
            "src": "457:3",
            "src_char": "457:3"
          },
          {
            "contract_path": "src/IncorrectCaretOperator.sol",
            "line_no": 17,
            "src": "563:2",
            "src_char": "563:2"
          },
          {
            "contract_path": "src/IncorrectCaretOperator.sol",
            "line_no": 18,
            "src": "606:2",
            "src_char": "606:2"
          },
          {
            "contract_path": "src/PreDeclaredVarUsage.sol",
            "line_no": 8,
            "src": "200:3",
            "src_char": "200:3"
          },
          {
            "contract_path": "src/PreDeclaredVarUsage.sol",
            "line_no": 9,
            "src": "222:3",
            "src_char": "222:3"
          },
          {
            "contract_path": "src/RevertsAndRequriesInLoops.sol",
            "line_no": 10,
            "src": "253:2",
            "src_char": "253:2"
          },
          {
            "contract_path": "src/RevertsAndRequriesInLoops.sol",
            "line_no": 17,
            "src": "442:2",
            "src_char": "442:2"
          },
          {
            "contract_path": "src/RevertsAndRequriesInLoops.sol",
            "line_no": 26,
            "src": "706:2",
            "src_char": "706:2"
          },
          {
            "contract_path": "src/RevertsAndRequriesInLoops.sol",
            "line_no": 27,
            "src": "745:2",
            "src_char": "745:2"
          },
          {
            "contract_path": "src/UncheckedReturn.sol",
            "line_no": 27,
            "src": "607:7",
            "src_char": "607:7"
          },
          {
            "contract_path": "src/UncheckedReturn.sol",
            "line_no": 32,
            "src": "805:7",
            "src_char": "805:7"
          },
          {
            "contract_path": "src/UncheckedReturn.sol",
            "line_no": 37,
            "src": "995:7",
            "src_char": "995:7"
          },
          {
            "contract_path": "src/UncheckedReturn.sol",
            "line_no": 42,
            "src": "1190:7",
            "src_char": "1190:7"
          },
          {
            "contract_path": "src/WeakRandomness.sol",
            "line_no": 25,
            "src": "933:2",
            "src_char": "933:2"
          },
          {
            "contract_path": "src/WeakRandomness.sol",
            "line_no": 35,
            "src": "1252:2",
            "src_char": "1252:2"
          },
          {
            "contract_path": "src/WeakRandomness.sol",
            "line_no": 41,
            "src": "1441:2",
            "src_char": "1441:2"
          },
          {
            "contract_path": "src/eth2/DepositContract.sol",
            "line_no": 113,
            "src": "7252:2",
            "src_char": "5764:2"
          },
          {
            "contract_path": "src/eth2/DepositContract.sol",
            "line_no": 113,
            "src": "7293:2",
            "src_char": "5805:2"
          }
        ]
      },
      {
        "title": "Event is missing `indexed` fields",
        "description": "Index event fields make the field more quickly accessible to off-chain tools that parse events. However, note that each index field costs extra gas during emission, so it's not necessarily best to index the maximum allowed per event (three fields). Each event should use three indexed fields if there are three or more fields, and gas usage is not particularly of concern for the events in question. If there are fewer than three fields, all of the fields should be indexed.",
        "detector_name": "unindexed-events",
        "instances": [
          {
            "contract_path": "src/TestERC20.sol",
            "line_no": 14,
            "src": "338:70",
            "src_char": "338:70"
          },
          {
            "contract_path": "src/TestERC20.sol",
            "line_no": 15,
            "src": "413:70",
            "src_char": "413:70"
          },
          {
            "contract_path": "src/UncheckedReturn.sol",
            "line_no": 17,
            "src": "297:30",
            "src_char": "297:30"
          },
          {
            "contract_path": "src/UninitializedStateVariable.sol",
            "line_no": 21,
            "src": "700:27",
            "src_char": "700:27"
          },
          {
            "contract_path": "src/eth2/DepositContract.sol",
            "line_no": 19,
            "src": "2641:107",
            "src_char": "1153:107"
          },
          {
            "contract_path": "src/inheritance/ExtendedInheritance.sol",
            "line_no": 7,
            "src": "144:45",
            "src_char": "144:45"
          },
          {
            "contract_path": "src/inheritance/InheritanceBase.sol",
            "line_no": 7,
            "src": "150:28",
            "src_char": "150:28"
          }
        ]
      },
      {
        "title": "Empty `require()` / `revert()` statements",
        "description": "Use descriptive reason strings or custom errors for revert paths.",
        "detector_name": "require-with-string",
        "instances": [
          {
            "contract_path": "src/CallGraphTests.sol",
            "line_no": 7,
            "src": "128:7",
            "src_char": "128:7"
          },
          {
            "contract_path": "src/CallGraphTests.sol",
            "line_no": 28,
            "src": "531:6",
            "src_char": "531:6"
          },
          {
            "contract_path": "src/CallGraphTests.sol",
            "line_no": 50,
            "src": "936:6",
            "src_char": "936:6"
          },
          {
            "contract_path": "src/CallGraphTests.sol",
            "line_no": 65,
            "src": "1246:7",
            "src_char": "1246:7"
          },
          {
            "contract_path": "src/DelegateCallWithoutAddressCheck.sol",
            "line_no": 31,
            "src": "948:7",
            "src_char": "948:7"
          },
          {
            "contract_path": "src/DeprecatedOZFunctions.sol",
            "line_no": 37,
            "src": "1264:7",
            "src_char": "1264:7"
          },
          {
            "contract_path": "src/DeprecatedOZFunctions.sol",
            "line_no": 40,
            "src": "1389:6",
            "src_char": "1389:6"
          },
          {
            "contract_path": "src/RevertsAndRequriesInLoops.sol",
            "line_no": 19,
            "src": "503:6",
            "src_char": "503:6"
          },
          {
            "contract_path": "src/SendEtherNoChecks.sol",
            "line_no": 12,
            "src": "268:6",
            "src_char": "268:6"
          },
          {
            "contract_path": "src/SendEtherNoChecks.sol",
            "line_no": 27,
            "src": "513:7",
            "src_char": "513:7"
          },
          {
            "contract_path": "src/SendEtherNoChecks.sol",
            "line_no": 43,
            "src": "920:6",
            "src_char": "920:6"
          },
          {
            "contract_path": "src/StateShadowing.sol",
            "line_no": 8,
            "src": "135:7",
            "src_char": "135:7"
          },
          {
            "contract_path": "src/ZeroAddressCheck.sol",
            "line_no": 13,
            "src": "329:6",
            "src_char": "329:6"
          },
          {
            "contract_path": "src/ZeroAddressCheck.sol",
            "line_no": 23,
            "src": "608:6",
            "src_char": "608:6"
          },
          {
            "contract_path": "src/ZeroAddressCheck.sol",
            "line_no": 38,
            "src": "1074:6",
            "src_char": "1074:6"
          },
          {
            "contract_path": "src/cloc/AnotherHeavilyCommentedContract.sol",
            "line_no": 35,
            "src": "589:7",
            "src_char": "589:7"
          },
          {
            "contract_path": "src/cloc/AnotherHeavilyCommentedContract.sol",
            "line_no": 56,
            "src": "1403:7",
            "src_char": "1400:7"
          },
          {
            "contract_path": "src/cloc/HeavilyCommentedContract.sol",
            "line_no": 35,
            "src": "598:7",
            "src_char": "598:7"
          },
          {
            "contract_path": "src/cloc/HeavilyCommentedContract.sol",
            "line_no": 53,
            "src": "1408:7",
            "src_char": "1408:7"
          }
        ]
      },
      {
        "title": "The `nonReentrant` `modifier` should occur before all other modifiers",
        "description": "This is a best-practice to protect against reentrancy in other modifiers.",
        "detector_name": "non-reentrant-before-others",
        "instances": [
          {
            "contract_path": "src/AdminContract.sol",
            "line_no": 10,
            "src": "386:12",
            "src_char": "386:12"
          },
          {
            "contract_path": "src/parent_chain/ParentChainContract.sol",
            "line_no": 28,
            "src": "735:12",
            "src_char": "735:12"
          }
        ]
      },
      {
        "title": "Using `ERC721::_mint()` can be dangerous",
        "description": "Using `ERC721::_mint()` can mint ERC721 tokens to addresses which don't support ERC721 tokens. Use `_safeMint()` instead of `_mint()` for ERC721.",
        "detector_name": "unsafe-oz-erc721-mint",
        "instances": [
          {
            "contract_path": "src/UnsafeERC721Mint.sol",
            "line_no": 12,
            "src": "410:5",
            "src_char": "410:5"
          }
        ]
      },
      {
        "title": "PUSH0 is not supported by all chains",
        "description": "Solc compiler version 0.8.20 switches the default target EVM version to Shanghai, which means that the generated bytecode will include PUSH0 opcodes. Be sure to select the appropriate EVM version in case you intend to deploy on a chain other than mainnet like L2 chains that may not support PUSH0, otherwise deployment of your contracts will fail.",
        "detector_name": "push-zero-opcode",
        "instances": [
          {
            "contract_path": "src/AdminContract.sol",
            "line_no": 2,
            "src": "32:23",
            "src_char": "32:23"
          },
          {
            "contract_path": "src/ContractWithTodo.sol",
            "line_no": 2,
            "src": "32:23",
            "src_char": "32:23"
          },
          {
            "contract_path": "src/Counter.sol",
            "line_no": 2,
            "src": "39:24",
            "src_char": "39:24"
          },
          {
            "contract_path": "src/CrazyPragma.sol",
            "line_no": 2,
            "src": "32:32",
            "src_char": "32:32"
          },
          {
            "contract_path": "src/DangerousStrictEquality2.sol",
            "line_no": 2,
            "src": "32:23",
            "src_char": "32:23"
          },
          {
            "contract_path": "src/DelegateCallWithoutAddressCheck.sol",
            "line_no": 2,
            "src": "32:21",
            "src_char": "32:21"
          },
          {
            "contract_path": "src/DeletionNestedMappingStructureContract.sol",
            "line_no": 2,
            "src": "32:23",
            "src_char": "32:23"
          },
          {
            "contract_path": "src/DeprecatedOZFunctions.sol",
            "line_no": 2,
            "src": "32:23",
            "src_char": "32:23"
          },
          {
            "contract_path": "src/InconsistentUints.sol",
            "line_no": 1,
            "src": "0:24",
            "src_char": "0:24"
          },
          {
            "contract_path": "src/KeccakContract.sol",
            "line_no": 2,
            "src": "32:23",
            "src_char": "32:23"
          },
          {
            "contract_path": "src/StateVariables.sol",
            "line_no": 2,
            "src": "32:23",
            "src_char": "32:23"
          },
          {
            "contract_path": "src/StorageConditionals.sol",
            "line_no": 2,
            "src": "32:23",
            "src_char": "32:23"
          },
          {
            "contract_path": "src/T11sTranferer.sol",
            "line_no": 2,
            "src": "32:23",
            "src_char": "32:23"
          },
          {
            "contract_path": "src/TautologicalCompare.sol",
            "line_no": 2,
            "src": "32:23",
            "src_char": "32:23"
          },
          {
            "contract_path": "src/UnsafeERC721Mint.sol",
            "line_no": 2,
            "src": "32:23",
            "src_char": "32:23"
          },
          {
            "contract_path": "src/WeakRandomness.sol",
            "line_no": 2,
            "src": "32:23",
            "src_char": "32:23"
          },
          {
            "contract_path": "src/cloc/AnotherHeavilyCommentedContract.sol",
            "line_no": 6,
            "src": "46:24",
            "src_char": "46:24"
          },
          {
            "contract_path": "src/cloc/HeavilyCommentedContract.sol",
            "line_no": 6,
            "src": "46:32",
            "src_char": "46:32"
          },
          {
            "contract_path": "src/eth2/DepositContract.sol",
            "line_no": 12,
            "src": "2302:23",
            "src_char": "814:23"
          },
          {
            "contract_path": "src/inheritance/ExtendedInheritance.sol",
            "line_no": 2,
            "src": "32:23",
            "src_char": "32:23"
          },
          {
            "contract_path": "src/inheritance/IContractInheritance.sol",
            "line_no": 2,
            "src": "32:24",
            "src_char": "32:24"
          },
          {
            "contract_path": "src/inheritance/InheritanceBase.sol",
            "line_no": 2,
            "src": "32:23",
            "src_char": "32:23"
          },
          {
            "contract_path": "src/nested/1/Nested.sol",
            "line_no": 5,
            "src": "180:23",
            "src_char": "180:23"
          },
          {
            "contract_path": "src/nested/2/Nested.sol",
            "line_no": 5,
            "src": "180:23",
            "src_char": "180:23"
          },
          {
            "contract_path": "src/nested_mappings/LaterVersion.sol",
            "line_no": 2,
            "src": "36:23",
            "src_char": "36:23"
          },
          {
            "contract_path": "src/parent_chain/ParentChainContract.sol",
            "line_no": 2,
            "src": "32:23",
            "src_char": "32:23"
          },
          {
            "contract_path": "src/uniswap/UniswapV2Swapper.sol",
            "line_no": 2,
            "src": "32:23",
            "src_char": "32:23"
          },
          {
            "contract_path": "src/uniswap/UniswapV3Swapper.sol",
            "line_no": 2,
            "src": "32:23",
            "src_char": "32:23"
          }
        ]
      },
      {
        "title": "Modifiers invoked only once can be shoe-horned into the function",
        "description": "",
        "detector_name": "useless-modifier",
        "instances": [
          {
            "contract_path": "src/CallGraphTests.sol",
            "line_no": 10,
            "src": "186:22",
            "src_char": "186:22"
          },
          {
            "contract_path": "src/CallGraphTests.sol",
            "line_no": 32,
            "src": "571:22",
            "src_char": "571:22"
          },
          {
            "contract_path": "src/CallGraphTests.sol",
            "line_no": 54,
            "src": "976:22",
            "src_char": "976:22"
          },
          {
            "contract_path": "src/DelegateCallWithoutAddressCheck.sol",
            "line_no": 23,
            "src": "678:9",
            "src_char": "678:9"
          },
          {
            "contract_path": "src/InternalFunctions.sol",
            "line_no": 18,
            "src": "413:9",
            "src_char": "413:9"
          },
          {
            "contract_path": "src/OnceModifierExample.sol",
            "line_no": 6,
            "src": "103:8",
            "src_char": "103:8"
          },
          {
            "contract_path": "src/SendEtherNoChecks.sol",
            "line_no": 16,
            "src": "308:4",
            "src_char": "308:4"
          },
          {
            "contract_path": "src/SendEtherNoChecks.sol",
            "line_no": 47,
            "src": "960:4",
            "src_char": "960:4"
          },
          {
            "contract_path": "src/SendEtherNoChecks.sol",
            "line_no": 70,
            "src": "1301:4",
            "src_char": "1301:4"
          },
          {
            "contract_path": "src/SendEtherNoChecks.sol",
            "line_no": 93,
            "src": "1704:4",
            "src_char": "1704:4"
          },
          {
            "contract_path": "src/StateShadowing.sol",
            "line_no": 7,
            "src": "107:74",
            "src_char": "107:74"
          },
          {
            "contract_path": "src/UnprotectedInitialize.sol",
            "line_no": 13,
            "src": "222:21",
            "src_char": "222:21"
          }
        ]
      },
      {
        "title": "Empty Block",
        "description": "Consider removing empty blocks.",
        "detector_name": "empty-block",
        "instances": [
          {
            "contract_path": "src/AdminContract.sol",
            "line_no": 14,
            "src": "457:23",
            "src_char": "457:23"
          },
          {
            "contract_path": "src/CallGraphTests.sol",
            "line_no": 16,
            "src": "291:16",
            "src_char": "291:16"
          },
          {
            "contract_path": "src/CallGraphTests.sol",
            "line_no": 38,
            "src": "686:16",
            "src_char": "686:16"
          },
          {
            "contract_path": "src/ContractWithTodo.sol",
            "line_no": 7,
            "src": "129:10",
            "src_char": "129:10"
          },
          {
            "contract_path": "src/ContractWithTodo.sol",
            "line_no": 13,
            "src": "337:15",
            "src_char": "337:15"
          },
          {
            "contract_path": "src/EmptyBlocks.sol",
            "line_no": 30,
            "src": "503:12",
            "src_char": "503:12"
          },
          {
            "contract_path": "src/EmptyBlocks.sol",
            "line_no": 38,
            "src": "599:12",
            "src_char": "599:12"
          },
          {
            "contract_path": "src/EmptyBlocks.sol",
            "line_no": 49,
            "src": "739:12",
            "src_char": "739:12"
          },
          {
            "contract_path": "src/EmptyBlocks.sol",
            "line_no": 63,
            "src": "888:13",
            "src_char": "888:13"
          },
          {
            "contract_path": "src/EmptyBlocks.sol",
            "line_no": 67,
            "src": "946:24",
            "src_char": "946:24"
          },
          {
            "contract_path": "src/EmptyBlocks.sol",
            "line_no": 73,
            "src": "1068:30",
            "src_char": "1068:30"
          },
          {
            "contract_path": "src/EmptyBlocks.sol",
            "line_no": 81,
            "src": "1219:41",
            "src_char": "1219:41"
          },
          {
            "contract_path": "src/OnceModifierExample.sol",
            "line_no": 10,
            "src": "147:7",
            "src_char": "147:7"
          },
          {
<<<<<<< HEAD
            "contract_path": "src/TautologyOrContradiction.sol",
            "line_no": 9,
            "src": "161:229",
            "src_char": "161:229"
=======
            "contract_path": "src/SendEtherNoChecks.sol",
            "line_no": 53,
            "src": "1060:5",
            "src_char": "1060:5"
          },
          {
            "contract_path": "src/SendEtherNoChecks.sol",
            "line_no": 77,
            "src": "1405:5",
            "src_char": "1405:5"
          },
          {
            "contract_path": "src/SendEtherNoChecks.sol",
            "line_no": 99,
            "src": "1795:5",
            "src_char": "1795:5"
          },
          {
            "contract_path": "src/UncheckedSend.sol",
            "line_no": 27,
            "src": "915:65",
            "src_char": "915:65"
>>>>>>> ee2f4640
          },
          {
            "contract_path": "src/auditor_mode/PublicFunctionsWithoutSenderCheck.sol",
            "line_no": 11,
            "src": "367:17",
            "src_char": "367:17"
          },
          {
            "contract_path": "src/auditor_mode/PublicFunctionsWithoutSenderCheck.sol",
            "line_no": 30,
            "src": "852:25",
            "src_char": "852:25"
          },
          {
            "contract_path": "src/auditor_mode/PublicFunctionsWithoutSenderCheck.sol",
            "line_no": 38,
            "src": "1080:16",
            "src_char": "1080:16"
          },
          {
            "contract_path": "src/auditor_mode/PublicFunctionsWithoutSenderCheck.sol",
            "line_no": 61,
            "src": "1840:17",
            "src_char": "1840:17"
          },
          {
            "contract_path": "src/auditor_mode/PublicFunctionsWithoutSenderCheck.sol",
            "line_no": 85,
            "src": "2380:25",
            "src_char": "2380:25"
          },
          {
            "contract_path": "src/parent_chain/ParentChainContract.sol",
            "line_no": 11,
            "src": "355:9",
            "src_char": "355:9"
          },
          {
            "contract_path": "src/parent_chain/ParentChainContract.sol",
            "line_no": 32,
            "src": "806:23",
            "src_char": "806:23"
          },
          {
            "contract_path": "src/parent_chain/ParentChainContract.sol",
            "line_no": 40,
            "src": "946:8",
            "src_char": "946:8"
          },
          {
            "contract_path": "src/parent_chain/ParentChainContract.sol",
            "line_no": 44,
            "src": "1011:23",
            "src_char": "1011:23"
          }
        ]
      },
      {
        "title": "Large literal values multiples of 10000 can be replaced with scientific notation",
        "description": "Use `e` notation, for example: `1e18`, instead of its full numeric value.",
        "detector_name": "large-numeric-literal",
        "instances": [
          {
            "contract_path": "src/HugeConstants.sol",
            "line_no": 6,
            "src": "182:24",
            "src_char": "182:24"
          },
          {
            "contract_path": "src/HugeConstants.sol",
            "line_no": 7,
            "src": "252:23",
            "src_char": "252:23"
          },
          {
            "contract_path": "src/HugeConstants.sol",
            "line_no": 8,
            "src": "321:22",
            "src_char": "321:22"
          },
          {
            "contract_path": "src/HugeConstants.sol",
            "line_no": 9,
            "src": "389:21",
            "src_char": "389:21"
          },
          {
            "contract_path": "src/HugeConstants.sol",
            "line_no": 10,
            "src": "456:20",
            "src_char": "456:20"
          },
          {
            "contract_path": "src/HugeConstants.sol",
            "line_no": 11,
            "src": "522:19",
            "src_char": "522:19"
          },
          {
            "contract_path": "src/HugeConstants.sol",
            "line_no": 12,
            "src": "587:18",
            "src_char": "587:18"
          },
          {
            "contract_path": "src/HugeConstants.sol",
            "line_no": 13,
            "src": "651:17",
            "src_char": "651:17"
          },
          {
            "contract_path": "src/HugeConstants.sol",
            "line_no": 14,
            "src": "714:16",
            "src_char": "714:16"
          },
          {
            "contract_path": "src/HugeConstants.sol",
            "line_no": 15,
            "src": "777:15",
            "src_char": "777:15"
          },
          {
            "contract_path": "src/HugeConstants.sol",
            "line_no": 16,
            "src": "839:14",
            "src_char": "839:14"
          },
          {
            "contract_path": "src/HugeConstants.sol",
            "line_no": 17,
            "src": "900:13",
            "src_char": "900:13"
          },
          {
            "contract_path": "src/HugeConstants.sol",
            "line_no": 18,
            "src": "960:12",
            "src_char": "960:12"
          },
          {
            "contract_path": "src/HugeConstants.sol",
            "line_no": 19,
            "src": "1019:11",
            "src_char": "1019:11"
          },
          {
            "contract_path": "src/HugeConstants.sol",
            "line_no": 20,
            "src": "1077:10",
            "src_char": "1077:10"
          },
          {
            "contract_path": "src/HugeConstants.sol",
            "line_no": 21,
            "src": "1134:9",
            "src_char": "1134:9"
          },
          {
            "contract_path": "src/HugeConstants.sol",
            "line_no": 22,
            "src": "1190:8",
            "src_char": "1190:8"
          },
          {
            "contract_path": "src/HugeConstants.sol",
            "line_no": 23,
            "src": "1245:7",
            "src_char": "1245:7"
          },
          {
            "contract_path": "src/HugeConstants.sol",
            "line_no": 24,
            "src": "1299:6",
            "src_char": "1299:6"
          },
          {
            "contract_path": "src/HugeConstants.sol",
            "line_no": 25,
            "src": "1352:5",
            "src_char": "1352:5"
          },
          {
            "contract_path": "src/HugeConstants.sol",
            "line_no": 31,
            "src": "1585:29",
            "src_char": "1585:29"
          },
          {
            "contract_path": "src/HugeConstants.sol",
            "line_no": 32,
            "src": "1673:6",
            "src_char": "1673:6"
          }
        ]
      },
      {
        "title": "Internal functions called only once can be inlined",
        "description": "Instead of separating the logic into a separate function, consider inlining the logic into the calling function. This can reduce the number of function calls and improve readability.",
        "detector_name": "useless-internal-function",
        "instances": [
          {
            "contract_path": "src/CallGraphTests.sol",
            "line_no": 6,
            "src": "89:17",
            "src_char": "89:17"
          },
          {
            "contract_path": "src/CallGraphTests.sol",
            "line_no": 25,
            "src": "398:17",
            "src_char": "398:17"
          },
          {
            "contract_path": "src/CallGraphTests.sol",
            "line_no": 47,
            "src": "803:17",
            "src_char": "803:17"
          },
          {
            "contract_path": "src/CallGraphTests.sol",
            "line_no": 64,
            "src": "1206:18",
            "src_char": "1206:18"
          },
          {
            "contract_path": "src/InternalFunctions.sol",
            "line_no": 28,
            "src": "693:12",
            "src_char": "693:12"
          },
          {
            "contract_path": "src/SendEtherNoChecks.sol",
            "line_no": 9,
            "src": "132:20",
            "src_char": "132:20"
          },
          {
            "contract_path": "src/SendEtherNoChecks.sol",
            "line_no": 26,
            "src": "481:5",
            "src_char": "481:5"
          },
          {
            "contract_path": "src/SendEtherNoChecks.sol",
            "line_no": 40,
            "src": "784:20",
            "src_char": "784:20"
          },
          {
            "contract_path": "src/SendEtherNoChecks.sol",
            "line_no": 66,
            "src": "1209:15",
            "src_char": "1209:15"
          },
          {
            "contract_path": "src/SendEtherNoChecks.sol",
            "line_no": 88,
            "src": "1551:11",
            "src_char": "1551:11"
          },
          {
            "contract_path": "src/StorageParameters.sol",
            "line_no": 17,
            "src": "388:11",
            "src_char": "388:11"
          },
          {
            "contract_path": "src/UncheckedSend.sol",
            "line_no": 27,
            "src": "915:65",
            "src_char": "915:65"
          }
        ]
      },
      {
        "title": "Contract still has TODOs",
        "description": "Contract contains comments with TODOS",
        "detector_name": "contract-with-todos",
        "instances": [
          {
            "contract_path": "src/ContractWithTodo.sol",
            "line_no": 4,
            "src": "66:8",
            "src_char": "66:8"
          },
          {
            "contract_path": "src/Counter.sol",
            "line_no": 4,
            "src": "74:7",
            "src_char": "74:7"
          }
        ]
      },
      {
        "title": "Inconsistency in declaring uint256/uint (or) int256/int variables within a contract. Use explicit size declarations (uint256 or int256).",
        "description": "Consider keeping the naming convention consistent in a given contract. Explicit size declarations are preferred (uint256, int256) over implicit ones (uint, int) to avoid confusion.",
        "detector_name": "inconsistent-type-names",
        "instances": [
          {
            "contract_path": "src/Casting.sol",
            "line_no": 31,
            "src": "904:14",
            "src_char": "904:14"
          },
          {
            "contract_path": "src/Casting.sol",
            "line_no": 69,
            "src": "2086:13",
            "src_char": "2086:13"
          },
          {
            "contract_path": "src/InconsistentUints.sol",
            "line_no": 5,
            "src": "122:12",
            "src_char": "122:12"
          },
          {
            "contract_path": "src/InconsistentUints.sol",
            "line_no": 7,
            "src": "197:11",
            "src_char": "197:11"
          },
          {
            "contract_path": "src/InconsistentUints.sol",
            "line_no": 11,
            "src": "289:10",
            "src_char": "289:10"
          },
          {
            "contract_path": "src/InconsistentUints.sol",
            "line_no": 12,
            "src": "340:9",
            "src_char": "340:9"
          },
          {
            "contract_path": "src/InconsistentUints.sol",
            "line_no": 15,
            "src": "383:9",
            "src_char": "383:9"
          },
          {
            "contract_path": "src/InconsistentUints.sol",
            "line_no": 16,
            "src": "434:10",
            "src_char": "434:10"
          },
          {
            "contract_path": "src/InconsistentUints.sol",
            "line_no": 19,
            "src": "528:12",
            "src_char": "528:12"
          },
          {
            "contract_path": "src/TautologicalCompare.sol",
            "line_no": 11,
            "src": "186:1",
            "src_char": "186:1"
          },
          {
            "contract_path": "src/TautologyOrContradiction.sol",
            "line_no": 6,
            "src": "133:6",
            "src_char": "133:6"
          },
          {
            "contract_path": "src/eth2/DepositContract.sol",
            "line_no": 59,
            "src": "4611:27",
            "src_char": "3123:27"
          },
          {
            "contract_path": "src/eth2/DepositContract.sol",
            "line_no": 61,
            "src": "4732:17",
            "src_char": "3244:17"
          },
          {
            "contract_path": "src/eth2/DepositContract.sol",
            "line_no": 70,
            "src": "5020:6",
            "src_char": "3532:6"
          },
          {
            "contract_path": "src/eth2/DepositContract.sol",
            "line_no": 76,
            "src": "5307:4",
            "src_char": "3819:4"
          },
          {
            "contract_path": "src/eth2/DepositContract.sol",
            "line_no": 77,
            "src": "5347:6",
            "src_char": "3859:6"
          },
          {
            "contract_path": "src/eth2/DepositContract.sol",
            "line_no": 103,
            "src": "6636:14",
            "src_char": "5148:14"
          },
          {
            "contract_path": "src/eth2/DepositContract.sol",
            "line_no": 133,
            "src": "8101:4",
            "src_char": "6613:4"
          },
          {
            "contract_path": "src/eth2/DepositContract.sol",
            "line_no": 134,
            "src": "8141:6",
            "src_char": "6653:6"
          },
          {
            "contract_path": "src/nested_mappings/LaterVersion.sol",
            "line_no": 8,
            "src": "184:5",
            "src_char": "184:5"
          },
          {
            "contract_path": "src/nested_mappings/NestedMappings.sol",
            "line_no": 8,
            "src": "168:10",
            "src_char": "168:10"
          }
        ]
      },
      {
        "title": "Unused Custom Error",
        "description": "it is recommended that the definition be removed when custom error is unused",
        "detector_name": "useless-error",
        "instances": [
          {
            "contract_path": "src/UnusedError.sol",
            "line_no": 5,
            "src": "84:27",
            "src_char": "84:27"
          },
          {
            "contract_path": "src/UnusedError.sol",
            "line_no": 13,
            "src": "258:36",
            "src_char": "258:36"
          },
          {
            "contract_path": "src/WrongOrderOfLayout.sol",
            "line_no": 13,
            "src": "274:21",
            "src_char": "274:21"
          }
        ]
      },
      {
        "title": "Loop contains `require`/`revert` statements",
        "description": "Avoid `require` / `revert` statements in a loop because a single bad item can cause the whole transaction to fail. It's better to forgive on fail and return failed elements post processing of the loop",
        "detector_name": "reverts-and-requires-in-loops",
        "instances": [
          {
            "contract_path": "src/RevertsAndRequriesInLoops.sol",
            "line_no": 10,
            "src": "227:129",
            "src_char": "227:129"
          },
          {
            "contract_path": "src/RevertsAndRequriesInLoops.sol",
            "line_no": 17,
            "src": "416:150",
            "src_char": "416:150"
          }
        ]
      },
      {
        "title": "Incorrect Order of Division and Multiplication",
        "description": "Division operations followed directly by multiplication operations can lead to precision loss due to the way integer arithmetic is handled in Solidity.",
        "detector_name": "division-before-multiplication",
        "instances": [
          {
            "contract_path": "src/DivisionBeforeMultiplication.sol",
            "line_no": 8,
            "src": "218:5",
            "src_char": "218:5"
          },
          {
            "contract_path": "src/DivisionBeforeMultiplication.sol",
            "line_no": 12,
            "src": "330:5",
            "src_char": "330:5"
          },
          {
            "contract_path": "src/DivisionBeforeMultiplication.sol",
            "line_no": 16,
            "src": "432:5",
            "src_char": "432:5"
          },
          {
            "contract_path": "src/DivisionBeforeMultiplication.sol",
            "line_no": 20,
            "src": "541:5",
            "src_char": "541:5"
          }
        ]
      },
      {
        "title": "Redundant statements have no effect.",
        "description": "Remove the redundant statements because no code will be generated and it just congests the codebase.",
        "detector_name": "redundant-statements",
        "instances": [
          {
            "contract_path": "src/RedundantStatements.sol",
            "line_no": 6,
            "src": "131:4",
            "src_char": "131:4"
          },
          {
            "contract_path": "src/RedundantStatements.sol",
            "line_no": 7,
            "src": "169:4",
            "src_char": "169:4"
          },
          {
            "contract_path": "src/RedundantStatements.sol",
            "line_no": 8,
            "src": "207:27",
            "src_char": "207:27"
          },
          {
            "contract_path": "src/RedundantStatements.sol",
            "line_no": 12,
            "src": "309:4",
            "src_char": "309:4"
          },
          {
            "contract_path": "src/RedundantStatements.sol",
            "line_no": 13,
            "src": "347:6",
            "src_char": "347:6"
          },
          {
            "contract_path": "src/RedundantStatements.sol",
            "line_no": 14,
            "src": "377:4",
            "src_char": "377:4"
          }
        ]
      },
      {
        "title": "Public variables of a contract read in an external context (using `this`).",
        "description": "The contract reads it's own variable using `this` which adds an unnecessary STATICCALL. Remove `this` and access the variable like storage.",
        "detector_name": "public-variable-read-in-external-context",
        "instances": [
          {
            "contract_path": "src/PublicVariableReadInExternalContext.sol",
            "line_no": 12,
            "src": "355:14",
            "src_char": "355:14"
          },
          {
            "contract_path": "src/PublicVariableReadInExternalContext.sol",
            "line_no": 16,
            "src": "457:16",
            "src_char": "457:16"
          },
          {
            "contract_path": "src/PublicVariableReadInExternalContext.sol",
            "line_no": 20,
            "src": "553:12",
            "src_char": "553:12"
          },
          {
            "contract_path": "src/PublicVariableReadInExternalContext.sol",
            "line_no": 42,
            "src": "1175:14",
            "src_char": "1175:14"
          }
        ]
      }
    ]
  },
  "detectors_used": [
    "delegate-call-in-loop",
    "centralization-risk",
    "solmate-safe-transfer-lib",
    "avoid-abi-encode-packed",
    "ecrecover",
    "deprecated-oz-functions",
    "unsafe-erc20-functions",
    "unspecific-solidity-pragma",
    "zero-address-check",
    "useless-public-function",
    "constants-instead-of-literals",
    "unindexed-events",
    "require-with-string",
    "non-reentrant-before-others",
    "block-timestamp-deadline",
    "unsafe-oz-erc721-mint",
    "push-zero-opcode",
    "arbitrary-transfer-from",
    "useless-modifier",
    "empty-block",
    "large-numeric-literal",
    "useless-internal-function",
    "contract-with-todos",
    "inconsistent-type-names",
    "unprotected-initializer",
    "useless-error",
    "reverts-and-requires-in-loops",
    "division-before-multiplication",
    "unsafe-casting-detector",
    "enumerable-loop-removal",
    "experimental-encoder",
    "incorrect-shift-order",
    "storage-array-edit-with-memory",
    "multiple-constructors",
    "reused-contract-name",
    "nested-struct-in-mapping",
    "selfdestruct-identifier",
    "dynamic-array-length-assignment",
    "uninitialized-state-variable",
    "incorrect-caret-operator",
    "yul-return",
    "state-variable-shadowing",
    "unchecked-send",
    "misused-boolean",
    "send-ether-no-checks",
    "delegate-call-unchecked-address",
    "tautological-compare",
    "rtlo",
    "unchecked-return",
    "dangerous-unary-operator",
<<<<<<< HEAD
    "tautology-or-contradiction"
=======
    "dangerous-strict-equailty-on-contract-balance",
    "signed-storage-array",
    "redundant-statements",
    "public-variable-read-in-external-context",
    "weak-randomness",
    "pre-declared-local-variable-usage",
    "delete-nested-mapping"
>>>>>>> ee2f4640
  ]
}<|MERGE_RESOLUTION|>--- conflicted
+++ resolved
@@ -1,12 +1,7 @@
 {
   "files_summary": {
-<<<<<<< HEAD
-    "total_source_units": 61,
-    "total_sloc": 1631
-=======
-    "total_source_units": 73,
-    "total_sloc": 1996
->>>>>>> ee2f4640
+    "total_source_units": 74,
+    "total_sloc": 2007
   },
   "files_details": {
     "files_details": [
@@ -309,13 +304,8 @@
     ]
   },
   "issue_count": {
-<<<<<<< HEAD
-    "high": 24,
-    "low": 23
-=======
-    "high": 32,
+    "high": 33,
     "low": 25
->>>>>>> ee2f4640
   },
   "high_issues": {
     "issues": [
@@ -1685,7 +1675,6 @@
         ]
       },
       {
-<<<<<<< HEAD
         "title": "Tautology or Contradiction in comparison.",
         "description": "The condition has been determined to be either always true or always false due to the integer range in which we're operating.",
         "detector_name": "tautology-or-contradiction",
@@ -1701,7 +1690,10 @@
             "line_no": 16,
             "src": "369:11",
             "src_char": "369:11"
-=======
+          }
+        ]
+      },
+      {
         "title": "Dangerous strict equality checks on contract balances.",
         "description": "A contract's balance can be forcibly manipulated by another selfdestructing contract. Therefore, it's recommended to use >, <, >= or <= instead of strict equality.",
         "detector_name": "dangerous-strict-equailty-on-contract-balance",
@@ -1823,7 +1815,6 @@
             "line_no": 17,
             "src": "426:25",
             "src_char": "426:25"
->>>>>>> ee2f4640
           }
         ]
       }
@@ -2094,9 +2085,6 @@
             "src_char": "0:24"
           },
           {
-<<<<<<< HEAD
-            "contract_path": "src/TautologyOrContradiction.sol",
-=======
             "contract_path": "src/PreDeclaredVarUsage.sol",
             "line_no": 2,
             "src": "32:23",
@@ -2109,8 +2097,13 @@
             "src_char": "32:23"
           },
           {
+            "contract_path": "src/TautologyOrContradiction.sol",
+            "line_no": 2,
+            "src": "32:23",
+            "src_char": "32:23"
+          },
+          {
             "contract_path": "src/UncheckedSend.sol",
->>>>>>> ee2f4640
             "line_no": 2,
             "src": "32:23",
             "src_char": "32:23"
@@ -3122,35 +3115,34 @@
             "src_char": "147:7"
           },
           {
-<<<<<<< HEAD
+            "contract_path": "src/SendEtherNoChecks.sol",
+            "line_no": 53,
+            "src": "1060:5",
+            "src_char": "1060:5"
+          },
+          {
+            "contract_path": "src/SendEtherNoChecks.sol",
+            "line_no": 77,
+            "src": "1405:5",
+            "src_char": "1405:5"
+          },
+          {
+            "contract_path": "src/SendEtherNoChecks.sol",
+            "line_no": 99,
+            "src": "1795:5",
+            "src_char": "1795:5"
+          },
+          {
             "contract_path": "src/TautologyOrContradiction.sol",
             "line_no": 9,
             "src": "161:229",
             "src_char": "161:229"
-=======
-            "contract_path": "src/SendEtherNoChecks.sol",
-            "line_no": 53,
-            "src": "1060:5",
-            "src_char": "1060:5"
-          },
-          {
-            "contract_path": "src/SendEtherNoChecks.sol",
-            "line_no": 77,
-            "src": "1405:5",
-            "src_char": "1405:5"
-          },
-          {
-            "contract_path": "src/SendEtherNoChecks.sol",
-            "line_no": 99,
-            "src": "1795:5",
-            "src_char": "1795:5"
           },
           {
             "contract_path": "src/UncheckedSend.sol",
             "line_no": 27,
             "src": "915:65",
             "src_char": "915:65"
->>>>>>> ee2f4640
           },
           {
             "contract_path": "src/auditor_mode/PublicFunctionsWithoutSenderCheck.sol",
@@ -3780,9 +3772,7 @@
     "rtlo",
     "unchecked-return",
     "dangerous-unary-operator",
-<<<<<<< HEAD
-    "tautology-or-contradiction"
-=======
+    "tautology-or-contradiction",
     "dangerous-strict-equailty-on-contract-balance",
     "signed-storage-array",
     "redundant-statements",
@@ -3790,6 +3780,5 @@
     "weak-randomness",
     "pre-declared-local-variable-usage",
     "delete-nested-mapping"
->>>>>>> ee2f4640
   ]
 }