--- conflicted
+++ resolved
@@ -1,12 +1,7 @@
 {
   "files_summary": {
-<<<<<<< HEAD
-    "total_source_units": 94,
-    "total_sloc": 3256
-=======
-    "total_source_units": 99,
-    "total_sloc": 3418
->>>>>>> a517a1c7
+    "total_source_units": 100,
+    "total_sloc": 3423
   },
   "files_details": {
     "files_details": [
