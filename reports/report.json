--- conflicted
+++ resolved
@@ -1,12 +1,7 @@
 {
   "files_summary": {
-<<<<<<< HEAD
-    "total_source_units": 93,
-    "total_sloc": 3253
-=======
-    "total_source_units": 105,
-    "total_sloc": 3447
->>>>>>> db43f1c7
+    "total_source_units": 106,
+    "total_sloc": 3470
   },
   "files_details": {
     "files_details": [
@@ -437,13 +432,8 @@
     ]
   },
   "issue_count": {
-<<<<<<< HEAD
-    "high": 41,
-    "low": 35
-=======
     "high": 42,
-    "low": 40
->>>>>>> db43f1c7
+    "low": 41
   },
   "high_issues": {
     "issues": [
@@ -5492,7 +5482,6 @@
         ]
       },
       {
-<<<<<<< HEAD
         "title": "Local variable shadows state variables in the contract hirearchy",
         "description": "Rename the local variables that shadow another component.",
         "detector_name": "local-variable-shadowing",
@@ -5544,7 +5533,10 @@
             "line_no": 148,
             "src": "4262:12",
             "src_char": "4262:12"
-=======
+          }
+        ]
+      },
+      {
         "title": "Uninitialized local variables.",
         "description": "Initialize all the variables. If a variable is meant to be initialized to zero, explicitly set it to zero to improve code readability.",
         "detector_name": "uninitialized-local-variable",
@@ -5638,7 +5630,6 @@
             "line_no": 20,
             "src": "681:24",
             "src_char": "681:24"
->>>>>>> db43f1c7
           }
         ]
       },
