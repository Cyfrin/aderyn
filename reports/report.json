{
  "files_summary": {
<<<<<<< HEAD
    "total_source_units": 110,
    "total_sloc": 3884
=======
    "total_source_units": 109,
    "total_sloc": 3890
>>>>>>> 52b1d6e8
  },
  "files_details": {
    "files_details": [
      {
        "file_path": "src/AbstractContract.sol",
        "n_sloc": 11
      },
      {
        "file_path": "src/AderynIgnoreCustomDetectors.sol",
        "n_sloc": 11
      },
      {
        "file_path": "src/AdminContract.sol",
        "n_sloc": 11
      },
      {
        "file_path": "src/ArbitraryTransferFrom.sol",
        "n_sloc": 37
      },
      {
        "file_path": "src/AssemblyExample.sol",
        "n_sloc": 9
      },
      {
        "file_path": "src/AssertStateChange.sol",
        "n_sloc": 11
      },
      {
        "file_path": "src/BooleanEquality.sol",
        "n_sloc": 27
      },
      {
        "file_path": "src/BuiltinSymbolShadow.sol",
        "n_sloc": 14
      },
      {
        "file_path": "src/CacheArrayLength.sol",
        "n_sloc": 38
      },
      {
        "file_path": "src/CallGraphTests.sol",
        "n_sloc": 49
      },
      {
        "file_path": "src/Casting.sol",
        "n_sloc": 146
      },
      {
        "file_path": "src/CompilerBugStorageSignedIntegerArray.sol",
        "n_sloc": 13
      },
      {
        "file_path": "src/ConstFuncChangeState.sol",
        "n_sloc": 15
      },
      {
        "file_path": "src/ConstantFuncsAssembly.sol",
        "n_sloc": 26
      },
      {
        "file_path": "src/ConstantsLiterals.sol",
        "n_sloc": 28
      },
      {
        "file_path": "src/ContractLocksEther.sol",
        "n_sloc": 121
      },
      {
        "file_path": "src/ContractWithTodo.sol",
        "n_sloc": 7
      },
      {
        "file_path": "src/CostlyOperationsInsideLoops.sol",
        "n_sloc": 17
      },
      {
        "file_path": "src/Counter.sol",
        "n_sloc": 20
      },
      {
        "file_path": "src/CrazyPragma.sol",
        "n_sloc": 4
      },
      {
        "file_path": "src/DangerousStrictEquality1.sol",
        "n_sloc": 6
      },
      {
        "file_path": "src/DangerousStrictEquality2.sol",
        "n_sloc": 9
      },
      {
        "file_path": "src/DangerousUnaryOperator.sol",
        "n_sloc": 13
      },
      {
        "file_path": "src/DeadCode.sol",
        "n_sloc": 23
      },
      {
        "file_path": "src/DelegateCallWithoutAddressCheck.sol",
        "n_sloc": 31
      },
      {
        "file_path": "src/DeletionNestedMappingStructureContract.sol",
        "n_sloc": 11
      },
      {
        "file_path": "src/DeprecatedOZFunctions.sol",
        "n_sloc": 32
      },
      {
        "file_path": "src/DivisionBeforeMultiplication.sol",
        "n_sloc": 22
      },
      {
        "file_path": "src/DynamicArrayLengthAssignment.sol",
        "n_sloc": 16
      },
      {
        "file_path": "src/EmptyBlocks.sol",
        "n_sloc": 48
      },
      {
        "file_path": "src/EnumerableSetIteration.sol",
        "n_sloc": 55
      },
      {
        "file_path": "src/ExperimentalEncoder.sol",
        "n_sloc": 4
      },
      {
        "file_path": "src/FunctionInitializingState.sol",
        "n_sloc": 49
      },
      {
        "file_path": "src/FunctionPointers.sol",
        "n_sloc": 10
      },
      {
        "file_path": "src/FunctionSignatureCollision.sol",
        "n_sloc": 9
      },
      {
        "file_path": "src/HugeConstants.sol",
        "n_sloc": 36
      },
      {
        "file_path": "src/IgnoreEverything.sol",
        "n_sloc": 5
      },
      {
        "file_path": "src/InconsistentUints.sol",
        "n_sloc": 17
      },
      {
        "file_path": "src/IncorrectCaretOperator.sol",
        "n_sloc": 16
      },
      {
        "file_path": "src/IncorrectERC20.sol",
        "n_sloc": 98
      },
      {
        "file_path": "src/IncorrectERC721.sol",
        "n_sloc": 238
      },
      {
        "file_path": "src/IncorrectShift.sol",
        "n_sloc": 17
      },
      {
        "file_path": "src/InternalFunctions.sol",
        "n_sloc": 22
      },
      {
        "file_path": "src/KeccakContract.sol",
        "n_sloc": 21
      },
      {
        "file_path": "src/LocalVariableShadow.sol",
        "n_sloc": 23
      },
      {
        "file_path": "src/MissingInheritance.sol",
        "n_sloc": 39
      },
      {
        "file_path": "src/MisusedBoolean.sol",
        "n_sloc": 67
      },
      {
        "file_path": "src/MsgValueInLoop.sol",
        "n_sloc": 55
      },
      {
        "file_path": "src/MultipleConstructorSchemes.sol",
        "n_sloc": 10
      },
      {
        "file_path": "src/MultiplePlaceholders.sol",
        "n_sloc": 14
      },
      {
        "file_path": "src/OnceModifierExample.sol",
        "n_sloc": 8
      },
      {
        "file_path": "src/OutOfOrderRetryable.sol",
        "n_sloc": 165
      },
      {
        "file_path": "src/PreDeclaredVarUsage.sol",
        "n_sloc": 9
      },
      {
        "file_path": "src/PublicVariableReadInExternalContext.sol",
        "n_sloc": 32
      },
      {
        "file_path": "src/RTLO.sol",
        "n_sloc": 7
      },
      {
        "file_path": "src/RedundantStatements.sol",
        "n_sloc": 14
      },
      {
        "file_path": "src/ReturnBomb.sol",
        "n_sloc": 44
      },
      {
        "file_path": "src/RevertsAndRequriesInLoops.sol",
        "n_sloc": 27
      },
      {
        "file_path": "src/SendEtherNoChecks.sol",
        "n_sloc": 58
      },
      {
        "file_path": "src/StateShadowing.sol",
        "n_sloc": 17
      },
      {
        "file_path": "src/StateVariableCouldBeDeclaredConstant.sol",
        "n_sloc": 27
      },
      {
        "file_path": "src/StateVariables.sol",
        "n_sloc": 58
      },
      {
        "file_path": "src/StateVariablesChangesWithoutEvents.sol",
        "n_sloc": 80
      },
      {
        "file_path": "src/StateVariablesManipulation.sol",
        "n_sloc": 250
      },
      {
        "file_path": "src/StorageConditionals.sol",
        "n_sloc": 59
      },
      {
        "file_path": "src/StorageParameters.sol",
        "n_sloc": 16
      },
      {
        "file_path": "src/T11sTranferer.sol",
        "n_sloc": 8
      },
      {
        "file_path": "src/TautologicalCompare.sol",
        "n_sloc": 17
      },
      {
        "file_path": "src/TautologyOrContradiction.sol",
        "n_sloc": 11
      },
      {
        "file_path": "src/TestERC20.sol",
        "n_sloc": 62
      },
      {
        "file_path": "src/Trump.sol",
        "n_sloc": 281
      },
      {
        "file_path": "src/TxOriginUsedForAuth.sol",
        "n_sloc": 43
      },
      {
        "file_path": "src/U2.sol",
        "n_sloc": 3
      },
      {
        "file_path": "src/U3.sol",
        "n_sloc": 2
      },
      {
        "file_path": "src/U4.sol",
        "n_sloc": 3
      },
      {
        "file_path": "src/U5.sol",
        "n_sloc": 6
      },
      {
        "file_path": "src/UncheckedCalls.sol",
        "n_sloc": 24
      },
      {
        "file_path": "src/UncheckedReturn.sol",
        "n_sloc": 33
      },
      {
        "file_path": "src/UncheckedSend.sol",
        "n_sloc": 18
      },
      {
        "file_path": "src/UninitializedLocalVariables.sol",
        "n_sloc": 62
      },
      {
        "file_path": "src/UninitializedStateVariable.sol",
        "n_sloc": 29
      },
      {
        "file_path": "src/UnprotectedInitialize.sol",
        "n_sloc": 25
      },
      {
        "file_path": "src/UnsafeERC721Mint.sol",
        "n_sloc": 18
      },
      {
        "file_path": "src/UnusedError.sol",
        "n_sloc": 19
      },
      {
        "file_path": "src/UnusedImport.sol",
        "n_sloc": 10
      },
      {
        "file_path": "src/UnusedStateVariables.sol",
        "n_sloc": 12
      },
      {
        "file_path": "src/UsingSelfdestruct.sol",
        "n_sloc": 6
      },
      {
        "file_path": "src/VoidConstructor.sol",
        "n_sloc": 21
      },
      {
        "file_path": "src/WeakRandomness.sol",
        "n_sloc": 59
      },
      {
        "file_path": "src/WrongOrderOfLayout.sol",
        "n_sloc": 13
      },
      {
        "file_path": "src/YulReturn.sol",
        "n_sloc": 8
      },
      {
        "file_path": "src/ZeroAddressCheck.sol",
        "n_sloc": 41
      },
      {
        "file_path": "src/auditor_mode/ExternalCalls.sol",
        "n_sloc": 65
      },
      {
        "file_path": "src/auditor_mode/PublicFunctionsWithoutSenderCheck.sol",
        "n_sloc": 45
      },
      {
        "file_path": "src/cloc/AnotherHeavilyCommentedContract.sol",
        "n_sloc": 32
      },
      {
        "file_path": "src/cloc/EmptyContractFile.sol",
        "n_sloc": 0
      },
      {
        "file_path": "src/cloc/HeavilyCommentedContract.sol",
        "n_sloc": 21
      },
      {
        "file_path": "src/eth2/DepositContract.sol",
        "n_sloc": 96
      },
      {
        "file_path": "src/inheritance/ExtendedInheritance.sol",
        "n_sloc": 17
      },
      {
        "file_path": "src/inheritance/IContractInheritance.sol",
        "n_sloc": 4
      },
      {
        "file_path": "src/inheritance/InheritanceBase.sol",
        "n_sloc": 8
      },
      {
        "file_path": "src/nested/1/Nested.sol",
        "n_sloc": 10
      },
      {
        "file_path": "src/nested/2/Nested.sol",
        "n_sloc": 7
      },
      {
        "file_path": "src/nested_mappings/LaterVersion.sol",
        "n_sloc": 10
      },
      {
        "file_path": "src/nested_mappings/NestedMappings.sol",
        "n_sloc": 10
      },
      {
        "file_path": "src/parent_chain/ParentChainContract.sol",
        "n_sloc": 29
      },
      {
        "file_path": "src/reused_contract_name/ContractA.sol",
        "n_sloc": 7
      },
      {
        "file_path": "src/reused_contract_name/ContractB.sol",
        "n_sloc": 7
      },
      {
        "file_path": "src/uniswap/UniswapV2Swapper.sol",
        "n_sloc": 50
      },
      {
        "file_path": "src/uniswap/UniswapV3Swapper.sol",
        "n_sloc": 150
      }
    ]
  },
  "issue_count": {
    "high": 42,
    "low": 44
  },
  "high_issues": {
    "issues": [
      {
        "title": "Using `delegatecall` in loop",
        "description": "When calling `delegatecall` the same `msg.value` amount will be accredited multiple times.",
        "detector_name": "delegate-call-in-loop",
        "instances": [
          {
            "contract_path": "src/inheritance/ExtendedInheritance.sol",
            "line_no": 15,
            "src": "474:96",
            "src_char": "474:96"
          }
        ]
      },
      {
        "title": "`abi.encodePacked()` should not be used with dynamic types when passing the result to a hash function such as `keccak256()`",
        "description": "Use `abi.encode()` instead which will pad items to 32 bytes, which will [prevent hash collisions](https://docs.soliditylang.org/en/v0.8.13/abi-spec.html#non-standard-packed-mode) (e.g. `abi.encodePacked(0x123,0x456)` => `0x123456` => `abi.encodePacked(0x1,0x23456)`, but `abi.encode(0x123,0x456)` => `0x0...1230...456`). Unless there is a compelling reason, `abi.encode` should be preferred. If there is only one argument to `abi.encodePacked()` it can often be cast to `bytes()` or `bytes32()` [instead](https://ethereum.stackexchange.com/questions/30912/how-to-compare-strings-in-solidity#answer-82739).\nIf all arguments are strings and or bytes, `bytes.concat()` should be used instead.",
        "detector_name": "avoid-abi-encode-packed",
        "instances": [
          {
            "contract_path": "src/KeccakContract.sol",
            "line_no": 18,
            "src": "587:16",
            "src_char": "587:16"
          },
          {
            "contract_path": "src/KeccakContract.sol",
            "line_no": 22,
            "src": "734:16",
            "src_char": "734:16"
          },
          {
            "contract_path": "src/KeccakContract.sol",
            "line_no": 26,
            "src": "887:16",
            "src_char": "887:16"
          }
        ]
      },
      {
        "title": "Using `block.timestamp` for swap deadline offers no protection",
        "description": "In the PoS model, proposers know well in advance if they will propose one or consecutive blocks ahead of time. In such a scenario, a malicious validator can hold back the transaction and execute it at a more favourable block number.Consider allowing function caller to specify swap deadline input parameter.",
        "detector_name": "block-timestamp-deadline",
        "instances": [
          {
            "contract_path": "src/Trump.sol",
            "line_no": 290,
            "src": "9949:190",
            "src_char": "9949:190"
          },
          {
            "contract_path": "src/uniswap/UniswapV2Swapper.sol",
            "line_no": 23,
            "src": "670:83",
            "src_char": "670:83"
          },
          {
            "contract_path": "src/uniswap/UniswapV2Swapper.sol",
            "line_no": 24,
            "src": "763:83",
            "src_char": "763:83"
          },
          {
            "contract_path": "src/uniswap/UniswapV2Swapper.sol",
            "line_no": 25,
            "src": "856:70",
            "src_char": "856:70"
          },
          {
            "contract_path": "src/uniswap/UniswapV2Swapper.sol",
            "line_no": 26,
            "src": "936:80",
            "src_char": "936:80"
          },
          {
            "contract_path": "src/uniswap/UniswapV2Swapper.sol",
            "line_no": 27,
            "src": "1026:80",
            "src_char": "1026:80"
          },
          {
            "contract_path": "src/uniswap/UniswapV2Swapper.sol",
            "line_no": 31,
            "src": "1278:112",
            "src_char": "1278:112"
          },
          {
            "contract_path": "src/uniswap/UniswapV2Swapper.sol",
            "line_no": 32,
            "src": "1400:99",
            "src_char": "1400:99"
          },
          {
            "contract_path": "src/uniswap/UniswapV2Swapper.sol",
            "line_no": 33,
            "src": "1509:109",
            "src_char": "1509:109"
          },
          {
            "contract_path": "src/uniswap/UniswapV3Swapper.sol",
            "line_no": 52,
            "src": "1115:143",
            "src_char": "1115:143"
          },
          {
            "contract_path": "src/uniswap/UniswapV3Swapper.sol",
            "line_no": 55,
            "src": "1293:321",
            "src_char": "1293:321"
          },
          {
            "contract_path": "src/uniswap/UniswapV3Swapper.sol",
            "line_no": 66,
            "src": "1668:131",
            "src_char": "1668:131"
          },
          {
            "contract_path": "src/uniswap/UniswapV3Swapper.sol",
            "line_no": 69,
            "src": "1828:236",
            "src_char": "1828:236"
          },
          {
            "contract_path": "src/uniswap/UniswapV3Swapper.sol",
            "line_no": 77,
            "src": "2132:144",
            "src_char": "2132:144"
          },
          {
            "contract_path": "src/uniswap/UniswapV3Swapper.sol",
            "line_no": 80,
            "src": "2312:322",
            "src_char": "2312:322"
          },
          {
            "contract_path": "src/uniswap/UniswapV3Swapper.sol",
            "line_no": 91,
            "src": "2690:132",
            "src_char": "2690:132"
          },
          {
            "contract_path": "src/uniswap/UniswapV3Swapper.sol",
            "line_no": 94,
            "src": "2852:237",
            "src_char": "2852:237"
          }
        ]
      },
      {
        "title": "Arbitrary `from` passed to `transferFrom` (or `safeTransferFrom`)",
        "description": "Passing an arbitrary `from` address to `transferFrom` (or `safeTransferFrom`) can lead to loss of funds, because anyone can transfer tokens from the `from` address if an approval is made.  ",
        "detector_name": "arbitrary-transfer-from",
        "instances": [
          {
            "contract_path": "src/ArbitraryTransferFrom.sol",
            "line_no": 16,
            "src": "370:38",
            "src_char": "370:38"
          },
          {
            "contract_path": "src/ArbitraryTransferFrom.sol",
            "line_no": 20,
            "src": "496:42",
            "src_char": "496:42"
          },
          {
            "contract_path": "src/ArbitraryTransferFrom.sol",
            "line_no": 24,
            "src": "634:53",
            "src_char": "634:53"
          },
          {
            "contract_path": "src/ArbitraryTransferFrom.sol",
            "line_no": 30,
            "src": "864:44",
            "src_char": "864:44"
          },
          {
            "contract_path": "src/DeprecatedOZFunctions.sol",
            "line_no": 17,
            "src": "579:39",
            "src_char": "579:39"
          },
          {
            "contract_path": "src/DeprecatedOZFunctions.sol",
            "line_no": 47,
            "src": "1598:35",
            "src_char": "1598:35"
          }
        ]
      },
      {
        "title": "Unprotected initializer",
        "description": "Consider protecting the initializer functions with modifiers.",
        "detector_name": "unprotected-initializer",
        "instances": [
          {
            "contract_path": "src/UnprotectedInitialize.sol",
            "line_no": 35,
            "src": "820:33",
            "src_char": "820:33"
          }
        ]
      },
      {
        "title": "Unsafe Casting",
        "description": "Downcasting int/uints in Solidity can be unsafe due to the potential for data loss and unintended behavior.When downcasting a larger integer type to a smaller one (e.g., uint256 to uint128), the value may exceed the range of the target type,leading to truncation and loss of significant digits. Use OpenZeppelin's SafeCast library to safely downcast integers.",
        "detector_name": "unsafe-casting-detector",
        "instances": [
          {
            "contract_path": "src/Casting.sol",
            "line_no": 42,
            "src": "1127:10",
            "src_char": "1127:10"
          },
          {
            "contract_path": "src/Casting.sol",
            "line_no": 43,
            "src": "1159:10",
            "src_char": "1159:10"
          },
          {
            "contract_path": "src/Casting.sol",
            "line_no": 44,
            "src": "1191:10",
            "src_char": "1191:10"
          },
          {
            "contract_path": "src/Casting.sol",
            "line_no": 45,
            "src": "1223:10",
            "src_char": "1223:10"
          },
          {
            "contract_path": "src/Casting.sol",
            "line_no": 46,
            "src": "1255:10",
            "src_char": "1255:10"
          },
          {
            "contract_path": "src/Casting.sol",
            "line_no": 47,
            "src": "1287:10",
            "src_char": "1287:10"
          },
          {
            "contract_path": "src/Casting.sol",
            "line_no": 48,
            "src": "1319:10",
            "src_char": "1319:10"
          },
          {
            "contract_path": "src/Casting.sol",
            "line_no": 49,
            "src": "1351:10",
            "src_char": "1351:10"
          },
          {
            "contract_path": "src/Casting.sol",
            "line_no": 50,
            "src": "1383:10",
            "src_char": "1383:10"
          },
          {
            "contract_path": "src/Casting.sol",
            "line_no": 51,
            "src": "1415:10",
            "src_char": "1415:10"
          },
          {
            "contract_path": "src/Casting.sol",
            "line_no": 52,
            "src": "1447:10",
            "src_char": "1447:10"
          },
          {
            "contract_path": "src/Casting.sol",
            "line_no": 53,
            "src": "1479:10",
            "src_char": "1479:10"
          },
          {
            "contract_path": "src/Casting.sol",
            "line_no": 54,
            "src": "1511:10",
            "src_char": "1511:10"
          },
          {
            "contract_path": "src/Casting.sol",
            "line_no": 55,
            "src": "1543:10",
            "src_char": "1543:10"
          },
          {
            "contract_path": "src/Casting.sol",
            "line_no": 56,
            "src": "1575:10",
            "src_char": "1575:10"
          },
          {
            "contract_path": "src/Casting.sol",
            "line_no": 57,
            "src": "1607:10",
            "src_char": "1607:10"
          },
          {
            "contract_path": "src/Casting.sol",
            "line_no": 58,
            "src": "1639:10",
            "src_char": "1639:10"
          },
          {
            "contract_path": "src/Casting.sol",
            "line_no": 59,
            "src": "1671:10",
            "src_char": "1671:10"
          },
          {
            "contract_path": "src/Casting.sol",
            "line_no": 60,
            "src": "1703:10",
            "src_char": "1703:10"
          },
          {
            "contract_path": "src/Casting.sol",
            "line_no": 61,
            "src": "1734:9",
            "src_char": "1734:9"
          },
          {
            "contract_path": "src/Casting.sol",
            "line_no": 62,
            "src": "1764:9",
            "src_char": "1764:9"
          },
          {
            "contract_path": "src/Casting.sol",
            "line_no": 63,
            "src": "1794:9",
            "src_char": "1794:9"
          },
          {
            "contract_path": "src/Casting.sol",
            "line_no": 64,
            "src": "1824:9",
            "src_char": "1824:9"
          },
          {
            "contract_path": "src/Casting.sol",
            "line_no": 65,
            "src": "1854:9",
            "src_char": "1854:9"
          },
          {
            "contract_path": "src/Casting.sol",
            "line_no": 66,
            "src": "1884:9",
            "src_char": "1884:9"
          },
          {
            "contract_path": "src/Casting.sol",
            "line_no": 67,
            "src": "1915:9",
            "src_char": "1915:9"
          },
          {
            "contract_path": "src/Casting.sol",
            "line_no": 68,
            "src": "1946:10",
            "src_char": "1946:10"
          },
          {
            "contract_path": "src/Casting.sol",
            "line_no": 69,
            "src": "1978:10",
            "src_char": "1978:10"
          },
          {
            "contract_path": "src/Casting.sol",
            "line_no": 70,
            "src": "2010:10",
            "src_char": "2010:10"
          },
          {
            "contract_path": "src/Casting.sol",
            "line_no": 71,
            "src": "2042:10",
            "src_char": "2042:10"
          },
          {
            "contract_path": "src/Casting.sol",
            "line_no": 72,
            "src": "2075:9",
            "src_char": "2075:9"
          },
          {
            "contract_path": "src/Casting.sol",
            "line_no": 80,
            "src": "2304:9",
            "src_char": "2304:9"
          },
          {
            "contract_path": "src/Casting.sol",
            "line_no": 81,
            "src": "2334:9",
            "src_char": "2334:9"
          },
          {
            "contract_path": "src/Casting.sol",
            "line_no": 82,
            "src": "2364:9",
            "src_char": "2364:9"
          },
          {
            "contract_path": "src/Casting.sol",
            "line_no": 83,
            "src": "2394:9",
            "src_char": "2394:9"
          },
          {
            "contract_path": "src/Casting.sol",
            "line_no": 84,
            "src": "2424:9",
            "src_char": "2424:9"
          },
          {
            "contract_path": "src/Casting.sol",
            "line_no": 85,
            "src": "2454:9",
            "src_char": "2454:9"
          },
          {
            "contract_path": "src/Casting.sol",
            "line_no": 86,
            "src": "2484:9",
            "src_char": "2484:9"
          },
          {
            "contract_path": "src/Casting.sol",
            "line_no": 87,
            "src": "2514:9",
            "src_char": "2514:9"
          },
          {
            "contract_path": "src/Casting.sol",
            "line_no": 88,
            "src": "2544:9",
            "src_char": "2544:9"
          },
          {
            "contract_path": "src/Casting.sol",
            "line_no": 89,
            "src": "2574:9",
            "src_char": "2574:9"
          },
          {
            "contract_path": "src/Casting.sol",
            "line_no": 90,
            "src": "2604:9",
            "src_char": "2604:9"
          },
          {
            "contract_path": "src/Casting.sol",
            "line_no": 91,
            "src": "2634:9",
            "src_char": "2634:9"
          },
          {
            "contract_path": "src/Casting.sol",
            "line_no": 92,
            "src": "2664:9",
            "src_char": "2664:9"
          },
          {
            "contract_path": "src/Casting.sol",
            "line_no": 93,
            "src": "2694:9",
            "src_char": "2694:9"
          },
          {
            "contract_path": "src/Casting.sol",
            "line_no": 94,
            "src": "2724:9",
            "src_char": "2724:9"
          },
          {
            "contract_path": "src/Casting.sol",
            "line_no": 95,
            "src": "2754:9",
            "src_char": "2754:9"
          },
          {
            "contract_path": "src/Casting.sol",
            "line_no": 96,
            "src": "2784:9",
            "src_char": "2784:9"
          },
          {
            "contract_path": "src/Casting.sol",
            "line_no": 97,
            "src": "2814:9",
            "src_char": "2814:9"
          },
          {
            "contract_path": "src/Casting.sol",
            "line_no": 98,
            "src": "2844:9",
            "src_char": "2844:9"
          },
          {
            "contract_path": "src/Casting.sol",
            "line_no": 99,
            "src": "2873:8",
            "src_char": "2873:8"
          },
          {
            "contract_path": "src/Casting.sol",
            "line_no": 100,
            "src": "2901:8",
            "src_char": "2901:8"
          },
          {
            "contract_path": "src/Casting.sol",
            "line_no": 101,
            "src": "2929:8",
            "src_char": "2929:8"
          },
          {
            "contract_path": "src/Casting.sol",
            "line_no": 102,
            "src": "2957:8",
            "src_char": "2957:8"
          },
          {
            "contract_path": "src/Casting.sol",
            "line_no": 103,
            "src": "2985:8",
            "src_char": "2985:8"
          },
          {
            "contract_path": "src/Casting.sol",
            "line_no": 104,
            "src": "3013:8",
            "src_char": "3013:8"
          },
          {
            "contract_path": "src/Casting.sol",
            "line_no": 105,
            "src": "3042:8",
            "src_char": "3042:8"
          },
          {
            "contract_path": "src/Casting.sol",
            "line_no": 106,
            "src": "3071:9",
            "src_char": "3071:9"
          },
          {
            "contract_path": "src/Casting.sol",
            "line_no": 107,
            "src": "3101:9",
            "src_char": "3101:9"
          },
          {
            "contract_path": "src/Casting.sol",
            "line_no": 108,
            "src": "3131:9",
            "src_char": "3131:9"
          },
          {
            "contract_path": "src/Casting.sol",
            "line_no": 109,
            "src": "3161:9",
            "src_char": "3161:9"
          },
          {
            "contract_path": "src/Casting.sol",
            "line_no": 110,
            "src": "3192:8",
            "src_char": "3192:8"
          },
          {
            "contract_path": "src/Casting.sol",
            "line_no": 118,
            "src": "3488:10",
            "src_char": "3488:10"
          },
          {
            "contract_path": "src/Casting.sol",
            "line_no": 119,
            "src": "3520:10",
            "src_char": "3520:10"
          },
          {
            "contract_path": "src/Casting.sol",
            "line_no": 120,
            "src": "3552:10",
            "src_char": "3552:10"
          },
          {
            "contract_path": "src/Casting.sol",
            "line_no": 121,
            "src": "3584:10",
            "src_char": "3584:10"
          },
          {
            "contract_path": "src/Casting.sol",
            "line_no": 122,
            "src": "3616:10",
            "src_char": "3616:10"
          },
          {
            "contract_path": "src/Casting.sol",
            "line_no": 123,
            "src": "3648:10",
            "src_char": "3648:10"
          },
          {
            "contract_path": "src/Casting.sol",
            "line_no": 124,
            "src": "3680:10",
            "src_char": "3680:10"
          },
          {
            "contract_path": "src/Casting.sol",
            "line_no": 125,
            "src": "3712:10",
            "src_char": "3712:10"
          },
          {
            "contract_path": "src/Casting.sol",
            "line_no": 126,
            "src": "3744:10",
            "src_char": "3744:10"
          },
          {
            "contract_path": "src/Casting.sol",
            "line_no": 127,
            "src": "3776:10",
            "src_char": "3776:10"
          },
          {
            "contract_path": "src/Casting.sol",
            "line_no": 128,
            "src": "3808:10",
            "src_char": "3808:10"
          },
          {
            "contract_path": "src/Casting.sol",
            "line_no": 129,
            "src": "3840:10",
            "src_char": "3840:10"
          },
          {
            "contract_path": "src/Casting.sol",
            "line_no": 130,
            "src": "3872:10",
            "src_char": "3872:10"
          },
          {
            "contract_path": "src/Casting.sol",
            "line_no": 131,
            "src": "3904:10",
            "src_char": "3904:10"
          },
          {
            "contract_path": "src/Casting.sol",
            "line_no": 132,
            "src": "3936:10",
            "src_char": "3936:10"
          },
          {
            "contract_path": "src/Casting.sol",
            "line_no": 133,
            "src": "3968:10",
            "src_char": "3968:10"
          },
          {
            "contract_path": "src/Casting.sol",
            "line_no": 134,
            "src": "4000:10",
            "src_char": "4000:10"
          },
          {
            "contract_path": "src/Casting.sol",
            "line_no": 135,
            "src": "4032:10",
            "src_char": "4032:10"
          },
          {
            "contract_path": "src/Casting.sol",
            "line_no": 136,
            "src": "4064:10",
            "src_char": "4064:10"
          },
          {
            "contract_path": "src/Casting.sol",
            "line_no": 137,
            "src": "4096:10",
            "src_char": "4096:10"
          },
          {
            "contract_path": "src/Casting.sol",
            "line_no": 138,
            "src": "4128:10",
            "src_char": "4128:10"
          },
          {
            "contract_path": "src/Casting.sol",
            "line_no": 139,
            "src": "4160:10",
            "src_char": "4160:10"
          },
          {
            "contract_path": "src/Casting.sol",
            "line_no": 140,
            "src": "4191:9",
            "src_char": "4191:9"
          },
          {
            "contract_path": "src/Casting.sol",
            "line_no": 141,
            "src": "4221:9",
            "src_char": "4221:9"
          },
          {
            "contract_path": "src/Casting.sol",
            "line_no": 142,
            "src": "4251:9",
            "src_char": "4251:9"
          },
          {
            "contract_path": "src/Casting.sol",
            "line_no": 143,
            "src": "4282:9",
            "src_char": "4282:9"
          },
          {
            "contract_path": "src/Casting.sol",
            "line_no": 144,
            "src": "4313:10",
            "src_char": "4313:10"
          },
          {
            "contract_path": "src/Casting.sol",
            "line_no": 145,
            "src": "4345:10",
            "src_char": "4345:10"
          },
          {
            "contract_path": "src/Casting.sol",
            "line_no": 146,
            "src": "4377:10",
            "src_char": "4377:10"
          },
          {
            "contract_path": "src/Casting.sol",
            "line_no": 147,
            "src": "4409:10",
            "src_char": "4409:10"
          },
          {
            "contract_path": "src/Casting.sol",
            "line_no": 148,
            "src": "4443:10",
            "src_char": "4443:10"
          },
          {
            "contract_path": "src/Casting.sol",
            "line_no": 155,
            "src": "4642:14",
            "src_char": "4642:14"
          }
        ]
      },
      {
        "title": "EnumerableSet.remove in loop corrupts the set order.",
        "description": "If the order of an EnumerableSet is required, removing items in a loop using `at` and `remove` corrupts this order.\nConsider using a different data structure or removing items by collecting them during the loop, then removing after the loop.",
        "detector_name": "enumerable-loop-removal",
        "instances": [
          {
            "contract_path": "src/EnumerableSetIteration.sol",
            "line_no": 31,
            "src": "1105:17",
            "src_char": "1105:17"
          },
          {
            "contract_path": "src/EnumerableSetIteration.sol",
            "line_no": 40,
            "src": "1350:17",
            "src_char": "1350:17"
          },
          {
            "contract_path": "src/EnumerableSetIteration.sol",
            "line_no": 50,
            "src": "1586:17",
            "src_char": "1586:17"
          },
          {
            "contract_path": "src/EnumerableSetIteration.sol",
            "line_no": 59,
            "src": "1865:17",
            "src_char": "1865:17"
          },
          {
            "contract_path": "src/EnumerableSetIteration.sol",
            "line_no": 67,
            "src": "2083:14",
            "src_char": "2083:14"
          }
        ]
      },
      {
        "title": "Experimental ABI Encoder",
        "description": "Experimental encoders should not be used in production. There are multiple known compiler bugs that are caused by the experimental encoder. Upgrade your solidity version to remove the need for experimental features.",
        "detector_name": "experimental-encoder",
        "instances": [
          {
            "contract_path": "src/ExperimentalEncoder.sol",
            "line_no": 2,
            "src": "23:33",
            "src_char": "23:33"
          }
        ]
      },
      {
        "title": "Incorrect Assembly Shift Parameter Order",
        "description": "Example: `shl(shifted, 4)` will shift the right constant `4` by `a` bits. The correct order is `shl(4, shifted)`.",
        "detector_name": "incorrect-shift-order",
        "instances": [
          {
            "contract_path": "src/IncorrectShift.sol",
            "line_no": 7,
            "src": "192:15",
            "src_char": "192:15"
          },
          {
            "contract_path": "src/IncorrectShift.sol",
            "line_no": 8,
            "src": "238:15",
            "src_char": "238:15"
          }
        ]
      },
      {
        "title": "Storage Array Edited with Memory",
        "description": "Storage reference is passed to a function with a memory parameter. This will not update the storage variable as expected. Consider using storage parameters instead.",
        "detector_name": "storage-array-edit-with-memory",
        "instances": [
          {
            "contract_path": "src/StorageParameters.sol",
            "line_no": 11,
            "src": "241:10",
            "src_char": "241:10"
          }
        ]
      },
      {
        "title": "Contract Has Multiple Constructors",
        "description": "In some versions of Solidity, contracts compile with multiple constructors. The first constructor takes precedence. This can lead to unexpected behavior.",
        "detector_name": "multiple-constructors",
        "instances": [
          {
            "contract_path": "src/MultipleConstructorSchemes.sol",
            "line_no": 3,
            "src": "25:180",
            "src_char": "25:180"
          }
        ]
      },
      {
        "title": "Contract Name Reused in Different Files",
        "description": "When compiling contracts with certain development frameworks (for example: Truffle), having contracts with the same name across different files can lead to one being overwritten.",
        "detector_name": "reused-contract-name",
        "instances": [
          {
            "contract_path": "src/nested/1/Nested.sol",
            "line_no": 7,
            "src": "214:6",
            "src_char": "214:6"
          },
          {
            "contract_path": "src/nested/2/Nested.sol",
            "line_no": 7,
            "src": "214:6",
            "src_char": "214:6"
          },
          {
            "contract_path": "src/reused_contract_name/ContractA.sol",
            "line_no": 4,
            "src": "70:10",
            "src_char": "70:10"
          },
          {
            "contract_path": "src/reused_contract_name/ContractB.sol",
            "line_no": 4,
            "src": "70:10",
            "src_char": "70:10"
          }
        ]
      },
      {
        "title": "Nested Structs in Mappings pre-0.5.0",
        "description": "Prior to updates in Solidity 0.5.0, public mappings with nested structs compiled, but produced incorrect values. Refrain from using these, or update to a more recent version of Solidity.",
        "detector_name": "nested-struct-in-mapping",
        "instances": [
          {
            "contract_path": "src/nested_mappings/NestedMappings.sol",
            "line_no": 17,
            "src": "367:58",
            "src_char": "367:58"
          }
        ]
      },
      {
        "title": "Depracated EVM Instruction for `selfdestruct` should not be used.",
        "description": "",
        "detector_name": "selfdestruct-identifier",
        "instances": [
          {
            "contract_path": "src/UsingSelfdestruct.sol",
            "line_no": 7,
            "src": "146:12",
            "src_char": "146:12"
          }
        ]
      },
      {
        "title": "Array length value has a direct assignment.",
        "description": "If the length of a dynamic array (storage variable) directly assigned to, it may allow access to other storage slots by tweaking it's value. This practice has been depracated in newer Solidity versions",
        "detector_name": "dynamic-array-length-assignment",
        "instances": [
          {
            "contract_path": "src/DynamicArrayLengthAssignment.sol",
            "line_no": 13,
            "src": "295:14",
            "src_char": "295:14"
          },
          {
            "contract_path": "src/DynamicArrayLengthAssignment.sol",
            "line_no": 14,
            "src": "325:18",
            "src_char": "325:18"
          },
          {
            "contract_path": "src/DynamicArrayLengthAssignment.sol",
            "line_no": 15,
            "src": "359:33",
            "src_char": "359:33"
          },
          {
            "contract_path": "src/DynamicArrayLengthAssignment.sol",
            "line_no": 16,
            "src": "408:15",
            "src_char": "408:15"
          },
          {
            "contract_path": "src/DynamicArrayLengthAssignment.sol",
            "line_no": 17,
            "src": "439:14",
            "src_char": "439:14"
          }
        ]
      },
      {
        "title": "Uninitialized State Variables",
        "description": "Solidity does initialize variables by default when you declare them, however it's good practice to explicitly declare an initial value. For example, if you transfer money to an address we must make sure that the address has been initialized.",
        "detector_name": "uninitialized-state-variable",
        "instances": [
          {
            "contract_path": "src/AssemblyExample.sol",
            "line_no": 5,
            "src": "97:1",
            "src_char": "97:1"
          },
          {
            "contract_path": "src/BuiltinSymbolShadow.sol",
            "line_no": 5,
            "src": "92:8",
            "src_char": "92:8"
          },
          {
            "contract_path": "src/ConstantFuncsAssembly.sol",
            "line_no": 6,
            "src": "110:20",
            "src_char": "110:20"
          },
          {
            "contract_path": "src/DelegateCallWithoutAddressCheck.sol",
            "line_no": 9,
            "src": "337:7",
            "src_char": "337:7"
          },
          {
            "contract_path": "src/InconsistentUints.sol",
            "line_no": 7,
            "src": "197:11",
            "src_char": "197:11"
          },
          {
            "contract_path": "src/InconsistentUints.sol",
            "line_no": 8,
            "src": "233:14",
            "src_char": "233:14"
          },
          {
            "contract_path": "src/IncorrectCaretOperator.sol",
            "line_no": 10,
            "src": "355:7",
            "src_char": "355:7"
          },
          {
            "contract_path": "src/IncorrectERC721.sol",
            "line_no": 147,
            "src": "4076:11",
            "src_char": "4076:11"
          },
          {
            "contract_path": "src/LocalVariableShadow.sol",
            "line_no": 7,
            "src": "129:5",
            "src_char": "129:5"
          },
          {
            "contract_path": "src/LocalVariableShadow.sol",
            "line_no": 25,
            "src": "532:4",
            "src_char": "532:4"
          },
          {
            "contract_path": "src/PublicVariableReadInExternalContext.sol",
            "line_no": 6,
            "src": "130:26",
            "src_char": "130:26"
          },
          {
            "contract_path": "src/ReturnBomb.sol",
            "line_no": 61,
            "src": "1623:7",
            "src_char": "1623:7"
          },
          {
            "contract_path": "src/StateShadowing.sol",
            "line_no": 5,
            "src": "87:13",
            "src_char": "87:13"
          },
          {
            "contract_path": "src/StateVariables.sol",
            "line_no": 8,
            "src": "199:19",
            "src_char": "199:19"
          },
          {
            "contract_path": "src/StateVariables.sol",
            "line_no": 9,
            "src": "241:20",
            "src_char": "241:20"
          },
          {
            "contract_path": "src/StateVariables.sol",
            "line_no": 10,
            "src": "282:18",
            "src_char": "282:18"
          },
          {
            "contract_path": "src/StateVariablesManipulation.sol",
            "line_no": 8,
            "src": "184:10",
            "src_char": "184:10"
          },
          {
            "contract_path": "src/StateVariablesManipulation.sol",
            "line_no": 9,
            "src": "214:9",
            "src_char": "214:9"
          },
          {
            "contract_path": "src/StateVariablesManipulation.sol",
            "line_no": 10,
            "src": "241:10",
            "src_char": "241:10"
          },
          {
            "contract_path": "src/StateVariablesManipulation.sol",
            "line_no": 11,
            "src": "272:13",
            "src_char": "272:13"
          },
          {
            "contract_path": "src/StateVariablesManipulation.sol",
            "line_no": 12,
            "src": "314:20",
            "src_char": "314:20"
          },
          {
            "contract_path": "src/StateVariablesManipulation.sol",
            "line_no": 13,
            "src": "354:12",
            "src_char": "354:12"
          },
          {
            "contract_path": "src/StateVariablesManipulation.sol",
            "line_no": 14,
            "src": "385:11",
            "src_char": "385:11"
          },
          {
            "contract_path": "src/TautologyOrContradiction.sol",
            "line_no": 6,
            "src": "133:6",
            "src_char": "133:6"
          },
          {
            "contract_path": "src/TautologyOrContradiction.sol",
            "line_no": 7,
            "src": "145:9",
            "src_char": "145:9"
          },
          {
            "contract_path": "src/UninitializedLocalVariables.sol",
            "line_no": 5,
            "src": "93:12",
            "src_char": "93:12"
          },
          {
            "contract_path": "src/UninitializedStateVariable.sol",
            "line_no": 7,
            "src": "122:8",
            "src_char": "122:8"
          },
          {
            "contract_path": "src/UninitializedStateVariable.sol",
            "line_no": 15,
            "src": "529:11",
            "src_char": "529:11"
          },
          {
            "contract_path": "src/UnusedStateVariables.sol",
            "line_no": 6,
            "src": "147:13",
            "src_char": "147:13"
          },
          {
            "contract_path": "src/UnusedStateVariables.sol",
            "line_no": 7,
            "src": "183:13",
            "src_char": "183:13"
          },
          {
            "contract_path": "src/UnusedStateVariables.sol",
            "line_no": 8,
            "src": "215:10",
            "src_char": "215:10"
          },
          {
            "contract_path": "src/UnusedStateVariables.sol",
            "line_no": 9,
            "src": "246:12",
            "src_char": "246:12"
          },
          {
            "contract_path": "src/UnusedStateVariables.sol",
            "line_no": 12,
            "src": "314:11",
            "src_char": "314:11"
          },
          {
            "contract_path": "src/WrongOrderOfLayout.sol",
            "line_no": 11,
            "src": "257:10",
            "src_char": "257:10"
          },
          {
            "contract_path": "src/auditor_mode/PublicFunctionsWithoutSenderCheck.sol",
            "line_no": 68,
            "src": "1971:5",
            "src_char": "1971:5"
          }
        ]
      },
      {
        "title": "Incorrect use of caret operator on a non hexadcimal constant",
        "description": "The caret operator is usually mistakenly thought of as an exponentiation operator but actually, it's a bitwise xor operator.",
        "detector_name": "incorrect-caret-operator",
        "instances": [
          {
            "contract_path": "src/IncorrectCaretOperator.sol",
            "line_no": 16,
            "src": "519:8",
            "src_char": "519:8"
          },
          {
            "contract_path": "src/IncorrectCaretOperator.sol",
            "line_no": 17,
            "src": "549:16",
            "src_char": "549:16"
          },
          {
            "contract_path": "src/IncorrectCaretOperator.sol",
            "line_no": 18,
            "src": "587:21",
            "src_char": "587:21"
          },
          {
            "contract_path": "src/IncorrectCaretOperator.sol",
            "line_no": 19,
            "src": "631:13",
            "src_char": "631:13"
          },
          {
            "contract_path": "src/IncorrectCaretOperator.sol",
            "line_no": 20,
            "src": "708:12",
            "src_char": "708:12"
          }
        ]
      },
      {
        "title": "Yul block contains `return` function call.",
        "description": "Remove this, as this causes execution to halt. Nothing after that call will execute, including code following the assembly block.",
        "detector_name": "yul-return",
        "instances": [
          {
            "contract_path": "src/YulReturn.sol",
            "line_no": 8,
            "src": "171:12",
            "src_char": "171:12"
          }
        ]
      },
      {
        "title": "Shadowed State Variables in Inheritance Hierarchy",
        "description": "This vulnerability arises when a derived contract unintentionally shadows a state variable from a parent contract by declaring a variable with the same name. This can be misleading. To prevent this, ensure variable names are unique across the inheritance hierarchy or use proper visibility and scope controls.",
        "detector_name": "state-variable-shadowing",
        "instances": [
          {
            "contract_path": "src/StateShadowing.sol",
            "line_no": 15,
            "src": "239:13",
            "src_char": "239:13"
          }
        ]
      },
      {
        "title": "Unchecked `bool success` value for send call.",
        "description": "The transaction `address(payable?).send(address)` may fail because of reasons like out-of-gas, invalid receipient address or revert from the recipient. Therefore, the boolean returned by this function call must be checked to be `true` in order to verify that the transaction was successful",
        "detector_name": "unchecked-send",
        "instances": [
          {
            "contract_path": "src/UncheckedSend.sol",
            "line_no": 24,
            "src": "815:22",
            "src_char": "815:22"
          }
        ]
      },
      {
        "title": "Misused boolean with logical operators",
        "description": "The patterns `if (… || true)` and `if (.. && false)` will always evaluate to true and false respectively.",
        "detector_name": "misused-boolean",
        "instances": [
          {
            "contract_path": "src/MisusedBoolean.sol",
            "line_no": 12,
            "src": "257:19",
            "src_char": "257:19"
          },
          {
            "contract_path": "src/MisusedBoolean.sol",
            "line_no": 19,
            "src": "419:20",
            "src_char": "419:20"
          },
          {
            "contract_path": "src/MisusedBoolean.sol",
            "line_no": 26,
            "src": "582:20",
            "src_char": "582:20"
          },
          {
            "contract_path": "src/MisusedBoolean.sol",
            "line_no": 33,
            "src": "745:19",
            "src_char": "745:19"
          },
          {
            "contract_path": "src/MisusedBoolean.sol",
            "line_no": 40,
            "src": "908:51",
            "src_char": "908:51"
          },
          {
            "contract_path": "src/MisusedBoolean.sol",
            "line_no": 47,
            "src": "1060:52",
            "src_char": "1060:52"
          },
          {
            "contract_path": "src/MisusedBoolean.sol",
            "line_no": 54,
            "src": "1213:53",
            "src_char": "1213:53"
          },
          {
            "contract_path": "src/MisusedBoolean.sol",
            "line_no": 61,
            "src": "1366:21",
            "src_char": "1366:21"
          },
          {
            "contract_path": "src/MisusedBoolean.sol",
            "line_no": 68,
            "src": "1530:17",
            "src_char": "1530:17"
          },
          {
            "contract_path": "src/MisusedBoolean.sol",
            "line_no": 75,
            "src": "1691:18",
            "src_char": "1691:18"
          }
        ]
      },
      {
        "title": "Functions send eth away from contract but performs no checks on any address.",
        "description": "Consider introducing checks for `msg.sender` to ensure the recipient of the money is as intended.",
        "detector_name": "send-ether-no-checks",
        "instances": [
          {
            "contract_path": "src/CallGraphTests.sol",
            "line_no": 38,
            "src": "686:16",
            "src_char": "686:16"
          },
          {
            "contract_path": "src/ContractLocksEther.sol",
            "line_no": 94,
            "src": "2981:11",
            "src_char": "2981:11"
          },
          {
            "contract_path": "src/ContractLocksEther.sol",
            "line_no": 131,
            "src": "4205:11",
            "src_char": "4205:11"
          },
          {
            "contract_path": "src/ContractLocksEther.sol",
            "line_no": 167,
            "src": "5373:11",
            "src_char": "5373:11"
          },
          {
            "contract_path": "src/ContractLocksEther.sol",
            "line_no": 194,
            "src": "6342:11",
            "src_char": "6342:11"
          },
          {
            "contract_path": "src/OutOfOrderRetryable.sol",
            "line_no": 63,
            "src": "1649:11",
            "src_char": "1649:11"
          },
          {
            "contract_path": "src/OutOfOrderRetryable.sol",
            "line_no": 90,
            "src": "2557:22",
            "src_char": "2557:22"
          },
          {
            "contract_path": "src/OutOfOrderRetryable.sol",
            "line_no": 167,
            "src": "4685:13",
            "src_char": "4685:13"
          },
          {
            "contract_path": "src/OutOfOrderRetryable.sol",
            "line_no": 175,
            "src": "5072:7",
            "src_char": "5072:7"
          },
          {
            "contract_path": "src/SendEtherNoChecks.sol",
            "line_no": 53,
            "src": "1060:5",
            "src_char": "1060:5"
          },
          {
            "contract_path": "src/SendEtherNoChecks.sol",
            "line_no": 77,
            "src": "1405:5",
            "src_char": "1405:5"
          },
          {
            "contract_path": "src/SendEtherNoChecks.sol",
            "line_no": 99,
            "src": "1795:5",
            "src_char": "1795:5"
          },
          {
            "contract_path": "src/Trump.sol",
            "line_no": 321,
            "src": "10940:10",
            "src_char": "10940:10"
          },
          {
            "contract_path": "src/UncheckedCalls.sol",
            "line_no": 6,
            "src": "99:110",
            "src_char": "99:110"
          },
          {
            "contract_path": "src/UncheckedCalls.sol",
            "line_no": 22,
            "src": "572:359",
            "src_char": "572:359"
          },
          {
            "contract_path": "src/UncheckedSend.sol",
            "line_no": 6,
            "src": "85:246",
            "src_char": "85:246"
          },
          {
            "contract_path": "src/UncheckedSend.sol",
            "line_no": 12,
            "src": "337:190",
            "src_char": "337:190"
          },
          {
            "contract_path": "src/UncheckedSend.sol",
            "line_no": 17,
            "src": "533:184",
            "src_char": "533:184"
          },
          {
            "contract_path": "src/UncheckedSend.sol",
            "line_no": 22,
            "src": "723:186",
            "src_char": "723:186"
          },
          {
            "contract_path": "src/UninitializedStateVariable.sol",
            "line_no": 17,
            "src": "563:8",
            "src_char": "563:8"
          }
        ]
      },
      {
        "title": "Delegatecall made by the function without checks on any adress.",
        "description": "Introduce checks on the address",
        "detector_name": "delegate-call-unchecked-address",
        "instances": [
          {
            "contract_path": "src/DelegateCallWithoutAddressCheck.sol",
            "line_no": 15,
            "src": "392:9",
            "src_char": "392:9"
          },
          {
            "contract_path": "src/UncheckedCalls.sol",
            "line_no": 14,
            "src": "323:118",
            "src_char": "323:118"
          },
          {
            "contract_path": "src/UncheckedCalls.sol",
            "line_no": 22,
            "src": "572:359",
            "src_char": "572:359"
          },
          {
            "contract_path": "src/auditor_mode/ExternalCalls.sol",
            "line_no": 38,
            "src": "1253:28",
            "src_char": "1253:28"
          },
          {
            "contract_path": "src/inheritance/ExtendedInheritance.sol",
            "line_no": 14,
            "src": "391:15",
            "src_char": "391:15"
          }
        ]
      },
      {
        "title": "Tautological comparison.",
        "description": "The left hand side and the right hand side of the binary operation has the same value. This makes the condition always true or always false.",
        "detector_name": "tautological-compare",
        "instances": [
          {
            "contract_path": "src/TautologicalCompare.sol",
            "line_no": 13,
            "src": "255:6",
            "src_char": "255:6"
          },
          {
            "contract_path": "src/TautologicalCompare.sol",
            "line_no": 18,
            "src": "359:6",
            "src_char": "359:6"
          },
          {
            "contract_path": "src/TautologicalCompare.sol",
            "line_no": 23,
            "src": "463:5",
            "src_char": "463:5"
          },
          {
            "contract_path": "src/TautologicalCompare.sol",
            "line_no": 28,
            "src": "566:5",
            "src_char": "566:5"
          }
        ]
      },
      {
        "title": "RTLO character detected in file. \\u{202e}",
        "description": "Right to left override character may be misledaing and cause potential attacks by visually misordering method arguments!",
        "detector_name": "rtlo",
        "instances": [
          {
            "contract_path": "src/RTLO.sol",
            "line_no": 3,
            "src": "33:157",
            "src_char": "33:155"
          }
        ]
      },
      {
        "title": "Return value of the function call is not checked.",
        "description": "Function returns a value but it is ignored.",
        "detector_name": "unchecked-return",
        "instances": [
          {
            "contract_path": "src/OutOfOrderRetryable.sol",
            "line_no": 65,
            "src": "1705:390",
            "src_char": "1705:390"
          },
          {
            "contract_path": "src/OutOfOrderRetryable.sol",
            "line_no": 77,
            "src": "2129:379",
            "src_char": "2129:379"
          },
          {
            "contract_path": "src/OutOfOrderRetryable.sol",
            "line_no": 92,
            "src": "2624:390",
            "src_char": "2624:390"
          },
          {
            "contract_path": "src/OutOfOrderRetryable.sol",
            "line_no": 107,
            "src": "3107:379",
            "src_char": "3107:379"
          },
          {
            "contract_path": "src/OutOfOrderRetryable.sol",
            "line_no": 129,
            "src": "3777:208",
            "src_char": "3777:208"
          },
          {
            "contract_path": "src/OutOfOrderRetryable.sol",
            "line_no": 151,
            "src": "4337:261",
            "src_char": "4337:261"
          },
          {
            "contract_path": "src/StateVariablesManipulation.sol",
            "line_no": 142,
            "src": "4146:20",
            "src_char": "4146:20"
          },
          {
            "contract_path": "src/Trump.sol",
            "line_no": 344,
            "src": "11990:71",
            "src_char": "11990:71"
          },
          {
            "contract_path": "src/UncheckedReturn.sol",
            "line_no": 14,
            "src": "279:5",
            "src_char": "279:5"
          },
          {
            "contract_path": "src/UncheckedReturn.sol",
            "line_no": 27,
            "src": "575:47",
            "src_char": "575:47"
          }
        ]
      },
      {
        "title": "Dangerous unary operator found in assignment.",
        "description": "Potentially mistakened `=+` for `+=` or `=-` for `-=`. Please include a space in between.",
        "detector_name": "dangerous-unary-operator",
        "instances": [
          {
            "contract_path": "src/DangerousUnaryOperator.sol",
            "line_no": 12,
            "src": "220:10",
            "src_char": "220:10"
          },
          {
            "contract_path": "src/DangerousUnaryOperator.sol",
            "line_no": 13,
            "src": "247:10",
            "src_char": "247:10"
          }
        ]
      },
      {
        "title": "Tautology or Contradiction in comparison.",
        "description": "The condition has been determined to be either always true or always false due to the integer range in which we're operating.",
        "detector_name": "tautology-or-contradiction",
        "instances": [
          {
            "contract_path": "src/TautologyOrContradiction.sol",
            "line_no": 13,
            "src": "296:7",
            "src_char": "296:7"
          },
          {
            "contract_path": "src/TautologyOrContradiction.sol",
            "line_no": 16,
            "src": "369:11",
            "src_char": "369:11"
          }
        ]
      },
      {
        "title": "Dangerous strict equality checks on contract balances.",
        "description": "A contract's balance can be forcibly manipulated by another selfdestructing contract. Therefore, it's recommended to use >, <, >= or <= instead of strict equality.",
        "detector_name": "dangerous-strict-equailty-on-contract-balance",
        "instances": [
          {
            "contract_path": "src/DangerousStrictEquality1.sol",
            "line_no": 6,
            "src": "177:25",
            "src_char": "177:25"
          },
          {
            "contract_path": "src/DangerousStrictEquality2.sol",
            "line_no": 6,
            "src": "177:34",
            "src_char": "177:34"
          },
          {
            "contract_path": "src/DangerousStrictEquality2.sol",
            "line_no": 10,
            "src": "305:43",
            "src_char": "305:43"
          }
        ]
      },
      {
        "title": "Compiler Bug: Signed array in storage detected for compiler version `<0.5.10`",
        "description": "If you want to leverage signed arrays in storage by assigning a literal array with at least one negative number, then you mus use solidity version 0.5.10 or above. This is because of a bug in older compilers.",
        "detector_name": "signed-storage-array",
        "instances": [
          {
            "contract_path": "src/CompilerBugStorageSignedIntegerArray.sol",
            "line_no": 9,
            "src": "230:10",
            "src_char": "230:10"
          }
        ]
      },
      {
        "title": "Weak Randomness",
        "description": "The use of keccak256 hash functions on predictable values like block.timestamp, block.number, or similar data, including modulo operations on these values, should be avoided for generating randomness, as they are easily predictable and manipulable. The `PREVRANDAO` opcode also should not be used as a source of randomness. Instead, utilize Chainlink VRF for cryptographically secure and provably random values to ensure protocol integrity.",
        "detector_name": "weak-randomness",
        "instances": [
          {
            "contract_path": "src/WeakRandomness.sol",
            "line_no": 6,
            "src": "188:70",
            "src_char": "188:70"
          },
          {
            "contract_path": "src/WeakRandomness.sol",
            "line_no": 11,
            "src": "386:41",
            "src_char": "386:41"
          },
          {
            "contract_path": "src/WeakRandomness.sol",
            "line_no": 16,
            "src": "597:20",
            "src_char": "597:20"
          },
          {
            "contract_path": "src/WeakRandomness.sol",
            "line_no": 21,
            "src": "793:20",
            "src_char": "793:20"
          },
          {
            "contract_path": "src/WeakRandomness.sol",
            "line_no": 25,
            "src": "915:20",
            "src_char": "915:20"
          },
          {
            "contract_path": "src/WeakRandomness.sol",
            "line_no": 31,
            "src": "1095:5",
            "src_char": "1095:5"
          },
          {
            "contract_path": "src/WeakRandomness.sol",
            "line_no": 35,
            "src": "1217:37",
            "src_char": "1217:37"
          },
          {
            "contract_path": "src/WeakRandomness.sol",
            "line_no": 41,
            "src": "1434:9",
            "src_char": "1434:9"
          },
          {
            "contract_path": "src/WeakRandomness.sol",
            "line_no": 45,
            "src": "1563:16",
            "src_char": "1563:16"
          }
        ]
      },
      {
        "title": "Usage of variable before declaration.",
        "description": "This is a bad practice that may lead to unintended consequences. Please declare the variable before using it.",
        "detector_name": "pre-declared-local-variable-usage",
        "instances": [
          {
            "contract_path": "src/PreDeclaredVarUsage.sol",
            "line_no": 8,
            "src": "196:1",
            "src_char": "196:1"
          }
        ]
      },
      {
        "title": "Deletion from a nested mappping.",
        "description": "A deletion in a structure containing a mapping will not delete the mapping. The remaining data may be used to compromise the contract.",
        "detector_name": "delete-nested-mapping",
        "instances": [
          {
            "contract_path": "src/DeletionNestedMappingStructureContract.sol",
            "line_no": 17,
            "src": "426:25",
            "src_char": "426:25"
          }
        ]
      },
      {
        "title": "Potential use of `tx.origin` for authentication.",
        "description": "Using `tx.origin` may lead to problems when users are interacting via smart contract with your protocol. It is recommended to use `msg.sender` for authentication.",
        "detector_name": "tx-origin-used-for-auth",
        "instances": [
          {
            "contract_path": "src/TxOriginUsedForAuth.sol",
            "line_no": 40,
            "src": "1117:183",
            "src_char": "1117:183"
          },
          {
            "contract_path": "src/TxOriginUsedForAuth.sol",
            "line_no": 51,
            "src": "1431:90",
            "src_char": "1431:90"
          },
          {
            "contract_path": "src/TxOriginUsedForAuth.sol",
            "line_no": 59,
            "src": "1610:68",
            "src_char": "1610:68"
          }
        ]
      },
      {
        "title": "Loop contains `msg.value`.",
        "description": "Provide an explicit array of amounts alongside the receivers array, and check that the sum of all amounts matches `msg.value`.",
        "detector_name": "msg-value-in-loop",
        "instances": [
          {
            "contract_path": "src/MsgValueInLoop.sol",
            "line_no": 12,
            "src": "289:107",
            "src_char": "289:107"
          },
          {
            "contract_path": "src/MsgValueInLoop.sol",
            "line_no": 38,
            "src": "988:94",
            "src_char": "988:94"
          },
          {
            "contract_path": "src/MsgValueInLoop.sol",
            "line_no": 54,
            "src": "1415:93",
            "src_char": "1415:93"
          },
          {
            "contract_path": "src/MsgValueInLoop.sol",
            "line_no": 71,
            "src": "1844:97",
            "src_char": "1844:97"
          }
        ]
      },
      {
        "title": "Contract locks Ether without a withdraw function.",
        "description": "It appears that the contract includes a payable function to accept Ether but lacks a corresponding function to withdraw it, which leads to the Ether being locked in the contract. To resolve this issue, please implement a public or external function that allows for the withdrawal of Ether from the contract.",
        "detector_name": "contract-locks-ether",
        "instances": [
          {
            "contract_path": "src/ContractLocksEther.sol",
            "line_no": 5,
            "src": "73:10",
            "src_char": "73:10"
          },
          {
            "contract_path": "src/ContractLocksEther.sol",
            "line_no": 31,
            "src": "822:11",
            "src_char": "822:11"
          },
          {
            "contract_path": "src/EmptyBlocks.sol",
            "line_no": 20,
            "src": "344:39",
            "src_char": "344:39"
          },
          {
            "contract_path": "src/EmptyBlocks.sol",
            "line_no": 44,
            "src": "630:11",
            "src_char": "630:11"
          },
          {
            "contract_path": "src/MsgValueInLoop.sol",
            "line_no": 7,
            "src": "103:15",
            "src_char": "103:15"
          },
          {
            "contract_path": "src/MsgValueInLoop.sol",
            "line_no": 19,
            "src": "423:19",
            "src_char": "423:19"
          },
          {
            "contract_path": "src/MsgValueInLoop.sol",
            "line_no": 33,
            "src": "831:15",
            "src_char": "831:15"
          },
          {
            "contract_path": "src/MsgValueInLoop.sol",
            "line_no": 48,
            "src": "1233:15",
            "src_char": "1233:15"
          },
          {
            "contract_path": "src/MsgValueInLoop.sol",
            "line_no": 65,
            "src": "1659:15",
            "src_char": "1659:15"
          },
          {
            "contract_path": "src/eth2/DepositContract.sol",
            "line_no": 58,
            "src": "4547:15",
            "src_char": "3059:15"
          }
        ]
      },
      {
        "title": "Incorrect ERC721 interface.",
        "description": "Incorrect return values for ERC721 functions. A contract compiled with Solidity > 0.4.22 interacting with these functions will fail to execute them, as the return value is missing. Set the appropriate return values and types for the defined ERC721 functions.",
        "detector_name": "incorrect-erc721-interface",
        "instances": [
          {
            "contract_path": "src/IncorrectERC721.sol",
            "line_no": 14,
            "src": "433:9",
            "src_char": "433:9"
          },
          {
            "contract_path": "src/IncorrectERC721.sol",
            "line_no": 18,
            "src": "551:7",
            "src_char": "551:7"
          },
          {
            "contract_path": "src/IncorrectERC721.sol",
            "line_no": 22,
            "src": "696:7",
            "src_char": "696:7"
          },
          {
            "contract_path": "src/IncorrectERC721.sol",
            "line_no": 37,
            "src": "1092:11",
            "src_char": "1092:11"
          },
          {
            "contract_path": "src/IncorrectERC721.sol",
            "line_no": 41,
            "src": "1231:17",
            "src_char": "1231:17"
          },
          {
            "contract_path": "src/IncorrectERC721.sol",
            "line_no": 49,
            "src": "1484:16",
            "src_char": "1484:16"
          },
          {
            "contract_path": "src/IncorrectERC721.sol",
            "line_no": 56,
            "src": "1684:12",
            "src_char": "1684:12"
          },
          {
            "contract_path": "src/IncorrectERC721.sol",
            "line_no": 71,
            "src": "2086:16",
            "src_char": "2086:16"
          }
        ]
      },
      {
        "title": "Incorrect ERC20 interface.",
        "description": "Incorrect return values for ERC20 functions. A contract compiled with Solidity > 0.4.22 interacting with these functions will fail to execute them, as the return value is missing. Set the appropriate return values and types for the defined ERC20 functions.",
        "detector_name": "incorrect-erc20-interface",
        "instances": [
          {
            "contract_path": "src/IncorrectERC20.sol",
            "line_no": 17,
            "src": "483:8",
            "src_char": "483:8"
          },
          {
            "contract_path": "src/IncorrectERC20.sol",
            "line_no": 23,
            "src": "690:7",
            "src_char": "690:7"
          },
          {
            "contract_path": "src/IncorrectERC20.sol",
            "line_no": 27,
            "src": "808:12",
            "src_char": "808:12"
          },
          {
            "contract_path": "src/IncorrectERC20.sol",
            "line_no": 35,
            "src": "1146:9",
            "src_char": "1146:9"
          },
          {
            "contract_path": "src/IncorrectERC20.sol",
            "line_no": 39,
            "src": "1249:9",
            "src_char": "1249:9"
          }
        ]
      },
      {
        "title": "Out of order retryable transactions.",
        "description": "Do not rely on the order or successful execution of retryable tickets. Functions like createRetryableTicket, outboundTransferCustomRefund, unsafeCreateRetryableTicket are free to be re-tried in any\n            order if they fail in the first go. Since this operation happens off chain, the sequencer is in control of the\n            order of these transactions. Therefore, restrict the use to at most 1 ticket call per function.",
        "detector_name": "out-of-order-retryable",
        "instances": [
          {
            "contract_path": "src/OutOfOrderRetryable.sol",
            "line_no": 63,
            "src": "1649:11",
            "src_char": "1649:11"
          },
          {
            "contract_path": "src/OutOfOrderRetryable.sol",
            "line_no": 90,
            "src": "2557:22",
            "src_char": "2557:22"
          }
        ]
      },
      {
        "title": "Constant functions changing state",
        "description": "Function is declared constant/view but it changes state. Ensure that the attributes of contract compiled prior to 0.5 are correct.",
        "detector_name": "constant-function-changing-state",
        "instances": [
          {
            "contract_path": "src/ConstFuncChangeState.sol",
            "line_no": 8,
            "src": "173:112",
            "src_char": "173:112"
          }
        ]
      },
      {
        "title": "Function selector collides with other functions",
        "description": "Function selector collides with other functions. This may cause the solidity function dispatcher to invoke the wrong function if the functions happen to be included in the same contract through an inheritance hirearchy later down the line. It is recommended to rename this function or change its parameters.",
        "detector_name": "function-selector-collision",
        "instances": [
          {
            "contract_path": "src/FunctionSignatureCollision.sol",
            "line_no": 7,
            "src": "166:8",
            "src_char": "166:8",
            "hint": "collides with the following function name(s) in scope: OwnerTransferV7b711143"
          },
          {
            "contract_path": "src/FunctionSignatureCollision.sol",
            "line_no": 13,
            "src": "231:22",
            "src_char": "231:22",
            "hint": "collides with the following function name(s) in scope: withdraw"
          }
        ]
      },
      {
        "title": "Unchecked Low level calls",
        "description": "The return value of the low-level call is not checked, so if the call fails, the Ether will be locked in the contract. If the low level is used to prevent blocking operations, consider logging failed calls. Ensure that the return value of a low-level call is checked or logged.",
        "detector_name": "unchecked-low-level-call",
        "instances": [
          {
            "contract_path": "src/DelegateCallWithoutAddressCheck.sol",
            "line_no": 16,
            "src": "452:21",
            "src_char": "452:21"
          },
          {
            "contract_path": "src/DelegateCallWithoutAddressCheck.sol",
            "line_no": 20,
            "src": "583:26",
            "src_char": "583:26"
          },
          {
            "contract_path": "src/DelegateCallWithoutAddressCheck.sol",
            "line_no": 36,
            "src": "1071:21",
            "src_char": "1071:21"
          },
          {
            "contract_path": "src/DelegateCallWithoutAddressCheck.sol",
            "line_no": 42,
            "src": "1287:21",
            "src_char": "1287:21"
          },
          {
            "contract_path": "src/UncheckedCalls.sol",
            "line_no": 7,
            "src": "172:30",
            "src_char": "172:30"
          },
          {
            "contract_path": "src/UncheckedCalls.sol",
            "line_no": 11,
            "src": "293:17",
            "src_char": "293:17"
          },
          {
            "contract_path": "src/UncheckedCalls.sol",
            "line_no": 15,
            "src": "409:25",
            "src_char": "409:25"
          },
          {
            "contract_path": "src/UncheckedCalls.sol",
            "line_no": 19,
            "src": "536:23",
            "src_char": "536:23"
          },
          {
            "contract_path": "src/UncheckedCalls.sol",
            "line_no": 23,
            "src": "651:27",
            "src_char": "651:27"
          },
          {
            "contract_path": "src/UncheckedCalls.sol",
            "line_no": 25,
            "src": "689:66",
            "src_char": "689:66"
          },
          {
            "contract_path": "src/UncheckedCalls.sol",
            "line_no": 27,
            "src": "766:86",
            "src_char": "766:86"
          },
          {
            "contract_path": "src/UncheckedCalls.sol",
            "line_no": 29,
            "src": "863:61",
            "src_char": "863:61"
          },
          {
            "contract_path": "src/UncheckedCalls.sol",
            "line_no": 34,
            "src": "1028:19",
            "src_char": "1028:19"
          },
          {
            "contract_path": "src/inheritance/ExtendedInheritance.sol",
            "line_no": 16,
            "src": "488:71",
            "src_char": "488:71"
          }
        ]
      }
    ]
  },
  "low_issues": {
    "issues": [
      {
        "title": "Centralization Risk for trusted owners",
        "description": "Contracts have owners with privileged rights to perform admin tasks and need to be trusted to not perform malicious updates or drain funds.",
        "detector_name": "centralization-risk",
        "instances": [
          {
            "contract_path": "src/AdminContract.sol",
            "line_no": 7,
            "src": "270:7",
            "src_char": "270:7"
          },
          {
            "contract_path": "src/AdminContract.sol",
            "line_no": 10,
            "src": "376:9",
            "src_char": "376:9"
          },
          {
            "contract_path": "src/AdminContract.sol",
            "line_no": 14,
            "src": "505:9",
            "src_char": "505:9"
          },
          {
            "contract_path": "src/DeprecatedOZFunctions.sol",
            "line_no": 7,
            "src": "295:13",
            "src_char": "295:13"
          },
          {
            "contract_path": "src/EmptyBlocks.sol",
            "line_no": 6,
            "src": "188:7",
            "src_char": "188:7"
          },
          {
            "contract_path": "src/InternalFunctions.sol",
            "line_no": 12,
            "src": "250:9",
            "src_char": "250:9"
          },
          {
            "contract_path": "src/Trump.sol",
            "line_no": 92,
            "src": "2714:9",
            "src_char": "2714:9"
          },
          {
            "contract_path": "src/Trump.sol",
            "line_no": 123,
            "src": "3592:7",
            "src_char": "3592:7"
          },
          {
            "contract_path": "src/Trump.sol",
            "line_no": 299,
            "src": "10185:9",
            "src_char": "10185:9"
          },
          {
            "contract_path": "src/Trump.sol",
            "line_no": 338,
            "src": "11494:11",
            "src_char": "11494:11"
          },
          {
            "contract_path": "src/auditor_mode/PublicFunctionsWithoutSenderCheck.sol",
            "line_no": 9,
            "src": "322:7",
            "src_char": "322:7"
          },
          {
            "contract_path": "src/auditor_mode/PublicFunctionsWithoutSenderCheck.sol",
            "line_no": 11,
            "src": "396:9",
            "src_char": "396:9"
          },
          {
            "contract_path": "src/auditor_mode/PublicFunctionsWithoutSenderCheck.sol",
            "line_no": 35,
            "src": "975:13",
            "src_char": "975:13"
          },
          {
            "contract_path": "src/auditor_mode/PublicFunctionsWithoutSenderCheck.sol",
            "line_no": 38,
            "src": "1108:14",
            "src_char": "1108:14"
          },
          {
            "contract_path": "src/parent_chain/ParentChainContract.sol",
            "line_no": 7,
            "src": "282:7",
            "src_char": "282:7"
          },
          {
            "contract_path": "src/parent_chain/ParentChainContract.sol",
            "line_no": 28,
            "src": "725:9",
            "src_char": "725:9"
          },
          {
            "contract_path": "src/parent_chain/ParentChainContract.sol",
            "line_no": 32,
            "src": "854:9",
            "src_char": "854:9"
          }
        ]
      },
      {
        "title": "Solmate's SafeTransferLib does not check for token contract's existence",
        "description": "There is a subtle difference between the implementation of solmate's SafeTransferLib and OZ's SafeERC20: OZ's SafeERC20 checks if the token is a contract or not, solmate's SafeTransferLib does not.\nhttps://github.com/transmissions11/solmate/blob/main/src/utils/SafeTransferLib.sol#L9 \n`@dev Note that none of the functions in this library check that a token has code at all! That responsibility is delegated to the caller`\n",
        "detector_name": "solmate-safe-transfer-lib",
        "instances": [
          {
            "contract_path": "src/T11sTranferer.sol",
            "line_no": 4,
            "src": "57:84",
            "src_char": "57:84"
          }
        ]
      },
      {
        "title": "`ecrecover` is susceptible to signature malleability",
        "description": "The `ecrecover` function is susceptible to signature malleability. This means that the same message can be signed in multiple ways, allowing an attacker to change the message signature without invalidating it. This can lead to unexpected behavior in smart contracts, such as the loss of funds or the ability to bypass access control. Consider using OpenZeppelin's ECDSA library instead of the built-in function.",
        "detector_name": "ecrecover",
        "instances": [
          {
            "contract_path": "src/inheritance/ExtendedInheritance.sol",
            "line_no": 21,
            "src": "705:9",
            "src_char": "705:9"
          }
        ]
      },
      {
        "title": "Deprecated OpenZeppelin functions should not be used",
        "description": "Openzeppelin has deprecated several functions and replaced with newer versions. Please consult https://docs.openzeppelin.com/",
        "detector_name": "deprecated-oz-functions",
        "instances": [
          {
            "contract_path": "src/DeprecatedOZFunctions.sol",
            "line_no": 22,
            "src": "737:10",
            "src_char": "737:10"
          },
          {
            "contract_path": "src/DeprecatedOZFunctions.sol",
            "line_no": 27,
            "src": "898:17",
            "src_char": "898:17"
          }
        ]
      },
      {
        "title": "Unsafe ERC20 Operations should not be used",
        "description": "ERC20 functions may not behave as expected. For example: return values are not always meaningful. It is recommended to use OpenZeppelin's SafeERC20 library.",
        "detector_name": "unsafe-erc20-functions",
        "instances": [
          {
            "contract_path": "src/ArbitraryTransferFrom.sol",
            "line_no": 16,
            "src": "370:20",
            "src_char": "370:20"
          },
          {
            "contract_path": "src/ArbitraryTransferFrom.sol",
            "line_no": 30,
            "src": "864:20",
            "src_char": "864:20"
          },
          {
            "contract_path": "src/ArbitraryTransferFrom.sol",
            "line_no": 50,
            "src": "1517:20",
            "src_char": "1517:20"
          },
          {
            "contract_path": "src/ContractLocksEther.sol",
            "line_no": 162,
            "src": "5185:18",
            "src_char": "5185:18"
          },
          {
            "contract_path": "src/DeprecatedOZFunctions.sol",
            "line_no": 32,
            "src": "1062:13",
            "src_char": "1062:13"
          },
          {
            "contract_path": "src/DeprecatedOZFunctions.sol",
            "line_no": 37,
            "src": "1272:13",
            "src_char": "1272:13"
          },
          {
            "contract_path": "src/DeprecatedOZFunctions.sol",
            "line_no": 38,
            "src": "1322:13",
            "src_char": "1322:13"
          },
          {
            "contract_path": "src/DeprecatedOZFunctions.sol",
            "line_no": 42,
            "src": "1424:13",
            "src_char": "1424:13"
          },
          {
            "contract_path": "src/DeprecatedOZFunctions.sol",
            "line_no": 47,
            "src": "1598:18",
            "src_char": "1598:18"
          },
          {
            "contract_path": "src/OutOfOrderRetryable.sol",
            "line_no": 171,
            "src": "4927:28",
            "src_char": "4927:28"
          },
          {
            "contract_path": "src/OutOfOrderRetryable.sol",
            "line_no": 180,
            "src": "5328:28",
            "src_char": "5328:28"
          },
          {
            "contract_path": "src/SendEtherNoChecks.sol",
            "line_no": 67,
            "src": "1255:19",
            "src_char": "1255:19"
          },
          {
            "contract_path": "src/StateShadowing.sol",
            "line_no": 22,
            "src": "368:19",
            "src_char": "368:19"
          },
          {
            "contract_path": "src/Trump.sol",
            "line_no": 309,
            "src": "10512:19",
            "src_char": "10512:19"
          },
          {
            "contract_path": "src/Trump.sol",
            "line_no": 310,
            "src": "10557:20",
            "src_char": "10557:20"
          },
          {
            "contract_path": "src/Trump.sol",
            "line_no": 318,
            "src": "10869:29",
            "src_char": "10869:29"
          },
          {
            "contract_path": "src/Trump.sol",
            "line_no": 324,
            "src": "11111:28",
            "src_char": "11111:28"
          },
          {
            "contract_path": "src/Trump.sol",
            "line_no": 344,
            "src": "11990:29",
            "src_char": "11990:29"
          },
          {
            "contract_path": "src/UninitializedStateVariable.sol",
            "line_no": 18,
            "src": "599:29",
            "src_char": "599:29"
          }
        ]
      },
      {
        "title": "Solidity pragma should be specific, not wide",
        "description": "Consider using a specific version of Solidity in your contracts instead of a wide version. For example, instead of `pragma solidity ^0.8.0;`, use `pragma solidity 0.8.0;`",
        "detector_name": "unspecific-solidity-pragma",
        "instances": [
          {
            "contract_path": "src/BuiltinSymbolShadow.sol",
            "line_no": 2,
            "src": "32:23",
            "src_char": "32:23"
          },
          {
            "contract_path": "src/CompilerBugStorageSignedIntegerArray.sol",
            "line_no": 2,
            "src": "32:23",
            "src_char": "32:23"
          },
          {
            "contract_path": "src/ConstFuncChangeState.sol",
            "line_no": 2,
            "src": "32:23",
            "src_char": "32:23"
          },
          {
            "contract_path": "src/ConstantFuncsAssembly.sol",
            "line_no": 2,
            "src": "32:23",
            "src_char": "32:23"
          },
          {
            "contract_path": "src/ContractLocksEther.sol",
            "line_no": 2,
            "src": "32:23",
            "src_char": "32:23"
          },
          {
            "contract_path": "src/ContractWithTodo.sol",
            "line_no": 2,
            "src": "32:23",
            "src_char": "32:23"
          },
          {
            "contract_path": "src/CostlyOperationsInsideLoops.sol",
            "line_no": 2,
            "src": "32:23",
            "src_char": "32:23"
          },
          {
            "contract_path": "src/Counter.sol",
            "line_no": 2,
            "src": "39:24",
            "src_char": "39:24"
          },
          {
            "contract_path": "src/CrazyPragma.sol",
            "line_no": 2,
            "src": "32:32",
            "src_char": "32:32"
          },
          {
            "contract_path": "src/DangerousStrictEquality1.sol",
            "line_no": 2,
            "src": "32:23",
            "src_char": "32:23"
          },
          {
            "contract_path": "src/DangerousUnaryOperator.sol",
            "line_no": 2,
            "src": "32:23",
            "src_char": "32:23"
          },
          {
            "contract_path": "src/DelegateCallWithoutAddressCheck.sol",
            "line_no": 2,
            "src": "32:21",
            "src_char": "32:21"
          },
          {
            "contract_path": "src/DeletionNestedMappingStructureContract.sol",
            "line_no": 2,
            "src": "32:23",
            "src_char": "32:23"
          },
          {
            "contract_path": "src/FunctionInitializingState.sol",
            "line_no": 2,
            "src": "32:21",
            "src_char": "32:21"
          },
          {
            "contract_path": "src/FunctionSignatureCollision.sol",
            "line_no": 2,
            "src": "32:23",
            "src_char": "32:23"
          },
          {
            "contract_path": "src/InconsistentUints.sol",
            "line_no": 1,
            "src": "0:24",
            "src_char": "0:24"
          },
          {
            "contract_path": "src/IncorrectERC20.sol",
            "line_no": 2,
            "src": "32:23",
            "src_char": "32:23"
          },
          {
            "contract_path": "src/IncorrectERC721.sol",
            "line_no": 2,
            "src": "32:23",
            "src_char": "32:23"
          },
          {
            "contract_path": "src/MsgValueInLoop.sol",
            "line_no": 2,
            "src": "32:23",
            "src_char": "32:23"
          },
          {
            "contract_path": "src/OutOfOrderRetryable.sol",
            "line_no": 2,
            "src": "32:23",
            "src_char": "32:23"
          },
          {
            "contract_path": "src/PreDeclaredVarUsage.sol",
            "line_no": 2,
            "src": "32:23",
            "src_char": "32:23"
          },
          {
            "contract_path": "src/RedundantStatements.sol",
            "line_no": 2,
            "src": "32:23",
            "src_char": "32:23"
          },
          {
            "contract_path": "src/StateVariablesManipulation.sol",
            "line_no": 2,
            "src": "32:23",
            "src_char": "32:23"
          },
          {
            "contract_path": "src/TautologyOrContradiction.sol",
            "line_no": 2,
            "src": "32:23",
            "src_char": "32:23"
          },
          {
            "contract_path": "src/TxOriginUsedForAuth.sol",
            "line_no": 2,
            "src": "32:24",
            "src_char": "32:24"
          },
          {
            "contract_path": "src/UncheckedCalls.sol",
            "line_no": 2,
            "src": "32:23",
            "src_char": "32:23"
          },
          {
            "contract_path": "src/UncheckedSend.sol",
            "line_no": 2,
            "src": "32:23",
            "src_char": "32:23"
          },
          {
            "contract_path": "src/UnusedStateVariables.sol",
            "line_no": 2,
            "src": "32:24",
            "src_char": "32:24"
          },
          {
            "contract_path": "src/UsingSelfdestruct.sol",
            "line_no": 2,
            "src": "32:23",
            "src_char": "32:23"
          },
          {
            "contract_path": "src/VoidConstructor.sol",
            "line_no": 2,
            "src": "32:23",
            "src_char": "32:23"
          },
          {
            "contract_path": "src/cloc/AnotherHeavilyCommentedContract.sol",
            "line_no": 6,
            "src": "46:24",
            "src_char": "46:24"
          },
          {
            "contract_path": "src/cloc/HeavilyCommentedContract.sol",
            "line_no": 6,
            "src": "46:32",
            "src_char": "46:32"
          },
          {
            "contract_path": "src/inheritance/IContractInheritance.sol",
            "line_no": 2,
            "src": "32:24",
            "src_char": "32:24"
          },
          {
            "contract_path": "src/inheritance/InheritanceBase.sol",
            "line_no": 2,
            "src": "32:23",
            "src_char": "32:23"
          },
          {
            "contract_path": "src/nested_mappings/LaterVersion.sol",
            "line_no": 2,
            "src": "36:23",
            "src_char": "36:23"
          },
          {
            "contract_path": "src/nested_mappings/NestedMappings.sol",
            "line_no": 2,
            "src": "36:24",
            "src_char": "36:24"
          }
        ]
      },
      {
        "title": "Missing checks for `address(0)` when assigning values to address state variables",
        "description": "Check for `address(0)` when assigning values to address state variables.",
        "detector_name": "zero-address-check",
        "instances": [
          {
            "contract_path": "src/ArbitraryTransferFrom.sol",
            "line_no": 12,
            "src": "267:15",
            "src_char": "267:15"
          },
          {
            "contract_path": "src/OutOfOrderRetryable.sol",
            "line_no": 54,
            "src": "1416:14",
            "src_char": "1416:14"
          },
          {
            "contract_path": "src/OutOfOrderRetryable.sol",
            "line_no": 55,
            "src": "1440:24",
            "src_char": "1440:24"
          },
          {
            "contract_path": "src/StateVariables.sol",
            "line_no": 58,
            "src": "2121:14",
            "src_char": "2121:14"
          },
          {
            "contract_path": "src/StateVariablesManipulation.sol",
            "line_no": 56,
            "src": "1657:17",
            "src_char": "1657:17"
          },
          {
            "contract_path": "src/ZeroAddressCheck.sol",
            "line_no": 43,
            "src": "1171:14",
            "src_char": "1171:14"
          },
          {
            "contract_path": "src/ZeroAddressCheck.sol",
            "line_no": 47,
            "src": "1248:16",
            "src_char": "1248:16"
          },
          {
            "contract_path": "src/ZeroAddressCheck.sol",
            "line_no": 51,
            "src": "1327:23",
            "src_char": "1327:23"
          },
          {
            "contract_path": "src/uniswap/UniswapV2Swapper.sol",
            "line_no": 11,
            "src": "365:17",
            "src_char": "365:17"
          }
        ]
      },
      {
        "title": "`public` functions not used internally could be marked `external`",
        "description": "Instead of marking a function as `public`, consider marking it as `external` if it is not used internally.",
        "detector_name": "useless-public-function",
        "instances": [
          {
            "contract_path": "src/AderynIgnoreCustomDetectors.sol",
            "line_no": 7,
            "src": "174:2",
            "src_char": "174:2"
          },
          {
            "contract_path": "src/AderynIgnoreCustomDetectors.sol",
            "line_no": 26,
            "src": "586:2",
            "src_char": "586:2"
          },
          {
            "contract_path": "src/ArbitraryTransferFrom.sol",
            "line_no": 28,
            "src": "772:5",
            "src_char": "772:5"
          },
          {
            "contract_path": "src/AssemblyExample.sol",
            "line_no": 6,
            "src": "113:1",
            "src_char": "113:1"
          },
          {
            "contract_path": "src/AssertStateChange.sol",
            "line_no": 8,
            "src": "131:3",
            "src_char": "131:3"
          },
          {
            "contract_path": "src/AssertStateChange.sol",
            "line_no": 12,
            "src": "199:4",
            "src_char": "199:4"
          },
          {
            "contract_path": "src/BuiltinSymbolShadow.sol",
            "line_no": 8,
            "src": "125:41",
            "src_char": "125:41"
          },
          {
            "contract_path": "src/ConstFuncChangeState.sol",
            "line_no": 8,
            "src": "173:112",
            "src_char": "173:112"
          },
          {
            "contract_path": "src/ConstFuncChangeState.sol",
            "line_no": 14,
            "src": "339:108",
            "src_char": "339:108"
          },
          {
            "contract_path": "src/ConstFuncChangeState.sol",
            "line_no": 20,
            "src": "517:89",
            "src_char": "517:89"
          },
          {
            "contract_path": "src/ContractLocksEther.sol",
            "line_no": 20,
            "src": "539:10",
            "src_char": "539:10"
          },
          {
            "contract_path": "src/ContractLocksEther.sol",
            "line_no": 49,
            "src": "1379:10",
            "src_char": "1379:10"
          },
          {
            "contract_path": "src/ContractLocksEther.sol",
            "line_no": 81,
            "src": "2414:10",
            "src_char": "2414:10"
          },
          {
            "contract_path": "src/ContractLocksEther.sol",
            "line_no": 118,
            "src": "3653:10",
            "src_char": "3653:10"
          },
          {
            "contract_path": "src/ContractLocksEther.sol",
            "line_no": 155,
            "src": "4877:10",
            "src_char": "4877:10"
          },
          {
            "contract_path": "src/ContractLocksEther.sol",
            "line_no": 181,
            "src": "5775:10",
            "src_char": "5775:10"
          },
          {
            "contract_path": "src/ContractWithTodo.sol",
            "line_no": 13,
            "src": "337:15",
            "src_char": "337:15"
          },
          {
            "contract_path": "src/Counter.sol",
            "line_no": 7,
            "src": "129:9",
            "src_char": "129:9"
          },
          {
            "contract_path": "src/IncorrectERC20.sol",
            "line_no": 17,
            "src": "483:8",
            "src_char": "483:8"
          },
          {
            "contract_path": "src/IncorrectERC20.sol",
            "line_no": 23,
            "src": "690:7",
            "src_char": "690:7"
          },
          {
            "contract_path": "src/IncorrectERC20.sol",
            "line_no": 27,
            "src": "808:12",
            "src_char": "808:12"
          },
          {
            "contract_path": "src/IncorrectERC20.sol",
            "line_no": 35,
            "src": "1146:9",
            "src_char": "1146:9"
          },
          {
            "contract_path": "src/IncorrectERC20.sol",
            "line_no": 39,
            "src": "1249:9",
            "src_char": "1249:9"
          },
          {
            "contract_path": "src/LocalVariableShadow.sol",
            "line_no": 10,
            "src": "181:17",
            "src_char": "181:17"
          },
          {
            "contract_path": "src/LocalVariableShadow.sol",
            "line_no": 16,
            "src": "332:26",
            "src_char": "332:26"
          },
          {
            "contract_path": "src/LocalVariableShadow.sol",
            "line_no": 31,
            "src": "700:18",
            "src_char": "700:18"
          },
          {
            "contract_path": "src/OutOfOrderRetryable.sol",
            "line_no": 167,
            "src": "4685:13",
            "src_char": "4685:13"
          },
          {
            "contract_path": "src/OutOfOrderRetryable.sol",
            "line_no": 175,
            "src": "5072:7",
            "src_char": "5072:7"
          },
          {
            "contract_path": "src/ReturnBomb.sol",
            "line_no": 16,
            "src": "358:4",
            "src_char": "358:4"
          },
          {
            "contract_path": "src/ReturnBomb.sol",
            "line_no": 32,
            "src": "839:4",
            "src_char": "839:4"
          },
          {
            "contract_path": "src/ReturnBomb.sol",
            "line_no": 47,
            "src": "1273:4",
            "src_char": "1273:4"
          },
          {
            "contract_path": "src/ReturnBomb.sol",
            "line_no": 63,
            "src": "1646:4",
            "src_char": "1646:4"
          },
          {
            "contract_path": "src/StateVariables.sol",
            "line_no": 47,
            "src": "1764:18",
            "src_char": "1764:18"
          },
          {
            "contract_path": "src/StateVariables.sol",
            "line_no": 52,
            "src": "1915:20",
            "src_char": "1915:20"
          },
          {
            "contract_path": "src/StateVariables.sol",
            "line_no": 57,
            "src": "2072:14",
            "src_char": "2072:14"
          },
          {
            "contract_path": "src/StateVariables.sol",
            "line_no": 61,
            "src": "2157:22",
            "src_char": "2157:22"
          },
          {
            "contract_path": "src/StateVariables.sol",
            "line_no": 71,
            "src": "2539:25",
            "src_char": "2539:25"
          },
          {
            "contract_path": "src/Trump.sol",
            "line_no": 92,
            "src": "2679:17",
            "src_char": "2679:17"
          },
          {
            "contract_path": "src/Trump.sol",
            "line_no": 180,
            "src": "5624:4",
            "src_char": "5624:4"
          },
          {
            "contract_path": "src/Trump.sol",
            "line_no": 184,
            "src": "5711:6",
            "src_char": "5711:6"
          },
          {
            "contract_path": "src/Trump.sol",
            "line_no": 188,
            "src": "5802:8",
            "src_char": "5802:8"
          },
          {
            "contract_path": "src/Trump.sol",
            "line_no": 192,
            "src": "5889:11",
            "src_char": "5889:11"
          },
          {
            "contract_path": "src/Trump.sol",
            "line_no": 200,
            "src": "6111:8",
            "src_char": "6111:8"
          },
          {
            "contract_path": "src/Trump.sol",
            "line_no": 205,
            "src": "6281:9",
            "src_char": "6281:9"
          },
          {
            "contract_path": "src/Trump.sol",
            "line_no": 209,
            "src": "6428:7",
            "src_char": "6428:7"
          },
          {
            "contract_path": "src/Trump.sol",
            "line_no": 214,
            "src": "6592:12",
            "src_char": "6592:12"
          },
          {
            "contract_path": "src/UninitializedLocalVariables.sol",
            "line_no": 7,
            "src": "121:19",
            "src_char": "121:19"
          },
          {
            "contract_path": "src/UninitializedLocalVariables.sol",
            "line_no": 23,
            "src": "727:20",
            "src_char": "727:20"
          },
          {
            "contract_path": "src/UninitializedLocalVariables.sol",
            "line_no": 41,
            "src": "1527:17",
            "src_char": "1527:17"
          },
          {
            "contract_path": "src/UninitializedStateVariable.sol",
            "line_no": 17,
            "src": "563:8",
            "src_char": "563:8"
          },
          {
            "contract_path": "src/auditor_mode/PublicFunctionsWithoutSenderCheck.sol",
            "line_no": 16,
            "src": "475:27",
            "src_char": "475:27"
          },
          {
            "contract_path": "src/auditor_mode/PublicFunctionsWithoutSenderCheck.sol",
            "line_no": 22,
            "src": "653:28",
            "src_char": "653:28"
          },
          {
            "contract_path": "src/auditor_mode/PublicFunctionsWithoutSenderCheck.sol",
            "line_no": 45,
            "src": "1324:26",
            "src_char": "1324:26"
          },
          {
            "contract_path": "src/auditor_mode/PublicFunctionsWithoutSenderCheck.sol",
            "line_no": 53,
            "src": "1637:27",
            "src_char": "1637:27"
          },
          {
            "contract_path": "src/auditor_mode/PublicFunctionsWithoutSenderCheck.sol",
            "line_no": 71,
            "src": "2014:20",
            "src_char": "2014:20"
          },
          {
            "contract_path": "src/auditor_mode/PublicFunctionsWithoutSenderCheck.sol",
            "line_no": 77,
            "src": "2183:28",
            "src_char": "2183:28"
          },
          {
            "contract_path": "src/cloc/AnotherHeavilyCommentedContract.sol",
            "line_no": 31,
            "src": "500:3",
            "src_char": "500:3"
          },
          {
            "contract_path": "src/cloc/AnotherHeavilyCommentedContract.sol",
            "line_no": 38,
            "src": "637:5",
            "src_char": "637:5"
          },
          {
            "contract_path": "src/cloc/AnotherHeavilyCommentedContract.sol",
            "line_no": 42,
            "src": "738:4",
            "src_char": "735:4"
          },
          {
            "contract_path": "src/cloc/HeavilyCommentedContract.sol",
            "line_no": 31,
            "src": "509:3",
            "src_char": "509:3"
          },
          {
            "contract_path": "src/cloc/HeavilyCommentedContract.sol",
            "line_no": 38,
            "src": "646:4",
            "src_char": "646:4"
          },
          {
            "contract_path": "src/parent_chain/ParentChainContract.sol",
            "line_no": 11,
            "src": "355:9",
            "src_char": "355:9"
          },
          {
            "contract_path": "src/parent_chain/ParentChainContract.sol",
            "line_no": 15,
            "src": "422:9",
            "src_char": "422:9"
          }
        ]
      },
      {
        "title": "Define and use `constant` variables instead of using literals",
        "description": "If the same constant literal value is used multiple times, create a constant state variable and reference it throughout the contract.",
        "detector_name": "constants-instead-of-literals",
        "instances": [
          {
            "contract_path": "src/AssertStateChange.sol",
            "line_no": 9,
            "src": "174:2",
            "src_char": "174:2"
          },
          {
            "contract_path": "src/AssertStateChange.sol",
            "line_no": 14,
            "src": "254:2",
            "src_char": "254:2"
          },
          {
            "contract_path": "src/BooleanEquality.sol",
            "line_no": 6,
            "src": "170:3",
            "src_char": "170:3"
          },
          {
            "contract_path": "src/BooleanEquality.sol",
            "line_no": 13,
            "src": "330:3",
            "src_char": "330:3"
          },
          {
            "contract_path": "src/BooleanEquality.sol",
            "line_no": 15,
            "src": "360:3",
            "src_char": "360:3"
          },
          {
            "contract_path": "src/BooleanEquality.sol",
            "line_no": 20,
            "src": "492:3",
            "src_char": "492:3"
          },
          {
            "contract_path": "src/BooleanEquality.sol",
            "line_no": 27,
            "src": "653:3",
            "src_char": "653:3"
          },
          {
            "contract_path": "src/BooleanEquality.sol",
            "line_no": 29,
            "src": "683:3",
            "src_char": "683:3"
          },
          {
            "contract_path": "src/CacheArrayLength.sol",
            "line_no": 26,
            "src": "611:3",
            "src_char": "611:3"
          },
          {
            "contract_path": "src/CacheArrayLength.sol",
            "line_no": 27,
            "src": "639:3",
            "src_char": "639:3"
          },
          {
            "contract_path": "src/CacheArrayLength.sol",
            "line_no": 36,
            "src": "1015:3",
            "src_char": "1015:3"
          },
          {
            "contract_path": "src/CacheArrayLength.sol",
            "line_no": 37,
            "src": "1043:3",
            "src_char": "1043:3"
          },
          {
            "contract_path": "src/Casting.sol",
            "line_no": 20,
            "src": "511:18",
            "src_char": "511:18"
          },
          {
            "contract_path": "src/Casting.sol",
            "line_no": 26,
            "src": "674:18",
            "src_char": "674:18"
          },
          {
            "contract_path": "src/Casting.sol",
            "line_no": 38,
            "src": "983:18",
            "src_char": "983:18"
          },
          {
            "contract_path": "src/Casting.sol",
            "line_no": 76,
            "src": "2165:18",
            "src_char": "2165:18"
          },
          {
            "contract_path": "src/CompilerBugStorageSignedIntegerArray.sol",
            "line_no": 9,
            "src": "235:1",
            "src_char": "235:1"
          },
          {
            "contract_path": "src/CompilerBugStorageSignedIntegerArray.sol",
            "line_no": 14,
            "src": "352:1",
            "src_char": "352:1"
          },
          {
            "contract_path": "src/ConstantsLiterals.sol",
            "line_no": 25,
            "src": "958:3",
            "src_char": "958:3"
          },
          {
            "contract_path": "src/ConstantsLiterals.sol",
            "line_no": 26,
            "src": "992:3",
            "src_char": "992:3"
          },
          {
            "contract_path": "src/ConstantsLiterals.sol",
            "line_no": 27,
            "src": "1032:4",
            "src_char": "1032:4"
          },
          {
            "contract_path": "src/ConstantsLiterals.sol",
            "line_no": 28,
            "src": "1068:4",
            "src_char": "1068:4"
          },
          {
            "contract_path": "src/ConstantsLiterals.sol",
            "line_no": 29,
            "src": "1117:42",
            "src_char": "1117:42"
          },
          {
            "contract_path": "src/ConstantsLiterals.sol",
            "line_no": 30,
            "src": "1192:42",
            "src_char": "1192:42"
          },
          {
            "contract_path": "src/ConstantsLiterals.sol",
            "line_no": 31,
            "src": "1275:66",
            "src_char": "1275:66"
          },
          {
            "contract_path": "src/DangerousStrictEquality2.sol",
            "line_no": 6,
            "src": "202:9",
            "src_char": "202:9"
          },
          {
            "contract_path": "src/DangerousStrictEquality2.sol",
            "line_no": 10,
            "src": "339:9",
            "src_char": "339:9"
          },
          {
            "contract_path": "src/DelegateCallWithoutAddressCheck.sol",
            "line_no": 24,
            "src": "718:1",
            "src_char": "718:1"
          },
          {
            "contract_path": "src/DelegateCallWithoutAddressCheck.sol",
            "line_no": 24,
            "src": "771:1",
            "src_char": "771:1"
          },
          {
            "contract_path": "src/DelegateCallWithoutAddressCheck.sol",
            "line_no": 26,
            "src": "838:1",
            "src_char": "838:1"
          },
          {
            "contract_path": "src/DynamicArrayLengthAssignment.sol",
            "line_no": 13,
            "src": "312:3",
            "src_char": "312:3"
          },
          {
            "contract_path": "src/DynamicArrayLengthAssignment.sol",
            "line_no": 14,
            "src": "346:3",
            "src_char": "346:3"
          },
          {
            "contract_path": "src/DynamicArrayLengthAssignment.sol",
            "line_no": 17,
            "src": "457:3",
            "src_char": "457:3"
          },
          {
            "contract_path": "src/FunctionInitializingState.sol",
            "line_no": 23,
            "src": "790:2",
            "src_char": "790:2"
          },
          {
            "contract_path": "src/FunctionInitializingState.sol",
            "line_no": 26,
            "src": "820:2",
            "src_char": "820:2"
          },
          {
            "contract_path": "src/FunctionInitializingState.sol",
            "line_no": 34,
            "src": "1109:2",
            "src_char": "1109:2"
          },
          {
            "contract_path": "src/FunctionInitializingState.sol",
            "line_no": 37,
            "src": "1139:2",
            "src_char": "1139:2"
          },
          {
            "contract_path": "src/FunctionInitializingState.sol",
            "line_no": 42,
            "src": "1268:4",
            "src_char": "1268:4"
          },
          {
            "contract_path": "src/FunctionInitializingState.sol",
            "line_no": 42,
            "src": "1275:4",
            "src_char": "1275:4"
          },
          {
            "contract_path": "src/FunctionInitializingState.sol",
            "line_no": 48,
            "src": "1459:4",
            "src_char": "1459:4"
          },
          {
            "contract_path": "src/FunctionInitializingState.sol",
            "line_no": 48,
            "src": "1466:4",
            "src_char": "1466:4"
          },
          {
            "contract_path": "src/IncorrectCaretOperator.sol",
            "line_no": 17,
            "src": "563:2",
            "src_char": "563:2"
          },
          {
            "contract_path": "src/IncorrectCaretOperator.sol",
            "line_no": 18,
            "src": "606:2",
            "src_char": "606:2"
          },
          {
            "contract_path": "src/PreDeclaredVarUsage.sol",
            "line_no": 8,
            "src": "200:3",
            "src_char": "200:3"
          },
          {
            "contract_path": "src/PreDeclaredVarUsage.sol",
            "line_no": 9,
            "src": "222:3",
            "src_char": "222:3"
          },
          {
            "contract_path": "src/RevertsAndRequriesInLoops.sol",
            "line_no": 10,
            "src": "253:2",
            "src_char": "253:2"
          },
          {
            "contract_path": "src/RevertsAndRequriesInLoops.sol",
            "line_no": 17,
            "src": "442:2",
            "src_char": "442:2"
          },
          {
            "contract_path": "src/RevertsAndRequriesInLoops.sol",
            "line_no": 26,
            "src": "706:2",
            "src_char": "706:2"
          },
          {
            "contract_path": "src/RevertsAndRequriesInLoops.sol",
            "line_no": 27,
            "src": "745:2",
            "src_char": "745:2"
          },
          {
            "contract_path": "src/StateVariablesManipulation.sol",
            "line_no": 121,
            "src": "3471:2",
            "src_char": "3471:2"
          },
          {
            "contract_path": "src/StateVariablesManipulation.sol",
            "line_no": 123,
            "src": "3542:2",
            "src_char": "3542:2"
          },
          {
            "contract_path": "src/StateVariablesManipulation.sol",
            "line_no": 192,
            "src": "5408:3",
            "src_char": "5408:3"
          },
          {
            "contract_path": "src/StateVariablesManipulation.sol",
            "line_no": 202,
            "src": "5621:3",
            "src_char": "5621:3"
          },
          {
            "contract_path": "src/StateVariablesManipulation.sol",
            "line_no": 233,
            "src": "6372:1",
            "src_char": "6372:1"
          },
          {
            "contract_path": "src/StateVariablesManipulation.sol",
            "line_no": 237,
            "src": "6468:2",
            "src_char": "6468:2"
          },
          {
            "contract_path": "src/StateVariablesManipulation.sol",
            "line_no": 239,
            "src": "6543:2",
            "src_char": "6543:2"
          },
          {
            "contract_path": "src/StateVariablesManipulation.sol",
            "line_no": 244,
            "src": "6704:2",
            "src_char": "6704:2"
          },
          {
            "contract_path": "src/StateVariablesManipulation.sol",
            "line_no": 258,
            "src": "7236:1",
            "src_char": "7236:1"
          },
          {
            "contract_path": "src/StateVariablesManipulation.sol",
            "line_no": 264,
            "src": "7497:1",
            "src_char": "7497:1"
          },
          {
            "contract_path": "src/StateVariablesManipulation.sol",
            "line_no": 333,
            "src": "9506:3",
            "src_char": "9506:3"
          },
          {
            "contract_path": "src/StateVariablesManipulation.sol",
            "line_no": 339,
            "src": "9671:3",
            "src_char": "9671:3"
          },
          {
            "contract_path": "src/Trump.sol",
            "line_no": 233,
            "src": "7704:3",
            "src_char": "7704:3"
          },
          {
            "contract_path": "src/Trump.sol",
            "line_no": 250,
            "src": "8497:3",
            "src_char": "8497:3"
          },
          {
            "contract_path": "src/Trump.sol",
            "line_no": 306,
            "src": "10426:3",
            "src_char": "10426:3"
          },
          {
            "contract_path": "src/Trump.sol",
            "line_no": 307,
            "src": "10498:3",
            "src_char": "10498:3"
          },
          {
            "contract_path": "src/UncheckedReturn.sol",
            "line_no": 27,
            "src": "607:7",
            "src_char": "607:7"
          },
          {
            "contract_path": "src/UncheckedReturn.sol",
            "line_no": 32,
            "src": "805:7",
            "src_char": "805:7"
          },
          {
            "contract_path": "src/UncheckedReturn.sol",
            "line_no": 37,
            "src": "995:7",
            "src_char": "995:7"
          },
          {
            "contract_path": "src/UncheckedReturn.sol",
            "line_no": 42,
            "src": "1190:7",
            "src_char": "1190:7"
          },
          {
            "contract_path": "src/UninitializedLocalVariables.sol",
            "line_no": 34,
            "src": "1264:42",
            "src_char": "1264:42"
          },
          {
            "contract_path": "src/UninitializedLocalVariables.sol",
            "line_no": 63,
            "src": "2278:42",
            "src_char": "2278:42"
          },
          {
            "contract_path": "src/UninitializedLocalVariables.sol",
            "line_no": 67,
            "src": "2459:2",
            "src_char": "2459:2"
          },
          {
            "contract_path": "src/UninitializedLocalVariables.sol",
            "line_no": 70,
            "src": "2607:2",
            "src_char": "2607:2"
          },
          {
            "contract_path": "src/WeakRandomness.sol",
            "line_no": 25,
            "src": "933:2",
            "src_char": "933:2"
          },
          {
            "contract_path": "src/WeakRandomness.sol",
            "line_no": 35,
            "src": "1252:2",
            "src_char": "1252:2"
          },
          {
            "contract_path": "src/WeakRandomness.sol",
            "line_no": 41,
            "src": "1441:2",
            "src_char": "1441:2"
          },
          {
            "contract_path": "src/eth2/DepositContract.sol",
            "line_no": 113,
            "src": "7252:2",
            "src_char": "5764:2"
          },
          {
            "contract_path": "src/eth2/DepositContract.sol",
            "line_no": 113,
            "src": "7293:2",
            "src_char": "5805:2"
          }
        ]
      },
      {
        "title": "Event is missing `indexed` fields",
        "description": "Index event fields make the field more quickly accessible to off-chain tools that parse events. However, note that each index field costs extra gas during emission, so it's not necessarily best to index the maximum allowed per event (three fields). Each event should use three indexed fields if there are three or more fields, and gas usage is not particularly of concern for the events in question. If there are fewer than three fields, all of the fields should be indexed.",
        "detector_name": "unindexed-events",
        "instances": [
          {
            "contract_path": "src/ContractLocksEther.sol",
            "line_no": 7,
            "src": "119:56",
            "src_char": "119:56"
          },
          {
            "contract_path": "src/ContractLocksEther.sol",
            "line_no": 33,
            "src": "869:56",
            "src_char": "869:56"
          },
          {
            "contract_path": "src/ContractLocksEther.sol",
            "line_no": 36,
            "src": "961:54",
            "src_char": "961:54"
          },
          {
            "contract_path": "src/ContractLocksEther.sol",
            "line_no": 65,
            "src": "1904:56",
            "src_char": "1904:56"
          },
          {
            "contract_path": "src/ContractLocksEther.sol",
            "line_no": 68,
            "src": "1996:54",
            "src_char": "1996:54"
          },
          {
            "contract_path": "src/ContractLocksEther.sol",
            "line_no": 102,
            "src": "3143:56",
            "src_char": "3143:56"
          },
          {
            "contract_path": "src/ContractLocksEther.sol",
            "line_no": 105,
            "src": "3235:54",
            "src_char": "3235:54"
          },
          {
            "contract_path": "src/ContractLocksEther.sol",
            "line_no": 139,
            "src": "4367:56",
            "src_char": "4367:56"
          },
          {
            "contract_path": "src/ContractLocksEther.sol",
            "line_no": 142,
            "src": "4459:54",
            "src_char": "4459:54"
          },
          {
            "contract_path": "src/ContractLocksEther.sol",
            "line_no": 175,
            "src": "5563:56",
            "src_char": "5563:56"
          },
          {
            "contract_path": "src/ContractLocksEther.sol",
            "line_no": 178,
            "src": "5655:54",
            "src_char": "5655:54"
          },
          {
            "contract_path": "src/IncorrectERC721.sol",
            "line_no": 112,
            "src": "3122:115",
            "src_char": "3122:115"
          },
          {
            "contract_path": "src/TestERC20.sol",
            "line_no": 14,
            "src": "338:70",
            "src_char": "338:70"
          },
          {
            "contract_path": "src/TestERC20.sol",
            "line_no": 15,
            "src": "413:70",
            "src_char": "413:70"
          },
          {
            "contract_path": "src/Trump.sol",
            "line_no": 31,
            "src": "891:72",
            "src_char": "891:72"
          },
          {
            "contract_path": "src/Trump.sol",
            "line_no": 32,
            "src": "968:78",
            "src_char": "968:78"
          },
          {
            "contract_path": "src/Trump.sol",
            "line_no": 159,
            "src": "4970:44",
            "src_char": "4970:44"
          },
          {
            "contract_path": "src/Trump.sol",
            "line_no": 160,
            "src": "5019:33",
            "src_char": "5019:33"
          },
          {
            "contract_path": "src/Trump.sol",
            "line_no": 161,
            "src": "5057:62",
            "src_char": "5057:62"
          },
          {
            "contract_path": "src/UncheckedReturn.sol",
            "line_no": 17,
            "src": "297:30",
            "src_char": "297:30"
          },
          {
            "contract_path": "src/UninitializedStateVariable.sol",
            "line_no": 21,
            "src": "700:27",
            "src_char": "700:27"
          },
          {
            "contract_path": "src/eth2/DepositContract.sol",
            "line_no": 19,
            "src": "2641:107",
            "src_char": "1153:107"
          },
          {
            "contract_path": "src/inheritance/ExtendedInheritance.sol",
            "line_no": 7,
            "src": "144:45",
            "src_char": "144:45"
          },
          {
            "contract_path": "src/inheritance/InheritanceBase.sol",
            "line_no": 7,
            "src": "150:28",
            "src_char": "150:28"
          }
        ]
      },
      {
        "title": "Empty `require()` / `revert()` statements",
        "description": "Use descriptive reason strings or custom errors for revert paths.",
        "detector_name": "require-with-string",
        "instances": [
          {
            "contract_path": "src/CallGraphTests.sol",
            "line_no": 7,
            "src": "128:7",
            "src_char": "128:7"
          },
          {
            "contract_path": "src/CallGraphTests.sol",
            "line_no": 28,
            "src": "531:6",
            "src_char": "531:6"
          },
          {
            "contract_path": "src/CallGraphTests.sol",
            "line_no": 50,
            "src": "936:6",
            "src_char": "936:6"
          },
          {
            "contract_path": "src/CallGraphTests.sol",
            "line_no": 65,
            "src": "1246:7",
            "src_char": "1246:7"
          },
          {
            "contract_path": "src/DelegateCallWithoutAddressCheck.sol",
            "line_no": 31,
            "src": "948:7",
            "src_char": "948:7"
          },
          {
            "contract_path": "src/DeprecatedOZFunctions.sol",
            "line_no": 37,
            "src": "1264:7",
            "src_char": "1264:7"
          },
          {
            "contract_path": "src/DeprecatedOZFunctions.sol",
            "line_no": 40,
            "src": "1389:6",
            "src_char": "1389:6"
          },
          {
            "contract_path": "src/LocalVariableShadow.sol",
            "line_no": 12,
            "src": "251:7",
            "src_char": "251:7"
          },
          {
            "contract_path": "src/LocalVariableShadow.sol",
            "line_no": 19,
            "src": "434:7",
            "src_char": "434:7"
          },
          {
            "contract_path": "src/LocalVariableShadow.sol",
            "line_no": 33,
            "src": "770:7",
            "src_char": "770:7"
          },
          {
            "contract_path": "src/RevertsAndRequriesInLoops.sol",
            "line_no": 19,
            "src": "503:6",
            "src_char": "503:6"
          },
          {
            "contract_path": "src/SendEtherNoChecks.sol",
            "line_no": 12,
            "src": "268:6",
            "src_char": "268:6"
          },
          {
            "contract_path": "src/SendEtherNoChecks.sol",
            "line_no": 27,
            "src": "513:7",
            "src_char": "513:7"
          },
          {
            "contract_path": "src/SendEtherNoChecks.sol",
            "line_no": 43,
            "src": "920:6",
            "src_char": "920:6"
          },
          {
            "contract_path": "src/StateShadowing.sol",
            "line_no": 8,
            "src": "135:7",
            "src_char": "135:7"
          },
          {
            "contract_path": "src/Trump.sol",
            "line_no": 240,
            "src": "8065:7",
            "src_char": "8065:7"
          },
          {
            "contract_path": "src/ZeroAddressCheck.sol",
            "line_no": 13,
            "src": "329:6",
            "src_char": "329:6"
          },
          {
            "contract_path": "src/ZeroAddressCheck.sol",
            "line_no": 23,
            "src": "608:6",
            "src_char": "608:6"
          },
          {
            "contract_path": "src/ZeroAddressCheck.sol",
            "line_no": 38,
            "src": "1074:6",
            "src_char": "1074:6"
          },
          {
            "contract_path": "src/cloc/AnotherHeavilyCommentedContract.sol",
            "line_no": 35,
            "src": "589:7",
            "src_char": "589:7"
          },
          {
            "contract_path": "src/cloc/AnotherHeavilyCommentedContract.sol",
            "line_no": 56,
            "src": "1403:7",
            "src_char": "1400:7"
          },
          {
            "contract_path": "src/cloc/HeavilyCommentedContract.sol",
            "line_no": 35,
            "src": "598:7",
            "src_char": "598:7"
          },
          {
            "contract_path": "src/cloc/HeavilyCommentedContract.sol",
            "line_no": 53,
            "src": "1408:7",
            "src_char": "1408:7"
          }
        ]
      },
      {
        "title": "The `nonReentrant` `modifier` should occur before all other modifiers",
        "description": "This is a best-practice to protect against reentrancy in other modifiers.",
        "detector_name": "non-reentrant-before-others",
        "instances": [
          {
            "contract_path": "src/AdminContract.sol",
            "line_no": 10,
            "src": "386:12",
            "src_char": "386:12"
          },
          {
            "contract_path": "src/parent_chain/ParentChainContract.sol",
            "line_no": 28,
            "src": "735:12",
            "src_char": "735:12"
          }
        ]
      },
      {
        "title": "Using `ERC721::_mint()` can be dangerous",
        "description": "Using `ERC721::_mint()` can mint ERC721 tokens to addresses which don't support ERC721 tokens. Use `_safeMint()` instead of `_mint()` for ERC721.",
        "detector_name": "unsafe-oz-erc721-mint",
        "instances": [
          {
            "contract_path": "src/UnsafeERC721Mint.sol",
            "line_no": 12,
            "src": "410:5",
            "src_char": "410:5"
          }
        ]
      },
      {
        "title": "PUSH0 is not supported by all chains",
        "description": "Solc compiler version 0.8.20 switches the default target EVM version to Shanghai, which means that the generated bytecode will include PUSH0 opcodes. Be sure to select the appropriate EVM version in case you intend to deploy on a chain other than mainnet like L2 chains that may not support PUSH0, otherwise deployment of your contracts will fail.",
        "detector_name": "push-zero-opcode",
        "instances": [
          {
            "contract_path": "src/AdminContract.sol",
            "line_no": 2,
            "src": "32:23",
            "src_char": "32:23"
          },
          {
            "contract_path": "src/AssertStateChange.sol",
            "line_no": 2,
            "src": "32:23",
            "src_char": "32:23"
          },
          {
            "contract_path": "src/CacheArrayLength.sol",
            "line_no": 2,
            "src": "32:23",
            "src_char": "32:23"
          },
          {
            "contract_path": "src/ContractLocksEther.sol",
            "line_no": 2,
            "src": "32:23",
            "src_char": "32:23"
          },
          {
            "contract_path": "src/ContractWithTodo.sol",
            "line_no": 2,
            "src": "32:23",
            "src_char": "32:23"
          },
          {
            "contract_path": "src/Counter.sol",
            "line_no": 2,
            "src": "39:24",
            "src_char": "39:24"
          },
          {
            "contract_path": "src/CrazyPragma.sol",
            "line_no": 2,
            "src": "32:32",
            "src_char": "32:32"
          },
          {
            "contract_path": "src/DangerousStrictEquality2.sol",
            "line_no": 2,
            "src": "32:23",
            "src_char": "32:23"
          },
          {
            "contract_path": "src/DelegateCallWithoutAddressCheck.sol",
            "line_no": 2,
            "src": "32:21",
            "src_char": "32:21"
          },
          {
            "contract_path": "src/DeletionNestedMappingStructureContract.sol",
            "line_no": 2,
            "src": "32:23",
            "src_char": "32:23"
          },
          {
            "contract_path": "src/DeprecatedOZFunctions.sol",
            "line_no": 2,
            "src": "32:23",
            "src_char": "32:23"
          },
          {
            "contract_path": "src/FunctionSignatureCollision.sol",
            "line_no": 2,
            "src": "32:23",
            "src_char": "32:23"
          },
          {
            "contract_path": "src/InconsistentUints.sol",
            "line_no": 1,
            "src": "0:24",
            "src_char": "0:24"
          },
          {
            "contract_path": "src/IncorrectERC20.sol",
            "line_no": 2,
            "src": "32:23",
            "src_char": "32:23"
          },
          {
            "contract_path": "src/IncorrectERC721.sol",
            "line_no": 2,
            "src": "32:23",
            "src_char": "32:23"
          },
          {
            "contract_path": "src/KeccakContract.sol",
            "line_no": 2,
            "src": "32:23",
            "src_char": "32:23"
          },
          {
            "contract_path": "src/MsgValueInLoop.sol",
            "line_no": 2,
            "src": "32:23",
            "src_char": "32:23"
          },
          {
            "contract_path": "src/OutOfOrderRetryable.sol",
            "line_no": 2,
            "src": "32:23",
            "src_char": "32:23"
          },
          {
            "contract_path": "src/ReturnBomb.sol",
            "line_no": 2,
            "src": "32:23",
            "src_char": "32:23"
          },
          {
            "contract_path": "src/StateVariables.sol",
            "line_no": 2,
            "src": "32:23",
            "src_char": "32:23"
          },
          {
            "contract_path": "src/StateVariablesManipulation.sol",
            "line_no": 2,
            "src": "32:23",
            "src_char": "32:23"
          },
          {
            "contract_path": "src/StorageConditionals.sol",
            "line_no": 2,
            "src": "32:23",
            "src_char": "32:23"
          },
          {
            "contract_path": "src/T11sTranferer.sol",
            "line_no": 2,
            "src": "32:23",
            "src_char": "32:23"
          },
          {
            "contract_path": "src/TautologicalCompare.sol",
            "line_no": 2,
            "src": "32:23",
            "src_char": "32:23"
          },
          {
            "contract_path": "src/Trump.sol",
            "line_no": 16,
            "src": "227:23",
            "src_char": "227:23"
          },
          {
            "contract_path": "src/TxOriginUsedForAuth.sol",
            "line_no": 2,
            "src": "32:24",
            "src_char": "32:24"
          },
          {
            "contract_path": "src/UnsafeERC721Mint.sol",
            "line_no": 2,
            "src": "32:23",
            "src_char": "32:23"
          },
          {
            "contract_path": "src/UnusedStateVariables.sol",
            "line_no": 2,
            "src": "32:24",
            "src_char": "32:24"
          },
          {
            "contract_path": "src/VoidConstructor.sol",
            "line_no": 2,
            "src": "32:23",
            "src_char": "32:23"
          },
          {
            "contract_path": "src/WeakRandomness.sol",
            "line_no": 2,
            "src": "32:23",
            "src_char": "32:23"
          },
          {
            "contract_path": "src/cloc/AnotherHeavilyCommentedContract.sol",
            "line_no": 6,
            "src": "46:24",
            "src_char": "46:24"
          },
          {
            "contract_path": "src/cloc/HeavilyCommentedContract.sol",
            "line_no": 6,
            "src": "46:32",
            "src_char": "46:32"
          },
          {
            "contract_path": "src/eth2/DepositContract.sol",
            "line_no": 12,
            "src": "2302:23",
            "src_char": "814:23"
          },
          {
            "contract_path": "src/inheritance/ExtendedInheritance.sol",
            "line_no": 2,
            "src": "32:23",
            "src_char": "32:23"
          },
          {
            "contract_path": "src/inheritance/IContractInheritance.sol",
            "line_no": 2,
            "src": "32:24",
            "src_char": "32:24"
          },
          {
            "contract_path": "src/inheritance/InheritanceBase.sol",
            "line_no": 2,
            "src": "32:23",
            "src_char": "32:23"
          },
          {
            "contract_path": "src/nested/1/Nested.sol",
            "line_no": 5,
            "src": "180:23",
            "src_char": "180:23"
          },
          {
            "contract_path": "src/nested/2/Nested.sol",
            "line_no": 5,
            "src": "180:23",
            "src_char": "180:23"
          },
          {
            "contract_path": "src/nested_mappings/LaterVersion.sol",
            "line_no": 2,
            "src": "36:23",
            "src_char": "36:23"
          },
          {
            "contract_path": "src/parent_chain/ParentChainContract.sol",
            "line_no": 2,
            "src": "32:23",
            "src_char": "32:23"
          },
          {
            "contract_path": "src/uniswap/UniswapV2Swapper.sol",
            "line_no": 2,
            "src": "32:23",
            "src_char": "32:23"
          },
          {
            "contract_path": "src/uniswap/UniswapV3Swapper.sol",
            "line_no": 2,
            "src": "32:23",
            "src_char": "32:23"
          }
        ]
      },
      {
        "title": "Modifiers invoked only once can be shoe-horned into the function",
        "description": "",
        "detector_name": "useless-modifier",
        "instances": [
          {
            "contract_path": "src/BuiltinSymbolShadow.sol",
            "line_no": 17,
            "src": "358:39",
            "src_char": "358:39"
          },
          {
            "contract_path": "src/CallGraphTests.sol",
            "line_no": 10,
            "src": "186:22",
            "src_char": "186:22"
          },
          {
            "contract_path": "src/CallGraphTests.sol",
            "line_no": 32,
            "src": "571:22",
            "src_char": "571:22"
          },
          {
            "contract_path": "src/CallGraphTests.sol",
            "line_no": 54,
            "src": "976:22",
            "src_char": "976:22"
          },
          {
            "contract_path": "src/DelegateCallWithoutAddressCheck.sol",
            "line_no": 23,
            "src": "678:9",
            "src_char": "678:9"
          },
          {
            "contract_path": "src/InternalFunctions.sol",
            "line_no": 18,
            "src": "413:9",
            "src_char": "413:9"
          },
          {
            "contract_path": "src/OnceModifierExample.sol",
            "line_no": 6,
            "src": "103:8",
            "src_char": "103:8"
          },
          {
            "contract_path": "src/SendEtherNoChecks.sol",
            "line_no": 16,
            "src": "308:4",
            "src_char": "308:4"
          },
          {
            "contract_path": "src/SendEtherNoChecks.sol",
            "line_no": 47,
            "src": "960:4",
            "src_char": "960:4"
          },
          {
            "contract_path": "src/SendEtherNoChecks.sol",
            "line_no": 70,
            "src": "1301:4",
            "src_char": "1301:4"
          },
          {
            "contract_path": "src/SendEtherNoChecks.sol",
            "line_no": 93,
            "src": "1704:4",
            "src_char": "1704:4"
          },
          {
            "contract_path": "src/StateShadowing.sol",
            "line_no": 7,
            "src": "107:74",
            "src_char": "107:74"
          },
          {
            "contract_path": "src/Trump.sol",
            "line_no": 162,
            "src": "5133:11",
            "src_char": "5133:11"
          },
          {
            "contract_path": "src/UnprotectedInitialize.sol",
            "line_no": 13,
            "src": "222:21",
            "src_char": "222:21"
          }
        ]
      },
      {
        "title": "Empty Block",
        "description": "Consider removing empty blocks.",
        "detector_name": "empty-block",
        "instances": [
          {
            "contract_path": "src/AderynIgnoreCustomDetectors.sol",
            "line_no": 7,
            "src": "174:2",
            "src_char": "174:2"
          },
          {
            "contract_path": "src/AdminContract.sol",
            "line_no": 14,
            "src": "457:23",
            "src_char": "457:23"
          },
          {
            "contract_path": "src/BuiltinSymbolShadow.sol",
            "line_no": 8,
            "src": "125:41",
            "src_char": "125:41"
          },
          {
            "contract_path": "src/CacheArrayLength.sol",
            "line_no": 17,
            "src": "337:2",
            "src_char": "337:2"
          },
          {
            "contract_path": "src/CacheArrayLength.sol",
            "line_no": 42,
            "src": "1104:2",
            "src_char": "1104:2"
          },
          {
            "contract_path": "src/CallGraphTests.sol",
            "line_no": 16,
            "src": "291:16",
            "src_char": "291:16"
          },
          {
            "contract_path": "src/CallGraphTests.sol",
            "line_no": 38,
            "src": "686:16",
            "src_char": "686:16"
          },
          {
            "contract_path": "src/ContractWithTodo.sol",
            "line_no": 7,
            "src": "129:10",
            "src_char": "129:10"
          },
          {
            "contract_path": "src/ContractWithTodo.sol",
            "line_no": 13,
            "src": "337:15",
            "src_char": "337:15"
          },
          {
            "contract_path": "src/EmptyBlocks.sol",
            "line_no": 30,
            "src": "503:12",
            "src_char": "503:12"
          },
          {
            "contract_path": "src/EmptyBlocks.sol",
            "line_no": 38,
            "src": "599:12",
            "src_char": "599:12"
          },
          {
            "contract_path": "src/EmptyBlocks.sol",
            "line_no": 49,
            "src": "739:12",
            "src_char": "739:12"
          },
          {
            "contract_path": "src/EmptyBlocks.sol",
            "line_no": 63,
            "src": "888:13",
            "src_char": "888:13"
          },
          {
            "contract_path": "src/EmptyBlocks.sol",
            "line_no": 67,
            "src": "946:24",
            "src_char": "946:24"
          },
          {
            "contract_path": "src/EmptyBlocks.sol",
            "line_no": 73,
            "src": "1068:30",
            "src_char": "1068:30"
          },
          {
            "contract_path": "src/EmptyBlocks.sol",
            "line_no": 81,
            "src": "1219:41",
            "src_char": "1219:41"
          },
          {
            "contract_path": "src/FunctionSignatureCollision.sol",
            "line_no": 7,
            "src": "166:8",
            "src_char": "166:8"
          },
          {
            "contract_path": "src/FunctionSignatureCollision.sol",
            "line_no": 13,
            "src": "231:22",
            "src_char": "231:22"
          },
          {
            "contract_path": "src/OnceModifierExample.sol",
            "line_no": 10,
            "src": "147:7",
            "src_char": "147:7"
          },
          {
            "contract_path": "src/OutOfOrderRetryable.sol",
            "line_no": 193,
            "src": "5775:13",
            "src_char": "5775:13"
          },
          {
            "contract_path": "src/SendEtherNoChecks.sol",
            "line_no": 53,
            "src": "1060:5",
            "src_char": "1060:5"
          },
          {
            "contract_path": "src/SendEtherNoChecks.sol",
            "line_no": 77,
            "src": "1405:5",
            "src_char": "1405:5"
          },
          {
            "contract_path": "src/SendEtherNoChecks.sol",
            "line_no": 99,
            "src": "1795:5",
            "src_char": "1795:5"
          },
          {
            "contract_path": "src/TautologyOrContradiction.sol",
            "line_no": 9,
            "src": "161:229",
            "src_char": "161:229"
          },
          {
            "contract_path": "src/UncheckedSend.sol",
            "line_no": 27,
            "src": "915:65",
            "src_char": "915:65"
          },
          {
            "contract_path": "src/auditor_mode/PublicFunctionsWithoutSenderCheck.sol",
            "line_no": 11,
            "src": "367:17",
            "src_char": "367:17"
          },
          {
            "contract_path": "src/auditor_mode/PublicFunctionsWithoutSenderCheck.sol",
            "line_no": 30,
            "src": "852:25",
            "src_char": "852:25"
          },
          {
            "contract_path": "src/auditor_mode/PublicFunctionsWithoutSenderCheck.sol",
            "line_no": 38,
            "src": "1080:16",
            "src_char": "1080:16"
          },
          {
            "contract_path": "src/auditor_mode/PublicFunctionsWithoutSenderCheck.sol",
            "line_no": 61,
            "src": "1840:17",
            "src_char": "1840:17"
          },
          {
            "contract_path": "src/auditor_mode/PublicFunctionsWithoutSenderCheck.sol",
            "line_no": 85,
            "src": "2380:25",
            "src_char": "2380:25"
          },
          {
            "contract_path": "src/parent_chain/ParentChainContract.sol",
            "line_no": 11,
            "src": "355:9",
            "src_char": "355:9"
          },
          {
            "contract_path": "src/parent_chain/ParentChainContract.sol",
            "line_no": 32,
            "src": "806:23",
            "src_char": "806:23"
          },
          {
            "contract_path": "src/parent_chain/ParentChainContract.sol",
            "line_no": 40,
            "src": "946:8",
            "src_char": "946:8"
          },
          {
            "contract_path": "src/parent_chain/ParentChainContract.sol",
            "line_no": 44,
            "src": "1011:23",
            "src_char": "1011:23"
          }
        ]
      },
      {
        "title": "Large literal values multiples of 10000 can be replaced with scientific notation",
        "description": "Use `e` notation, for example: `1e18`, instead of its full numeric value.",
        "detector_name": "large-numeric-literal",
        "instances": [
          {
            "contract_path": "src/HugeConstants.sol",
            "line_no": 6,
            "src": "182:24",
            "src_char": "182:24"
          },
          {
            "contract_path": "src/HugeConstants.sol",
            "line_no": 7,
            "src": "252:23",
            "src_char": "252:23"
          },
          {
            "contract_path": "src/HugeConstants.sol",
            "line_no": 8,
            "src": "321:22",
            "src_char": "321:22"
          },
          {
            "contract_path": "src/HugeConstants.sol",
            "line_no": 9,
            "src": "389:21",
            "src_char": "389:21"
          },
          {
            "contract_path": "src/HugeConstants.sol",
            "line_no": 10,
            "src": "456:20",
            "src_char": "456:20"
          },
          {
            "contract_path": "src/HugeConstants.sol",
            "line_no": 11,
            "src": "522:19",
            "src_char": "522:19"
          },
          {
            "contract_path": "src/HugeConstants.sol",
            "line_no": 12,
            "src": "587:18",
            "src_char": "587:18"
          },
          {
            "contract_path": "src/HugeConstants.sol",
            "line_no": 13,
            "src": "651:17",
            "src_char": "651:17"
          },
          {
            "contract_path": "src/HugeConstants.sol",
            "line_no": 14,
            "src": "714:16",
            "src_char": "714:16"
          },
          {
            "contract_path": "src/HugeConstants.sol",
            "line_no": 15,
            "src": "777:15",
            "src_char": "777:15"
          },
          {
            "contract_path": "src/HugeConstants.sol",
            "line_no": 16,
            "src": "839:14",
            "src_char": "839:14"
          },
          {
            "contract_path": "src/HugeConstants.sol",
            "line_no": 17,
            "src": "900:13",
            "src_char": "900:13"
          },
          {
            "contract_path": "src/HugeConstants.sol",
            "line_no": 18,
            "src": "960:12",
            "src_char": "960:12"
          },
          {
            "contract_path": "src/HugeConstants.sol",
            "line_no": 19,
            "src": "1019:11",
            "src_char": "1019:11"
          },
          {
            "contract_path": "src/HugeConstants.sol",
            "line_no": 20,
            "src": "1077:10",
            "src_char": "1077:10"
          },
          {
            "contract_path": "src/HugeConstants.sol",
            "line_no": 21,
            "src": "1134:9",
            "src_char": "1134:9"
          },
          {
            "contract_path": "src/HugeConstants.sol",
            "line_no": 22,
            "src": "1190:8",
            "src_char": "1190:8"
          },
          {
            "contract_path": "src/HugeConstants.sol",
            "line_no": 23,
            "src": "1245:7",
            "src_char": "1245:7"
          },
          {
            "contract_path": "src/HugeConstants.sol",
            "line_no": 24,
            "src": "1299:6",
            "src_char": "1299:6"
          },
          {
            "contract_path": "src/HugeConstants.sol",
            "line_no": 25,
            "src": "1352:5",
            "src_char": "1352:5"
          },
          {
            "contract_path": "src/HugeConstants.sol",
            "line_no": 31,
            "src": "1585:29",
            "src_char": "1585:29"
          },
          {
            "contract_path": "src/HugeConstants.sol",
            "line_no": 32,
            "src": "1673:6",
            "src_char": "1673:6"
          },
          {
            "contract_path": "src/IncorrectERC20.sol",
            "line_no": 8,
            "src": "225:7",
            "src_char": "225:7"
          },
          {
            "contract_path": "src/IncorrectERC20.sol",
            "line_no": 51,
            "src": "1550:7",
            "src_char": "1550:7"
          },
          {
            "contract_path": "src/Trump.sol",
            "line_no": 145,
            "src": "4412:8",
            "src_char": "4412:8"
          },
          {
            "contract_path": "src/Trump.sol",
            "line_no": 148,
            "src": "4579:6",
            "src_char": "4579:6"
          },
          {
            "contract_path": "src/Trump.sol",
            "line_no": 151,
            "src": "4756:6",
            "src_char": "4756:6"
          }
        ]
      },
      {
        "title": "Internal functions called only once can be inlined",
        "description": "Instead of separating the logic into a separate function, consider inlining the logic into the calling function. This can reduce the number of function calls and improve readability.",
        "detector_name": "useless-internal-function",
        "instances": [
          {
            "contract_path": "src/CallGraphTests.sol",
            "line_no": 6,
            "src": "89:17",
            "src_char": "89:17"
          },
          {
            "contract_path": "src/CallGraphTests.sol",
            "line_no": 25,
            "src": "398:17",
            "src_char": "398:17"
          },
          {
            "contract_path": "src/CallGraphTests.sol",
            "line_no": 47,
            "src": "803:17",
            "src_char": "803:17"
          },
          {
            "contract_path": "src/CallGraphTests.sol",
            "line_no": 64,
            "src": "1206:18",
            "src_char": "1206:18"
          },
          {
            "contract_path": "src/ConstantFuncsAssembly.sol",
            "line_no": 26,
            "src": "651:232",
            "src_char": "651:232"
          },
          {
            "contract_path": "src/InternalFunctions.sol",
            "line_no": 28,
            "src": "693:12",
            "src_char": "693:12"
          },
          {
            "contract_path": "src/MsgValueInLoop.sol",
            "line_no": 43,
            "src": "1103:8",
            "src_char": "1103:8"
          },
          {
            "contract_path": "src/MsgValueInLoop.sol",
            "line_no": 60,
            "src": "1529:8",
            "src_char": "1529:8"
          },
          {
            "contract_path": "src/MsgValueInLoop.sol",
            "line_no": 77,
            "src": "1962:8",
            "src_char": "1962:8"
          },
          {
            "contract_path": "src/SendEtherNoChecks.sol",
            "line_no": 9,
            "src": "132:20",
            "src_char": "132:20"
          },
          {
            "contract_path": "src/SendEtherNoChecks.sol",
            "line_no": 26,
            "src": "481:5",
            "src_char": "481:5"
          },
          {
            "contract_path": "src/SendEtherNoChecks.sol",
            "line_no": 40,
            "src": "784:20",
            "src_char": "784:20"
          },
          {
            "contract_path": "src/SendEtherNoChecks.sol",
            "line_no": 66,
            "src": "1209:15",
            "src_char": "1209:15"
          },
          {
            "contract_path": "src/SendEtherNoChecks.sol",
            "line_no": 88,
            "src": "1551:11",
            "src_char": "1551:11"
          },
          {
            "contract_path": "src/StorageParameters.sol",
            "line_no": 17,
            "src": "388:11",
            "src_char": "388:11"
          },
          {
            "contract_path": "src/Trump.sol",
            "line_no": 46,
            "src": "1403:3",
            "src_char": "1403:3"
          },
          {
            "contract_path": "src/Trump.sol",
            "line_no": 65,
            "src": "1976:3",
            "src_char": "1976:3"
          },
          {
            "contract_path": "src/UncheckedSend.sol",
            "line_no": 27,
            "src": "915:65",
            "src_char": "915:65"
          }
        ]
      },
      {
        "title": "Contract still has TODOs",
        "description": "Contract contains comments with TODOS",
        "detector_name": "contract-with-todos",
        "instances": [
          {
            "contract_path": "src/ContractWithTodo.sol",
            "line_no": 4,
            "src": "66:8",
            "src_char": "66:8"
          },
          {
            "contract_path": "src/Counter.sol",
            "line_no": 4,
            "src": "74:7",
            "src_char": "74:7"
          }
        ]
      },
      {
        "title": "Inconsistency in declaring uint256/uint (or) int256/int variables within a contract. Use explicit size declarations (uint256 or int256).",
        "description": "Consider keeping the naming convention consistent in a given contract. Explicit size declarations are preferred (uint256, int256) over implicit ones (uint, int) to avoid confusion.",
        "detector_name": "inconsistent-type-names",
        "instances": [
          {
            "contract_path": "src/Casting.sol",
            "line_no": 38,
            "src": "966:14",
            "src_char": "966:14"
          },
          {
            "contract_path": "src/Casting.sol",
            "line_no": 76,
            "src": "2148:13",
            "src_char": "2148:13"
          },
          {
            "contract_path": "src/InconsistentUints.sol",
            "line_no": 5,
            "src": "122:12",
            "src_char": "122:12"
          },
          {
            "contract_path": "src/InconsistentUints.sol",
            "line_no": 7,
            "src": "197:11",
            "src_char": "197:11"
          },
          {
            "contract_path": "src/InconsistentUints.sol",
            "line_no": 11,
            "src": "289:10",
            "src_char": "289:10"
          },
          {
            "contract_path": "src/InconsistentUints.sol",
            "line_no": 12,
            "src": "340:9",
            "src_char": "340:9"
          },
          {
            "contract_path": "src/InconsistentUints.sol",
            "line_no": 15,
            "src": "383:9",
            "src_char": "383:9"
          },
          {
            "contract_path": "src/InconsistentUints.sol",
            "line_no": 16,
            "src": "434:10",
            "src_char": "434:10"
          },
          {
            "contract_path": "src/InconsistentUints.sol",
            "line_no": 19,
            "src": "528:12",
            "src_char": "528:12"
          },
          {
            "contract_path": "src/StateVariablesChangesWithoutEvents.sol",
            "line_no": 115,
            "src": "2967:4",
            "src_char": "2967:4"
          },
          {
            "contract_path": "src/TautologicalCompare.sol",
            "line_no": 11,
            "src": "186:1",
            "src_char": "186:1"
          },
          {
            "contract_path": "src/TautologyOrContradiction.sol",
            "line_no": 6,
            "src": "133:6",
            "src_char": "133:6"
          },
          {
            "contract_path": "src/Trump.sol",
            "line_no": 159,
            "src": "5000:12",
            "src_char": "5000:12"
          },
          {
            "contract_path": "src/UninitializedLocalVariables.sol",
            "line_no": 9,
            "src": "211:17",
            "src_char": "211:17"
          },
          {
            "contract_path": "src/UninitializedLocalVariables.sol",
            "line_no": 15,
            "src": "434:22",
            "src_char": "434:22"
          },
          {
            "contract_path": "src/UninitializedLocalVariables.sol",
            "line_no": 25,
            "src": "817:15",
            "src_char": "817:15"
          },
          {
            "contract_path": "src/UninitializedLocalVariables.sol",
            "line_no": 31,
            "src": "1109:20",
            "src_char": "1109:20"
          },
          {
            "contract_path": "src/UninitializedLocalVariables.sol",
            "line_no": 43,
            "src": "1639:11",
            "src_char": "1639:11"
          },
          {
            "contract_path": "src/UninitializedLocalVariables.sol",
            "line_no": 49,
            "src": "1826:16",
            "src_char": "1826:16"
          },
          {
            "contract_path": "src/eth2/DepositContract.sol",
            "line_no": 59,
            "src": "4611:27",
            "src_char": "3123:27"
          },
          {
            "contract_path": "src/eth2/DepositContract.sol",
            "line_no": 61,
            "src": "4732:17",
            "src_char": "3244:17"
          },
          {
            "contract_path": "src/eth2/DepositContract.sol",
            "line_no": 70,
            "src": "5020:6",
            "src_char": "3532:6"
          },
          {
            "contract_path": "src/eth2/DepositContract.sol",
            "line_no": 76,
            "src": "5307:4",
            "src_char": "3819:4"
          },
          {
            "contract_path": "src/eth2/DepositContract.sol",
            "line_no": 77,
            "src": "5347:6",
            "src_char": "3859:6"
          },
          {
            "contract_path": "src/eth2/DepositContract.sol",
            "line_no": 103,
            "src": "6636:14",
            "src_char": "5148:14"
          },
          {
            "contract_path": "src/eth2/DepositContract.sol",
            "line_no": 133,
            "src": "8101:4",
            "src_char": "6613:4"
          },
          {
            "contract_path": "src/eth2/DepositContract.sol",
            "line_no": 134,
            "src": "8141:6",
            "src_char": "6653:6"
          },
          {
            "contract_path": "src/nested_mappings/LaterVersion.sol",
            "line_no": 8,
            "src": "184:5",
            "src_char": "184:5"
          },
          {
            "contract_path": "src/nested_mappings/NestedMappings.sol",
            "line_no": 8,
            "src": "168:10",
            "src_char": "168:10"
          }
        ]
      },
      {
        "title": "Unused Custom Error",
        "description": "it is recommended that the definition be removed when custom error is unused",
        "detector_name": "useless-error",
        "instances": [
          {
            "contract_path": "src/UnusedError.sol",
            "line_no": 5,
            "src": "84:27",
            "src_char": "84:27"
          },
          {
            "contract_path": "src/UnusedError.sol",
            "line_no": 13,
            "src": "258:36",
            "src_char": "258:36"
          },
          {
            "contract_path": "src/WrongOrderOfLayout.sol",
            "line_no": 13,
            "src": "274:21",
            "src_char": "274:21"
          }
        ]
      },
      {
        "title": "Loop contains `require`/`revert` statements",
        "description": "Avoid `require` / `revert` statements in a loop because a single bad item can cause the whole transaction to fail. It's better to forgive on fail and return failed elements post processing of the loop",
        "detector_name": "reverts-and-requires-in-loops",
        "instances": [
          {
            "contract_path": "src/RevertsAndRequriesInLoops.sol",
            "line_no": 10,
            "src": "227:129",
            "src_char": "227:129"
          },
          {
            "contract_path": "src/RevertsAndRequriesInLoops.sol",
            "line_no": 17,
            "src": "416:150",
            "src_char": "416:150"
          }
        ]
      },
      {
        "title": "Incorrect Order of Division and Multiplication",
        "description": "Division operations followed directly by multiplication operations can lead to precision loss due to the way integer arithmetic is handled in Solidity.",
        "detector_name": "division-before-multiplication",
        "instances": [
          {
            "contract_path": "src/DivisionBeforeMultiplication.sol",
            "line_no": 8,
            "src": "218:5",
            "src_char": "218:5"
          },
          {
            "contract_path": "src/DivisionBeforeMultiplication.sol",
            "line_no": 12,
            "src": "330:5",
            "src_char": "330:5"
          },
          {
            "contract_path": "src/DivisionBeforeMultiplication.sol",
            "line_no": 16,
            "src": "432:5",
            "src_char": "432:5"
          },
          {
            "contract_path": "src/DivisionBeforeMultiplication.sol",
            "line_no": 20,
            "src": "541:5",
            "src_char": "541:5"
          }
        ]
      },
      {
        "title": "Redundant statements have no effect.",
        "description": "Remove the redundant statements because no code will be generated and it just congests the codebase.",
        "detector_name": "redundant-statements",
        "instances": [
          {
            "contract_path": "src/RedundantStatements.sol",
            "line_no": 6,
            "src": "131:4",
            "src_char": "131:4"
          },
          {
            "contract_path": "src/RedundantStatements.sol",
            "line_no": 7,
            "src": "169:4",
            "src_char": "169:4"
          },
          {
            "contract_path": "src/RedundantStatements.sol",
            "line_no": 8,
            "src": "207:27",
            "src_char": "207:27"
          },
          {
            "contract_path": "src/RedundantStatements.sol",
            "line_no": 12,
            "src": "309:4",
            "src_char": "309:4"
          },
          {
            "contract_path": "src/RedundantStatements.sol",
            "line_no": 13,
            "src": "347:6",
            "src_char": "347:6"
          },
          {
            "contract_path": "src/RedundantStatements.sol",
            "line_no": 14,
            "src": "377:4",
            "src_char": "377:4"
          }
        ]
      },
      {
        "title": "Public variables of a contract read in an external context (using `this`).",
        "description": "The contract reads it's own variable using `this` which adds an unnecessary STATICCALL. Remove `this` and access the variable like storage.",
        "detector_name": "public-variable-read-in-external-context",
        "instances": [
          {
            "contract_path": "src/PublicVariableReadInExternalContext.sol",
            "line_no": 12,
            "src": "355:14",
            "src_char": "355:14"
          },
          {
            "contract_path": "src/PublicVariableReadInExternalContext.sol",
            "line_no": 16,
            "src": "457:16",
            "src_char": "457:16"
          },
          {
            "contract_path": "src/PublicVariableReadInExternalContext.sol",
            "line_no": 20,
            "src": "553:12",
            "src_char": "553:12"
          },
          {
            "contract_path": "src/PublicVariableReadInExternalContext.sol",
            "line_no": 42,
            "src": "1175:14",
            "src_char": "1175:14"
          }
        ]
      },
      {
        "title": "Potentially unused `private` / `internal` state variables found.",
        "description": "State variable appears to be unused. No analysis has been performed to see if any inilne assembly references it. So if that's not the case, consider removing this unused variable.",
        "detector_name": "unused-state-variable",
        "instances": [
          {
            "contract_path": "src/AssemblyExample.sol",
            "line_no": 5,
            "src": "97:1",
            "src_char": "97:1"
          },
          {
            "contract_path": "src/InconsistentUints.sol",
            "line_no": 16,
            "src": "434:10",
            "src_char": "434:10"
          },
          {
            "contract_path": "src/LocalVariableShadow.sol",
            "line_no": 7,
            "src": "129:5",
            "src_char": "129:5"
          },
          {
            "contract_path": "src/StateVariables.sol",
            "line_no": 8,
            "src": "199:19",
            "src_char": "199:19"
          },
          {
            "contract_path": "src/StateVariables.sol",
            "line_no": 9,
            "src": "241:20",
            "src_char": "241:20"
          },
          {
            "contract_path": "src/StateVariables.sol",
            "line_no": 13,
            "src": "383:27",
            "src_char": "383:27"
          },
          {
            "contract_path": "src/StateVariables.sol",
            "line_no": 14,
            "src": "437:28",
            "src_char": "437:28"
          },
          {
            "contract_path": "src/StateVariables.sol",
            "line_no": 28,
            "src": "1056:16",
            "src_char": "1056:16"
          },
          {
            "contract_path": "src/StateVariables.sol",
            "line_no": 29,
            "src": "1108:17",
            "src_char": "1108:17"
          },
          {
            "contract_path": "src/TautologyOrContradiction.sol",
            "line_no": 6,
            "src": "133:6",
            "src_char": "133:6"
          },
          {
            "contract_path": "src/TautologyOrContradiction.sol",
            "line_no": 7,
            "src": "145:9",
            "src_char": "145:9"
          },
          {
            "contract_path": "src/UninitializedLocalVariables.sol",
            "line_no": 5,
            "src": "93:12",
            "src_char": "93:12"
          },
          {
            "contract_path": "src/UninitializedStateVariable.sol",
            "line_no": 13,
            "src": "503:3",
            "src_char": "503:3"
          },
          {
            "contract_path": "src/UnusedStateVariables.sol",
            "line_no": 6,
            "src": "147:13",
            "src_char": "147:13"
          },
          {
            "contract_path": "src/UnusedStateVariables.sol",
            "line_no": 7,
            "src": "183:13",
            "src_char": "183:13"
          },
          {
            "contract_path": "src/UnusedStateVariables.sol",
            "line_no": 8,
            "src": "215:10",
            "src_char": "215:10"
          },
          {
            "contract_path": "src/UnusedStateVariables.sol",
            "line_no": 9,
            "src": "246:12",
            "src_char": "246:12"
          },
          {
            "contract_path": "src/cloc/AnotherHeavilyCommentedContract.sol",
            "line_no": 14,
            "src": "151:3",
            "src_char": "151:3"
          },
          {
            "contract_path": "src/cloc/AnotherHeavilyCommentedContract.sol",
            "line_no": 16,
            "src": "190:3",
            "src_char": "190:3"
          },
          {
            "contract_path": "src/cloc/AnotherHeavilyCommentedContract.sol",
            "line_no": 19,
            "src": "261:3",
            "src_char": "261:3"
          },
          {
            "contract_path": "src/cloc/AnotherHeavilyCommentedContract.sol",
            "line_no": 22,
            "src": "367:3",
            "src_char": "367:3"
          },
          {
            "contract_path": "src/cloc/AnotherHeavilyCommentedContract.sol",
            "line_no": 29,
            "src": "477:3",
            "src_char": "477:3"
          },
          {
            "contract_path": "src/cloc/HeavilyCommentedContract.sol",
            "line_no": 14,
            "src": "160:3",
            "src_char": "160:3"
          },
          {
            "contract_path": "src/cloc/HeavilyCommentedContract.sol",
            "line_no": 16,
            "src": "199:3",
            "src_char": "199:3"
          },
          {
            "contract_path": "src/cloc/HeavilyCommentedContract.sol",
            "line_no": 19,
            "src": "270:3",
            "src_char": "270:3"
          },
          {
            "contract_path": "src/cloc/HeavilyCommentedContract.sol",
            "line_no": 22,
            "src": "376:3",
            "src_char": "376:3"
          },
          {
            "contract_path": "src/cloc/HeavilyCommentedContract.sol",
            "line_no": 29,
            "src": "486:3",
            "src_char": "486:3"
          }
        ]
      },
      {
        "title": "Functions declared `pure` / `view` but contains assembly",
        "description": "If the assembly code contains bugs or unintended side effects, it can lead to incorrect results or vulnerabilities, which are hard to debug and resolve, especially when the function is meant to be simple and predictable.",
        "detector_name": "constant-functions-assembly",
        "instances": [
          {
            "contract_path": "src/ConstantFuncsAssembly.sol",
            "line_no": 9,
            "src": "182:175",
            "src_char": "182:175"
          },
          {
            "contract_path": "src/ConstantFuncsAssembly.sol",
            "line_no": 17,
            "src": "408:237",
            "src_char": "408:237"
          },
          {
            "contract_path": "src/ConstantFuncsAssembly.sol",
            "line_no": 36,
            "src": "934:98",
            "src_char": "934:98"
          }
        ]
      },
      {
        "title": "Boolean equality is not required.",
        "description": "If `x` is a boolean, there is no need to do `if(x == true)` or `if(x == false)`. Just use `if(x)` and `if(!x)` respectively.",
        "detector_name": "boolean-equality",
        "instances": [
          {
            "contract_path": "src/BooleanEquality.sol",
            "line_no": 5,
            "src": "133:14",
            "src_char": "133:14"
          },
          {
            "contract_path": "src/BooleanEquality.sol",
            "line_no": 12,
            "src": "292:15",
            "src_char": "292:15"
          },
          {
            "contract_path": "src/BooleanEquality.sol",
            "line_no": 19,
            "src": "454:15",
            "src_char": "454:15"
          },
          {
            "contract_path": "src/BooleanEquality.sol",
            "line_no": 26,
            "src": "614:16",
            "src_char": "614:16"
          }
        ]
      },
      {
        "title": "Local variable shadows state variables in the contract hirearchy",
        "description": "Rename the local variables that shadow another component.",
        "detector_name": "local-variable-shadowing",
        "instances": [
          {
            "contract_path": "src/FunctionInitializingState.sol",
            "line_no": 41,
            "src": "1246:6",
            "src_char": "1246:6"
          },
          {
            "contract_path": "src/FunctionInitializingState.sol",
            "line_no": 46,
            "src": "1385:6",
            "src_char": "1385:6"
          },
          {
            "contract_path": "src/LocalVariableShadow.sol",
            "line_no": 10,
            "src": "207:5",
            "src_char": "207:5"
          },
          {
            "contract_path": "src/LocalVariableShadow.sol",
            "line_no": 17,
            "src": "391:5",
            "src_char": "391:5"
          },
          {
            "contract_path": "src/LocalVariableShadow.sol",
            "line_no": 31,
            "src": "727:4",
            "src_char": "727:4"
          },
          {
            "contract_path": "src/OutOfOrderRetryable.sol",
            "line_no": 144,
            "src": "4121:17",
            "src_char": "4121:17"
          },
          {
            "contract_path": "src/OutOfOrderRetryable.sol",
            "line_no": 147,
            "src": "4236:8",
            "src_char": "4236:8"
          },
          {
            "contract_path": "src/OutOfOrderRetryable.sol",
            "line_no": 148,
            "src": "4262:12",
            "src_char": "4262:12"
          }
        ]
      },
      {
        "title": "Uninitialized local variables.",
        "description": "Initialize all the variables. If a variable is meant to be initialized to zero, explicitly set it to zero to improve code readability.",
        "detector_name": "uninitialized-local-variable",
        "instances": [
          {
            "contract_path": "src/ConstantFuncsAssembly.sol",
            "line_no": 18,
            "src": "478:14",
            "src_char": "478:14"
          },
          {
            "contract_path": "src/ConstantFuncsAssembly.sol",
            "line_no": 27,
            "src": "716:14",
            "src_char": "716:14"
          },
          {
            "contract_path": "src/StorageParameters.sol",
            "line_no": 8,
            "src": "184:11",
            "src_char": "184:11"
          },
          {
            "contract_path": "src/UninitializedLocalVariables.sol",
            "line_no": 9,
            "src": "211:17",
            "src_char": "211:17"
          },
          {
            "contract_path": "src/UninitializedLocalVariables.sol",
            "line_no": 10,
            "src": "243:17",
            "src_char": "243:17"
          },
          {
            "contract_path": "src/UninitializedLocalVariables.sol",
            "line_no": 11,
            "src": "278:20",
            "src_char": "278:20"
          },
          {
            "contract_path": "src/UninitializedLocalVariables.sol",
            "line_no": 12,
            "src": "312:16",
            "src_char": "312:16"
          },
          {
            "contract_path": "src/UninitializedLocalVariables.sol",
            "line_no": 13,
            "src": "346:20",
            "src_char": "346:20"
          },
          {
            "contract_path": "src/UninitializedLocalVariables.sol",
            "line_no": 14,
            "src": "390:19",
            "src_char": "390:19"
          },
          {
            "contract_path": "src/UninitializedLocalVariables.sol",
            "line_no": 15,
            "src": "434:22",
            "src_char": "434:22"
          },
          {
            "contract_path": "src/UninitializedLocalVariables.sol",
            "line_no": 16,
            "src": "481:22",
            "src_char": "481:22"
          },
          {
            "contract_path": "src/UninitializedLocalVariables.sol",
            "line_no": 17,
            "src": "531:25",
            "src_char": "531:25"
          },
          {
            "contract_path": "src/UninitializedLocalVariables.sol",
            "line_no": 18,
            "src": "580:21",
            "src_char": "580:21"
          },
          {
            "contract_path": "src/UninitializedLocalVariables.sol",
            "line_no": 19,
            "src": "629:25",
            "src_char": "629:25"
          },
          {
            "contract_path": "src/UninitializedLocalVariables.sol",
            "line_no": 20,
            "src": "681:24",
            "src_char": "681:24"
          }
        ]
      },
      {
        "title": "Return Bomb",
        "description": "A low level callee may consume all callers gas unexpectedly. Avoid unlimited implicit decoding of returndata on calls to unchecked addresses. You can limit the gas by passing a gas limit as an option to the call. For example, `unknownAdress.call{gas: gasLimitHere}(\"calldata\")` That would act as a safety net from OOG errors.\n        ",
        "detector_name": "return-bomb",
        "instances": [
          {
            "contract_path": "src/ReturnBomb.sol",
            "line_no": 22,
            "src": "591:115",
            "src_char": "591:115"
          }
        ]
      },
      {
        "title": "Function initializing state.",
        "description": "Detects the immediate initialization of state variables through function calls that are not pure/constant, or that use non-constant state variable. Remove any initialization of state variables via non-constant state variables or function calls. If variables must be set upon contract deployment, locate initialization in the constructor instead.",
        "detector_name": "function-initializing-state",
        "instances": [
          {
            "contract_path": "src/FunctionInitializingState.sol",
            "line_no": 6,
            "src": "108:21",
            "src_char": "108:21"
          },
          {
            "contract_path": "src/FunctionInitializingState.sol",
            "line_no": 8,
            "src": "199:21",
            "src_char": "199:21"
          },
          {
            "contract_path": "src/FunctionInitializingState.sol",
            "line_no": 9,
            "src": "267:21",
            "src_char": "267:21"
          }
        ]
      },
      {
        "title": "Dead Code",
        "description": "Functions that are not used. Consider removing them.",
        "detector_name": "dead-code",
        "instances": [
          {
            "contract_path": "src/ArbitraryTransferFrom.sol",
            "line_no": 15,
            "src": "304:4",
            "src_char": "304:4"
          },
          {
            "contract_path": "src/ContractLocksEther.sol",
            "line_no": 54,
            "src": "1540:10",
            "src_char": "1540:10"
          },
          {
            "contract_path": "src/DeadCode.sol",
            "line_no": 16,
            "src": "362:22",
            "src_char": "362:22"
          },
          {
            "contract_path": "src/DeletionNestedMappingStructureContract.sol",
            "line_no": 14,
            "src": "258:6",
            "src_char": "258:6"
          },
          {
            "contract_path": "src/IncorrectShift.sol",
            "line_no": 5,
            "src": "100:8",
            "src_char": "100:8"
          },
          {
            "contract_path": "src/IncorrectShift.sol",
            "line_no": 13,
            "src": "292:9",
            "src_char": "292:9"
          },
          {
            "contract_path": "src/UncheckedReturn.sol",
            "line_no": 12,
            "src": "186:19",
            "src_char": "186:19"
          },
          {
            "contract_path": "src/UncheckedReturn.sol",
            "line_no": 20,
            "src": "362:21",
            "src_char": "362:21"
          },
          {
            "contract_path": "src/UncheckedReturn.sol",
            "line_no": 25,
            "src": "492:19",
            "src_char": "492:19"
          },
          {
            "contract_path": "src/UncheckedReturn.sol",
            "line_no": 30,
            "src": "644:21",
            "src_char": "644:21"
          },
          {
            "contract_path": "src/UncheckedReturn.sol",
            "line_no": 35,
            "src": "842:26",
            "src_char": "842:26"
          },
          {
            "contract_path": "src/UncheckedReturn.sol",
            "line_no": 40,
            "src": "1049:19",
            "src_char": "1049:19"
          }
        ]
      },
      {
        "title": "Loop condition contains `state_variable.length` that could be cached outside.",
        "description": "Cache the lengths of storage arrays if they are used and not modified in for loops.",
        "detector_name": "cache-array-length",
        "instances": [
          {
            "contract_path": "src/CacheArrayLength.sol",
            "line_no": 12,
            "src": "234:82",
            "src_char": "234:82"
          },
          {
            "contract_path": "src/CacheArrayLength.sol",
            "line_no": 44,
            "src": "1160:64",
            "src_char": "1160:64"
          },
          {
            "contract_path": "src/CacheArrayLength.sol",
            "line_no": 50,
            "src": "1325:183",
            "src_char": "1325:183"
          }
        ]
      },
      {
        "title": "Incorrect use of `assert()`",
        "description": "Argument to `assert()` modifies the state. Use `require` for invariants modifying state.",
        "detector_name": "assert-state-change",
        "instances": [
          {
            "contract_path": "src/AssertStateChange.sol",
            "line_no": 9,
            "src": "154:23",
            "src_char": "154:23"
          }
        ]
      },
      {
        "title": "Costly operations inside loops.",
        "description": "Invoking `SSTORE`operations in loops may lead to Out-of-gas errors. Use a local variable to hold the loop computation result.",
        "detector_name": "costly-operations-inside-loops",
        "instances": [
          {
            "contract_path": "src/CacheArrayLength.sol",
            "line_no": 25,
            "src": "546:133",
            "src_char": "546:133"
          },
          {
            "contract_path": "src/CacheArrayLength.sol",
            "line_no": 35,
            "src": "928:155",
            "src_char": "928:155"
          },
          {
            "contract_path": "src/CostlyOperationsInsideLoops.sol",
            "line_no": 10,
            "src": "214:79",
            "src_char": "214:79"
          },
          {
            "contract_path": "src/MsgValueInLoop.sol",
            "line_no": 12,
            "src": "289:107",
            "src_char": "289:107"
          },
          {
            "contract_path": "src/MsgValueInLoop.sol",
            "line_no": 25,
            "src": "658:122",
            "src_char": "658:122"
          },
          {
            "contract_path": "src/MsgValueInLoop.sol",
            "line_no": 38,
            "src": "988:94",
            "src_char": "988:94"
          },
          {
            "contract_path": "src/MsgValueInLoop.sol",
            "line_no": 54,
            "src": "1415:93",
            "src_char": "1415:93"
          },
          {
            "contract_path": "src/MsgValueInLoop.sol",
            "line_no": 71,
            "src": "1844:97",
            "src_char": "1844:97"
          },
          {
            "contract_path": "src/RevertsAndRequriesInLoops.sol",
            "line_no": 10,
            "src": "227:129",
            "src_char": "227:129"
          },
          {
            "contract_path": "src/RevertsAndRequriesInLoops.sol",
            "line_no": 17,
            "src": "416:150",
            "src_char": "416:150"
          },
          {
            "contract_path": "src/RevertsAndRequriesInLoops.sol",
            "line_no": 27,
            "src": "719:159",
            "src_char": "719:159"
          },
          {
            "contract_path": "src/eth2/DepositContract.sol",
            "line_no": 70,
            "src": "5010:178",
            "src_char": "3522:178"
          },
          {
            "contract_path": "src/eth2/DepositContract.sol",
            "line_no": 134,
            "src": "8131:283",
            "src_char": "6643:283"
          },
          {
            "contract_path": "src/parent_chain/ParentChainContract.sol",
            "line_no": 17,
            "src": "512:110",
            "src_char": "512:110"
          }
        ]
      },
      {
        "title": "Builtin Symbol Shadowing",
        "description": "Name clashes with a built-in-symbol. Consider renaming it.",
        "detector_name": "builtin-symbol-shadow",
        "instances": [
          {
            "contract_path": "src/BuiltinSymbolShadow.sol",
            "line_no": 5,
            "src": "92:8",
            "src_char": "92:8"
          },
          {
            "contract_path": "src/BuiltinSymbolShadow.sol",
            "line_no": 8,
            "src": "125:41",
            "src_char": "125:41"
          },
          {
            "contract_path": "src/BuiltinSymbolShadow.sol",
            "line_no": 17,
            "src": "358:39",
            "src_char": "358:39"
          },
          {
            "contract_path": "src/BuiltinSymbolShadow.sol",
            "line_no": 22,
            "src": "414:15",
            "src_char": "414:15"
          }
        ]
      },
      {
        "title": "Void constructor",
        "description": "Call to a constructor that is not implemented.",
        "detector_name": "void-constructor",
        "instances": [
          {
            "contract_path": "src/VoidConstructor.sol",
            "line_no": 16,
            "src": "372:17",
            "src_char": "372:17"
          }
        ]
      },
      {
        "title": "Potentially missing inheritance for contract.",
        "description": "There is an interface / abstract contract that is potentially missing (not included in) the inheritance of this contract.",
        "detector_name": "missing-inheritance",
        "instances": [
          {
            "contract_path": "src/MissingInheritance.sol",
            "line_no": 7,
            "src": "83:25",
            "src_char": "83:25",
            "hint": "Is this contract supposed to implement an interface? Consider extending one of the following: IMissingInheritanceCounter"
          },
          {
            "contract_path": "src/MissingInheritance.sol",
            "line_no": 41,
            "src": "754:16",
            "src_char": "754:16",
            "hint": "Is this contract supposed to implement an interface? Consider extending one of the following: IMissingChild, IMissingParent"
          },
          {
            "contract_path": "src/TestERC20.sol",
            "line_no": 4,
            "src": "70:9",
            "src_char": "70:9",
            "hint": "Is this contract supposed to implement an interface? Consider extending one of the following: IERC20"
          }
        ]
      },
      {
        "title": "Unused Imports",
        "description": "Redundant import statement. Consider removing it.",
        "detector_name": "unused-import",
        "instances": [
          {
            "contract_path": "src/StateVariables.sol",
            "line_no": 4,
            "src": "57:38",
            "src_char": "57:38"
          },
          {
            "contract_path": "src/UnusedImport.sol",
            "line_no": 6,
            "src": "91:18",
            "src_char": "91:18"
          },
          {
            "contract_path": "src/UnusedImport.sol",
            "line_no": 9,
            "src": "144:28",
            "src_char": "144:28"
          }
        ]
      },
      {
        "title": "Function pointers used in constructors.",
        "description": "solc versions below 0.5.9 contain a compiler bug leading to unexpected behavior when calling uninitialized function pointers in constructors. It is recommended to not use function pointers in constructors.",
        "detector_name": "function-pointer-in-constructor",
        "instances": [
          {
            "contract_path": "src/FunctionPointers.sol",
            "line_no": 13,
            "src": "330:50",
            "src_char": "330:50"
          }
        ]
      },
      {
        "title": "State variable could be declared constant",
        "description": "State variables that are not updated following deployment should be declared constant to save gas. Add the `constant` attribute to state variables that never change.",
        "detector_name": "state-variable-could-be-declared-constant",
        "instances": [
          {
            "contract_path": "src/CostlyOperationsInsideLoops.sol",
            "line_no": 6,
            "src": "123:21",
            "src_char": "123:21"
          },
          {
            "contract_path": "src/FunctionInitializingState.sol",
            "line_no": 7,
            "src": "176:17",
            "src_char": "176:17"
          },
          {
            "contract_path": "src/FunctionInitializingState.sol",
            "line_no": 58,
            "src": "1603:17",
            "src_char": "1603:17"
          },
          {
            "contract_path": "src/IncorrectERC20.sol",
            "line_no": 5,
            "src": "101:4",
            "src_char": "101:4"
          },
          {
            "contract_path": "src/IncorrectERC20.sol",
            "line_no": 6,
            "src": "144:6",
            "src_char": "144:6"
          },
          {
            "contract_path": "src/IncorrectERC20.sol",
            "line_no": 7,
            "src": "177:8",
            "src_char": "177:8"
          },
          {
            "contract_path": "src/IncorrectERC20.sol",
            "line_no": 8,
            "src": "211:11",
            "src_char": "211:11"
          },
          {
            "contract_path": "src/IncorrectERC20.sol",
            "line_no": 48,
            "src": "1426:4",
            "src_char": "1426:4"
          },
          {
            "contract_path": "src/IncorrectERC20.sol",
            "line_no": 49,
            "src": "1467:6",
            "src_char": "1467:6"
          },
          {
            "contract_path": "src/IncorrectERC20.sol",
            "line_no": 50,
            "src": "1500:8",
            "src_char": "1500:8"
          },
          {
            "contract_path": "src/IncorrectERC20.sol",
            "line_no": 51,
            "src": "1535:12",
            "src_char": "1535:12"
          },
          {
            "contract_path": "src/IncorrectERC721.sol",
            "line_no": 5,
            "src": "102:4",
            "src_char": "102:4"
          },
          {
            "contract_path": "src/IncorrectERC721.sol",
            "line_no": 6,
            "src": "143:6",
            "src_char": "143:6"
          },
          {
            "contract_path": "src/IncorrectERC721.sol",
            "line_no": 145,
            "src": "4001:4",
            "src_char": "4001:4"
          },
          {
            "contract_path": "src/IncorrectERC721.sol",
            "line_no": 146,
            "src": "4040:6",
            "src_char": "4040:6"
          },
          {
            "contract_path": "src/StateVariableCouldBeDeclaredConstant.sol",
            "line_no": 8,
            "src": "211:13",
            "src_char": "211:13"
          },
          {
            "contract_path": "src/StateVariableCouldBeDeclaredConstant.sol",
            "line_no": 13,
            "src": "385:1",
            "src_char": "385:1"
          },
          {
            "contract_path": "src/StateVariables.sol",
            "line_no": 13,
            "src": "383:27",
            "src_char": "383:27"
          },
          {
            "contract_path": "src/StateVariables.sol",
            "line_no": 14,
            "src": "437:28",
            "src_char": "437:28"
          },
          {
            "contract_path": "src/StateVariables.sol",
            "line_no": 15,
            "src": "490:26",
            "src_char": "490:26"
          },
          {
            "contract_path": "src/StateVariablesManipulation.sol",
            "line_no": 40,
            "src": "1188:9",
            "src_char": "1188:9"
          },
          {
            "contract_path": "src/StateVariablesManipulation.sol",
            "line_no": 41,
            "src": "1221:10",
            "src_char": "1221:10"
          },
          {
            "contract_path": "src/StateVariablesManipulation.sol",
            "line_no": 72,
            "src": "2068:13",
            "src_char": "2068:13"
          },
          {
            "contract_path": "src/Trump.sol",
            "line_no": 130,
            "src": "3920:20",
            "src_char": "3920:20"
          },
          {
            "contract_path": "src/Trump.sol",
            "line_no": 131,
            "src": "3967:21",
            "src_char": "3967:21"
          },
          {
            "contract_path": "src/Trump.sol",
            "line_no": 135,
            "src": "4041:14",
            "src_char": "4041:14"
          },
          {
            "contract_path": "src/Trump.sol",
            "line_no": 136,
            "src": "4080:15",
            "src_char": "4080:15"
          },
          {
            "contract_path": "src/Trump.sol",
            "line_no": 137,
            "src": "4120:12",
            "src_char": "4120:12"
          },
          {
            "contract_path": "src/Trump.sol",
            "line_no": 138,
            "src": "4156:13",
            "src_char": "4156:13"
          },
          {
            "contract_path": "src/Trump.sol",
            "line_no": 139,
            "src": "4193:15",
            "src_char": "4193:15"
          },
          {
            "contract_path": "src/Trump.sol",
            "line_no": 140,
            "src": "4233:16",
            "src_char": "4233:16"
          },
          {
            "contract_path": "src/Trump.sol",
            "line_no": 141,
            "src": "4274:18",
            "src_char": "4274:18"
          },
          {
            "contract_path": "src/Trump.sol",
            "line_no": 150,
            "src": "4682:17",
            "src_char": "4682:17"
          },
          {
            "contract_path": "src/Trump.sol",
            "line_no": 151,
            "src": "4743:11",
            "src_char": "4743:11"
          },
          {
            "contract_path": "src/UninitializedStateVariable.sol",
            "line_no": 8,
            "src": "198:11",
            "src_char": "198:11"
          },
          {
            "contract_path": "src/cloc/AnotherHeavilyCommentedContract.sol",
            "line_no": 14,
            "src": "151:3",
            "src_char": "151:3"
          },
          {
            "contract_path": "src/cloc/AnotherHeavilyCommentedContract.sol",
            "line_no": 16,
            "src": "190:3",
            "src_char": "190:3"
          },
          {
            "contract_path": "src/cloc/AnotherHeavilyCommentedContract.sol",
            "line_no": 19,
            "src": "261:3",
            "src_char": "261:3"
          },
          {
            "contract_path": "src/cloc/AnotherHeavilyCommentedContract.sol",
            "line_no": 22,
            "src": "367:3",
            "src_char": "367:3"
          },
          {
            "contract_path": "src/cloc/AnotherHeavilyCommentedContract.sol",
            "line_no": 29,
            "src": "477:3",
            "src_char": "477:3"
          },
          {
            "contract_path": "src/cloc/HeavilyCommentedContract.sol",
            "line_no": 14,
            "src": "160:3",
            "src_char": "160:3"
          },
          {
            "contract_path": "src/cloc/HeavilyCommentedContract.sol",
            "line_no": 16,
            "src": "199:3",
            "src_char": "199:3"
          },
          {
            "contract_path": "src/cloc/HeavilyCommentedContract.sol",
            "line_no": 19,
            "src": "270:3",
            "src_char": "270:3"
          },
          {
            "contract_path": "src/cloc/HeavilyCommentedContract.sol",
            "line_no": 22,
            "src": "376:3",
            "src_char": "376:3"
          },
          {
            "contract_path": "src/cloc/HeavilyCommentedContract.sol",
            "line_no": 29,
            "src": "486:3",
            "src_char": "486:3"
          }
        ]
      },
      {
        "title": "State variable changes but no event is emitted.",
        "description": "State variable changes in this function but no event is emitted.",
        "detector_name": "state-variable-changes-without-events",
        "instances": [
          {
            "contract_path": "src/AbstractContract.sol",
            "line_no": 6,
            "src": "146:13",
            "src_char": "146:13"
          },
          {
            "contract_path": "src/AssertStateChange.sol",
            "line_no": 8,
            "src": "131:3",
            "src_char": "131:3"
          },
          {
            "contract_path": "src/AssertStateChange.sol",
            "line_no": 12,
            "src": "199:4",
            "src_char": "199:4"
          },
          {
            "contract_path": "src/CacheArrayLength.sol",
            "line_no": 23,
            "src": "506:2",
            "src_char": "506:2"
          },
          {
            "contract_path": "src/CacheArrayLength.sol",
            "line_no": 32,
            "src": "700:2",
            "src_char": "700:2"
          },
          {
            "contract_path": "src/Casting.sol",
            "line_no": 37,
            "src": "922:17",
            "src_char": "922:17"
          },
          {
            "contract_path": "src/Casting.sol",
            "line_no": 75,
            "src": "2106:16",
            "src_char": "2106:16"
          },
          {
            "contract_path": "src/Casting.sol",
            "line_no": 113,
            "src": "3222:20",
            "src_char": "3222:20"
          },
          {
            "contract_path": "src/ConstFuncChangeState.sol",
            "line_no": 8,
            "src": "173:112",
            "src_char": "173:112"
          },
          {
            "contract_path": "src/ConstFuncChangeState.sol",
            "line_no": 14,
            "src": "339:108",
            "src_char": "339:108"
          },
          {
            "contract_path": "src/CostlyOperationsInsideLoops.sol",
            "line_no": 9,
            "src": "180:119",
            "src_char": "180:119"
          },
          {
            "contract_path": "src/CostlyOperationsInsideLoops.sol",
            "line_no": 15,
            "src": "305:207",
            "src_char": "305:207"
          },
          {
            "contract_path": "src/Counter.sol",
            "line_no": 7,
            "src": "129:9",
            "src_char": "129:9"
          },
          {
            "contract_path": "src/Counter.sol",
            "line_no": 11,
            "src": "215:9",
            "src_char": "215:9"
          },
          {
            "contract_path": "src/Counter.sol",
            "line_no": 16,
            "src": "286:13",
            "src_char": "286:13"
          },
          {
            "contract_path": "src/Counter.sol",
            "line_no": 21,
            "src": "367:19",
            "src_char": "367:19"
          },
          {
            "contract_path": "src/Counter.sol",
            "line_no": 28,
            "src": "495:22",
            "src_char": "495:22"
          },
          {
            "contract_path": "src/DeadCode.sol",
            "line_no": 11,
            "src": "189:8",
            "src_char": "189:8"
          },
          {
            "contract_path": "src/DivisionBeforeMultiplication.sol",
            "line_no": 7,
            "src": "135:14",
            "src_char": "135:14"
          },
          {
            "contract_path": "src/DivisionBeforeMultiplication.sol",
            "line_no": 11,
            "src": "254:18",
            "src_char": "254:18"
          },
          {
            "contract_path": "src/DivisionBeforeMultiplication.sol",
            "line_no": 15,
            "src": "367:11",
            "src_char": "367:11"
          },
          {
            "contract_path": "src/DivisionBeforeMultiplication.sol",
            "line_no": 19,
            "src": "465:19",
            "src_char": "465:19"
          },
          {
            "contract_path": "src/DivisionBeforeMultiplication.sol",
            "line_no": 23,
            "src": "577:16",
            "src_char": "577:16"
          },
          {
            "contract_path": "src/DivisionBeforeMultiplication.sol",
            "line_no": 27,
            "src": "690:20",
            "src_char": "690:20"
          },
          {
            "contract_path": "src/DynamicArrayLengthAssignment.sol",
            "line_no": 11,
            "src": "242:345",
            "src_char": "242:345"
          },
          {
            "contract_path": "src/IncorrectERC20.sol",
            "line_no": 17,
            "src": "483:8",
            "src_char": "483:8"
          },
          {
            "contract_path": "src/IncorrectERC20.sol",
            "line_no": 23,
            "src": "690:7",
            "src_char": "690:7"
          },
          {
            "contract_path": "src/IncorrectERC20.sol",
            "line_no": 27,
            "src": "808:12",
            "src_char": "808:12"
          },
          {
            "contract_path": "src/IncorrectERC20.sol",
            "line_no": 68,
            "src": "2007:8",
            "src_char": "2007:8"
          },
          {
            "contract_path": "src/IncorrectERC20.sol",
            "line_no": 83,
            "src": "2352:7",
            "src_char": "2352:7"
          },
          {
            "contract_path": "src/IncorrectERC20.sol",
            "line_no": 88,
            "src": "2507:12",
            "src_char": "2507:12"
          },
          {
            "contract_path": "src/IncorrectERC721.sol",
            "line_no": 22,
            "src": "696:7",
            "src_char": "696:7"
          },
          {
            "contract_path": "src/IncorrectERC721.sol",
            "line_no": 41,
            "src": "1231:17",
            "src_char": "1231:17"
          },
          {
            "contract_path": "src/IncorrectERC721.sol",
            "line_no": 56,
            "src": "1684:12",
            "src_char": "1684:12"
          },
          {
            "contract_path": "src/IncorrectERC721.sol",
            "line_no": 86,
            "src": "2439:4",
            "src_char": "2439:4"
          },
          {
            "contract_path": "src/InternalFunctions.sol",
            "line_no": 12,
            "src": "213:8",
            "src_char": "213:8"
          },
          {
            "contract_path": "src/MissingInheritance.sol",
            "line_no": 10,
            "src": "151:9",
            "src_char": "151:9"
          },
          {
            "contract_path": "src/MissingInheritance.sol",
            "line_no": 25,
            "src": "451:9",
            "src_char": "451:9"
          },
          {
            "contract_path": "src/MsgValueInLoop.sol",
            "line_no": 10,
            "src": "177:3",
            "src_char": "177:3"
          },
          {
            "contract_path": "src/MsgValueInLoop.sol",
            "line_no": 22,
            "src": "501:4",
            "src_char": "501:4"
          },
          {
            "contract_path": "src/MsgValueInLoop.sol",
            "line_no": 36,
            "src": "905:3",
            "src_char": "905:3"
          },
          {
            "contract_path": "src/MsgValueInLoop.sol",
            "line_no": 51,
            "src": "1307:3",
            "src_char": "1307:3"
          },
          {
            "contract_path": "src/MsgValueInLoop.sol",
            "line_no": 68,
            "src": "1733:3",
            "src_char": "1733:3"
          },
          {
            "contract_path": "src/OutOfOrderRetryable.sol",
            "line_no": 63,
            "src": "1649:11",
            "src_char": "1649:11"
          },
          {
            "contract_path": "src/OutOfOrderRetryable.sol",
            "line_no": 175,
            "src": "5072:7",
            "src_char": "5072:7"
          },
          {
            "contract_path": "src/RevertsAndRequriesInLoops.sol",
            "line_no": 9,
            "src": "188:17",
            "src_char": "188:17"
          },
          {
            "contract_path": "src/RevertsAndRequriesInLoops.sol",
            "line_no": 16,
            "src": "377:17",
            "src_char": "377:17"
          },
          {
            "contract_path": "src/RevertsAndRequriesInLoops.sol",
            "line_no": 25,
            "src": "588:17",
            "src_char": "588:17"
          },
          {
            "contract_path": "src/StateVariableCouldBeDeclaredConstant.sol",
            "line_no": 39,
            "src": "996:8",
            "src_char": "996:8"
          },
          {
            "contract_path": "src/StateVariables.sol",
            "line_no": 47,
            "src": "1764:18",
            "src_char": "1764:18"
          },
          {
            "contract_path": "src/StateVariables.sol",
            "line_no": 52,
            "src": "1915:20",
            "src_char": "1915:20"
          },
          {
            "contract_path": "src/StateVariables.sol",
            "line_no": 57,
            "src": "2072:14",
            "src_char": "2072:14"
          },
          {
            "contract_path": "src/StateVariables.sol",
            "line_no": 61,
            "src": "2157:22",
            "src_char": "2157:22"
          },
          {
            "contract_path": "src/StateVariables.sol",
            "line_no": 71,
            "src": "2539:25",
            "src_char": "2539:25"
          },
          {
            "contract_path": "src/StateVariablesChangesWithoutEvents.sol",
            "line_no": 23,
            "src": "574:26",
            "src_char": "574:26"
          },
          {
            "contract_path": "src/StateVariablesChangesWithoutEvents.sol",
            "line_no": 28,
            "src": "679:36",
            "src_char": "679:36"
          },
          {
            "contract_path": "src/StateVariablesChangesWithoutEvents.sol",
            "line_no": 33,
            "src": "794:35",
            "src_char": "794:35"
          },
          {
            "contract_path": "src/StateVariablesChangesWithoutEvents.sol",
            "line_no": 45,
            "src": "1047:36",
            "src_char": "1047:36"
          },
          {
            "contract_path": "src/StateVariablesChangesWithoutEvents.sol",
            "line_no": 50,
            "src": "1157:26",
            "src_char": "1157:26"
          },
          {
            "contract_path": "src/StateVariablesChangesWithoutEvents.sol",
            "line_no": 55,
            "src": "1266:24",
            "src_char": "1266:24"
          },
          {
            "contract_path": "src/StateVariablesChangesWithoutEvents.sol",
            "line_no": 68,
            "src": "1621:33",
            "src_char": "1621:33"
          },
          {
            "contract_path": "src/StateVariablesChangesWithoutEvents.sol",
            "line_no": 81,
            "src": "2003:34",
            "src_char": "2003:34"
          },
          {
            "contract_path": "src/StateVariablesManipulation.sol",
            "line_no": 48,
            "src": "1463:26",
            "src_char": "1463:26"
          },
          {
            "contract_path": "src/StateVariablesManipulation.sol",
            "line_no": 80,
            "src": "2360:18",
            "src_char": "2360:18"
          },
          {
            "contract_path": "src/StateVariablesManipulation.sol",
            "line_no": 85,
            "src": "2519:24",
            "src_char": "2519:24"
          },
          {
            "contract_path": "src/StateVariablesManipulation.sol",
            "line_no": 120,
            "src": "3396:24",
            "src_char": "3396:24"
          },
          {
            "contract_path": "src/StateVariablesManipulation.sol",
            "line_no": 126,
            "src": "3566:25",
            "src_char": "3566:25"
          },
          {
            "contract_path": "src/StateVariablesManipulation.sol",
            "line_no": 139,
            "src": "3960:25",
            "src_char": "3960:25"
          },
          {
            "contract_path": "src/StateVariablesManipulation.sol",
            "line_no": 160,
            "src": "4556:25",
            "src_char": "4556:25"
          },
          {
            "contract_path": "src/StateVariablesManipulation.sol",
            "line_no": 176,
            "src": "5020:25",
            "src_char": "5020:25"
          },
          {
            "contract_path": "src/StateVariablesManipulation.sol",
            "line_no": 182,
            "src": "5159:25",
            "src_char": "5159:25"
          },
          {
            "contract_path": "src/StateVariablesManipulation.sol",
            "line_no": 281,
            "src": "7993:18",
            "src_char": "7993:18"
          },
          {
            "contract_path": "src/StateVariablesManipulation.sol",
            "line_no": 286,
            "src": "8121:24",
            "src_char": "8121:24"
          },
          {
            "contract_path": "src/StateVariablesManipulation.sol",
            "line_no": 314,
            "src": "8845:18",
            "src_char": "8845:18"
          },
          {
            "contract_path": "src/StateVariablesManipulation.sol",
            "line_no": 321,
            "src": "9054:24",
            "src_char": "9054:24"
          },
          {
            "contract_path": "src/StateVariablesManipulation.sol",
            "line_no": 332,
            "src": "9447:25",
            "src_char": "9447:25"
          },
          {
            "contract_path": "src/StateVariablesManipulation.sol",
            "line_no": 337,
            "src": "9572:26",
            "src_char": "9572:26"
          },
          {
            "contract_path": "src/StateVariablesManipulation.sol",
            "line_no": 353,
            "src": "9896:3",
            "src_char": "9896:3"
          },
          {
            "contract_path": "src/StorageParameters.sol",
            "line_no": 7,
            "src": "137:10",
            "src_char": "137:10"
          },
          {
            "contract_path": "src/TxOriginUsedForAuth.sol",
            "line_no": 16,
            "src": "348:13",
            "src_char": "348:13"
          },
          {
            "contract_path": "src/TxOriginUsedForAuth.sol",
            "line_no": 22,
            "src": "531:10",
            "src_char": "531:10"
          },
          {
            "contract_path": "src/UnprotectedInitialize.sol",
            "line_no": 19,
            "src": "354:22",
            "src_char": "354:22"
          },
          {
            "contract_path": "src/UnprotectedInitialize.sol",
            "line_no": 25,
            "src": "522:20",
            "src_char": "522:20"
          },
          {
            "contract_path": "src/UnprotectedInitialize.sol",
            "line_no": 35,
            "src": "820:33",
            "src_char": "820:33"
          },
          {
            "contract_path": "src/UnusedError.sol",
            "line_no": 15,
            "src": "309:7",
            "src_char": "309:7"
          },
          {
            "contract_path": "src/UnusedStateVariables.sol",
            "line_no": 15,
            "src": "454:8",
            "src_char": "454:8"
          },
          {
            "contract_path": "src/ZeroAddressCheck.sol",
            "line_no": 12,
            "src": "253:12",
            "src_char": "253:12"
          },
          {
            "contract_path": "src/ZeroAddressCheck.sol",
            "line_no": 17,
            "src": "383:12",
            "src_char": "383:12"
          },
          {
            "contract_path": "src/ZeroAddressCheck.sol",
            "line_no": 22,
            "src": "534:10",
            "src_char": "534:10"
          },
          {
            "contract_path": "src/ZeroAddressCheck.sol",
            "line_no": 27,
            "src": "671:10",
            "src_char": "671:10"
          },
          {
            "contract_path": "src/ZeroAddressCheck.sol",
            "line_no": 32,
            "src": "829:10",
            "src_char": "829:10"
          },
          {
            "contract_path": "src/ZeroAddressCheck.sol",
            "line_no": 37,
            "src": "990:10",
            "src_char": "990:10"
          },
          {
            "contract_path": "src/ZeroAddressCheck.sol",
            "line_no": 42,
            "src": "1130:4",
            "src_char": "1130:4"
          },
          {
            "contract_path": "src/ZeroAddressCheck.sol",
            "line_no": 46,
            "src": "1207:4",
            "src_char": "1207:4"
          },
          {
            "contract_path": "src/ZeroAddressCheck.sol",
            "line_no": 50,
            "src": "1286:4",
            "src_char": "1286:4"
          },
          {
            "contract_path": "src/nested/1/Nested.sol",
            "line_no": 10,
            "src": "265:17",
            "src_char": "265:17"
          },
          {
            "contract_path": "src/nested/2/Nested.sol",
            "line_no": 10,
            "src": "272:17",
            "src_char": "272:17"
          },
          {
            "contract_path": "src/parent_chain/ParentChainContract.sol",
            "line_no": 15,
            "src": "422:9",
            "src_char": "422:9"
          }
        ]
      },
      {
        "title": "Modifier has multiple placeholders.",
        "description": "Design the modifier to only contain 1 placeholder statement. If it's not possible, split the logic into multiple modifiers.",
        "detector_name": "multiple-placeholders",
        "instances": [
          {
            "contract_path": "src/MultiplePlaceholders.sol",
            "line_no": 11,
            "src": "186:10",
            "src_char": "186:10",
            "src_char2": "14:10"
          }
        ]
      }
    ]
  },
  "detectors_used": [
    "delegate-call-in-loop",
    "centralization-risk",
    "solmate-safe-transfer-lib",
    "avoid-abi-encode-packed",
    "ecrecover",
    "deprecated-oz-functions",
    "unsafe-erc20-functions",
    "unspecific-solidity-pragma",
    "zero-address-check",
    "useless-public-function",
    "constants-instead-of-literals",
    "unindexed-events",
    "require-with-string",
    "non-reentrant-before-others",
    "block-timestamp-deadline",
    "unsafe-oz-erc721-mint",
    "push-zero-opcode",
    "arbitrary-transfer-from",
    "useless-modifier",
    "empty-block",
    "large-numeric-literal",
    "useless-internal-function",
    "contract-with-todos",
    "inconsistent-type-names",
    "unprotected-initializer",
    "useless-error",
    "reverts-and-requires-in-loops",
    "division-before-multiplication",
    "unsafe-casting-detector",
    "enumerable-loop-removal",
    "experimental-encoder",
    "incorrect-shift-order",
    "storage-array-edit-with-memory",
    "multiple-constructors",
    "reused-contract-name",
    "nested-struct-in-mapping",
    "selfdestruct-identifier",
    "dynamic-array-length-assignment",
    "uninitialized-state-variable",
    "incorrect-caret-operator",
    "yul-return",
    "state-variable-shadowing",
    "unchecked-send",
    "misused-boolean",
    "send-ether-no-checks",
    "delegate-call-unchecked-address",
    "tautological-compare",
    "rtlo",
    "unchecked-return",
    "dangerous-unary-operator",
    "tautology-or-contradiction",
    "dangerous-strict-equailty-on-contract-balance",
    "signed-storage-array",
    "redundant-statements",
    "public-variable-read-in-external-context",
    "weak-randomness",
    "pre-declared-local-variable-usage",
    "delete-nested-mapping",
    "unused-state-variable",
    "constant-functions-assembly",
    "boolean-equality",
    "tx-origin-used-for-auth",
    "msg-value-in-loop",
    "contract-locks-ether",
    "local-variable-shadowing",
    "incorrect-erc721-interface",
    "incorrect-erc20-interface",
    "uninitialized-local-variable",
    "return-bomb",
    "out-of-order-retryable",
    "function-initializing-state",
    "dead-code",
    "cache-array-length",
    "assert-state-change",
    "costly-operations-inside-loops",
    "constant-function-changing-state",
    "builtin-symbol-shadow",
    "void-constructor",
    "function-selector-collision",
    "missing-inheritance",
    "unused-import",
    "unchecked-low-level-call",
    "function-pointer-in-constructor",
    "state-variable-could-be-declared-constant",
    "state-variable-changes-without-events",
    "multiple-placeholders"
  ]
}<|MERGE_RESOLUTION|>--- conflicted
+++ resolved
@@ -1,12 +1,7 @@
 {
   "files_summary": {
-<<<<<<< HEAD
     "total_source_units": 110,
-    "total_sloc": 3884
-=======
-    "total_source_units": 109,
-    "total_sloc": 3890
->>>>>>> 52b1d6e8
+    "total_sloc": 3904
   },
   "files_details": {
     "files_details": [
@@ -7137,8 +7132,7 @@
             "contract_path": "src/MultiplePlaceholders.sol",
             "line_no": 11,
             "src": "186:10",
-            "src_char": "186:10",
-            "src_char2": "14:10"
+            "src_char": "186:10"
           }
         ]
       }
