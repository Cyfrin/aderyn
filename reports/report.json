--- conflicted
+++ resolved
@@ -1,12 +1,7 @@
 {
   "files_summary": {
-<<<<<<< HEAD
-    "total_source_units": 62,
-    "total_sloc": 1635
-=======
-    "total_source_units": 71,
-    "total_sloc": 1981
->>>>>>> 2aea4d06
+    "total_source_units": 73,
+    "total_sloc": 1996
   },
   "files_details": {
     "files_details": [
@@ -305,13 +300,8 @@
     ]
   },
   "issue_count": {
-<<<<<<< HEAD
-    "high": 24,
-    "low": 23
-=======
-    "high": 31,
+    "high": 32,
     "low": 25
->>>>>>> 2aea4d06
   },
   "high_issues": {
     "issues": [
@@ -1669,7 +1659,6 @@
         ]
       },
       {
-<<<<<<< HEAD
         "title": "Dangerous strict equality checks on contract balances.",
         "description": "A contract's balance can be forcibly manipulated by another selfdestructing contract. Therefore, it's recommended to use >, <, >= or <= instead of strict equality.",
         "detector_name": "dangerous-strict-equailty-on-contract-balance",
@@ -1691,7 +1680,10 @@
             "line_no": 10,
             "src": "305:43",
             "src_char": "305:43"
-=======
+          }
+        ]
+      },
+      {
         "title": "Compiler Bug: Signed array in storage detected for compiler version `<0.5.10`",
         "description": "If you want to leverage signed arrays in storage by assigning a literal array with at least one negative number, then you mus use solidity version 0.5.10 or above. This is because of a bug in older compilers.",
         "detector_name": "signed-storage-array",
@@ -1788,7 +1780,6 @@
             "line_no": 17,
             "src": "426:25",
             "src_char": "426:25"
->>>>>>> 2aea4d06
           }
         ]
       }
@@ -2392,7 +2383,6 @@
             "src_char": "1275:66"
           },
           {
-<<<<<<< HEAD
             "contract_path": "src/DangerousStrictEquality2.sol",
             "line_no": 6,
             "src": "202:9",
@@ -2403,7 +2393,8 @@
             "line_no": 10,
             "src": "339:9",
             "src_char": "339:9"
-=======
+          },
+          {
             "contract_path": "src/DelegateCallWithoutAddressCheck.sol",
             "line_no": 24,
             "src": "718:1",
@@ -2420,7 +2411,6 @@
             "line_no": 26,
             "src": "838:1",
             "src_char": "838:1"
->>>>>>> 2aea4d06
           },
           {
             "contract_path": "src/DynamicArrayLengthAssignment.sol",
@@ -2776,9 +2766,12 @@
             "src_char": "32:32"
           },
           {
-<<<<<<< HEAD
             "contract_path": "src/DangerousStrictEquality2.sol",
-=======
+            "line_no": 2,
+            "src": "32:23",
+            "src_char": "32:23"
+          },
+          {
             "contract_path": "src/DelegateCallWithoutAddressCheck.sol",
             "line_no": 2,
             "src": "32:21",
@@ -2786,7 +2779,6 @@
           },
           {
             "contract_path": "src/DeletionNestedMappingStructureContract.sol",
->>>>>>> 2aea4d06
             "line_no": 2,
             "src": "32:23",
             "src_char": "32:23"
@@ -3727,15 +3719,12 @@
     "rtlo",
     "unchecked-return",
     "dangerous-unary-operator",
-<<<<<<< HEAD
-    "dangerous-strict-equailty-on-contract-balance"
-=======
+    "dangerous-strict-equailty-on-contract-balance",
     "signed-storage-array",
     "redundant-statements",
     "public-variable-read-in-external-context",
     "weak-randomness",
     "pre-declared-local-variable-usage",
     "delete-nested-mapping"
->>>>>>> 2aea4d06
   ]
 }