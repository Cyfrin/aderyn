{
  "files_summary": {
<<<<<<< HEAD
    "total_source_units": 65,
    "total_sloc": 1843
=======
    "total_source_units": 67,
    "total_sloc": 1904
>>>>>>> c9c251d0
  },
  "files_details": {
    "files_details": [
      {
        "file_path": "src/AbstractContract.sol",
        "n_sloc": 11
      },
      {
        "file_path": "src/AdminContract.sol",
        "n_sloc": 11
      },
      {
        "file_path": "src/ArbitraryTransferFrom.sol",
        "n_sloc": 37
      },
      {
        "file_path": "src/AssemblyExample.sol",
        "n_sloc": 9
      },
      {
        "file_path": "src/CallGraphTests.sol",
        "n_sloc": 49
      },
      {
        "file_path": "src/Casting.sol",
        "n_sloc": 126
      },
      {
        "file_path": "src/ConstantsLiterals.sol",
        "n_sloc": 28
      },
      {
        "file_path": "src/ContractWithTodo.sol",
        "n_sloc": 7
      },
      {
        "file_path": "src/Counter.sol",
        "n_sloc": 20
      },
      {
        "file_path": "src/CrazyPragma.sol",
        "n_sloc": 4
      },
      {
        "file_path": "src/DangerousUnaryOperator.sol",
        "n_sloc": 13
      },
      {
        "file_path": "src/DelegateCallWithoutAddressCheck.sol",
        "n_sloc": 31
      },
      {
        "file_path": "src/DeletionNestedMappingStructureContract.sol",
        "n_sloc": 11
      },
      {
        "file_path": "src/DeprecatedOZFunctions.sol",
        "n_sloc": 32
      },
      {
        "file_path": "src/DivisionBeforeMultiplication.sol",
        "n_sloc": 22
      },
      {
        "file_path": "src/DynamicArrayLengthAssignment.sol",
        "n_sloc": 16
      },
      {
        "file_path": "src/EmptyBlocks.sol",
        "n_sloc": 48
      },
      {
        "file_path": "src/EnumerableSetIteration.sol",
        "n_sloc": 55
      },
      {
        "file_path": "src/ExperimentalEncoder.sol",
        "n_sloc": 4
      },
      {
        "file_path": "src/HugeConstants.sol",
        "n_sloc": 36
      },
      {
        "file_path": "src/InconsistentUints.sol",
        "n_sloc": 17
      },
      {
        "file_path": "src/IncorrectCaretOperator.sol",
        "n_sloc": 16
      },
      {
        "file_path": "src/IncorrectShift.sol",
        "n_sloc": 17
      },
      {
        "file_path": "src/InternalFunctions.sol",
        "n_sloc": 22
      },
      {
        "file_path": "src/KeccakContract.sol",
        "n_sloc": 21
      },
      {
        "file_path": "src/MisusedBoolean.sol",
        "n_sloc": 67
      },
      {
        "file_path": "src/MultipleConstructorSchemes.sol",
        "n_sloc": 10
      },
      {
        "file_path": "src/OnceModifierExample.sol",
        "n_sloc": 8
      },
      {
        "file_path": "src/PreDeclaredVarUsage.sol",
        "n_sloc": 9
      },
      {
        "file_path": "src/RTLO.sol",
        "n_sloc": 7
      },
      {
        "file_path": "src/RevertsAndRequriesInLoops.sol",
        "n_sloc": 27
      },
      {
        "file_path": "src/SendEtherNoChecks.sol",
        "n_sloc": 58
      },
      {
        "file_path": "src/StateShadowing.sol",
        "n_sloc": 17
      },
      {
        "file_path": "src/StateVariables.sol",
        "n_sloc": 58
      },
      {
        "file_path": "src/StorageConditionals.sol",
        "n_sloc": 59
      },
      {
        "file_path": "src/StorageParameters.sol",
        "n_sloc": 16
      },
      {
        "file_path": "src/T11sTranferer.sol",
        "n_sloc": 8
      },
      {
        "file_path": "src/TautologicalCompare.sol",
        "n_sloc": 17
      },
      {
        "file_path": "src/TestERC20.sol",
        "n_sloc": 62
      },
      {
        "file_path": "src/UncheckedReturn.sol",
        "n_sloc": 33
      },
      {
        "file_path": "src/UncheckedSend.sol",
        "n_sloc": 18
      },
      {
        "file_path": "src/UninitializedStateVariable.sol",
        "n_sloc": 29
      },
      {
        "file_path": "src/UnprotectedInitialize.sol",
        "n_sloc": 25
      },
      {
        "file_path": "src/UnsafeERC721Mint.sol",
        "n_sloc": 18
      },
      {
        "file_path": "src/UnusedError.sol",
        "n_sloc": 19
      },
      {
        "file_path": "src/UsingSelfdestruct.sol",
        "n_sloc": 6
      },
      {
        "file_path": "src/WeakRandomness.sol",
        "n_sloc": 59
      },
      {
        "file_path": "src/WrongOrderOfLayout.sol",
        "n_sloc": 13
      },
      {
        "file_path": "src/YulReturn.sol",
        "n_sloc": 8
      },
      {
        "file_path": "src/ZeroAddressCheck.sol",
        "n_sloc": 41
      },
      {
        "file_path": "src/auditor_mode/ExternalCalls.sol",
        "n_sloc": 65
      },
      {
        "file_path": "src/auditor_mode/PublicFunctionsWithoutSenderCheck.sol",
        "n_sloc": 45
      },
      {
        "file_path": "src/cloc/AnotherHeavilyCommentedContract.sol",
        "n_sloc": 32
      },
      {
        "file_path": "src/cloc/EmptyContractFile.sol",
        "n_sloc": 0
      },
      {
        "file_path": "src/cloc/HeavilyCommentedContract.sol",
        "n_sloc": 21
      },
      {
        "file_path": "src/eth2/DepositContract.sol",
        "n_sloc": 95
      },
      {
        "file_path": "src/inheritance/ExtendedInheritance.sol",
        "n_sloc": 17
      },
      {
        "file_path": "src/inheritance/IContractInheritance.sol",
        "n_sloc": 4
      },
      {
        "file_path": "src/inheritance/InheritanceBase.sol",
        "n_sloc": 8
      },
      {
        "file_path": "src/nested/1/Nested.sol",
        "n_sloc": 10
      },
      {
        "file_path": "src/nested/2/Nested.sol",
        "n_sloc": 7
      },
      {
        "file_path": "src/nested_mappings/LaterVersion.sol",
        "n_sloc": 10
      },
      {
        "file_path": "src/nested_mappings/NestedMappings.sol",
        "n_sloc": 10
      },
      {
        "file_path": "src/parent_chain/ParentChainContract.sol",
        "n_sloc": 29
      },
      {
        "file_path": "src/reused_contract_name/ContractA.sol",
        "n_sloc": 7
      },
      {
        "file_path": "src/reused_contract_name/ContractB.sol",
        "n_sloc": 7
      },
      {
        "file_path": "src/uniswap/UniswapV2Swapper.sol",
        "n_sloc": 50
      },
      {
        "file_path": "src/uniswap/UniswapV3Swapper.sol",
        "n_sloc": 150
      }
    ]
  },
  "issue_count": {
<<<<<<< HEAD
    "high": 27,
=======
    "high": 29,
>>>>>>> c9c251d0
    "low": 23
  },
  "high_issues": {
    "issues": [
      {
        "title": "Using `delegatecall` in loop",
        "description": "When calling `delegatecall` the same `msg.value` amount will be accredited multiple times.",
        "detector_name": "delegate-call-in-loop",
        "instances": [
          {
            "contract_path": "src/inheritance/ExtendedInheritance.sol",
            "line_no": 16,
            "src": "488:19",
            "src_char": "488:19"
          }
        ]
      },
      {
        "title": "`abi.encodePacked()` should not be used with dynamic types when passing the result to a hash function such as `keccak256()`",
        "description": "Use `abi.encode()` instead which will pad items to 32 bytes, which will [prevent hash collisions](https://docs.soliditylang.org/en/v0.8.13/abi-spec.html#non-standard-packed-mode) (e.g. `abi.encodePacked(0x123,0x456)` => `0x123456` => `abi.encodePacked(0x1,0x23456)`, but `abi.encode(0x123,0x456)` => `0x0...1230...456`). Unless there is a compelling reason, `abi.encode` should be preferred. If there is only one argument to `abi.encodePacked()` it can often be cast to `bytes()` or `bytes32()` [instead](https://ethereum.stackexchange.com/questions/30912/how-to-compare-strings-in-solidity#answer-82739).\nIf all arguments are strings and or bytes, `bytes.concat()` should be used instead.",
        "detector_name": "avoid-abi-encode-packed",
        "instances": [
          {
            "contract_path": "src/KeccakContract.sol",
            "line_no": 18,
            "src": "587:16",
            "src_char": "587:16"
          },
          {
            "contract_path": "src/KeccakContract.sol",
            "line_no": 22,
            "src": "734:16",
            "src_char": "734:16"
          },
          {
            "contract_path": "src/KeccakContract.sol",
            "line_no": 26,
            "src": "887:16",
            "src_char": "887:16"
          }
        ]
      },
      {
        "title": "Using `block.timestamp` for swap deadline offers no protection",
        "description": "In the PoS model, proposers know well in advance if they will propose one or consecutive blocks ahead of time. In such a scenario, a malicious validator can hold back the transaction and execute it at a more favourable block number.Consider allowing function caller to specify swap deadline input parameter.",
        "detector_name": "block-timestamp-deadline",
        "instances": [
          {
            "contract_path": "src/uniswap/UniswapV2Swapper.sol",
            "line_no": 23,
            "src": "670:83",
            "src_char": "670:83"
          },
          {
            "contract_path": "src/uniswap/UniswapV2Swapper.sol",
            "line_no": 24,
            "src": "763:83",
            "src_char": "763:83"
          },
          {
            "contract_path": "src/uniswap/UniswapV2Swapper.sol",
            "line_no": 25,
            "src": "856:70",
            "src_char": "856:70"
          },
          {
            "contract_path": "src/uniswap/UniswapV2Swapper.sol",
            "line_no": 26,
            "src": "936:80",
            "src_char": "936:80"
          },
          {
            "contract_path": "src/uniswap/UniswapV2Swapper.sol",
            "line_no": 27,
            "src": "1026:80",
            "src_char": "1026:80"
          },
          {
            "contract_path": "src/uniswap/UniswapV2Swapper.sol",
            "line_no": 31,
            "src": "1278:112",
            "src_char": "1278:112"
          },
          {
            "contract_path": "src/uniswap/UniswapV2Swapper.sol",
            "line_no": 32,
            "src": "1400:99",
            "src_char": "1400:99"
          },
          {
            "contract_path": "src/uniswap/UniswapV2Swapper.sol",
            "line_no": 33,
            "src": "1509:109",
            "src_char": "1509:109"
          },
          {
            "contract_path": "src/uniswap/UniswapV3Swapper.sol",
            "line_no": 52,
            "src": "1115:143",
            "src_char": "1115:143"
          },
          {
            "contract_path": "src/uniswap/UniswapV3Swapper.sol",
            "line_no": 55,
            "src": "1293:321",
            "src_char": "1293:321"
          },
          {
            "contract_path": "src/uniswap/UniswapV3Swapper.sol",
            "line_no": 66,
            "src": "1668:131",
            "src_char": "1668:131"
          },
          {
            "contract_path": "src/uniswap/UniswapV3Swapper.sol",
            "line_no": 69,
            "src": "1828:236",
            "src_char": "1828:236"
          },
          {
            "contract_path": "src/uniswap/UniswapV3Swapper.sol",
            "line_no": 77,
            "src": "2132:144",
            "src_char": "2132:144"
          },
          {
            "contract_path": "src/uniswap/UniswapV3Swapper.sol",
            "line_no": 80,
            "src": "2312:322",
            "src_char": "2312:322"
          },
          {
            "contract_path": "src/uniswap/UniswapV3Swapper.sol",
            "line_no": 91,
            "src": "2690:132",
            "src_char": "2690:132"
          },
          {
            "contract_path": "src/uniswap/UniswapV3Swapper.sol",
            "line_no": 94,
            "src": "2852:237",
            "src_char": "2852:237"
          }
        ]
      },
      {
        "title": "Arbitrary `from` passed to `transferFrom` (or `safeTransferFrom`)",
        "description": "Passing an arbitrary `from` address to `transferFrom` (or `safeTransferFrom`) can lead to loss of funds, because anyone can transfer tokens from the `from` address if an approval is made.  ",
        "detector_name": "arbitrary-transfer-from",
        "instances": [
          {
            "contract_path": "src/ArbitraryTransferFrom.sol",
            "line_no": 16,
            "src": "370:38",
            "src_char": "370:38"
          },
          {
            "contract_path": "src/ArbitraryTransferFrom.sol",
            "line_no": 20,
            "src": "496:42",
            "src_char": "496:42"
          },
          {
            "contract_path": "src/ArbitraryTransferFrom.sol",
            "line_no": 24,
            "src": "634:53",
            "src_char": "634:53"
          },
          {
            "contract_path": "src/ArbitraryTransferFrom.sol",
            "line_no": 30,
            "src": "864:44",
            "src_char": "864:44"
          },
          {
            "contract_path": "src/DeprecatedOZFunctions.sol",
            "line_no": 17,
            "src": "579:39",
            "src_char": "579:39"
          },
          {
            "contract_path": "src/DeprecatedOZFunctions.sol",
            "line_no": 47,
            "src": "1598:35",
            "src_char": "1598:35"
          }
        ]
      },
      {
        "title": "Unprotected initializer",
        "description": "Consider protecting the initializer functions with modifiers.",
        "detector_name": "unprotected-initializer",
        "instances": [
          {
            "contract_path": "src/UnprotectedInitialize.sol",
            "line_no": 35,
            "src": "820:33",
            "src_char": "820:33"
          }
        ]
      },
      {
        "title": "Unsafe Casting",
        "description": "Downcasting int/uints in Solidity can be unsafe due to the potential for data loss and unintended behavior.When downcasting a larger integer type to a smaller one (e.g., uint256 to uint128), the value may exceed the range of the target type,leading to truncation and loss of significant digits. Use OpenZeppelin's SafeCast library to safely downcast integers.",
        "detector_name": "unsafe-casting-detector",
        "instances": [
          {
            "contract_path": "src/Casting.sol",
            "line_no": 35,
            "src": "1065:10",
            "src_char": "1065:10"
          },
          {
            "contract_path": "src/Casting.sol",
            "line_no": 36,
            "src": "1097:10",
            "src_char": "1097:10"
          },
          {
            "contract_path": "src/Casting.sol",
            "line_no": 37,
            "src": "1129:10",
            "src_char": "1129:10"
          },
          {
            "contract_path": "src/Casting.sol",
            "line_no": 38,
            "src": "1161:10",
            "src_char": "1161:10"
          },
          {
            "contract_path": "src/Casting.sol",
            "line_no": 39,
            "src": "1193:10",
            "src_char": "1193:10"
          },
          {
            "contract_path": "src/Casting.sol",
            "line_no": 40,
            "src": "1225:10",
            "src_char": "1225:10"
          },
          {
            "contract_path": "src/Casting.sol",
            "line_no": 41,
            "src": "1257:10",
            "src_char": "1257:10"
          },
          {
            "contract_path": "src/Casting.sol",
            "line_no": 42,
            "src": "1289:10",
            "src_char": "1289:10"
          },
          {
            "contract_path": "src/Casting.sol",
            "line_no": 43,
            "src": "1321:10",
            "src_char": "1321:10"
          },
          {
            "contract_path": "src/Casting.sol",
            "line_no": 44,
            "src": "1353:10",
            "src_char": "1353:10"
          },
          {
            "contract_path": "src/Casting.sol",
            "line_no": 45,
            "src": "1385:10",
            "src_char": "1385:10"
          },
          {
            "contract_path": "src/Casting.sol",
            "line_no": 46,
            "src": "1417:10",
            "src_char": "1417:10"
          },
          {
            "contract_path": "src/Casting.sol",
            "line_no": 47,
            "src": "1449:10",
            "src_char": "1449:10"
          },
          {
            "contract_path": "src/Casting.sol",
            "line_no": 48,
            "src": "1481:10",
            "src_char": "1481:10"
          },
          {
            "contract_path": "src/Casting.sol",
            "line_no": 49,
            "src": "1513:10",
            "src_char": "1513:10"
          },
          {
            "contract_path": "src/Casting.sol",
            "line_no": 50,
            "src": "1545:10",
            "src_char": "1545:10"
          },
          {
            "contract_path": "src/Casting.sol",
            "line_no": 51,
            "src": "1577:10",
            "src_char": "1577:10"
          },
          {
            "contract_path": "src/Casting.sol",
            "line_no": 52,
            "src": "1609:10",
            "src_char": "1609:10"
          },
          {
            "contract_path": "src/Casting.sol",
            "line_no": 53,
            "src": "1641:10",
            "src_char": "1641:10"
          },
          {
            "contract_path": "src/Casting.sol",
            "line_no": 54,
            "src": "1672:9",
            "src_char": "1672:9"
          },
          {
            "contract_path": "src/Casting.sol",
            "line_no": 55,
            "src": "1702:9",
            "src_char": "1702:9"
          },
          {
            "contract_path": "src/Casting.sol",
            "line_no": 56,
            "src": "1732:9",
            "src_char": "1732:9"
          },
          {
            "contract_path": "src/Casting.sol",
            "line_no": 57,
            "src": "1762:9",
            "src_char": "1762:9"
          },
          {
            "contract_path": "src/Casting.sol",
            "line_no": 58,
            "src": "1792:9",
            "src_char": "1792:9"
          },
          {
            "contract_path": "src/Casting.sol",
            "line_no": 59,
            "src": "1822:9",
            "src_char": "1822:9"
          },
          {
            "contract_path": "src/Casting.sol",
            "line_no": 60,
            "src": "1853:9",
            "src_char": "1853:9"
          },
          {
            "contract_path": "src/Casting.sol",
            "line_no": 61,
            "src": "1884:10",
            "src_char": "1884:10"
          },
          {
            "contract_path": "src/Casting.sol",
            "line_no": 62,
            "src": "1916:10",
            "src_char": "1916:10"
          },
          {
            "contract_path": "src/Casting.sol",
            "line_no": 63,
            "src": "1948:10",
            "src_char": "1948:10"
          },
          {
            "contract_path": "src/Casting.sol",
            "line_no": 64,
            "src": "1980:10",
            "src_char": "1980:10"
          },
          {
            "contract_path": "src/Casting.sol",
            "line_no": 65,
            "src": "2013:9",
            "src_char": "2013:9"
          },
          {
            "contract_path": "src/Casting.sol",
            "line_no": 73,
            "src": "2242:9",
            "src_char": "2242:9"
          },
          {
            "contract_path": "src/Casting.sol",
            "line_no": 74,
            "src": "2272:9",
            "src_char": "2272:9"
          },
          {
            "contract_path": "src/Casting.sol",
            "line_no": 75,
            "src": "2302:9",
            "src_char": "2302:9"
          },
          {
            "contract_path": "src/Casting.sol",
            "line_no": 76,
            "src": "2332:9",
            "src_char": "2332:9"
          },
          {
            "contract_path": "src/Casting.sol",
            "line_no": 77,
            "src": "2362:9",
            "src_char": "2362:9"
          },
          {
            "contract_path": "src/Casting.sol",
            "line_no": 78,
            "src": "2392:9",
            "src_char": "2392:9"
          },
          {
            "contract_path": "src/Casting.sol",
            "line_no": 79,
            "src": "2422:9",
            "src_char": "2422:9"
          },
          {
            "contract_path": "src/Casting.sol",
            "line_no": 80,
            "src": "2452:9",
            "src_char": "2452:9"
          },
          {
            "contract_path": "src/Casting.sol",
            "line_no": 81,
            "src": "2482:9",
            "src_char": "2482:9"
          },
          {
            "contract_path": "src/Casting.sol",
            "line_no": 82,
            "src": "2512:9",
            "src_char": "2512:9"
          },
          {
            "contract_path": "src/Casting.sol",
            "line_no": 83,
            "src": "2542:9",
            "src_char": "2542:9"
          },
          {
            "contract_path": "src/Casting.sol",
            "line_no": 84,
            "src": "2572:9",
            "src_char": "2572:9"
          },
          {
            "contract_path": "src/Casting.sol",
            "line_no": 85,
            "src": "2602:9",
            "src_char": "2602:9"
          },
          {
            "contract_path": "src/Casting.sol",
            "line_no": 86,
            "src": "2632:9",
            "src_char": "2632:9"
          },
          {
            "contract_path": "src/Casting.sol",
            "line_no": 87,
            "src": "2662:9",
            "src_char": "2662:9"
          },
          {
            "contract_path": "src/Casting.sol",
            "line_no": 88,
            "src": "2692:9",
            "src_char": "2692:9"
          },
          {
            "contract_path": "src/Casting.sol",
            "line_no": 89,
            "src": "2722:9",
            "src_char": "2722:9"
          },
          {
            "contract_path": "src/Casting.sol",
            "line_no": 90,
            "src": "2752:9",
            "src_char": "2752:9"
          },
          {
            "contract_path": "src/Casting.sol",
            "line_no": 91,
            "src": "2782:9",
            "src_char": "2782:9"
          },
          {
            "contract_path": "src/Casting.sol",
            "line_no": 92,
            "src": "2811:8",
            "src_char": "2811:8"
          },
          {
            "contract_path": "src/Casting.sol",
            "line_no": 93,
            "src": "2839:8",
            "src_char": "2839:8"
          },
          {
            "contract_path": "src/Casting.sol",
            "line_no": 94,
            "src": "2867:8",
            "src_char": "2867:8"
          },
          {
            "contract_path": "src/Casting.sol",
            "line_no": 95,
            "src": "2895:8",
            "src_char": "2895:8"
          },
          {
            "contract_path": "src/Casting.sol",
            "line_no": 96,
            "src": "2923:8",
            "src_char": "2923:8"
          },
          {
            "contract_path": "src/Casting.sol",
            "line_no": 97,
            "src": "2951:8",
            "src_char": "2951:8"
          },
          {
            "contract_path": "src/Casting.sol",
            "line_no": 98,
            "src": "2980:8",
            "src_char": "2980:8"
          },
          {
            "contract_path": "src/Casting.sol",
            "line_no": 99,
            "src": "3009:9",
            "src_char": "3009:9"
          },
          {
            "contract_path": "src/Casting.sol",
            "line_no": 100,
            "src": "3039:9",
            "src_char": "3039:9"
          },
          {
            "contract_path": "src/Casting.sol",
            "line_no": 101,
            "src": "3069:9",
            "src_char": "3069:9"
          },
          {
            "contract_path": "src/Casting.sol",
            "line_no": 102,
            "src": "3099:9",
            "src_char": "3099:9"
          },
          {
            "contract_path": "src/Casting.sol",
            "line_no": 103,
            "src": "3130:8",
            "src_char": "3130:8"
          },
          {
            "contract_path": "src/Casting.sol",
            "line_no": 111,
            "src": "3426:10",
            "src_char": "3426:10"
          },
          {
            "contract_path": "src/Casting.sol",
            "line_no": 112,
            "src": "3458:10",
            "src_char": "3458:10"
          },
          {
            "contract_path": "src/Casting.sol",
            "line_no": 113,
            "src": "3490:10",
            "src_char": "3490:10"
          },
          {
            "contract_path": "src/Casting.sol",
            "line_no": 114,
            "src": "3522:10",
            "src_char": "3522:10"
          },
          {
            "contract_path": "src/Casting.sol",
            "line_no": 115,
            "src": "3554:10",
            "src_char": "3554:10"
          },
          {
            "contract_path": "src/Casting.sol",
            "line_no": 116,
            "src": "3586:10",
            "src_char": "3586:10"
          },
          {
            "contract_path": "src/Casting.sol",
            "line_no": 117,
            "src": "3618:10",
            "src_char": "3618:10"
          },
          {
            "contract_path": "src/Casting.sol",
            "line_no": 118,
            "src": "3650:10",
            "src_char": "3650:10"
          },
          {
            "contract_path": "src/Casting.sol",
            "line_no": 119,
            "src": "3682:10",
            "src_char": "3682:10"
          },
          {
            "contract_path": "src/Casting.sol",
            "line_no": 120,
            "src": "3714:10",
            "src_char": "3714:10"
          },
          {
            "contract_path": "src/Casting.sol",
            "line_no": 121,
            "src": "3746:10",
            "src_char": "3746:10"
          },
          {
            "contract_path": "src/Casting.sol",
            "line_no": 122,
            "src": "3778:10",
            "src_char": "3778:10"
          },
          {
            "contract_path": "src/Casting.sol",
            "line_no": 123,
            "src": "3810:10",
            "src_char": "3810:10"
          },
          {
            "contract_path": "src/Casting.sol",
            "line_no": 124,
            "src": "3842:10",
            "src_char": "3842:10"
          },
          {
            "contract_path": "src/Casting.sol",
            "line_no": 125,
            "src": "3874:10",
            "src_char": "3874:10"
          },
          {
            "contract_path": "src/Casting.sol",
            "line_no": 126,
            "src": "3906:10",
            "src_char": "3906:10"
          },
          {
            "contract_path": "src/Casting.sol",
            "line_no": 127,
            "src": "3938:10",
            "src_char": "3938:10"
          },
          {
            "contract_path": "src/Casting.sol",
            "line_no": 128,
            "src": "3970:10",
            "src_char": "3970:10"
          },
          {
            "contract_path": "src/Casting.sol",
            "line_no": 129,
            "src": "4002:10",
            "src_char": "4002:10"
          },
          {
            "contract_path": "src/Casting.sol",
            "line_no": 130,
            "src": "4034:10",
            "src_char": "4034:10"
          },
          {
            "contract_path": "src/Casting.sol",
            "line_no": 131,
            "src": "4066:10",
            "src_char": "4066:10"
          },
          {
            "contract_path": "src/Casting.sol",
            "line_no": 132,
            "src": "4098:10",
            "src_char": "4098:10"
          },
          {
            "contract_path": "src/Casting.sol",
            "line_no": 133,
            "src": "4129:9",
            "src_char": "4129:9"
          },
          {
            "contract_path": "src/Casting.sol",
            "line_no": 134,
            "src": "4159:9",
            "src_char": "4159:9"
          },
          {
            "contract_path": "src/Casting.sol",
            "line_no": 135,
            "src": "4189:9",
            "src_char": "4189:9"
          },
          {
            "contract_path": "src/Casting.sol",
            "line_no": 136,
            "src": "4220:9",
            "src_char": "4220:9"
          },
          {
            "contract_path": "src/Casting.sol",
            "line_no": 137,
            "src": "4251:10",
            "src_char": "4251:10"
          },
          {
            "contract_path": "src/Casting.sol",
            "line_no": 138,
            "src": "4283:10",
            "src_char": "4283:10"
          },
          {
            "contract_path": "src/Casting.sol",
            "line_no": 139,
            "src": "4315:10",
            "src_char": "4315:10"
          },
          {
            "contract_path": "src/Casting.sol",
            "line_no": 140,
            "src": "4347:10",
            "src_char": "4347:10"
          },
          {
            "contract_path": "src/Casting.sol",
            "line_no": 141,
            "src": "4381:10",
            "src_char": "4381:10"
          }
        ]
      },
      {
        "title": "EnumerableSet.remove in loop corrupts the set order.",
        "description": "If the order of an EnumerableSet is required, removing items in a loop using `at` and `remove` corrupts this order.\nConsider using a different data structure or removing items by collecting them during the loop, then removing after the loop.",
        "detector_name": "enumerable-loop-removal",
        "instances": [
          {
            "contract_path": "src/EnumerableSetIteration.sol",
            "line_no": 31,
            "src": "1105:17",
            "src_char": "1105:17"
          },
          {
            "contract_path": "src/EnumerableSetIteration.sol",
            "line_no": 40,
            "src": "1350:17",
            "src_char": "1350:17"
          },
          {
            "contract_path": "src/EnumerableSetIteration.sol",
            "line_no": 50,
            "src": "1586:17",
            "src_char": "1586:17"
          },
          {
            "contract_path": "src/EnumerableSetIteration.sol",
            "line_no": 59,
            "src": "1865:17",
            "src_char": "1865:17"
          },
          {
            "contract_path": "src/EnumerableSetIteration.sol",
            "line_no": 67,
            "src": "2083:14",
            "src_char": "2083:14"
          }
        ]
      },
      {
        "title": "Experimental ABI Encoder",
        "description": "Experimental encoders should not be used in production. There are multiple known compiler bugs that are caused by the experimental encoder. Upgrade your solidity version to remove the need for experimental features.",
        "detector_name": "experimental-encoder",
        "instances": [
          {
            "contract_path": "src/ExperimentalEncoder.sol",
            "line_no": 2,
            "src": "23:33",
            "src_char": "23:33"
          }
        ]
      },
      {
        "title": "Incorrect Assembly Shift Parameter Order",
        "description": "Example: `shl(shifted, 4)` will shift the right constant `4` by `a` bits. The correct order is `shl(4, shifted)`.",
        "detector_name": "incorrect-shift-order",
        "instances": [
          {
            "contract_path": "src/IncorrectShift.sol",
            "line_no": 7,
            "src": "192:15",
            "src_char": "192:15"
          },
          {
            "contract_path": "src/IncorrectShift.sol",
            "line_no": 8,
            "src": "238:15",
            "src_char": "238:15"
          }
        ]
      },
      {
        "title": "Storage Array Edited with Memory",
        "description": "Storage reference is passed to a function with a memory parameter. This will not update the storage variable as expected. Consider using storage parameters instead.",
        "detector_name": "storage-array-edit-with-memory",
        "instances": [
          {
            "contract_path": "src/StorageParameters.sol",
            "line_no": 11,
            "src": "241:10",
            "src_char": "241:10"
          }
        ]
      },
      {
        "title": "Contract Has Multiple Constructors",
        "description": "In some versions of Solidity, contracts compile with multiple constructors. The first constructor takes precedence. This can lead to unexpected behavior.",
        "detector_name": "multiple-constructors",
        "instances": [
          {
            "contract_path": "src/MultipleConstructorSchemes.sol",
            "line_no": 3,
            "src": "25:180",
            "src_char": "25:180"
          }
        ]
      },
      {
        "title": "Contract Name Reused in Different Files",
        "description": "When compiling contracts with certain development frameworks (for example: Truffle), having contracts with the same name across different files can lead to one being overwritten.",
        "detector_name": "reused-contract-name",
        "instances": [
          {
            "contract_path": "src/nested/1/Nested.sol",
            "line_no": 7,
            "src": "214:6",
            "src_char": "214:6"
          },
          {
            "contract_path": "src/nested/2/Nested.sol",
            "line_no": 7,
            "src": "214:6",
            "src_char": "214:6"
          },
          {
            "contract_path": "src/reused_contract_name/ContractA.sol",
            "line_no": 4,
            "src": "70:10",
            "src_char": "70:10"
          },
          {
            "contract_path": "src/reused_contract_name/ContractB.sol",
            "line_no": 4,
            "src": "70:10",
            "src_char": "70:10"
          }
        ]
      },
      {
        "title": "Nested Structs in Mappings pre-0.5.0",
        "description": "Prior to updates in Solidity 0.5.0, public mappings with nested structs compiled, but produced incorrect values. Refrain from using these, or update to a more recent version of Solidity.",
        "detector_name": "nested-struct-in-mapping",
        "instances": [
          {
            "contract_path": "src/nested_mappings/NestedMappings.sol",
            "line_no": 17,
            "src": "367:58",
            "src_char": "367:58"
          }
        ]
      },
      {
        "title": "Depracated EVM Instruction for `selfdestruct` should not be used.",
        "description": "",
        "detector_name": "selfdestruct-identifier",
        "instances": [
          {
            "contract_path": "src/UsingSelfdestruct.sol",
            "line_no": 7,
            "src": "146:12",
            "src_char": "146:12"
          }
        ]
      },
      {
        "title": "Array length value has a direct assignment.",
        "description": "If the length of a dynamic array (storage variable) directly assigned to, it may allow access to other storage slots by tweaking it's value. This practice has been depracated in newer Solidity versions",
        "detector_name": "dynamic-array-length-assignment",
        "instances": [
          {
            "contract_path": "src/DynamicArrayLengthAssignment.sol",
            "line_no": 13,
            "src": "295:14",
            "src_char": "295:14"
          },
          {
            "contract_path": "src/DynamicArrayLengthAssignment.sol",
            "line_no": 14,
            "src": "325:18",
            "src_char": "325:18"
          },
          {
            "contract_path": "src/DynamicArrayLengthAssignment.sol",
            "line_no": 15,
            "src": "359:33",
            "src_char": "359:33"
          },
          {
            "contract_path": "src/DynamicArrayLengthAssignment.sol",
            "line_no": 16,
            "src": "408:15",
            "src_char": "408:15"
          },
          {
            "contract_path": "src/DynamicArrayLengthAssignment.sol",
            "line_no": 17,
            "src": "439:14",
            "src_char": "439:14"
          }
        ]
      },
      {
        "title": "Uninitialized State Variables",
        "description": "Solidity does initialize variables by default when you declare them, however it's good practice to explicitly declare an initial value. For example, if you transfer money to an address we must make sure that the address has been initialized.",
        "detector_name": "uninitialized-state-variable",
        "instances": [
          {
            "contract_path": "src/AssemblyExample.sol",
            "line_no": 5,
            "src": "97:1",
            "src_char": "97:1"
          },
          {
            "contract_path": "src/DelegateCallWithoutAddressCheck.sol",
            "line_no": 9,
            "src": "337:7",
            "src_char": "337:7"
          },
          {
            "contract_path": "src/InconsistentUints.sol",
            "line_no": 7,
            "src": "197:11",
            "src_char": "197:11"
          },
          {
            "contract_path": "src/InconsistentUints.sol",
            "line_no": 8,
            "src": "233:14",
            "src_char": "233:14"
          },
          {
            "contract_path": "src/IncorrectCaretOperator.sol",
            "line_no": 10,
            "src": "355:7",
            "src_char": "355:7"
          },
          {
            "contract_path": "src/StateShadowing.sol",
            "line_no": 5,
            "src": "87:13",
            "src_char": "87:13"
          },
          {
            "contract_path": "src/StateVariables.sol",
            "line_no": 8,
            "src": "199:19",
            "src_char": "199:19"
          },
          {
            "contract_path": "src/StateVariables.sol",
            "line_no": 9,
            "src": "241:20",
            "src_char": "241:20"
          },
          {
            "contract_path": "src/StateVariables.sol",
            "line_no": 10,
            "src": "282:18",
            "src_char": "282:18"
          },
          {
            "contract_path": "src/UninitializedStateVariable.sol",
            "line_no": 7,
            "src": "122:8",
            "src_char": "122:8"
          },
          {
            "contract_path": "src/UninitializedStateVariable.sol",
            "line_no": 15,
            "src": "529:11",
            "src_char": "529:11"
          },
          {
            "contract_path": "src/WrongOrderOfLayout.sol",
            "line_no": 11,
            "src": "257:10",
            "src_char": "257:10"
          },
          {
            "contract_path": "src/auditor_mode/PublicFunctionsWithoutSenderCheck.sol",
            "line_no": 68,
            "src": "1971:5",
            "src_char": "1971:5"
          }
        ]
      },
      {
        "title": "Incorrect use of caret operator on a non hexadcimal constant",
        "description": "The caret operator is usually mistakenly thought of as an exponentiation operator but actually, it's a bitwise xor operator.",
        "detector_name": "incorrect-caret-operator",
        "instances": [
          {
            "contract_path": "src/IncorrectCaretOperator.sol",
            "line_no": 16,
            "src": "519:8",
            "src_char": "519:8"
          },
          {
            "contract_path": "src/IncorrectCaretOperator.sol",
            "line_no": 17,
            "src": "549:16",
            "src_char": "549:16"
          },
          {
            "contract_path": "src/IncorrectCaretOperator.sol",
            "line_no": 18,
            "src": "587:21",
            "src_char": "587:21"
          },
          {
            "contract_path": "src/IncorrectCaretOperator.sol",
            "line_no": 19,
            "src": "631:13",
            "src_char": "631:13"
          },
          {
            "contract_path": "src/IncorrectCaretOperator.sol",
            "line_no": 20,
            "src": "708:12",
            "src_char": "708:12"
          }
        ]
      },
      {
        "title": "Yul block contains `return` function call.",
        "description": "Remove this, as this causes execution to halt. Nothing after that call will execute, including code following the assembly block.",
        "detector_name": "yul-return",
        "instances": [
          {
            "contract_path": "src/YulReturn.sol",
            "line_no": 8,
            "src": "171:12",
            "src_char": "171:12"
          }
        ]
      },
      {
        "title": "High Issue Title",
        "description": "Description of the high issue.",
        "detector_name": "state-variable-shadowing",
        "instances": [
          {
            "contract_path": "src/StateShadowing.sol",
            "line_no": 15,
            "src": "239:13",
            "src_char": "239:13"
          }
        ]
      },
      {
        "title": "Unchecked `bool success` value for send call.",
        "description": "The transaction `address(payable?).send(address)` may fail because of reasons like out-of-gas, invalid receipient address or revert from the recipient. Therefore, the boolean returned by this function call must be checked to be `true` in order to verify that the transaction was successful",
        "detector_name": "unchecked-send",
        "instances": [
          {
            "contract_path": "src/UncheckedSend.sol",
            "line_no": 24,
            "src": "815:22",
            "src_char": "815:22"
          }
        ]
      },
      {
        "title": "Misused boolean with logical operators",
        "description": "The patterns `if (… || true)` and `if (.. && false)` will always evaluate to true and false respectively.",
        "detector_name": "misused-boolean",
        "instances": [
          {
            "contract_path": "src/MisusedBoolean.sol",
            "line_no": 12,
            "src": "257:19",
            "src_char": "257:19"
          },
          {
            "contract_path": "src/MisusedBoolean.sol",
            "line_no": 19,
            "src": "419:20",
            "src_char": "419:20"
          },
          {
            "contract_path": "src/MisusedBoolean.sol",
            "line_no": 26,
            "src": "582:20",
            "src_char": "582:20"
          },
          {
            "contract_path": "src/MisusedBoolean.sol",
            "line_no": 33,
            "src": "745:19",
            "src_char": "745:19"
          },
          {
            "contract_path": "src/MisusedBoolean.sol",
            "line_no": 40,
            "src": "908:51",
            "src_char": "908:51"
          },
          {
            "contract_path": "src/MisusedBoolean.sol",
            "line_no": 47,
            "src": "1060:52",
            "src_char": "1060:52"
          },
          {
            "contract_path": "src/MisusedBoolean.sol",
            "line_no": 54,
            "src": "1213:53",
            "src_char": "1213:53"
          },
          {
            "contract_path": "src/MisusedBoolean.sol",
            "line_no": 61,
            "src": "1366:21",
            "src_char": "1366:21"
          },
          {
            "contract_path": "src/MisusedBoolean.sol",
            "line_no": 68,
            "src": "1530:17",
            "src_char": "1530:17"
          },
          {
            "contract_path": "src/MisusedBoolean.sol",
            "line_no": 75,
            "src": "1691:18",
            "src_char": "1691:18"
          }
        ]
      },
      {
        "title": "Sending native Eth is not protected from these functions.",
        "description": "Introduce checks for `msg.sender` in the function",
        "detector_name": "send-ether-no-checks",
        "instances": [
          {
            "contract_path": "src/CallGraphTests.sol",
            "line_no": 38,
            "src": "686:16",
            "src_char": "686:16"
          },
          {
            "contract_path": "src/SendEtherNoChecks.sol",
            "line_no": 53,
            "src": "1060:5",
            "src_char": "1060:5"
          },
          {
            "contract_path": "src/SendEtherNoChecks.sol",
            "line_no": 77,
            "src": "1405:5",
            "src_char": "1405:5"
          },
          {
            "contract_path": "src/SendEtherNoChecks.sol",
            "line_no": 99,
            "src": "1795:5",
            "src_char": "1795:5"
          },
          {
            "contract_path": "src/UncheckedSend.sol",
            "line_no": 6,
            "src": "85:246",
            "src_char": "85:246"
          },
          {
            "contract_path": "src/UncheckedSend.sol",
            "line_no": 12,
            "src": "337:190",
            "src_char": "337:190"
          },
          {
            "contract_path": "src/UncheckedSend.sol",
            "line_no": 17,
            "src": "533:184",
            "src_char": "533:184"
          },
          {
            "contract_path": "src/UncheckedSend.sol",
            "line_no": 22,
            "src": "723:186",
            "src_char": "723:186"
          },
          {
            "contract_path": "src/UninitializedStateVariable.sol",
            "line_no": 17,
            "src": "563:8",
            "src_char": "563:8"
          }
        ]
      },
      {
        "title": "Delegatecall made by the function without checks on any adress.",
        "description": "Introduce checks on the address",
        "detector_name": "delegate-call-unchecked-address",
        "instances": [
          {
            "contract_path": "src/DelegateCallWithoutAddressCheck.sol",
            "line_no": 15,
            "src": "392:9",
            "src_char": "392:9"
          },
          {
            "contract_path": "src/auditor_mode/ExternalCalls.sol",
            "line_no": 38,
            "src": "1253:28",
            "src_char": "1253:28"
          },
          {
            "contract_path": "src/inheritance/ExtendedInheritance.sol",
            "line_no": 14,
            "src": "391:15",
            "src_char": "391:15"
          }
        ]
      },
      {
        "title": "Tautological comparison.",
        "description": "The left hand side and the right hand side of the binary operation has the same value. This makes the condition always true or always false.",
        "detector_name": "tautological-compare",
        "instances": [
          {
            "contract_path": "src/TautologicalCompare.sol",
            "line_no": 13,
            "src": "255:6",
            "src_char": "255:6"
          },
          {
            "contract_path": "src/TautologicalCompare.sol",
            "line_no": 18,
            "src": "359:6",
            "src_char": "359:6"
          },
          {
            "contract_path": "src/TautologicalCompare.sol",
            "line_no": 23,
            "src": "463:5",
            "src_char": "463:5"
          },
          {
            "contract_path": "src/TautologicalCompare.sol",
            "line_no": 28,
            "src": "566:5",
            "src_char": "566:5"
          }
        ]
      },
      {
        "title": "RTLO character detected in file. \\u{202e}",
        "description": "Right to left override character may be misledaing and cause potential attacks by visually misordering method arguments!",
        "detector_name": "rtlo",
        "instances": [
          {
            "contract_path": "src/RTLO.sol",
            "line_no": 3,
            "src": "33:157",
            "src_char": "33:155"
          }
        ]
      },
      {
        "title": "Return value of the function call is not checked.",
        "description": "Function returns a value but it is ignored.",
        "detector_name": "unchecked-return",
        "instances": [
          {
            "contract_path": "src/UncheckedReturn.sol",
            "line_no": 14,
            "src": "279:5",
            "src_char": "279:5"
          },
          {
            "contract_path": "src/UncheckedReturn.sol",
            "line_no": 27,
            "src": "575:47",
            "src_char": "575:47"
          }
        ]
      },
      {
        "title": "Dangerous unary operator found in assignment.",
        "description": "Potentially mistakened `=+` for `+=` or `=-` for `-=`. Please include a space in between.",
        "detector_name": "dangerous-unary-operator",
        "instances": [
          {
            "contract_path": "src/DangerousUnaryOperator.sol",
            "line_no": 12,
            "src": "220:10",
            "src_char": "220:10"
          },
          {
            "contract_path": "src/DangerousUnaryOperator.sol",
            "line_no": 13,
            "src": "247:10",
            "src_char": "247:10"
          }
        ]
      },
      {
        "title": "Weak Randomness",
        "description": "The use of keccak256 hash functions on predictable values like block.timestamp, block.number, or similar data, including modulo operations on these values, should be avoided for generating randomness, as they are easily predictable and manipulable. The `PREVRANDAO` opcode also should not be used as a source of randomness. Instead, utilize Chainlink VRF for cryptographically secure and provably random values to ensure protocol integrity.",
        "detector_name": "weak-randomness",
        "instances": [
          {
            "contract_path": "src/WeakRandomness.sol",
            "line_no": 6,
            "src": "188:70",
            "src_char": "188:70"
          },
          {
            "contract_path": "src/WeakRandomness.sol",
            "line_no": 11,
            "src": "386:41",
            "src_char": "386:41"
          },
          {
            "contract_path": "src/WeakRandomness.sol",
            "line_no": 16,
            "src": "597:20",
            "src_char": "597:20"
          },
          {
            "contract_path": "src/WeakRandomness.sol",
            "line_no": 21,
            "src": "793:20",
            "src_char": "793:20"
          },
          {
            "contract_path": "src/WeakRandomness.sol",
            "line_no": 25,
            "src": "915:20",
            "src_char": "915:20"
          },
          {
            "contract_path": "src/WeakRandomness.sol",
            "line_no": 31,
            "src": "1095:5",
            "src_char": "1095:5"
          },
          {
            "contract_path": "src/WeakRandomness.sol",
            "line_no": 35,
            "src": "1217:37",
            "src_char": "1217:37"
          },
          {
            "contract_path": "src/WeakRandomness.sol",
            "line_no": 41,
            "src": "1434:9",
            "src_char": "1434:9"
          },
          {
            "contract_path": "src/WeakRandomness.sol",
            "line_no": 45,
            "src": "1563:16",
            "src_char": "1563:16"
          }
        ]
      },
      {
        "title": "Usage of variable before declaration.",
        "description": "This is a bad practice that may lead to unintended consequences. Please declare the variable before using it.",
        "detector_name": "pre-declared-local-variable-usage",
        "instances": [
          {
            "contract_path": "src/PreDeclaredVarUsage.sol",
            "line_no": 8,
            "src": "196:1",
            "src_char": "196:1"
          }
        ]
      },
      {
        "title": "Deletion from a nested mappping.",
        "description": "A deletion in a structure containing a mapping will not delete the mapping. The remaining data may be used to compromise the contract.",
        "detector_name": "delete-nested-mapping",
        "instances": [
          {
            "contract_path": "src/DeletionNestedMappingStructureContract.sol",
            "line_no": 17,
            "src": "426:25",
            "src_char": "426:25"
          }
        ]
      }
    ]
  },
  "low_issues": {
    "issues": [
      {
        "title": "Centralization Risk for trusted owners",
        "description": "Contracts have owners with privileged rights to perform admin tasks and need to be trusted to not perform malicious updates or drain funds.",
        "detector_name": "centralization-risk",
        "instances": [
          {
            "contract_path": "src/AdminContract.sol",
            "line_no": 7,
            "src": "270:7",
            "src_char": "270:7"
          },
          {
            "contract_path": "src/AdminContract.sol",
            "line_no": 10,
            "src": "376:9",
            "src_char": "376:9"
          },
          {
            "contract_path": "src/AdminContract.sol",
            "line_no": 14,
            "src": "505:9",
            "src_char": "505:9"
          },
          {
            "contract_path": "src/DeprecatedOZFunctions.sol",
            "line_no": 7,
            "src": "295:13",
            "src_char": "295:13"
          },
          {
            "contract_path": "src/EmptyBlocks.sol",
            "line_no": 6,
            "src": "188:7",
            "src_char": "188:7"
          },
          {
            "contract_path": "src/InternalFunctions.sol",
            "line_no": 12,
            "src": "250:9",
            "src_char": "250:9"
          },
          {
            "contract_path": "src/auditor_mode/PublicFunctionsWithoutSenderCheck.sol",
            "line_no": 9,
            "src": "322:7",
            "src_char": "322:7"
          },
          {
            "contract_path": "src/auditor_mode/PublicFunctionsWithoutSenderCheck.sol",
            "line_no": 11,
            "src": "396:9",
            "src_char": "396:9"
          },
          {
            "contract_path": "src/auditor_mode/PublicFunctionsWithoutSenderCheck.sol",
            "line_no": 35,
            "src": "975:13",
            "src_char": "975:13"
          },
          {
            "contract_path": "src/auditor_mode/PublicFunctionsWithoutSenderCheck.sol",
            "line_no": 38,
            "src": "1108:14",
            "src_char": "1108:14"
          },
          {
            "contract_path": "src/parent_chain/ParentChainContract.sol",
            "line_no": 7,
            "src": "282:7",
            "src_char": "282:7"
          },
          {
            "contract_path": "src/parent_chain/ParentChainContract.sol",
            "line_no": 28,
            "src": "725:9",
            "src_char": "725:9"
          },
          {
            "contract_path": "src/parent_chain/ParentChainContract.sol",
            "line_no": 32,
            "src": "854:9",
            "src_char": "854:9"
          }
        ]
      },
      {
        "title": "Solmate's SafeTransferLib does not check for token contract's existence",
        "description": "There is a subtle difference between the implementation of solmate's SafeTransferLib and OZ's SafeERC20: OZ's SafeERC20 checks if the token is a contract or not, solmate's SafeTransferLib does not.\nhttps://github.com/transmissions11/solmate/blob/main/src/utils/SafeTransferLib.sol#L9 \n`@dev Note that none of the functions in this library check that a token has code at all! That responsibility is delegated to the caller`\n",
        "detector_name": "solmate-safe-transfer-lib",
        "instances": [
          {
            "contract_path": "src/T11sTranferer.sol",
            "line_no": 4,
            "src": "57:84",
            "src_char": "57:84"
          }
        ]
      },
      {
        "title": "`ecrecover` is susceptible to signature malleability",
        "description": "The `ecrecover` function is susceptible to signature malleability. This means that the same message can be signed in multiple ways, allowing an attacker to change the message signature without invalidating it. This can lead to unexpected behavior in smart contracts, such as the loss of funds or the ability to bypass access control. Consider using OpenZeppelin's ECDSA library instead of the built-in function.",
        "detector_name": "ecrecover",
        "instances": [
          {
            "contract_path": "src/inheritance/ExtendedInheritance.sol",
            "line_no": 21,
            "src": "705:9",
            "src_char": "705:9"
          }
        ]
      },
      {
        "title": "Deprecated OpenZeppelin functions should not be used",
        "description": "Openzeppelin has deprecated several functions and replaced with newer versions. Please consult https://docs.openzeppelin.com/",
        "detector_name": "deprecated-oz-functions",
        "instances": [
          {
            "contract_path": "src/DeprecatedOZFunctions.sol",
            "line_no": 22,
            "src": "737:10",
            "src_char": "737:10"
          },
          {
            "contract_path": "src/DeprecatedOZFunctions.sol",
            "line_no": 27,
            "src": "898:17",
            "src_char": "898:17"
          }
        ]
      },
      {
        "title": "Unsafe ERC20 Operations should not be used",
        "description": "ERC20 functions may not behave as expected. For example: return values are not always meaningful. It is recommended to use OpenZeppelin's SafeERC20 library.",
        "detector_name": "unsafe-erc20-functions",
        "instances": [
          {
            "contract_path": "src/ArbitraryTransferFrom.sol",
            "line_no": 16,
            "src": "370:20",
            "src_char": "370:20"
          },
          {
            "contract_path": "src/ArbitraryTransferFrom.sol",
            "line_no": 30,
            "src": "864:20",
            "src_char": "864:20"
          },
          {
            "contract_path": "src/ArbitraryTransferFrom.sol",
            "line_no": 50,
            "src": "1517:20",
            "src_char": "1517:20"
          },
          {
            "contract_path": "src/DeprecatedOZFunctions.sol",
            "line_no": 32,
            "src": "1062:13",
            "src_char": "1062:13"
          },
          {
            "contract_path": "src/DeprecatedOZFunctions.sol",
            "line_no": 37,
            "src": "1272:13",
            "src_char": "1272:13"
          },
          {
            "contract_path": "src/DeprecatedOZFunctions.sol",
            "line_no": 38,
            "src": "1322:13",
            "src_char": "1322:13"
          },
          {
            "contract_path": "src/DeprecatedOZFunctions.sol",
            "line_no": 42,
            "src": "1424:13",
            "src_char": "1424:13"
          },
          {
            "contract_path": "src/DeprecatedOZFunctions.sol",
            "line_no": 47,
            "src": "1598:18",
            "src_char": "1598:18"
          },
          {
            "contract_path": "src/SendEtherNoChecks.sol",
            "line_no": 67,
            "src": "1255:19",
            "src_char": "1255:19"
          },
          {
            "contract_path": "src/StateShadowing.sol",
            "line_no": 22,
            "src": "368:19",
            "src_char": "368:19"
          },
          {
            "contract_path": "src/UninitializedStateVariable.sol",
            "line_no": 18,
            "src": "599:29",
            "src_char": "599:29"
          }
        ]
      },
      {
        "title": "Solidity pragma should be specific, not wide",
        "description": "Consider using a specific version of Solidity in your contracts instead of a wide version. For example, instead of `pragma solidity ^0.8.0;`, use `pragma solidity 0.8.0;`",
        "detector_name": "unspecific-solidity-pragma",
        "instances": [
          {
            "contract_path": "src/ContractWithTodo.sol",
            "line_no": 2,
            "src": "32:23",
            "src_char": "32:23"
          },
          {
            "contract_path": "src/Counter.sol",
            "line_no": 2,
            "src": "39:24",
            "src_char": "39:24"
          },
          {
            "contract_path": "src/CrazyPragma.sol",
            "line_no": 2,
            "src": "32:32",
            "src_char": "32:32"
          },
          {
            "contract_path": "src/DangerousUnaryOperator.sol",
            "line_no": 2,
            "src": "32:23",
            "src_char": "32:23"
          },
          {
            "contract_path": "src/DelegateCallWithoutAddressCheck.sol",
            "line_no": 2,
            "src": "32:21",
            "src_char": "32:21"
          },
          {
            "contract_path": "src/DeletionNestedMappingStructureContract.sol",
            "line_no": 2,
            "src": "32:23",
            "src_char": "32:23"
          },
          {
            "contract_path": "src/InconsistentUints.sol",
            "line_no": 1,
            "src": "0:24",
            "src_char": "0:24"
          },
          {
<<<<<<< HEAD
            "contract_path": "src/UncheckedSend.sol",
=======
            "contract_path": "src/PreDeclaredVarUsage.sol",
>>>>>>> c9c251d0
            "line_no": 2,
            "src": "32:23",
            "src_char": "32:23"
          },
          {
            "contract_path": "src/UsingSelfdestruct.sol",
            "line_no": 2,
            "src": "32:23",
            "src_char": "32:23"
          },
          {
            "contract_path": "src/cloc/AnotherHeavilyCommentedContract.sol",
            "line_no": 6,
            "src": "46:24",
            "src_char": "46:24"
          },
          {
            "contract_path": "src/cloc/HeavilyCommentedContract.sol",
            "line_no": 6,
            "src": "46:32",
            "src_char": "46:32"
          },
          {
            "contract_path": "src/inheritance/IContractInheritance.sol",
            "line_no": 2,
            "src": "32:24",
            "src_char": "32:24"
          },
          {
            "contract_path": "src/inheritance/InheritanceBase.sol",
            "line_no": 2,
            "src": "32:23",
            "src_char": "32:23"
          },
          {
            "contract_path": "src/nested_mappings/LaterVersion.sol",
            "line_no": 2,
            "src": "36:23",
            "src_char": "36:23"
          },
          {
            "contract_path": "src/nested_mappings/NestedMappings.sol",
            "line_no": 2,
            "src": "36:24",
            "src_char": "36:24"
          }
        ]
      },
      {
        "title": "Missing checks for `address(0)` when assigning values to address state variables",
        "description": "Check for `address(0)` when assigning values to address state variables.",
        "detector_name": "zero-address-check",
        "instances": [
          {
            "contract_path": "src/ArbitraryTransferFrom.sol",
            "line_no": 12,
            "src": "267:15",
            "src_char": "267:15"
          },
          {
            "contract_path": "src/StateVariables.sol",
            "line_no": 58,
            "src": "2121:14",
            "src_char": "2121:14"
          },
          {
            "contract_path": "src/ZeroAddressCheck.sol",
            "line_no": 43,
            "src": "1171:14",
            "src_char": "1171:14"
          },
          {
            "contract_path": "src/ZeroAddressCheck.sol",
            "line_no": 47,
            "src": "1248:16",
            "src_char": "1248:16"
          },
          {
            "contract_path": "src/ZeroAddressCheck.sol",
            "line_no": 51,
            "src": "1327:23",
            "src_char": "1327:23"
          },
          {
            "contract_path": "src/uniswap/UniswapV2Swapper.sol",
            "line_no": 11,
            "src": "365:17",
            "src_char": "365:17"
          }
        ]
      },
      {
        "title": "`public` functions not used internally could be marked `external`",
        "description": "Instead of marking a function as `public`, consider marking it as `external` if it is not used internally.",
        "detector_name": "useless-public-function",
        "instances": [
          {
            "contract_path": "src/ArbitraryTransferFrom.sol",
            "line_no": 28,
            "src": "772:5",
            "src_char": "772:5"
          },
          {
            "contract_path": "src/AssemblyExample.sol",
            "line_no": 6,
            "src": "113:1",
            "src_char": "113:1"
          },
          {
            "contract_path": "src/ContractWithTodo.sol",
            "line_no": 13,
            "src": "337:15",
            "src_char": "337:15"
          },
          {
            "contract_path": "src/Counter.sol",
            "line_no": 7,
            "src": "129:9",
            "src_char": "129:9"
          },
          {
            "contract_path": "src/StateVariables.sol",
            "line_no": 47,
            "src": "1764:18",
            "src_char": "1764:18"
          },
          {
            "contract_path": "src/StateVariables.sol",
            "line_no": 52,
            "src": "1915:20",
            "src_char": "1915:20"
          },
          {
            "contract_path": "src/StateVariables.sol",
            "line_no": 57,
            "src": "2072:14",
            "src_char": "2072:14"
          },
          {
            "contract_path": "src/StateVariables.sol",
            "line_no": 61,
            "src": "2157:22",
            "src_char": "2157:22"
          },
          {
            "contract_path": "src/StateVariables.sol",
            "line_no": 71,
            "src": "2539:25",
            "src_char": "2539:25"
          },
          {
            "contract_path": "src/UninitializedStateVariable.sol",
            "line_no": 17,
            "src": "563:8",
            "src_char": "563:8"
          },
          {
            "contract_path": "src/auditor_mode/PublicFunctionsWithoutSenderCheck.sol",
            "line_no": 16,
            "src": "475:27",
            "src_char": "475:27"
          },
          {
            "contract_path": "src/auditor_mode/PublicFunctionsWithoutSenderCheck.sol",
            "line_no": 22,
            "src": "653:28",
            "src_char": "653:28"
          },
          {
            "contract_path": "src/auditor_mode/PublicFunctionsWithoutSenderCheck.sol",
            "line_no": 45,
            "src": "1324:26",
            "src_char": "1324:26"
          },
          {
            "contract_path": "src/auditor_mode/PublicFunctionsWithoutSenderCheck.sol",
            "line_no": 53,
            "src": "1637:27",
            "src_char": "1637:27"
          },
          {
            "contract_path": "src/auditor_mode/PublicFunctionsWithoutSenderCheck.sol",
            "line_no": 71,
            "src": "2014:20",
            "src_char": "2014:20"
          },
          {
            "contract_path": "src/auditor_mode/PublicFunctionsWithoutSenderCheck.sol",
            "line_no": 77,
            "src": "2183:28",
            "src_char": "2183:28"
          },
          {
            "contract_path": "src/cloc/AnotherHeavilyCommentedContract.sol",
            "line_no": 31,
            "src": "500:3",
            "src_char": "500:3"
          },
          {
            "contract_path": "src/cloc/AnotherHeavilyCommentedContract.sol",
            "line_no": 38,
            "src": "637:5",
            "src_char": "637:5"
          },
          {
            "contract_path": "src/cloc/AnotherHeavilyCommentedContract.sol",
            "line_no": 42,
            "src": "738:4",
            "src_char": "735:4"
          },
          {
            "contract_path": "src/cloc/HeavilyCommentedContract.sol",
            "line_no": 31,
            "src": "509:3",
            "src_char": "509:3"
          },
          {
            "contract_path": "src/cloc/HeavilyCommentedContract.sol",
            "line_no": 38,
            "src": "646:4",
            "src_char": "646:4"
          },
          {
            "contract_path": "src/parent_chain/ParentChainContract.sol",
            "line_no": 11,
            "src": "355:9",
            "src_char": "355:9"
          },
          {
            "contract_path": "src/parent_chain/ParentChainContract.sol",
            "line_no": 15,
            "src": "422:9",
            "src_char": "422:9"
          }
        ]
      },
      {
        "title": "Define and use `constant` variables instead of using literals",
        "description": "If the same constant literal value is used multiple times, create a constant state variable and reference it throughout the contract.",
        "detector_name": "constants-instead-of-literals",
        "instances": [
          {
            "contract_path": "src/Casting.sol",
            "line_no": 16,
            "src": "483:18",
            "src_char": "483:18"
          },
          {
            "contract_path": "src/Casting.sol",
            "line_no": 22,
            "src": "646:18",
            "src_char": "646:18"
          },
          {
            "contract_path": "src/Casting.sol",
            "line_no": 31,
            "src": "921:18",
            "src_char": "921:18"
          },
          {
            "contract_path": "src/Casting.sol",
            "line_no": 69,
            "src": "2103:18",
            "src_char": "2103:18"
          },
          {
            "contract_path": "src/ConstantsLiterals.sol",
            "line_no": 25,
            "src": "958:3",
            "src_char": "958:3"
          },
          {
            "contract_path": "src/ConstantsLiterals.sol",
            "line_no": 26,
            "src": "992:3",
            "src_char": "992:3"
          },
          {
            "contract_path": "src/ConstantsLiterals.sol",
            "line_no": 27,
            "src": "1032:4",
            "src_char": "1032:4"
          },
          {
            "contract_path": "src/ConstantsLiterals.sol",
            "line_no": 28,
            "src": "1068:4",
            "src_char": "1068:4"
          },
          {
            "contract_path": "src/ConstantsLiterals.sol",
            "line_no": 29,
            "src": "1117:42",
            "src_char": "1117:42"
          },
          {
            "contract_path": "src/ConstantsLiterals.sol",
            "line_no": 30,
            "src": "1192:42",
            "src_char": "1192:42"
          },
          {
            "contract_path": "src/ConstantsLiterals.sol",
            "line_no": 31,
            "src": "1275:66",
            "src_char": "1275:66"
          },
          {
            "contract_path": "src/DelegateCallWithoutAddressCheck.sol",
            "line_no": 24,
            "src": "718:1",
            "src_char": "718:1"
          },
          {
            "contract_path": "src/DelegateCallWithoutAddressCheck.sol",
            "line_no": 24,
            "src": "771:1",
            "src_char": "771:1"
          },
          {
            "contract_path": "src/DelegateCallWithoutAddressCheck.sol",
            "line_no": 26,
            "src": "838:1",
            "src_char": "838:1"
          },
          {
            "contract_path": "src/DynamicArrayLengthAssignment.sol",
            "line_no": 13,
            "src": "312:3",
            "src_char": "312:3"
          },
          {
            "contract_path": "src/DynamicArrayLengthAssignment.sol",
            "line_no": 14,
            "src": "346:3",
            "src_char": "346:3"
          },
          {
            "contract_path": "src/DynamicArrayLengthAssignment.sol",
            "line_no": 17,
            "src": "457:3",
            "src_char": "457:3"
          },
          {
            "contract_path": "src/IncorrectCaretOperator.sol",
            "line_no": 17,
            "src": "563:2",
            "src_char": "563:2"
          },
          {
            "contract_path": "src/IncorrectCaretOperator.sol",
            "line_no": 18,
            "src": "606:2",
            "src_char": "606:2"
          },
          {
            "contract_path": "src/PreDeclaredVarUsage.sol",
            "line_no": 8,
            "src": "200:3",
            "src_char": "200:3"
          },
          {
            "contract_path": "src/PreDeclaredVarUsage.sol",
            "line_no": 9,
            "src": "222:3",
            "src_char": "222:3"
          },
          {
            "contract_path": "src/RevertsAndRequriesInLoops.sol",
            "line_no": 10,
            "src": "253:2",
            "src_char": "253:2"
          },
          {
            "contract_path": "src/RevertsAndRequriesInLoops.sol",
            "line_no": 17,
            "src": "442:2",
            "src_char": "442:2"
          },
          {
            "contract_path": "src/RevertsAndRequriesInLoops.sol",
            "line_no": 26,
            "src": "706:2",
            "src_char": "706:2"
          },
          {
            "contract_path": "src/RevertsAndRequriesInLoops.sol",
            "line_no": 27,
            "src": "745:2",
            "src_char": "745:2"
          },
          {
            "contract_path": "src/UncheckedReturn.sol",
            "line_no": 27,
            "src": "607:7",
            "src_char": "607:7"
          },
          {
            "contract_path": "src/UncheckedReturn.sol",
            "line_no": 32,
            "src": "805:7",
            "src_char": "805:7"
          },
          {
            "contract_path": "src/UncheckedReturn.sol",
            "line_no": 37,
            "src": "995:7",
            "src_char": "995:7"
          },
          {
            "contract_path": "src/UncheckedReturn.sol",
            "line_no": 42,
            "src": "1190:7",
            "src_char": "1190:7"
          },
          {
            "contract_path": "src/WeakRandomness.sol",
            "line_no": 25,
            "src": "933:2",
            "src_char": "933:2"
          },
          {
            "contract_path": "src/WeakRandomness.sol",
            "line_no": 35,
            "src": "1252:2",
            "src_char": "1252:2"
          },
          {
            "contract_path": "src/WeakRandomness.sol",
            "line_no": 41,
            "src": "1441:2",
            "src_char": "1441:2"
          },
          {
            "contract_path": "src/eth2/DepositContract.sol",
            "line_no": 113,
            "src": "7252:2",
            "src_char": "5764:2"
          },
          {
            "contract_path": "src/eth2/DepositContract.sol",
            "line_no": 113,
            "src": "7293:2",
            "src_char": "5805:2"
          }
        ]
      },
      {
        "title": "Event is missing `indexed` fields",
        "description": "Index event fields make the field more quickly accessible to off-chain tools that parse events. However, note that each index field costs extra gas during emission, so it's not necessarily best to index the maximum allowed per event (three fields). Each event should use three indexed fields if there are three or more fields, and gas usage is not particularly of concern for the events in question. If there are fewer than three fields, all of the fields should be indexed.",
        "detector_name": "unindexed-events",
        "instances": [
          {
            "contract_path": "src/TestERC20.sol",
            "line_no": 14,
            "src": "338:70",
            "src_char": "338:70"
          },
          {
            "contract_path": "src/TestERC20.sol",
            "line_no": 15,
            "src": "413:70",
            "src_char": "413:70"
          },
          {
            "contract_path": "src/UncheckedReturn.sol",
            "line_no": 17,
            "src": "297:30",
            "src_char": "297:30"
          },
          {
            "contract_path": "src/UninitializedStateVariable.sol",
            "line_no": 21,
            "src": "700:27",
            "src_char": "700:27"
          },
          {
            "contract_path": "src/eth2/DepositContract.sol",
            "line_no": 19,
            "src": "2641:107",
            "src_char": "1153:107"
          },
          {
            "contract_path": "src/inheritance/ExtendedInheritance.sol",
            "line_no": 7,
            "src": "144:45",
            "src_char": "144:45"
          },
          {
            "contract_path": "src/inheritance/InheritanceBase.sol",
            "line_no": 7,
            "src": "150:28",
            "src_char": "150:28"
          }
        ]
      },
      {
        "title": "Empty `require()` / `revert()` statements",
        "description": "Use descriptive reason strings or custom errors for revert paths.",
        "detector_name": "require-with-string",
        "instances": [
          {
            "contract_path": "src/CallGraphTests.sol",
            "line_no": 7,
            "src": "128:7",
            "src_char": "128:7"
          },
          {
            "contract_path": "src/CallGraphTests.sol",
            "line_no": 28,
            "src": "531:6",
            "src_char": "531:6"
          },
          {
            "contract_path": "src/CallGraphTests.sol",
            "line_no": 50,
            "src": "936:6",
            "src_char": "936:6"
          },
          {
            "contract_path": "src/CallGraphTests.sol",
            "line_no": 65,
            "src": "1246:7",
            "src_char": "1246:7"
          },
          {
            "contract_path": "src/DelegateCallWithoutAddressCheck.sol",
            "line_no": 31,
            "src": "948:7",
            "src_char": "948:7"
          },
          {
            "contract_path": "src/DeprecatedOZFunctions.sol",
            "line_no": 37,
            "src": "1264:7",
            "src_char": "1264:7"
          },
          {
            "contract_path": "src/DeprecatedOZFunctions.sol",
            "line_no": 40,
            "src": "1389:6",
            "src_char": "1389:6"
          },
          {
            "contract_path": "src/RevertsAndRequriesInLoops.sol",
            "line_no": 19,
            "src": "503:6",
            "src_char": "503:6"
          },
          {
            "contract_path": "src/SendEtherNoChecks.sol",
            "line_no": 12,
            "src": "268:6",
            "src_char": "268:6"
          },
          {
            "contract_path": "src/SendEtherNoChecks.sol",
            "line_no": 27,
            "src": "513:7",
            "src_char": "513:7"
          },
          {
            "contract_path": "src/SendEtherNoChecks.sol",
            "line_no": 43,
            "src": "920:6",
            "src_char": "920:6"
          },
          {
            "contract_path": "src/StateShadowing.sol",
            "line_no": 8,
            "src": "135:7",
            "src_char": "135:7"
          },
          {
            "contract_path": "src/ZeroAddressCheck.sol",
            "line_no": 13,
            "src": "329:6",
            "src_char": "329:6"
          },
          {
            "contract_path": "src/ZeroAddressCheck.sol",
            "line_no": 23,
            "src": "608:6",
            "src_char": "608:6"
          },
          {
            "contract_path": "src/ZeroAddressCheck.sol",
            "line_no": 38,
            "src": "1074:6",
            "src_char": "1074:6"
          },
          {
            "contract_path": "src/cloc/AnotherHeavilyCommentedContract.sol",
            "line_no": 35,
            "src": "589:7",
            "src_char": "589:7"
          },
          {
            "contract_path": "src/cloc/AnotherHeavilyCommentedContract.sol",
            "line_no": 56,
            "src": "1403:7",
            "src_char": "1400:7"
          },
          {
            "contract_path": "src/cloc/HeavilyCommentedContract.sol",
            "line_no": 35,
            "src": "598:7",
            "src_char": "598:7"
          },
          {
            "contract_path": "src/cloc/HeavilyCommentedContract.sol",
            "line_no": 53,
            "src": "1408:7",
            "src_char": "1408:7"
          }
        ]
      },
      {
        "title": "The `nonReentrant` `modifier` should occur before all other modifiers",
        "description": "This is a best-practice to protect against reentrancy in other modifiers.",
        "detector_name": "non-reentrant-before-others",
        "instances": [
          {
            "contract_path": "src/AdminContract.sol",
            "line_no": 10,
            "src": "386:12",
            "src_char": "386:12"
          },
          {
            "contract_path": "src/parent_chain/ParentChainContract.sol",
            "line_no": 28,
            "src": "735:12",
            "src_char": "735:12"
          }
        ]
      },
      {
        "title": "Using `ERC721::_mint()` can be dangerous",
        "description": "Using `ERC721::_mint()` can mint ERC721 tokens to addresses which don't support ERC721 tokens. Use `_safeMint()` instead of `_mint()` for ERC721.",
        "detector_name": "unsafe-oz-erc721-mint",
        "instances": [
          {
            "contract_path": "src/UnsafeERC721Mint.sol",
            "line_no": 12,
            "src": "410:5",
            "src_char": "410:5"
          }
        ]
      },
      {
        "title": "PUSH0 is not supported by all chains",
        "description": "Solc compiler version 0.8.20 switches the default target EVM version to Shanghai, which means that the generated bytecode will include PUSH0 opcodes. Be sure to select the appropriate EVM version in case you intend to deploy on a chain other than mainnet like L2 chains that may not support PUSH0, otherwise deployment of your contracts will fail.",
        "detector_name": "push-zero-opcode",
        "instances": [
          {
            "contract_path": "src/AdminContract.sol",
            "line_no": 2,
            "src": "32:23",
            "src_char": "32:23"
          },
          {
            "contract_path": "src/ContractWithTodo.sol",
            "line_no": 2,
            "src": "32:23",
            "src_char": "32:23"
          },
          {
            "contract_path": "src/Counter.sol",
            "line_no": 2,
            "src": "39:24",
            "src_char": "39:24"
          },
          {
            "contract_path": "src/CrazyPragma.sol",
            "line_no": 2,
            "src": "32:32",
            "src_char": "32:32"
          },
          {
            "contract_path": "src/DelegateCallWithoutAddressCheck.sol",
            "line_no": 2,
            "src": "32:21",
            "src_char": "32:21"
          },
          {
            "contract_path": "src/DeletionNestedMappingStructureContract.sol",
            "line_no": 2,
            "src": "32:23",
            "src_char": "32:23"
          },
          {
            "contract_path": "src/DeprecatedOZFunctions.sol",
            "line_no": 2,
            "src": "32:23",
            "src_char": "32:23"
          },
          {
            "contract_path": "src/InconsistentUints.sol",
            "line_no": 1,
            "src": "0:24",
            "src_char": "0:24"
          },
          {
            "contract_path": "src/KeccakContract.sol",
            "line_no": 2,
            "src": "32:23",
            "src_char": "32:23"
          },
          {
            "contract_path": "src/StateVariables.sol",
            "line_no": 2,
            "src": "32:23",
            "src_char": "32:23"
          },
          {
            "contract_path": "src/StorageConditionals.sol",
            "line_no": 2,
            "src": "32:23",
            "src_char": "32:23"
          },
          {
            "contract_path": "src/T11sTranferer.sol",
            "line_no": 2,
            "src": "32:23",
            "src_char": "32:23"
          },
          {
            "contract_path": "src/TautologicalCompare.sol",
            "line_no": 2,
            "src": "32:23",
            "src_char": "32:23"
          },
          {
            "contract_path": "src/UnsafeERC721Mint.sol",
            "line_no": 2,
            "src": "32:23",
            "src_char": "32:23"
          },
          {
            "contract_path": "src/WeakRandomness.sol",
            "line_no": 2,
            "src": "32:23",
            "src_char": "32:23"
          },
          {
            "contract_path": "src/cloc/AnotherHeavilyCommentedContract.sol",
            "line_no": 6,
            "src": "46:24",
            "src_char": "46:24"
          },
          {
            "contract_path": "src/cloc/HeavilyCommentedContract.sol",
            "line_no": 6,
            "src": "46:32",
            "src_char": "46:32"
          },
          {
            "contract_path": "src/eth2/DepositContract.sol",
            "line_no": 12,
            "src": "2302:23",
            "src_char": "814:23"
          },
          {
            "contract_path": "src/inheritance/ExtendedInheritance.sol",
            "line_no": 2,
            "src": "32:23",
            "src_char": "32:23"
          },
          {
            "contract_path": "src/inheritance/IContractInheritance.sol",
            "line_no": 2,
            "src": "32:24",
            "src_char": "32:24"
          },
          {
            "contract_path": "src/inheritance/InheritanceBase.sol",
            "line_no": 2,
            "src": "32:23",
            "src_char": "32:23"
          },
          {
            "contract_path": "src/nested/1/Nested.sol",
            "line_no": 5,
            "src": "180:23",
            "src_char": "180:23"
          },
          {
            "contract_path": "src/nested/2/Nested.sol",
            "line_no": 5,
            "src": "180:23",
            "src_char": "180:23"
          },
          {
            "contract_path": "src/nested_mappings/LaterVersion.sol",
            "line_no": 2,
            "src": "36:23",
            "src_char": "36:23"
          },
          {
            "contract_path": "src/parent_chain/ParentChainContract.sol",
            "line_no": 2,
            "src": "32:23",
            "src_char": "32:23"
          },
          {
            "contract_path": "src/uniswap/UniswapV2Swapper.sol",
            "line_no": 2,
            "src": "32:23",
            "src_char": "32:23"
          },
          {
            "contract_path": "src/uniswap/UniswapV3Swapper.sol",
            "line_no": 2,
            "src": "32:23",
            "src_char": "32:23"
          }
        ]
      },
      {
        "title": "Modifiers invoked only once can be shoe-horned into the function",
        "description": "",
        "detector_name": "useless-modifier",
        "instances": [
          {
            "contract_path": "src/CallGraphTests.sol",
            "line_no": 10,
            "src": "186:22",
            "src_char": "186:22"
          },
          {
            "contract_path": "src/CallGraphTests.sol",
            "line_no": 32,
            "src": "571:22",
            "src_char": "571:22"
          },
          {
            "contract_path": "src/CallGraphTests.sol",
            "line_no": 54,
            "src": "976:22",
            "src_char": "976:22"
          },
          {
            "contract_path": "src/DelegateCallWithoutAddressCheck.sol",
            "line_no": 23,
            "src": "678:9",
            "src_char": "678:9"
          },
          {
            "contract_path": "src/InternalFunctions.sol",
            "line_no": 18,
            "src": "413:9",
            "src_char": "413:9"
          },
          {
            "contract_path": "src/OnceModifierExample.sol",
            "line_no": 6,
            "src": "103:8",
            "src_char": "103:8"
          },
          {
            "contract_path": "src/SendEtherNoChecks.sol",
            "line_no": 16,
            "src": "308:4",
            "src_char": "308:4"
          },
          {
            "contract_path": "src/SendEtherNoChecks.sol",
            "line_no": 47,
            "src": "960:4",
            "src_char": "960:4"
          },
          {
            "contract_path": "src/SendEtherNoChecks.sol",
            "line_no": 70,
            "src": "1301:4",
            "src_char": "1301:4"
          },
          {
            "contract_path": "src/SendEtherNoChecks.sol",
            "line_no": 93,
            "src": "1704:4",
            "src_char": "1704:4"
          },
          {
            "contract_path": "src/StateShadowing.sol",
            "line_no": 7,
            "src": "107:74",
            "src_char": "107:74"
          },
          {
            "contract_path": "src/UnprotectedInitialize.sol",
            "line_no": 13,
            "src": "222:21",
            "src_char": "222:21"
          }
        ]
      },
      {
        "title": "Empty Block",
        "description": "Consider removing empty blocks.",
        "detector_name": "empty-block",
        "instances": [
          {
            "contract_path": "src/AdminContract.sol",
            "line_no": 14,
            "src": "457:23",
            "src_char": "457:23"
          },
          {
            "contract_path": "src/CallGraphTests.sol",
            "line_no": 16,
            "src": "291:16",
            "src_char": "291:16"
          },
          {
            "contract_path": "src/CallGraphTests.sol",
            "line_no": 38,
            "src": "686:16",
            "src_char": "686:16"
          },
          {
            "contract_path": "src/ContractWithTodo.sol",
            "line_no": 7,
            "src": "129:10",
            "src_char": "129:10"
          },
          {
            "contract_path": "src/ContractWithTodo.sol",
            "line_no": 13,
            "src": "337:15",
            "src_char": "337:15"
          },
          {
            "contract_path": "src/EmptyBlocks.sol",
            "line_no": 30,
            "src": "503:12",
            "src_char": "503:12"
          },
          {
            "contract_path": "src/EmptyBlocks.sol",
            "line_no": 38,
            "src": "599:12",
            "src_char": "599:12"
          },
          {
            "contract_path": "src/EmptyBlocks.sol",
            "line_no": 49,
            "src": "739:12",
            "src_char": "739:12"
          },
          {
            "contract_path": "src/EmptyBlocks.sol",
            "line_no": 63,
            "src": "888:13",
            "src_char": "888:13"
          },
          {
            "contract_path": "src/EmptyBlocks.sol",
            "line_no": 67,
            "src": "946:24",
            "src_char": "946:24"
          },
          {
            "contract_path": "src/EmptyBlocks.sol",
            "line_no": 73,
            "src": "1068:30",
            "src_char": "1068:30"
          },
          {
            "contract_path": "src/EmptyBlocks.sol",
            "line_no": 81,
            "src": "1219:41",
            "src_char": "1219:41"
          },
          {
            "contract_path": "src/OnceModifierExample.sol",
            "line_no": 10,
            "src": "147:7",
            "src_char": "147:7"
          },
          {
            "contract_path": "src/SendEtherNoChecks.sol",
            "line_no": 53,
            "src": "1060:5",
            "src_char": "1060:5"
          },
          {
            "contract_path": "src/SendEtherNoChecks.sol",
            "line_no": 77,
            "src": "1405:5",
            "src_char": "1405:5"
          },
          {
            "contract_path": "src/SendEtherNoChecks.sol",
            "line_no": 99,
            "src": "1795:5",
            "src_char": "1795:5"
          },
          {
            "contract_path": "src/UncheckedSend.sol",
            "line_no": 27,
            "src": "915:65",
            "src_char": "915:65"
          },
          {
            "contract_path": "src/auditor_mode/PublicFunctionsWithoutSenderCheck.sol",
            "line_no": 11,
            "src": "367:17",
            "src_char": "367:17"
          },
          {
            "contract_path": "src/auditor_mode/PublicFunctionsWithoutSenderCheck.sol",
            "line_no": 30,
            "src": "852:25",
            "src_char": "852:25"
          },
          {
            "contract_path": "src/auditor_mode/PublicFunctionsWithoutSenderCheck.sol",
            "line_no": 38,
            "src": "1080:16",
            "src_char": "1080:16"
          },
          {
            "contract_path": "src/auditor_mode/PublicFunctionsWithoutSenderCheck.sol",
            "line_no": 61,
            "src": "1840:17",
            "src_char": "1840:17"
          },
          {
            "contract_path": "src/auditor_mode/PublicFunctionsWithoutSenderCheck.sol",
            "line_no": 85,
            "src": "2380:25",
            "src_char": "2380:25"
          },
          {
            "contract_path": "src/parent_chain/ParentChainContract.sol",
            "line_no": 11,
            "src": "355:9",
            "src_char": "355:9"
          },
          {
            "contract_path": "src/parent_chain/ParentChainContract.sol",
            "line_no": 32,
            "src": "806:23",
            "src_char": "806:23"
          },
          {
            "contract_path": "src/parent_chain/ParentChainContract.sol",
            "line_no": 40,
            "src": "946:8",
            "src_char": "946:8"
          },
          {
            "contract_path": "src/parent_chain/ParentChainContract.sol",
            "line_no": 44,
            "src": "1011:23",
            "src_char": "1011:23"
          }
        ]
      },
      {
        "title": "Large literal values multiples of 10000 can be replaced with scientific notation",
        "description": "Use `e` notation, for example: `1e18`, instead of its full numeric value.",
        "detector_name": "large-numeric-literal",
        "instances": [
          {
            "contract_path": "src/HugeConstants.sol",
            "line_no": 6,
            "src": "182:24",
            "src_char": "182:24"
          },
          {
            "contract_path": "src/HugeConstants.sol",
            "line_no": 7,
            "src": "252:23",
            "src_char": "252:23"
          },
          {
            "contract_path": "src/HugeConstants.sol",
            "line_no": 8,
            "src": "321:22",
            "src_char": "321:22"
          },
          {
            "contract_path": "src/HugeConstants.sol",
            "line_no": 9,
            "src": "389:21",
            "src_char": "389:21"
          },
          {
            "contract_path": "src/HugeConstants.sol",
            "line_no": 10,
            "src": "456:20",
            "src_char": "456:20"
          },
          {
            "contract_path": "src/HugeConstants.sol",
            "line_no": 11,
            "src": "522:19",
            "src_char": "522:19"
          },
          {
            "contract_path": "src/HugeConstants.sol",
            "line_no": 12,
            "src": "587:18",
            "src_char": "587:18"
          },
          {
            "contract_path": "src/HugeConstants.sol",
            "line_no": 13,
            "src": "651:17",
            "src_char": "651:17"
          },
          {
            "contract_path": "src/HugeConstants.sol",
            "line_no": 14,
            "src": "714:16",
            "src_char": "714:16"
          },
          {
            "contract_path": "src/HugeConstants.sol",
            "line_no": 15,
            "src": "777:15",
            "src_char": "777:15"
          },
          {
            "contract_path": "src/HugeConstants.sol",
            "line_no": 16,
            "src": "839:14",
            "src_char": "839:14"
          },
          {
            "contract_path": "src/HugeConstants.sol",
            "line_no": 17,
            "src": "900:13",
            "src_char": "900:13"
          },
          {
            "contract_path": "src/HugeConstants.sol",
            "line_no": 18,
            "src": "960:12",
            "src_char": "960:12"
          },
          {
            "contract_path": "src/HugeConstants.sol",
            "line_no": 19,
            "src": "1019:11",
            "src_char": "1019:11"
          },
          {
            "contract_path": "src/HugeConstants.sol",
            "line_no": 20,
            "src": "1077:10",
            "src_char": "1077:10"
          },
          {
            "contract_path": "src/HugeConstants.sol",
            "line_no": 21,
            "src": "1134:9",
            "src_char": "1134:9"
          },
          {
            "contract_path": "src/HugeConstants.sol",
            "line_no": 22,
            "src": "1190:8",
            "src_char": "1190:8"
          },
          {
            "contract_path": "src/HugeConstants.sol",
            "line_no": 23,
            "src": "1245:7",
            "src_char": "1245:7"
          },
          {
            "contract_path": "src/HugeConstants.sol",
            "line_no": 24,
            "src": "1299:6",
            "src_char": "1299:6"
          },
          {
            "contract_path": "src/HugeConstants.sol",
            "line_no": 25,
            "src": "1352:5",
            "src_char": "1352:5"
          },
          {
            "contract_path": "src/HugeConstants.sol",
            "line_no": 31,
            "src": "1585:29",
            "src_char": "1585:29"
          },
          {
            "contract_path": "src/HugeConstants.sol",
            "line_no": 32,
            "src": "1673:6",
            "src_char": "1673:6"
          }
        ]
      },
      {
        "title": "Internal functions called only once can be inlined",
        "description": "Instead of separating the logic into a separate function, consider inlining the logic into the calling function. This can reduce the number of function calls and improve readability.",
        "detector_name": "useless-internal-function",
        "instances": [
          {
            "contract_path": "src/CallGraphTests.sol",
            "line_no": 6,
            "src": "89:17",
            "src_char": "89:17"
          },
          {
            "contract_path": "src/CallGraphTests.sol",
            "line_no": 25,
            "src": "398:17",
            "src_char": "398:17"
          },
          {
            "contract_path": "src/CallGraphTests.sol",
            "line_no": 47,
            "src": "803:17",
            "src_char": "803:17"
          },
          {
            "contract_path": "src/CallGraphTests.sol",
            "line_no": 64,
            "src": "1206:18",
            "src_char": "1206:18"
          },
          {
            "contract_path": "src/InternalFunctions.sol",
            "line_no": 28,
            "src": "693:12",
            "src_char": "693:12"
          },
          {
            "contract_path": "src/SendEtherNoChecks.sol",
            "line_no": 9,
            "src": "132:20",
            "src_char": "132:20"
          },
          {
            "contract_path": "src/SendEtherNoChecks.sol",
            "line_no": 26,
            "src": "481:5",
            "src_char": "481:5"
          },
          {
            "contract_path": "src/SendEtherNoChecks.sol",
            "line_no": 40,
            "src": "784:20",
            "src_char": "784:20"
          },
          {
            "contract_path": "src/SendEtherNoChecks.sol",
            "line_no": 66,
            "src": "1209:15",
            "src_char": "1209:15"
          },
          {
            "contract_path": "src/SendEtherNoChecks.sol",
            "line_no": 88,
            "src": "1551:11",
            "src_char": "1551:11"
          },
          {
            "contract_path": "src/StorageParameters.sol",
            "line_no": 17,
            "src": "388:11",
            "src_char": "388:11"
          },
          {
            "contract_path": "src/UncheckedSend.sol",
            "line_no": 27,
            "src": "915:65",
            "src_char": "915:65"
          }
        ]
      },
      {
        "title": "Contract still has TODOs",
        "description": "Contract contains comments with TODOS",
        "detector_name": "contract-with-todos",
        "instances": [
          {
            "contract_path": "src/ContractWithTodo.sol",
            "line_no": 4,
            "src": "66:8",
            "src_char": "66:8"
          },
          {
            "contract_path": "src/Counter.sol",
            "line_no": 4,
            "src": "74:7",
            "src_char": "74:7"
          }
        ]
      },
      {
        "title": "Inconsistency in declaring uint256/uint (or) int256/int variables within a contract. Use explicit size declarations (uint256 or int256).",
        "description": "Consider keeping the naming convention consistent in a given contract. Explicit size declarations are preferred (uint256, int256) over implicit ones (uint, int) to avoid confusion.",
        "detector_name": "inconsistent-type-names",
        "instances": [
          {
            "contract_path": "src/Casting.sol",
            "line_no": 31,
            "src": "904:14",
            "src_char": "904:14"
          },
          {
            "contract_path": "src/Casting.sol",
            "line_no": 69,
            "src": "2086:13",
            "src_char": "2086:13"
          },
          {
            "contract_path": "src/InconsistentUints.sol",
            "line_no": 5,
            "src": "122:12",
            "src_char": "122:12"
          },
          {
            "contract_path": "src/InconsistentUints.sol",
            "line_no": 7,
            "src": "197:11",
            "src_char": "197:11"
          },
          {
            "contract_path": "src/InconsistentUints.sol",
            "line_no": 11,
            "src": "289:10",
            "src_char": "289:10"
          },
          {
            "contract_path": "src/InconsistentUints.sol",
            "line_no": 12,
            "src": "340:9",
            "src_char": "340:9"
          },
          {
            "contract_path": "src/InconsistentUints.sol",
            "line_no": 15,
            "src": "383:9",
            "src_char": "383:9"
          },
          {
            "contract_path": "src/InconsistentUints.sol",
            "line_no": 16,
            "src": "434:10",
            "src_char": "434:10"
          },
          {
            "contract_path": "src/InconsistentUints.sol",
            "line_no": 19,
            "src": "528:12",
            "src_char": "528:12"
          },
          {
            "contract_path": "src/TautologicalCompare.sol",
            "line_no": 11,
            "src": "186:1",
            "src_char": "186:1"
          },
          {
            "contract_path": "src/eth2/DepositContract.sol",
            "line_no": 59,
            "src": "4611:27",
            "src_char": "3123:27"
          },
          {
            "contract_path": "src/eth2/DepositContract.sol",
            "line_no": 61,
            "src": "4732:17",
            "src_char": "3244:17"
          },
          {
            "contract_path": "src/eth2/DepositContract.sol",
            "line_no": 70,
            "src": "5020:6",
            "src_char": "3532:6"
          },
          {
            "contract_path": "src/eth2/DepositContract.sol",
            "line_no": 76,
            "src": "5307:4",
            "src_char": "3819:4"
          },
          {
            "contract_path": "src/eth2/DepositContract.sol",
            "line_no": 77,
            "src": "5347:6",
            "src_char": "3859:6"
          },
          {
            "contract_path": "src/eth2/DepositContract.sol",
            "line_no": 103,
            "src": "6636:14",
            "src_char": "5148:14"
          },
          {
            "contract_path": "src/eth2/DepositContract.sol",
            "line_no": 133,
            "src": "8101:4",
            "src_char": "6613:4"
          },
          {
            "contract_path": "src/eth2/DepositContract.sol",
            "line_no": 134,
            "src": "8141:6",
            "src_char": "6653:6"
          },
          {
            "contract_path": "src/nested_mappings/LaterVersion.sol",
            "line_no": 8,
            "src": "184:5",
            "src_char": "184:5"
          },
          {
            "contract_path": "src/nested_mappings/NestedMappings.sol",
            "line_no": 8,
            "src": "168:10",
            "src_char": "168:10"
          }
        ]
      },
      {
        "title": "Unused Custom Error",
        "description": "it is recommended that the definition be removed when custom error is unused",
        "detector_name": "useless-error",
        "instances": [
          {
            "contract_path": "src/UnusedError.sol",
            "line_no": 5,
            "src": "84:27",
            "src_char": "84:27"
          },
          {
            "contract_path": "src/UnusedError.sol",
            "line_no": 13,
            "src": "258:36",
            "src_char": "258:36"
          },
          {
            "contract_path": "src/WrongOrderOfLayout.sol",
            "line_no": 13,
            "src": "274:21",
            "src_char": "274:21"
          }
        ]
      },
      {
        "title": "Loop contains `require`/`revert` statements",
        "description": "Avoid `require` / `revert` statements in a loop because a single bad item can cause the whole transaction to fail. It's better to forgive on fail and return failed elements post processing of the loop",
        "detector_name": "reverts-and-requires-in-loops",
        "instances": [
          {
            "contract_path": "src/RevertsAndRequriesInLoops.sol",
            "line_no": 10,
            "src": "227:129",
            "src_char": "227:129"
          },
          {
            "contract_path": "src/RevertsAndRequriesInLoops.sol",
            "line_no": 17,
            "src": "416:150",
            "src_char": "416:150"
          }
        ]
      },
      {
        "title": "Incorrect Order of Division and Multiplication",
        "description": "Division operations followed directly by multiplication operations can lead to precision loss due to the way integer arithmetic is handled in Solidity.",
        "detector_name": "division-before-multiplication",
        "instances": [
          {
            "contract_path": "src/DivisionBeforeMultiplication.sol",
            "line_no": 8,
            "src": "218:5",
            "src_char": "218:5"
          },
          {
            "contract_path": "src/DivisionBeforeMultiplication.sol",
            "line_no": 12,
            "src": "330:5",
            "src_char": "330:5"
          },
          {
            "contract_path": "src/DivisionBeforeMultiplication.sol",
            "line_no": 16,
            "src": "432:5",
            "src_char": "432:5"
          },
          {
            "contract_path": "src/DivisionBeforeMultiplication.sol",
            "line_no": 20,
            "src": "541:5",
            "src_char": "541:5"
          }
        ]
      }
    ]
  },
  "detectors_used": [
    "delegate-call-in-loop",
    "centralization-risk",
    "solmate-safe-transfer-lib",
    "avoid-abi-encode-packed",
    "ecrecover",
    "deprecated-oz-functions",
    "unsafe-erc20-functions",
    "unspecific-solidity-pragma",
    "zero-address-check",
    "useless-public-function",
    "constants-instead-of-literals",
    "unindexed-events",
    "require-with-string",
    "non-reentrant-before-others",
    "block-timestamp-deadline",
    "unsafe-oz-erc721-mint",
    "push-zero-opcode",
    "arbitrary-transfer-from",
    "useless-modifier",
    "empty-block",
    "large-numeric-literal",
    "useless-internal-function",
    "contract-with-todos",
    "inconsistent-type-names",
    "unprotected-initializer",
    "useless-error",
    "reverts-and-requires-in-loops",
    "division-before-multiplication",
    "unsafe-casting-detector",
    "enumerable-loop-removal",
    "experimental-encoder",
    "incorrect-shift-order",
    "storage-array-edit-with-memory",
    "multiple-constructors",
    "reused-contract-name",
    "nested-struct-in-mapping",
    "selfdestruct-identifier",
    "dynamic-array-length-assignment",
    "uninitialized-state-variable",
    "incorrect-caret-operator",
    "yul-return",
    "state-variable-shadowing",
    "unchecked-send",
    "misused-boolean",
    "send-ether-no-checks",
    "delegate-call-unchecked-address",
    "tautological-compare",
    "rtlo",
    "unchecked-return",
    "dangerous-unary-operator",
    "weak-randomness",
    "pre-declared-local-variable-usage",
    "delete-nested-mapping"
  ]
}<|MERGE_RESOLUTION|>--- conflicted
+++ resolved
@@ -1,12 +1,7 @@
 {
   "files_summary": {
-<<<<<<< HEAD
-    "total_source_units": 65,
-    "total_sloc": 1843
-=======
-    "total_source_units": 67,
-    "total_sloc": 1904
->>>>>>> c9c251d0
+    "total_source_units": 68,
+    "total_sloc": 1922
   },
   "files_details": {
     "files_details": [
@@ -285,11 +280,7 @@
     ]
   },
   "issue_count": {
-<<<<<<< HEAD
-    "high": 27,
-=======
-    "high": 29,
->>>>>>> c9c251d0
+    "high": 30,
     "low": 23
   },
   "high_issues": {
@@ -1983,11 +1974,13 @@
             "src_char": "0:24"
           },
           {
-<<<<<<< HEAD
+            "contract_path": "src/PreDeclaredVarUsage.sol",
+            "line_no": 2,
+            "src": "32:23",
+            "src_char": "32:23"
+          },
+          {
             "contract_path": "src/UncheckedSend.sol",
-=======
-            "contract_path": "src/PreDeclaredVarUsage.sol",
->>>>>>> c9c251d0
             "line_no": 2,
             "src": "32:23",
             "src_char": "32:23"
