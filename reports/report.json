--- conflicted
+++ resolved
@@ -1,11 +1,7 @@
 {
   "files_summary": {
-    "total_source_units": 54,
-<<<<<<< HEAD
-    "total_sloc": 1532
-=======
-    "total_sloc": 1504
->>>>>>> 95411246
+    "total_source_units": 56,
+    "total_sloc": 1579
   },
   "files_details": {
     "files_details": [
@@ -160,6 +156,10 @@
       {
         "file_path": "src/auditor_mode/PublicFunctionsWithoutSenderCheck.sol",
         "n_sloc": 45
+      },
+      {
+        "file_path": "src/auditor_mode/delegate_call_no_checks/DelegateCallWithoutAddressChecks.sol",
+        "n_sloc": 31
       },
       {
         "file_path": "src/auditor_mode/send_ether_no_checks/Tower.sol",
@@ -1463,6 +1463,12 @@
             "src_char": "32:23"
           },
           {
+            "contract_path": "src/auditor_mode/delegate_call_no_checks/DelegateCallWithoutAddressChecks.sol",
+            "line_no": 2,
+            "src": "32:21",
+            "src_char": "32:21"
+          },
+          {
             "contract_path": "src/cloc/AnotherHeavilyCommentedContract.sol",
             "line_no": 6,
             "src": "46:24",
@@ -1826,6 +1832,24 @@
             "src_char": "745:2"
           },
           {
+            "contract_path": "src/auditor_mode/delegate_call_no_checks/DelegateCallWithoutAddressChecks.sol",
+            "line_no": 24,
+            "src": "718:1",
+            "src_char": "718:1"
+          },
+          {
+            "contract_path": "src/auditor_mode/delegate_call_no_checks/DelegateCallWithoutAddressChecks.sol",
+            "line_no": 24,
+            "src": "771:1",
+            "src_char": "771:1"
+          },
+          {
+            "contract_path": "src/auditor_mode/delegate_call_no_checks/DelegateCallWithoutAddressChecks.sol",
+            "line_no": 26,
+            "src": "838:1",
+            "src_char": "838:1"
+          },
+          {
             "contract_path": "src/eth2/DepositContract.sol",
             "line_no": 113,
             "src": "7252:2",
@@ -1918,6 +1942,12 @@
             "src_char": "1074:6"
           },
           {
+            "contract_path": "src/auditor_mode/delegate_call_no_checks/DelegateCallWithoutAddressChecks.sol",
+            "line_no": 31,
+            "src": "948:7",
+            "src_char": "948:7"
+          },
+          {
             "contract_path": "src/auditor_mode/send_ether_no_checks/Tower.sol",
             "line_no": 10,
             "src": "334:7",
@@ -2071,6 +2101,12 @@
             "src_char": "32:23"
           },
           {
+            "contract_path": "src/auditor_mode/delegate_call_no_checks/DelegateCallWithoutAddressChecks.sol",
+            "line_no": 2,
+            "src": "32:21",
+            "src_char": "32:21"
+          },
+          {
             "contract_path": "src/cloc/AnotherHeavilyCommentedContract.sol",
             "line_no": 6,
             "src": "46:24",
@@ -2166,6 +2202,12 @@
             "line_no": 13,
             "src": "222:21",
             "src_char": "222:21"
+          },
+          {
+            "contract_path": "src/auditor_mode/delegate_call_no_checks/DelegateCallWithoutAddressChecks.sol",
+            "line_no": 23,
+            "src": "678:9",
+            "src_char": "678:9"
           },
           {
             "contract_path": "src/auditor_mode/send_ether_no_checks/Tower.sol",
