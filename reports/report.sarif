--- conflicted
+++ resolved
@@ -8362,154 +8362,160 @@
             {
               "physicalLocation": {
                 "artifactLocation": {
-<<<<<<< HEAD
                   "uri": "src/AssertStateChange.sol"
                 },
                 "region": {
                   "byteLength": 23,
                   "byteOffset": 154
-=======
-                  "uri": "src/CostlyOperationsInsideLoops.sol"
-                },
-                "region": {
-                  "byteLength": 79,
-                  "byteOffset": 214
-                }
-              }
-            },
-            {
-              "physicalLocation": {
-                "artifactLocation": {
-                  "uri": "src/MsgValueInLoop.sol"
-                },
-                "region": {
-                  "byteLength": 107,
-                  "byteOffset": 289
-                }
-              }
-            },
-            {
-              "physicalLocation": {
-                "artifactLocation": {
-                  "uri": "src/MsgValueInLoop.sol"
-                },
-                "region": {
-                  "byteLength": 122,
-                  "byteOffset": 658
-                }
-              }
-            },
-            {
-              "physicalLocation": {
-                "artifactLocation": {
-                  "uri": "src/MsgValueInLoop.sol"
-                },
-                "region": {
-                  "byteLength": 94,
-                  "byteOffset": 988
-                }
-              }
-            },
-            {
-              "physicalLocation": {
-                "artifactLocation": {
-                  "uri": "src/MsgValueInLoop.sol"
-                },
-                "region": {
-                  "byteLength": 93,
-                  "byteOffset": 1415
-                }
-              }
-            },
-            {
-              "physicalLocation": {
-                "artifactLocation": {
-                  "uri": "src/MsgValueInLoop.sol"
-                },
-                "region": {
-                  "byteLength": 97,
-                  "byteOffset": 1844
-                }
-              }
-            },
-            {
-              "physicalLocation": {
-                "artifactLocation": {
-                  "uri": "src/RevertsAndRequriesInLoops.sol"
-                },
-                "region": {
-                  "byteLength": 129,
-                  "byteOffset": 227
-                }
-              }
-            },
-            {
-              "physicalLocation": {
-                "artifactLocation": {
-                  "uri": "src/RevertsAndRequriesInLoops.sol"
-                },
-                "region": {
-                  "byteLength": 150,
-                  "byteOffset": 416
-                }
-              }
-            },
-            {
-              "physicalLocation": {
-                "artifactLocation": {
-                  "uri": "src/RevertsAndRequriesInLoops.sol"
-                },
-                "region": {
-                  "byteLength": 159,
-                  "byteOffset": 719
-                }
-              }
-            },
-            {
-              "physicalLocation": {
-                "artifactLocation": {
-                  "uri": "src/eth2/DepositContract.sol"
-                },
-                "region": {
-                  "byteLength": 178,
-                  "byteOffset": 5010
-                }
-              }
-            },
-            {
-              "physicalLocation": {
-                "artifactLocation": {
-                  "uri": "src/eth2/DepositContract.sol"
-                },
-                "region": {
-                  "byteLength": 283,
-                  "byteOffset": 8131
-                }
-              }
-            },
-            {
-              "physicalLocation": {
-                "artifactLocation": {
-                  "uri": "src/parent_chain/ParentChainContract.sol"
-                },
-                "region": {
-                  "byteLength": 110,
-                  "byteOffset": 512
->>>>>>> b4a6d57e
                 }
               }
             }
           ],
           "message": {
-<<<<<<< HEAD
             "text": "Argument to `assert()` modifies the state. Use `require` for invariants modifying state."
           },
           "ruleId": "assert-state-change"
-=======
+        },
+        {
+          "level": "note",
+          "locations": [
+            {
+              "physicalLocation": {
+                "artifactLocation": {
+                  "uri": "src/CostlyOperationsInsideLoops.sol"
+                },
+                "region": {
+                  "byteLength": 79,
+                  "byteOffset": 214
+                }
+              }
+            },
+            {
+              "physicalLocation": {
+                "artifactLocation": {
+                  "uri": "src/MsgValueInLoop.sol"
+                },
+                "region": {
+                  "byteLength": 107,
+                  "byteOffset": 289
+                }
+              }
+            },
+            {
+              "physicalLocation": {
+                "artifactLocation": {
+                  "uri": "src/MsgValueInLoop.sol"
+                },
+                "region": {
+                  "byteLength": 122,
+                  "byteOffset": 658
+                }
+              }
+            },
+            {
+              "physicalLocation": {
+                "artifactLocation": {
+                  "uri": "src/MsgValueInLoop.sol"
+                },
+                "region": {
+                  "byteLength": 94,
+                  "byteOffset": 988
+                }
+              }
+            },
+            {
+              "physicalLocation": {
+                "artifactLocation": {
+                  "uri": "src/MsgValueInLoop.sol"
+                },
+                "region": {
+                  "byteLength": 93,
+                  "byteOffset": 1415
+                }
+              }
+            },
+            {
+              "physicalLocation": {
+                "artifactLocation": {
+                  "uri": "src/MsgValueInLoop.sol"
+                },
+                "region": {
+                  "byteLength": 97,
+                  "byteOffset": 1844
+                }
+              }
+            },
+            {
+              "physicalLocation": {
+                "artifactLocation": {
+                  "uri": "src/RevertsAndRequriesInLoops.sol"
+                },
+                "region": {
+                  "byteLength": 129,
+                  "byteOffset": 227
+                }
+              }
+            },
+            {
+              "physicalLocation": {
+                "artifactLocation": {
+                  "uri": "src/RevertsAndRequriesInLoops.sol"
+                },
+                "region": {
+                  "byteLength": 150,
+                  "byteOffset": 416
+                }
+              }
+            },
+            {
+              "physicalLocation": {
+                "artifactLocation": {
+                  "uri": "src/RevertsAndRequriesInLoops.sol"
+                },
+                "region": {
+                  "byteLength": 159,
+                  "byteOffset": 719
+                }
+              }
+            },
+            {
+              "physicalLocation": {
+                "artifactLocation": {
+                  "uri": "src/eth2/DepositContract.sol"
+                },
+                "region": {
+                  "byteLength": 178,
+                  "byteOffset": 5010
+                }
+              }
+            },
+            {
+              "physicalLocation": {
+                "artifactLocation": {
+                  "uri": "src/eth2/DepositContract.sol"
+                },
+                "region": {
+                  "byteLength": 283,
+                  "byteOffset": 8131
+                }
+              }
+            },
+            {
+              "physicalLocation": {
+                "artifactLocation": {
+                  "uri": "src/parent_chain/ParentChainContract.sol"
+                },
+                "region": {
+                  "byteLength": 110,
+                  "byteOffset": 512
+                }
+              }
+            }
+          ],
+          "message": {
             "text": "Invoking `SSTORE`operations in loops may lead to Out-of-gas errors. Use a local variable to hold the loop computation result."
           },
           "ruleId": "costly-operations-inside-loops"
->>>>>>> b4a6d57e
         },
         {
           "level": "note",
