{
  "$schema": "http://json.schemastore.org/sarif-2.1.0-rtm.6",
  "version": "2.1.0",
  "runs": [
    {
      "results": [
        {
          "level": "warning",
          "locations": [
            {
              "physicalLocation": {
                "artifactLocation": {
                  "uri": "src/inheritance/ExtendedInheritance.sol"
                },
                "region": {
                  "byteLength": 19,
                  "byteOffset": 488
                }
              }
            }
          ],
          "message": {
            "text": "When calling `delegatecall` the same `msg.value` amount will be accredited multiple times."
          },
          "ruleId": "delegate-call-in-loop"
        },
        {
          "level": "warning",
          "locations": [
            {
              "physicalLocation": {
                "artifactLocation": {
                  "uri": "src/KeccakContract.sol"
                },
                "region": {
                  "byteLength": 16,
                  "byteOffset": 587
                }
              }
            },
            {
              "physicalLocation": {
                "artifactLocation": {
                  "uri": "src/KeccakContract.sol"
                },
                "region": {
                  "byteLength": 16,
                  "byteOffset": 734
                }
              }
            },
            {
              "physicalLocation": {
                "artifactLocation": {
                  "uri": "src/KeccakContract.sol"
                },
                "region": {
                  "byteLength": 16,
                  "byteOffset": 887
                }
              }
            }
          ],
          "message": {
            "text": "Use `abi.encode()` instead which will pad items to 32 bytes, which will [prevent hash collisions](https://docs.soliditylang.org/en/v0.8.13/abi-spec.html#non-standard-packed-mode) (e.g. `abi.encodePacked(0x123,0x456)` => `0x123456` => `abi.encodePacked(0x1,0x23456)`, but `abi.encode(0x123,0x456)` => `0x0...1230...456`). Unless there is a compelling reason, `abi.encode` should be preferred. If there is only one argument to `abi.encodePacked()` it can often be cast to `bytes()` or `bytes32()` [instead](https://ethereum.stackexchange.com/questions/30912/how-to-compare-strings-in-solidity#answer-82739).\nIf all arguments are strings and or bytes, `bytes.concat()` should be used instead."
          },
          "ruleId": "avoid-abi-encode-packed"
        },
        {
          "level": "warning",
          "locations": [
            {
              "physicalLocation": {
                "artifactLocation": {
                  "uri": "src/uniswap/UniswapV2Swapper.sol"
                },
                "region": {
                  "byteLength": 83,
                  "byteOffset": 670
                }
              }
            },
            {
              "physicalLocation": {
                "artifactLocation": {
                  "uri": "src/uniswap/UniswapV2Swapper.sol"
                },
                "region": {
                  "byteLength": 83,
                  "byteOffset": 763
                }
              }
            },
            {
              "physicalLocation": {
                "artifactLocation": {
                  "uri": "src/uniswap/UniswapV2Swapper.sol"
                },
                "region": {
                  "byteLength": 70,
                  "byteOffset": 856
                }
              }
            },
            {
              "physicalLocation": {
                "artifactLocation": {
                  "uri": "src/uniswap/UniswapV2Swapper.sol"
                },
                "region": {
                  "byteLength": 80,
                  "byteOffset": 936
                }
              }
            },
            {
              "physicalLocation": {
                "artifactLocation": {
                  "uri": "src/uniswap/UniswapV2Swapper.sol"
                },
                "region": {
                  "byteLength": 80,
                  "byteOffset": 1026
                }
              }
            },
            {
              "physicalLocation": {
                "artifactLocation": {
                  "uri": "src/uniswap/UniswapV2Swapper.sol"
                },
                "region": {
                  "byteLength": 112,
                  "byteOffset": 1278
                }
              }
            },
            {
              "physicalLocation": {
                "artifactLocation": {
                  "uri": "src/uniswap/UniswapV2Swapper.sol"
                },
                "region": {
                  "byteLength": 99,
                  "byteOffset": 1400
                }
              }
            },
            {
              "physicalLocation": {
                "artifactLocation": {
                  "uri": "src/uniswap/UniswapV2Swapper.sol"
                },
                "region": {
                  "byteLength": 109,
                  "byteOffset": 1509
                }
              }
            },
            {
              "physicalLocation": {
                "artifactLocation": {
                  "uri": "src/uniswap/UniswapV3Swapper.sol"
                },
                "region": {
                  "byteLength": 143,
                  "byteOffset": 1115
                }
              }
            },
            {
              "physicalLocation": {
                "artifactLocation": {
                  "uri": "src/uniswap/UniswapV3Swapper.sol"
                },
                "region": {
                  "byteLength": 321,
                  "byteOffset": 1293
                }
              }
            },
            {
              "physicalLocation": {
                "artifactLocation": {
                  "uri": "src/uniswap/UniswapV3Swapper.sol"
                },
                "region": {
                  "byteLength": 131,
                  "byteOffset": 1668
                }
              }
            },
            {
              "physicalLocation": {
                "artifactLocation": {
                  "uri": "src/uniswap/UniswapV3Swapper.sol"
                },
                "region": {
                  "byteLength": 236,
                  "byteOffset": 1828
                }
              }
            },
            {
              "physicalLocation": {
                "artifactLocation": {
                  "uri": "src/uniswap/UniswapV3Swapper.sol"
                },
                "region": {
                  "byteLength": 144,
                  "byteOffset": 2132
                }
              }
            },
            {
              "physicalLocation": {
                "artifactLocation": {
                  "uri": "src/uniswap/UniswapV3Swapper.sol"
                },
                "region": {
                  "byteLength": 322,
                  "byteOffset": 2312
                }
              }
            },
            {
              "physicalLocation": {
                "artifactLocation": {
                  "uri": "src/uniswap/UniswapV3Swapper.sol"
                },
                "region": {
                  "byteLength": 132,
                  "byteOffset": 2690
                }
              }
            },
            {
              "physicalLocation": {
                "artifactLocation": {
                  "uri": "src/uniswap/UniswapV3Swapper.sol"
                },
                "region": {
                  "byteLength": 237,
                  "byteOffset": 2852
                }
              }
            }
          ],
          "message": {
            "text": "In the PoS model, proposers know well in advance if they will propose one or consecutive blocks ahead of time. In such a scenario, a malicious validator can hold back the transaction and execute it at a more favourable block number.Consider allowing function caller to specify swap deadline input parameter."
          },
          "ruleId": "block-timestamp-deadline"
        },
        {
          "level": "warning",
          "locations": [
            {
              "physicalLocation": {
                "artifactLocation": {
                  "uri": "src/ArbitraryTransferFrom.sol"
                },
                "region": {
                  "byteLength": 38,
                  "byteOffset": 370
                }
              }
            },
            {
              "physicalLocation": {
                "artifactLocation": {
                  "uri": "src/ArbitraryTransferFrom.sol"
                },
                "region": {
                  "byteLength": 42,
                  "byteOffset": 496
                }
              }
            },
            {
              "physicalLocation": {
                "artifactLocation": {
                  "uri": "src/ArbitraryTransferFrom.sol"
                },
                "region": {
                  "byteLength": 53,
                  "byteOffset": 634
                }
              }
            },
            {
              "physicalLocation": {
                "artifactLocation": {
                  "uri": "src/ArbitraryTransferFrom.sol"
                },
                "region": {
                  "byteLength": 44,
                  "byteOffset": 864
                }
              }
            },
            {
              "physicalLocation": {
                "artifactLocation": {
                  "uri": "src/DeprecatedOZFunctions.sol"
                },
                "region": {
                  "byteLength": 39,
                  "byteOffset": 579
                }
              }
            },
            {
              "physicalLocation": {
                "artifactLocation": {
                  "uri": "src/DeprecatedOZFunctions.sol"
                },
                "region": {
                  "byteLength": 35,
                  "byteOffset": 1598
                }
              }
            }
          ],
          "message": {
            "text": "Passing an arbitrary `from` address to `transferFrom` (or `safeTransferFrom`) can lead to loss of funds, because anyone can transfer tokens from the `from` address if an approval is made.  "
          },
          "ruleId": "arbitrary-transfer-from"
        },
        {
          "level": "warning",
          "locations": [
            {
              "physicalLocation": {
                "artifactLocation": {
                  "uri": "src/UnprotectedInitialize.sol"
                },
                "region": {
                  "byteLength": 33,
                  "byteOffset": 820
                }
              }
            }
          ],
          "message": {
            "text": "Consider protecting the initializer functions with modifiers."
          },
          "ruleId": "unprotected-initializer"
        },
        {
          "level": "warning",
          "locations": [
            {
              "physicalLocation": {
                "artifactLocation": {
                  "uri": "src/Casting.sol"
                },
                "region": {
                  "byteLength": 10,
                  "byteOffset": 1065
                }
              }
            },
            {
              "physicalLocation": {
                "artifactLocation": {
                  "uri": "src/Casting.sol"
                },
                "region": {
                  "byteLength": 10,
                  "byteOffset": 1097
                }
              }
            },
            {
              "physicalLocation": {
                "artifactLocation": {
                  "uri": "src/Casting.sol"
                },
                "region": {
                  "byteLength": 10,
                  "byteOffset": 1129
                }
              }
            },
            {
              "physicalLocation": {
                "artifactLocation": {
                  "uri": "src/Casting.sol"
                },
                "region": {
                  "byteLength": 10,
                  "byteOffset": 1161
                }
              }
            },
            {
              "physicalLocation": {
                "artifactLocation": {
                  "uri": "src/Casting.sol"
                },
                "region": {
                  "byteLength": 10,
                  "byteOffset": 1193
                }
              }
            },
            {
              "physicalLocation": {
                "artifactLocation": {
                  "uri": "src/Casting.sol"
                },
                "region": {
                  "byteLength": 10,
                  "byteOffset": 1225
                }
              }
            },
            {
              "physicalLocation": {
                "artifactLocation": {
                  "uri": "src/Casting.sol"
                },
                "region": {
                  "byteLength": 10,
                  "byteOffset": 1257
                }
              }
            },
            {
              "physicalLocation": {
                "artifactLocation": {
                  "uri": "src/Casting.sol"
                },
                "region": {
                  "byteLength": 10,
                  "byteOffset": 1289
                }
              }
            },
            {
              "physicalLocation": {
                "artifactLocation": {
                  "uri": "src/Casting.sol"
                },
                "region": {
                  "byteLength": 10,
                  "byteOffset": 1321
                }
              }
            },
            {
              "physicalLocation": {
                "artifactLocation": {
                  "uri": "src/Casting.sol"
                },
                "region": {
                  "byteLength": 10,
                  "byteOffset": 1353
                }
              }
            },
            {
              "physicalLocation": {
                "artifactLocation": {
                  "uri": "src/Casting.sol"
                },
                "region": {
                  "byteLength": 10,
                  "byteOffset": 1385
                }
              }
            },
            {
              "physicalLocation": {
                "artifactLocation": {
                  "uri": "src/Casting.sol"
                },
                "region": {
                  "byteLength": 10,
                  "byteOffset": 1417
                }
              }
            },
            {
              "physicalLocation": {
                "artifactLocation": {
                  "uri": "src/Casting.sol"
                },
                "region": {
                  "byteLength": 10,
                  "byteOffset": 1449
                }
              }
            },
            {
              "physicalLocation": {
                "artifactLocation": {
                  "uri": "src/Casting.sol"
                },
                "region": {
                  "byteLength": 10,
                  "byteOffset": 1481
                }
              }
            },
            {
              "physicalLocation": {
                "artifactLocation": {
                  "uri": "src/Casting.sol"
                },
                "region": {
                  "byteLength": 10,
                  "byteOffset": 1513
                }
              }
            },
            {
              "physicalLocation": {
                "artifactLocation": {
                  "uri": "src/Casting.sol"
                },
                "region": {
                  "byteLength": 10,
                  "byteOffset": 1545
                }
              }
            },
            {
              "physicalLocation": {
                "artifactLocation": {
                  "uri": "src/Casting.sol"
                },
                "region": {
                  "byteLength": 10,
                  "byteOffset": 1577
                }
              }
            },
            {
              "physicalLocation": {
                "artifactLocation": {
                  "uri": "src/Casting.sol"
                },
                "region": {
                  "byteLength": 10,
                  "byteOffset": 1609
                }
              }
            },
            {
              "physicalLocation": {
                "artifactLocation": {
                  "uri": "src/Casting.sol"
                },
                "region": {
                  "byteLength": 10,
                  "byteOffset": 1641
                }
              }
            },
            {
              "physicalLocation": {
                "artifactLocation": {
                  "uri": "src/Casting.sol"
                },
                "region": {
                  "byteLength": 9,
                  "byteOffset": 1672
                }
              }
            },
            {
              "physicalLocation": {
                "artifactLocation": {
                  "uri": "src/Casting.sol"
                },
                "region": {
                  "byteLength": 9,
                  "byteOffset": 1702
                }
              }
            },
            {
              "physicalLocation": {
                "artifactLocation": {
                  "uri": "src/Casting.sol"
                },
                "region": {
                  "byteLength": 9,
                  "byteOffset": 1732
                }
              }
            },
            {
              "physicalLocation": {
                "artifactLocation": {
                  "uri": "src/Casting.sol"
                },
                "region": {
                  "byteLength": 9,
                  "byteOffset": 1762
                }
              }
            },
            {
              "physicalLocation": {
                "artifactLocation": {
                  "uri": "src/Casting.sol"
                },
                "region": {
                  "byteLength": 9,
                  "byteOffset": 1792
                }
              }
            },
            {
              "physicalLocation": {
                "artifactLocation": {
                  "uri": "src/Casting.sol"
                },
                "region": {
                  "byteLength": 9,
                  "byteOffset": 1822
                }
              }
            },
            {
              "physicalLocation": {
                "artifactLocation": {
                  "uri": "src/Casting.sol"
                },
                "region": {
                  "byteLength": 9,
                  "byteOffset": 1853
                }
              }
            },
            {
              "physicalLocation": {
                "artifactLocation": {
                  "uri": "src/Casting.sol"
                },
                "region": {
                  "byteLength": 10,
                  "byteOffset": 1884
                }
              }
            },
            {
              "physicalLocation": {
                "artifactLocation": {
                  "uri": "src/Casting.sol"
                },
                "region": {
                  "byteLength": 10,
                  "byteOffset": 1916
                }
              }
            },
            {
              "physicalLocation": {
                "artifactLocation": {
                  "uri": "src/Casting.sol"
                },
                "region": {
                  "byteLength": 10,
                  "byteOffset": 1948
                }
              }
            },
            {
              "physicalLocation": {
                "artifactLocation": {
                  "uri": "src/Casting.sol"
                },
                "region": {
                  "byteLength": 10,
                  "byteOffset": 1980
                }
              }
            },
            {
              "physicalLocation": {
                "artifactLocation": {
                  "uri": "src/Casting.sol"
                },
                "region": {
                  "byteLength": 9,
                  "byteOffset": 2013
                }
              }
            },
            {
              "physicalLocation": {
                "artifactLocation": {
                  "uri": "src/Casting.sol"
                },
                "region": {
                  "byteLength": 9,
                  "byteOffset": 2242
                }
              }
            },
            {
              "physicalLocation": {
                "artifactLocation": {
                  "uri": "src/Casting.sol"
                },
                "region": {
                  "byteLength": 9,
                  "byteOffset": 2272
                }
              }
            },
            {
              "physicalLocation": {
                "artifactLocation": {
                  "uri": "src/Casting.sol"
                },
                "region": {
                  "byteLength": 9,
                  "byteOffset": 2302
                }
              }
            },
            {
              "physicalLocation": {
                "artifactLocation": {
                  "uri": "src/Casting.sol"
                },
                "region": {
                  "byteLength": 9,
                  "byteOffset": 2332
                }
              }
            },
            {
              "physicalLocation": {
                "artifactLocation": {
                  "uri": "src/Casting.sol"
                },
                "region": {
                  "byteLength": 9,
                  "byteOffset": 2362
                }
              }
            },
            {
              "physicalLocation": {
                "artifactLocation": {
                  "uri": "src/Casting.sol"
                },
                "region": {
                  "byteLength": 9,
                  "byteOffset": 2392
                }
              }
            },
            {
              "physicalLocation": {
                "artifactLocation": {
                  "uri": "src/Casting.sol"
                },
                "region": {
                  "byteLength": 9,
                  "byteOffset": 2422
                }
              }
            },
            {
              "physicalLocation": {
                "artifactLocation": {
                  "uri": "src/Casting.sol"
                },
                "region": {
                  "byteLength": 9,
                  "byteOffset": 2452
                }
              }
            },
            {
              "physicalLocation": {
                "artifactLocation": {
                  "uri": "src/Casting.sol"
                },
                "region": {
                  "byteLength": 9,
                  "byteOffset": 2482
                }
              }
            },
            {
              "physicalLocation": {
                "artifactLocation": {
                  "uri": "src/Casting.sol"
                },
                "region": {
                  "byteLength": 9,
                  "byteOffset": 2512
                }
              }
            },
            {
              "physicalLocation": {
                "artifactLocation": {
                  "uri": "src/Casting.sol"
                },
                "region": {
                  "byteLength": 9,
                  "byteOffset": 2542
                }
              }
            },
            {
              "physicalLocation": {
                "artifactLocation": {
                  "uri": "src/Casting.sol"
                },
                "region": {
                  "byteLength": 9,
                  "byteOffset": 2572
                }
              }
            },
            {
              "physicalLocation": {
                "artifactLocation": {
                  "uri": "src/Casting.sol"
                },
                "region": {
                  "byteLength": 9,
                  "byteOffset": 2602
                }
              }
            },
            {
              "physicalLocation": {
                "artifactLocation": {
                  "uri": "src/Casting.sol"
                },
                "region": {
                  "byteLength": 9,
                  "byteOffset": 2632
                }
              }
            },
            {
              "physicalLocation": {
                "artifactLocation": {
                  "uri": "src/Casting.sol"
                },
                "region": {
                  "byteLength": 9,
                  "byteOffset": 2662
                }
              }
            },
            {
              "physicalLocation": {
                "artifactLocation": {
                  "uri": "src/Casting.sol"
                },
                "region": {
                  "byteLength": 9,
                  "byteOffset": 2692
                }
              }
            },
            {
              "physicalLocation": {
                "artifactLocation": {
                  "uri": "src/Casting.sol"
                },
                "region": {
                  "byteLength": 9,
                  "byteOffset": 2722
                }
              }
            },
            {
              "physicalLocation": {
                "artifactLocation": {
                  "uri": "src/Casting.sol"
                },
                "region": {
                  "byteLength": 9,
                  "byteOffset": 2752
                }
              }
            },
            {
              "physicalLocation": {
                "artifactLocation": {
                  "uri": "src/Casting.sol"
                },
                "region": {
                  "byteLength": 9,
                  "byteOffset": 2782
                }
              }
            },
            {
              "physicalLocation": {
                "artifactLocation": {
                  "uri": "src/Casting.sol"
                },
                "region": {
                  "byteLength": 8,
                  "byteOffset": 2811
                }
              }
            },
            {
              "physicalLocation": {
                "artifactLocation": {
                  "uri": "src/Casting.sol"
                },
                "region": {
                  "byteLength": 8,
                  "byteOffset": 2839
                }
              }
            },
            {
              "physicalLocation": {
                "artifactLocation": {
                  "uri": "src/Casting.sol"
                },
                "region": {
                  "byteLength": 8,
                  "byteOffset": 2867
                }
              }
            },
            {
              "physicalLocation": {
                "artifactLocation": {
                  "uri": "src/Casting.sol"
                },
                "region": {
                  "byteLength": 8,
                  "byteOffset": 2895
                }
              }
            },
            {
              "physicalLocation": {
                "artifactLocation": {
                  "uri": "src/Casting.sol"
                },
                "region": {
                  "byteLength": 8,
                  "byteOffset": 2923
                }
              }
            },
            {
              "physicalLocation": {
                "artifactLocation": {
                  "uri": "src/Casting.sol"
                },
                "region": {
                  "byteLength": 8,
                  "byteOffset": 2951
                }
              }
            },
            {
              "physicalLocation": {
                "artifactLocation": {
                  "uri": "src/Casting.sol"
                },
                "region": {
                  "byteLength": 8,
                  "byteOffset": 2980
                }
              }
            },
            {
              "physicalLocation": {
                "artifactLocation": {
                  "uri": "src/Casting.sol"
                },
                "region": {
                  "byteLength": 9,
                  "byteOffset": 3009
                }
              }
            },
            {
              "physicalLocation": {
                "artifactLocation": {
                  "uri": "src/Casting.sol"
                },
                "region": {
                  "byteLength": 9,
                  "byteOffset": 3039
                }
              }
            },
            {
              "physicalLocation": {
                "artifactLocation": {
                  "uri": "src/Casting.sol"
                },
                "region": {
                  "byteLength": 9,
                  "byteOffset": 3069
                }
              }
            },
            {
              "physicalLocation": {
                "artifactLocation": {
                  "uri": "src/Casting.sol"
                },
                "region": {
                  "byteLength": 9,
                  "byteOffset": 3099
                }
              }
            },
            {
              "physicalLocation": {
                "artifactLocation": {
                  "uri": "src/Casting.sol"
                },
                "region": {
                  "byteLength": 8,
                  "byteOffset": 3130
                }
              }
            },
            {
              "physicalLocation": {
                "artifactLocation": {
                  "uri": "src/Casting.sol"
                },
                "region": {
                  "byteLength": 10,
                  "byteOffset": 3426
                }
              }
            },
            {
              "physicalLocation": {
                "artifactLocation": {
                  "uri": "src/Casting.sol"
                },
                "region": {
                  "byteLength": 10,
                  "byteOffset": 3458
                }
              }
            },
            {
              "physicalLocation": {
                "artifactLocation": {
                  "uri": "src/Casting.sol"
                },
                "region": {
                  "byteLength": 10,
                  "byteOffset": 3490
                }
              }
            },
            {
              "physicalLocation": {
                "artifactLocation": {
                  "uri": "src/Casting.sol"
                },
                "region": {
                  "byteLength": 10,
                  "byteOffset": 3522
                }
              }
            },
            {
              "physicalLocation": {
                "artifactLocation": {
                  "uri": "src/Casting.sol"
                },
                "region": {
                  "byteLength": 10,
                  "byteOffset": 3554
                }
              }
            },
            {
              "physicalLocation": {
                "artifactLocation": {
                  "uri": "src/Casting.sol"
                },
                "region": {
                  "byteLength": 10,
                  "byteOffset": 3586
                }
              }
            },
            {
              "physicalLocation": {
                "artifactLocation": {
                  "uri": "src/Casting.sol"
                },
                "region": {
                  "byteLength": 10,
                  "byteOffset": 3618
                }
              }
            },
            {
              "physicalLocation": {
                "artifactLocation": {
                  "uri": "src/Casting.sol"
                },
                "region": {
                  "byteLength": 10,
                  "byteOffset": 3650
                }
              }
            },
            {
              "physicalLocation": {
                "artifactLocation": {
                  "uri": "src/Casting.sol"
                },
                "region": {
                  "byteLength": 10,
                  "byteOffset": 3682
                }
              }
            },
            {
              "physicalLocation": {
                "artifactLocation": {
                  "uri": "src/Casting.sol"
                },
                "region": {
                  "byteLength": 10,
                  "byteOffset": 3714
                }
              }
            },
            {
              "physicalLocation": {
                "artifactLocation": {
                  "uri": "src/Casting.sol"
                },
                "region": {
                  "byteLength": 10,
                  "byteOffset": 3746
                }
              }
            },
            {
              "physicalLocation": {
                "artifactLocation": {
                  "uri": "src/Casting.sol"
                },
                "region": {
                  "byteLength": 10,
                  "byteOffset": 3778
                }
              }
            },
            {
              "physicalLocation": {
                "artifactLocation": {
                  "uri": "src/Casting.sol"
                },
                "region": {
                  "byteLength": 10,
                  "byteOffset": 3810
                }
              }
            },
            {
              "physicalLocation": {
                "artifactLocation": {
                  "uri": "src/Casting.sol"
                },
                "region": {
                  "byteLength": 10,
                  "byteOffset": 3842
                }
              }
            },
            {
              "physicalLocation": {
                "artifactLocation": {
                  "uri": "src/Casting.sol"
                },
                "region": {
                  "byteLength": 10,
                  "byteOffset": 3874
                }
              }
            },
            {
              "physicalLocation": {
                "artifactLocation": {
                  "uri": "src/Casting.sol"
                },
                "region": {
                  "byteLength": 10,
                  "byteOffset": 3906
                }
              }
            },
            {
              "physicalLocation": {
                "artifactLocation": {
                  "uri": "src/Casting.sol"
                },
                "region": {
                  "byteLength": 10,
                  "byteOffset": 3938
                }
              }
            },
            {
              "physicalLocation": {
                "artifactLocation": {
                  "uri": "src/Casting.sol"
                },
                "region": {
                  "byteLength": 10,
                  "byteOffset": 3970
                }
              }
            },
            {
              "physicalLocation": {
                "artifactLocation": {
                  "uri": "src/Casting.sol"
                },
                "region": {
                  "byteLength": 10,
                  "byteOffset": 4002
                }
              }
            },
            {
              "physicalLocation": {
                "artifactLocation": {
                  "uri": "src/Casting.sol"
                },
                "region": {
                  "byteLength": 10,
                  "byteOffset": 4034
                }
              }
            },
            {
              "physicalLocation": {
                "artifactLocation": {
                  "uri": "src/Casting.sol"
                },
                "region": {
                  "byteLength": 10,
                  "byteOffset": 4066
                }
              }
            },
            {
              "physicalLocation": {
                "artifactLocation": {
                  "uri": "src/Casting.sol"
                },
                "region": {
                  "byteLength": 10,
                  "byteOffset": 4098
                }
              }
            },
            {
              "physicalLocation": {
                "artifactLocation": {
                  "uri": "src/Casting.sol"
                },
                "region": {
                  "byteLength": 9,
                  "byteOffset": 4129
                }
              }
            },
            {
              "physicalLocation": {
                "artifactLocation": {
                  "uri": "src/Casting.sol"
                },
                "region": {
                  "byteLength": 9,
                  "byteOffset": 4159
                }
              }
            },
            {
              "physicalLocation": {
                "artifactLocation": {
                  "uri": "src/Casting.sol"
                },
                "region": {
                  "byteLength": 9,
                  "byteOffset": 4189
                }
              }
            },
            {
              "physicalLocation": {
                "artifactLocation": {
                  "uri": "src/Casting.sol"
                },
                "region": {
                  "byteLength": 9,
                  "byteOffset": 4220
                }
              }
            },
            {
              "physicalLocation": {
                "artifactLocation": {
                  "uri": "src/Casting.sol"
                },
                "region": {
                  "byteLength": 10,
                  "byteOffset": 4251
                }
              }
            },
            {
              "physicalLocation": {
                "artifactLocation": {
                  "uri": "src/Casting.sol"
                },
                "region": {
                  "byteLength": 10,
                  "byteOffset": 4283
                }
              }
            },
            {
              "physicalLocation": {
                "artifactLocation": {
                  "uri": "src/Casting.sol"
                },
                "region": {
                  "byteLength": 10,
                  "byteOffset": 4315
                }
              }
            },
            {
              "physicalLocation": {
                "artifactLocation": {
                  "uri": "src/Casting.sol"
                },
                "region": {
                  "byteLength": 10,
                  "byteOffset": 4347
                }
              }
            },
            {
              "physicalLocation": {
                "artifactLocation": {
                  "uri": "src/Casting.sol"
                },
                "region": {
                  "byteLength": 10,
                  "byteOffset": 4381
                }
              }
            }
          ],
          "message": {
            "text": "Downcasting int/uints in Solidity can be unsafe due to the potential for data loss and unintended behavior.When downcasting a larger integer type to a smaller one (e.g., uint256 to uint128), the value may exceed the range of the target type,leading to truncation and loss of significant digits. Use OpenZeppelin's SafeCast library to safely downcast integers."
          },
          "ruleId": "unsafe-casting-detector"
        },
        {
          "level": "warning",
          "locations": [
            {
              "physicalLocation": {
                "artifactLocation": {
                  "uri": "src/EnumerableSetIteration.sol"
                },
                "region": {
                  "byteLength": 17,
                  "byteOffset": 1105
                }
              }
            },
            {
              "physicalLocation": {
                "artifactLocation": {
                  "uri": "src/EnumerableSetIteration.sol"
                },
                "region": {
                  "byteLength": 17,
                  "byteOffset": 1350
                }
              }
            },
            {
              "physicalLocation": {
                "artifactLocation": {
                  "uri": "src/EnumerableSetIteration.sol"
                },
                "region": {
                  "byteLength": 17,
                  "byteOffset": 1586
                }
              }
            },
            {
              "physicalLocation": {
                "artifactLocation": {
                  "uri": "src/EnumerableSetIteration.sol"
                },
                "region": {
                  "byteLength": 17,
                  "byteOffset": 1865
                }
              }
            },
            {
              "physicalLocation": {
                "artifactLocation": {
                  "uri": "src/EnumerableSetIteration.sol"
                },
                "region": {
                  "byteLength": 14,
                  "byteOffset": 2083
                }
              }
            }
          ],
          "message": {
            "text": "If the order of an EnumerableSet is required, removing items in a loop using `at` and `remove` corrupts this order.\nConsider using a different data structure or removing items by collecting them during the loop, then removing after the loop."
          },
          "ruleId": "enumerable-loop-removal"
        },
        {
          "level": "warning",
          "locations": [
            {
              "physicalLocation": {
                "artifactLocation": {
                  "uri": "src/ExperimentalEncoder.sol"
                },
                "region": {
                  "byteLength": 33,
                  "byteOffset": 23
                }
              }
            }
          ],
          "message": {
            "text": "Experimental encoders should not be used in production. There are multiple known compiler bugs that are caused by the experimental encoder. Upgrade your solidity version to remove the need for experimental features."
          },
          "ruleId": "experimental-encoder"
        },
        {
          "level": "warning",
          "locations": [
            {
              "physicalLocation": {
                "artifactLocation": {
                  "uri": "src/IncorrectShift.sol"
                },
                "region": {
                  "byteLength": 15,
                  "byteOffset": 192
                }
              }
            },
            {
              "physicalLocation": {
                "artifactLocation": {
                  "uri": "src/IncorrectShift.sol"
                },
                "region": {
                  "byteLength": 15,
                  "byteOffset": 238
                }
              }
            }
          ],
          "message": {
            "text": "Example: `shl(shifted, 4)` will shift the right constant `4` by `a` bits. The correct order is `shl(4, shifted)`."
          },
          "ruleId": "incorrect-shift-order"
        },
        {
          "level": "warning",
          "locations": [
            {
              "physicalLocation": {
                "artifactLocation": {
                  "uri": "src/StorageParameters.sol"
                },
                "region": {
                  "byteLength": 10,
                  "byteOffset": 241
                }
              }
            }
          ],
          "message": {
            "text": "Storage reference is passed to a function with a memory parameter. This will not update the storage variable as expected. Consider using storage parameters instead."
          },
          "ruleId": "storage-array-edit-with-memory"
        },
        {
          "level": "warning",
          "locations": [
            {
              "physicalLocation": {
                "artifactLocation": {
                  "uri": "src/MultipleConstructorSchemes.sol"
                },
                "region": {
                  "byteLength": 180,
                  "byteOffset": 25
                }
              }
            }
          ],
          "message": {
            "text": "In some versions of Solidity, contracts compile with multiple constructors. The first constructor takes precedence. This can lead to unexpected behavior."
          },
          "ruleId": "multiple-constructors"
        },
        {
          "level": "warning",
          "locations": [
            {
              "physicalLocation": {
                "artifactLocation": {
                  "uri": "src/nested/1/Nested.sol"
                },
                "region": {
                  "byteLength": 6,
                  "byteOffset": 214
                }
              }
            },
            {
              "physicalLocation": {
                "artifactLocation": {
                  "uri": "src/nested/2/Nested.sol"
                },
                "region": {
                  "byteLength": 6,
                  "byteOffset": 214
                }
              }
            },
            {
              "physicalLocation": {
                "artifactLocation": {
                  "uri": "src/reused_contract_name/ContractA.sol"
                },
                "region": {
                  "byteLength": 10,
                  "byteOffset": 70
                }
              }
            },
            {
              "physicalLocation": {
                "artifactLocation": {
                  "uri": "src/reused_contract_name/ContractB.sol"
                },
                "region": {
                  "byteLength": 10,
                  "byteOffset": 70
                }
              }
            }
          ],
          "message": {
            "text": "When compiling contracts with certain development frameworks (for example: Truffle), having contracts with the same name across different files can lead to one being overwritten."
          },
          "ruleId": "reused-contract-name"
        },
        {
          "level": "warning",
          "locations": [
            {
              "physicalLocation": {
                "artifactLocation": {
                  "uri": "src/nested_mappings/NestedMappings.sol"
                },
                "region": {
                  "byteLength": 58,
                  "byteOffset": 367
                }
              }
            }
          ],
          "message": {
            "text": "Prior to updates in Solidity 0.5.0, public mappings with nested structs compiled, but produced incorrect values. Refrain from using these, or update to a more recent version of Solidity."
          },
          "ruleId": "nested-struct-in-mapping"
        },
        {
          "level": "warning",
          "locations": [
            {
              "physicalLocation": {
                "artifactLocation": {
                  "uri": "src/UsingSelfdestruct.sol"
                },
                "region": {
                  "byteLength": 12,
                  "byteOffset": 146
                }
              }
            }
          ],
          "message": {
            "text": ""
          },
          "ruleId": "selfdestruct-identifier"
        },
        {
          "level": "warning",
          "locations": [
            {
              "physicalLocation": {
                "artifactLocation": {
                  "uri": "src/DynamicArrayLengthAssignment.sol"
                },
                "region": {
                  "byteLength": 14,
                  "byteOffset": 295
                }
              }
            },
            {
              "physicalLocation": {
                "artifactLocation": {
                  "uri": "src/DynamicArrayLengthAssignment.sol"
                },
                "region": {
                  "byteLength": 18,
                  "byteOffset": 325
                }
              }
            },
            {
              "physicalLocation": {
                "artifactLocation": {
                  "uri": "src/DynamicArrayLengthAssignment.sol"
                },
                "region": {
                  "byteLength": 33,
                  "byteOffset": 359
                }
              }
            },
            {
              "physicalLocation": {
                "artifactLocation": {
                  "uri": "src/DynamicArrayLengthAssignment.sol"
                },
                "region": {
                  "byteLength": 15,
                  "byteOffset": 408
                }
              }
            },
            {
              "physicalLocation": {
                "artifactLocation": {
                  "uri": "src/DynamicArrayLengthAssignment.sol"
                },
                "region": {
                  "byteLength": 14,
                  "byteOffset": 439
                }
              }
            }
          ],
          "message": {
            "text": "If the length of a dynamic array (storage variable) directly assigned to, it may allow access to other storage slots by tweaking it's value. This practice has been depracated in newer Solidity versions"
          },
          "ruleId": "dynamic-array-length-assignment"
        },
        {
          "level": "warning",
          "locations": [
            {
              "physicalLocation": {
                "artifactLocation": {
                  "uri": "src/AssemblyExample.sol"
                },
                "region": {
                  "byteLength": 1,
                  "byteOffset": 97
                }
              }
            },
            {
              "physicalLocation": {
                "artifactLocation": {
                  "uri": "src/ConstantFuncsAssembly.sol"
                },
                "region": {
                  "byteLength": 20,
                  "byteOffset": 110
                }
              }
            },
            {
              "physicalLocation": {
                "artifactLocation": {
                  "uri": "src/DelegateCallWithoutAddressCheck.sol"
                },
                "region": {
                  "byteLength": 7,
                  "byteOffset": 337
                }
              }
            },
            {
              "physicalLocation": {
                "artifactLocation": {
                  "uri": "src/InconsistentUints.sol"
                },
                "region": {
                  "byteLength": 11,
                  "byteOffset": 197
                }
              }
            },
            {
              "physicalLocation": {
                "artifactLocation": {
                  "uri": "src/InconsistentUints.sol"
                },
                "region": {
                  "byteLength": 14,
                  "byteOffset": 233
                }
              }
            },
            {
              "physicalLocation": {
                "artifactLocation": {
                  "uri": "src/IncorrectCaretOperator.sol"
                },
                "region": {
                  "byteLength": 7,
                  "byteOffset": 355
                }
              }
            },
            {
              "physicalLocation": {
                "artifactLocation": {
                  "uri": "src/PublicVariableReadInExternalContext.sol"
                },
                "region": {
                  "byteLength": 26,
                  "byteOffset": 130
                }
              }
            },
            {
              "physicalLocation": {
                "artifactLocation": {
                  "uri": "src/StateShadowing.sol"
                },
                "region": {
                  "byteLength": 13,
                  "byteOffset": 87
                }
              }
            },
            {
              "physicalLocation": {
                "artifactLocation": {
                  "uri": "src/StateVariables.sol"
                },
                "region": {
                  "byteLength": 19,
                  "byteOffset": 199
                }
              }
            },
            {
              "physicalLocation": {
                "artifactLocation": {
                  "uri": "src/StateVariables.sol"
                },
                "region": {
                  "byteLength": 20,
                  "byteOffset": 241
                }
              }
            },
            {
              "physicalLocation": {
                "artifactLocation": {
                  "uri": "src/StateVariables.sol"
                },
                "region": {
                  "byteLength": 18,
                  "byteOffset": 282
                }
              }
            },
            {
              "physicalLocation": {
                "artifactLocation": {
                  "uri": "src/TautologyOrContradiction.sol"
                },
                "region": {
                  "byteLength": 6,
                  "byteOffset": 133
                }
              }
            },
            {
              "physicalLocation": {
                "artifactLocation": {
                  "uri": "src/TautologyOrContradiction.sol"
                },
                "region": {
                  "byteLength": 9,
                  "byteOffset": 145
                }
              }
            },
            {
              "physicalLocation": {
                "artifactLocation": {
                  "uri": "src/UninitializedStateVariable.sol"
                },
                "region": {
                  "byteLength": 8,
                  "byteOffset": 122
                }
              }
            },
            {
              "physicalLocation": {
                "artifactLocation": {
                  "uri": "src/UninitializedStateVariable.sol"
                },
                "region": {
                  "byteLength": 11,
                  "byteOffset": 529
                }
              }
            },
            {
              "physicalLocation": {
                "artifactLocation": {
                  "uri": "src/UnusedStateVariables.sol"
                },
                "region": {
                  "byteLength": 13,
                  "byteOffset": 147
                }
              }
            },
            {
              "physicalLocation": {
                "artifactLocation": {
                  "uri": "src/UnusedStateVariables.sol"
                },
                "region": {
                  "byteLength": 13,
                  "byteOffset": 183
                }
              }
            },
            {
              "physicalLocation": {
                "artifactLocation": {
                  "uri": "src/UnusedStateVariables.sol"
                },
                "region": {
                  "byteLength": 10,
                  "byteOffset": 215
                }
              }
            },
            {
              "physicalLocation": {
                "artifactLocation": {
                  "uri": "src/UnusedStateVariables.sol"
                },
                "region": {
                  "byteLength": 12,
                  "byteOffset": 246
                }
              }
            },
            {
              "physicalLocation": {
                "artifactLocation": {
                  "uri": "src/UnusedStateVariables.sol"
                },
                "region": {
                  "byteLength": 11,
                  "byteOffset": 314
                }
              }
            },
            {
              "physicalLocation": {
                "artifactLocation": {
                  "uri": "src/WrongOrderOfLayout.sol"
                },
                "region": {
                  "byteLength": 10,
                  "byteOffset": 257
                }
              }
            },
            {
              "physicalLocation": {
                "artifactLocation": {
                  "uri": "src/auditor_mode/PublicFunctionsWithoutSenderCheck.sol"
                },
                "region": {
                  "byteLength": 5,
                  "byteOffset": 1971
                }
              }
            }
          ],
          "message": {
            "text": "Solidity does initialize variables by default when you declare them, however it's good practice to explicitly declare an initial value. For example, if you transfer money to an address we must make sure that the address has been initialized."
          },
          "ruleId": "uninitialized-state-variable"
        },
        {
          "level": "warning",
          "locations": [
            {
              "physicalLocation": {
                "artifactLocation": {
                  "uri": "src/IncorrectCaretOperator.sol"
                },
                "region": {
                  "byteLength": 8,
                  "byteOffset": 519
                }
              }
            },
            {
              "physicalLocation": {
                "artifactLocation": {
                  "uri": "src/IncorrectCaretOperator.sol"
                },
                "region": {
                  "byteLength": 16,
                  "byteOffset": 549
                }
              }
            },
            {
              "physicalLocation": {
                "artifactLocation": {
                  "uri": "src/IncorrectCaretOperator.sol"
                },
                "region": {
                  "byteLength": 21,
                  "byteOffset": 587
                }
              }
            },
            {
              "physicalLocation": {
                "artifactLocation": {
                  "uri": "src/IncorrectCaretOperator.sol"
                },
                "region": {
                  "byteLength": 13,
                  "byteOffset": 631
                }
              }
            },
            {
              "physicalLocation": {
                "artifactLocation": {
                  "uri": "src/IncorrectCaretOperator.sol"
                },
                "region": {
                  "byteLength": 12,
                  "byteOffset": 708
                }
              }
            }
          ],
          "message": {
            "text": "The caret operator is usually mistakenly thought of as an exponentiation operator but actually, it's a bitwise xor operator."
          },
          "ruleId": "incorrect-caret-operator"
        },
        {
          "level": "warning",
          "locations": [
            {
              "physicalLocation": {
                "artifactLocation": {
                  "uri": "src/YulReturn.sol"
                },
                "region": {
                  "byteLength": 12,
                  "byteOffset": 171
                }
              }
            }
          ],
          "message": {
            "text": "Remove this, as this causes execution to halt. Nothing after that call will execute, including code following the assembly block."
          },
          "ruleId": "yul-return"
        },
        {
          "level": "warning",
          "locations": [
            {
              "physicalLocation": {
                "artifactLocation": {
                  "uri": "src/StateShadowing.sol"
                },
                "region": {
                  "byteLength": 13,
                  "byteOffset": 239
                }
              }
            }
          ],
          "message": {
            "text": "This vulnerability arises when a derived contract unintentionally shadows a state variable from a parent contract by declaring a variable with the same name. This can be misleading. To prevent this, ensure variable names are unique across the inheritance hierarchy or use proper visibility and scope controls."
          },
          "ruleId": "state-variable-shadowing"
        },
        {
          "level": "warning",
          "locations": [
            {
              "physicalLocation": {
                "artifactLocation": {
                  "uri": "src/UncheckedSend.sol"
                },
                "region": {
                  "byteLength": 22,
                  "byteOffset": 815
                }
              }
            }
          ],
          "message": {
            "text": "The transaction `address(payable?).send(address)` may fail because of reasons like out-of-gas, invalid receipient address or revert from the recipient. Therefore, the boolean returned by this function call must be checked to be `true` in order to verify that the transaction was successful"
          },
          "ruleId": "unchecked-send"
        },
        {
          "level": "warning",
          "locations": [
            {
              "physicalLocation": {
                "artifactLocation": {
                  "uri": "src/MisusedBoolean.sol"
                },
                "region": {
                  "byteLength": 19,
                  "byteOffset": 257
                }
              }
            },
            {
              "physicalLocation": {
                "artifactLocation": {
                  "uri": "src/MisusedBoolean.sol"
                },
                "region": {
                  "byteLength": 20,
                  "byteOffset": 419
                }
              }
            },
            {
              "physicalLocation": {
                "artifactLocation": {
                  "uri": "src/MisusedBoolean.sol"
                },
                "region": {
                  "byteLength": 20,
                  "byteOffset": 582
                }
              }
            },
            {
              "physicalLocation": {
                "artifactLocation": {
                  "uri": "src/MisusedBoolean.sol"
                },
                "region": {
                  "byteLength": 19,
                  "byteOffset": 745
                }
              }
            },
            {
              "physicalLocation": {
                "artifactLocation": {
                  "uri": "src/MisusedBoolean.sol"
                },
                "region": {
                  "byteLength": 51,
                  "byteOffset": 908
                }
              }
            },
            {
              "physicalLocation": {
                "artifactLocation": {
                  "uri": "src/MisusedBoolean.sol"
                },
                "region": {
                  "byteLength": 52,
                  "byteOffset": 1060
                }
              }
            },
            {
              "physicalLocation": {
                "artifactLocation": {
                  "uri": "src/MisusedBoolean.sol"
                },
                "region": {
                  "byteLength": 53,
                  "byteOffset": 1213
                }
              }
            },
            {
              "physicalLocation": {
                "artifactLocation": {
                  "uri": "src/MisusedBoolean.sol"
                },
                "region": {
                  "byteLength": 21,
                  "byteOffset": 1366
                }
              }
            },
            {
              "physicalLocation": {
                "artifactLocation": {
                  "uri": "src/MisusedBoolean.sol"
                },
                "region": {
                  "byteLength": 17,
                  "byteOffset": 1530
                }
              }
            },
            {
              "physicalLocation": {
                "artifactLocation": {
                  "uri": "src/MisusedBoolean.sol"
                },
                "region": {
                  "byteLength": 18,
                  "byteOffset": 1691
                }
              }
            }
          ],
          "message": {
            "text": "The patterns `if (… || true)` and `if (.. && false)` will always evaluate to true and false respectively."
          },
          "ruleId": "misused-boolean"
        },
        {
          "level": "warning",
          "locations": [
            {
              "physicalLocation": {
                "artifactLocation": {
                  "uri": "src/CallGraphTests.sol"
                },
                "region": {
                  "byteLength": 16,
                  "byteOffset": 686
                }
              }
            },
            {
              "physicalLocation": {
                "artifactLocation": {
                  "uri": "src/ContractLocksEther.sol"
                },
                "region": {
                  "byteLength": 11,
                  "byteOffset": 2981
                }
              }
            },
            {
              "physicalLocation": {
                "artifactLocation": {
                  "uri": "src/ContractLocksEther.sol"
                },
                "region": {
                  "byteLength": 11,
                  "byteOffset": 4205
                }
              }
            },
            {
              "physicalLocation": {
                "artifactLocation": {
                  "uri": "src/ContractLocksEther.sol"
                },
                "region": {
                  "byteLength": 11,
                  "byteOffset": 5373
                }
              }
            },
            {
              "physicalLocation": {
                "artifactLocation": {
                  "uri": "src/ContractLocksEther.sol"
                },
                "region": {
                  "byteLength": 11,
                  "byteOffset": 6342
                }
              }
            },
            {
              "physicalLocation": {
                "artifactLocation": {
                  "uri": "src/SendEtherNoChecks.sol"
                },
                "region": {
                  "byteLength": 5,
                  "byteOffset": 1060
                }
              }
            },
            {
              "physicalLocation": {
                "artifactLocation": {
                  "uri": "src/SendEtherNoChecks.sol"
                },
                "region": {
                  "byteLength": 5,
                  "byteOffset": 1405
                }
              }
            },
            {
              "physicalLocation": {
                "artifactLocation": {
                  "uri": "src/SendEtherNoChecks.sol"
                },
                "region": {
                  "byteLength": 5,
                  "byteOffset": 1795
                }
              }
            },
            {
              "physicalLocation": {
                "artifactLocation": {
                  "uri": "src/UncheckedSend.sol"
                },
                "region": {
                  "byteLength": 246,
                  "byteOffset": 85
                }
              }
            },
            {
              "physicalLocation": {
                "artifactLocation": {
                  "uri": "src/UncheckedSend.sol"
                },
                "region": {
                  "byteLength": 190,
                  "byteOffset": 337
                }
              }
            },
            {
              "physicalLocation": {
                "artifactLocation": {
                  "uri": "src/UncheckedSend.sol"
                },
                "region": {
                  "byteLength": 184,
                  "byteOffset": 533
                }
              }
            },
            {
              "physicalLocation": {
                "artifactLocation": {
                  "uri": "src/UncheckedSend.sol"
                },
                "region": {
                  "byteLength": 186,
                  "byteOffset": 723
                }
              }
            },
            {
              "physicalLocation": {
                "artifactLocation": {
                  "uri": "src/UninitializedStateVariable.sol"
                },
                "region": {
                  "byteLength": 8,
                  "byteOffset": 563
                }
              }
            }
          ],
          "message": {
            "text": "Introduce checks for `msg.sender` in the function"
          },
          "ruleId": "send-ether-no-checks"
        },
        {
          "level": "warning",
          "locations": [
            {
              "physicalLocation": {
                "artifactLocation": {
                  "uri": "src/DelegateCallWithoutAddressCheck.sol"
                },
                "region": {
                  "byteLength": 9,
                  "byteOffset": 392
                }
              }
            },
            {
              "physicalLocation": {
                "artifactLocation": {
                  "uri": "src/auditor_mode/ExternalCalls.sol"
                },
                "region": {
                  "byteLength": 28,
                  "byteOffset": 1253
                }
              }
            },
            {
              "physicalLocation": {
                "artifactLocation": {
                  "uri": "src/inheritance/ExtendedInheritance.sol"
                },
                "region": {
                  "byteLength": 15,
                  "byteOffset": 391
                }
              }
            }
          ],
          "message": {
            "text": "Introduce checks on the address"
          },
          "ruleId": "delegate-call-unchecked-address"
        },
        {
          "level": "warning",
          "locations": [
            {
              "physicalLocation": {
                "artifactLocation": {
                  "uri": "src/TautologicalCompare.sol"
                },
                "region": {
                  "byteLength": 6,
                  "byteOffset": 255
                }
              }
            },
            {
              "physicalLocation": {
                "artifactLocation": {
                  "uri": "src/TautologicalCompare.sol"
                },
                "region": {
                  "byteLength": 6,
                  "byteOffset": 359
                }
              }
            },
            {
              "physicalLocation": {
                "artifactLocation": {
                  "uri": "src/TautologicalCompare.sol"
                },
                "region": {
                  "byteLength": 5,
                  "byteOffset": 463
                }
              }
            },
            {
              "physicalLocation": {
                "artifactLocation": {
                  "uri": "src/TautologicalCompare.sol"
                },
                "region": {
                  "byteLength": 5,
                  "byteOffset": 566
                }
              }
            }
          ],
          "message": {
            "text": "The left hand side and the right hand side of the binary operation has the same value. This makes the condition always true or always false."
          },
          "ruleId": "tautological-compare"
        },
        {
          "level": "warning",
          "locations": [
            {
              "physicalLocation": {
                "artifactLocation": {
                  "uri": "src/RTLO.sol"
                },
                "region": {
                  "byteLength": 157,
                  "byteOffset": 33
                }
              }
            }
          ],
          "message": {
            "text": "Right to left override character may be misledaing and cause potential attacks by visually misordering method arguments!"
          },
          "ruleId": "rtlo"
        },
        {
          "level": "warning",
          "locations": [
            {
              "physicalLocation": {
                "artifactLocation": {
                  "uri": "src/UncheckedReturn.sol"
                },
                "region": {
                  "byteLength": 5,
                  "byteOffset": 279
                }
              }
            },
            {
              "physicalLocation": {
                "artifactLocation": {
                  "uri": "src/UncheckedReturn.sol"
                },
                "region": {
                  "byteLength": 47,
                  "byteOffset": 575
                }
              }
            }
          ],
          "message": {
            "text": "Function returns a value but it is ignored."
          },
          "ruleId": "unchecked-return"
        },
        {
          "level": "warning",
          "locations": [
            {
              "physicalLocation": {
                "artifactLocation": {
                  "uri": "src/DangerousUnaryOperator.sol"
                },
                "region": {
                  "byteLength": 10,
                  "byteOffset": 220
                }
              }
            },
            {
              "physicalLocation": {
                "artifactLocation": {
                  "uri": "src/DangerousUnaryOperator.sol"
                },
                "region": {
                  "byteLength": 10,
                  "byteOffset": 247
                }
              }
            }
          ],
          "message": {
            "text": "Potentially mistakened `=+` for `+=` or `=-` for `-=`. Please include a space in between."
          },
          "ruleId": "dangerous-unary-operator"
        },
        {
          "level": "warning",
          "locations": [
            {
              "physicalLocation": {
                "artifactLocation": {
                  "uri": "src/TautologyOrContradiction.sol"
                },
                "region": {
                  "byteLength": 7,
                  "byteOffset": 296
                }
              }
            },
            {
              "physicalLocation": {
                "artifactLocation": {
                  "uri": "src/TautologyOrContradiction.sol"
                },
                "region": {
                  "byteLength": 11,
                  "byteOffset": 369
                }
              }
            }
          ],
          "message": {
            "text": "The condition has been determined to be either always true or always false due to the integer range in which we're operating."
          },
          "ruleId": "tautology-or-contradiction"
        },
        {
          "level": "warning",
          "locations": [
            {
              "physicalLocation": {
                "artifactLocation": {
                  "uri": "src/DangerousStrictEquality1.sol"
                },
                "region": {
                  "byteLength": 25,
                  "byteOffset": 177
                }
              }
            },
            {
              "physicalLocation": {
                "artifactLocation": {
                  "uri": "src/DangerousStrictEquality2.sol"
                },
                "region": {
                  "byteLength": 34,
                  "byteOffset": 177
                }
              }
            },
            {
              "physicalLocation": {
                "artifactLocation": {
                  "uri": "src/DangerousStrictEquality2.sol"
                },
                "region": {
                  "byteLength": 43,
                  "byteOffset": 305
                }
              }
            }
          ],
          "message": {
            "text": "A contract's balance can be forcibly manipulated by another selfdestructing contract. Therefore, it's recommended to use >, <, >= or <= instead of strict equality."
          },
          "ruleId": "dangerous-strict-equailty-on-contract-balance"
        },
        {
          "level": "warning",
          "locations": [
            {
              "physicalLocation": {
                "artifactLocation": {
                  "uri": "src/CompilerBugStorageSignedIntegerArray.sol"
                },
                "region": {
                  "byteLength": 10,
                  "byteOffset": 230
                }
              }
            }
          ],
          "message": {
            "text": "If you want to leverage signed arrays in storage by assigning a literal array with at least one negative number, then you mus use solidity version 0.5.10 or above. This is because of a bug in older compilers."
          },
          "ruleId": "signed-storage-array"
        },
        {
          "level": "warning",
          "locations": [
            {
              "physicalLocation": {
                "artifactLocation": {
                  "uri": "src/WeakRandomness.sol"
                },
                "region": {
                  "byteLength": 70,
                  "byteOffset": 188
                }
              }
            },
            {
              "physicalLocation": {
                "artifactLocation": {
                  "uri": "src/WeakRandomness.sol"
                },
                "region": {
                  "byteLength": 41,
                  "byteOffset": 386
                }
              }
            },
            {
              "physicalLocation": {
                "artifactLocation": {
                  "uri": "src/WeakRandomness.sol"
                },
                "region": {
                  "byteLength": 20,
                  "byteOffset": 597
                }
              }
            },
            {
              "physicalLocation": {
                "artifactLocation": {
                  "uri": "src/WeakRandomness.sol"
                },
                "region": {
                  "byteLength": 20,
                  "byteOffset": 793
                }
              }
            },
            {
              "physicalLocation": {
                "artifactLocation": {
                  "uri": "src/WeakRandomness.sol"
                },
                "region": {
                  "byteLength": 20,
                  "byteOffset": 915
                }
              }
            },
            {
              "physicalLocation": {
                "artifactLocation": {
                  "uri": "src/WeakRandomness.sol"
                },
                "region": {
                  "byteLength": 5,
                  "byteOffset": 1095
                }
              }
            },
            {
              "physicalLocation": {
                "artifactLocation": {
                  "uri": "src/WeakRandomness.sol"
                },
                "region": {
                  "byteLength": 37,
                  "byteOffset": 1217
                }
              }
            },
            {
              "physicalLocation": {
                "artifactLocation": {
                  "uri": "src/WeakRandomness.sol"
                },
                "region": {
                  "byteLength": 9,
                  "byteOffset": 1434
                }
              }
            },
            {
              "physicalLocation": {
                "artifactLocation": {
                  "uri": "src/WeakRandomness.sol"
                },
                "region": {
                  "byteLength": 16,
                  "byteOffset": 1563
                }
              }
            }
          ],
          "message": {
            "text": "The use of keccak256 hash functions on predictable values like block.timestamp, block.number, or similar data, including modulo operations on these values, should be avoided for generating randomness, as they are easily predictable and manipulable. The `PREVRANDAO` opcode also should not be used as a source of randomness. Instead, utilize Chainlink VRF for cryptographically secure and provably random values to ensure protocol integrity."
          },
          "ruleId": "weak-randomness"
        },
        {
          "level": "warning",
          "locations": [
            {
              "physicalLocation": {
                "artifactLocation": {
                  "uri": "src/PreDeclaredVarUsage.sol"
                },
                "region": {
                  "byteLength": 1,
                  "byteOffset": 196
                }
              }
            }
          ],
          "message": {
            "text": "This is a bad practice that may lead to unintended consequences. Please declare the variable before using it."
          },
          "ruleId": "pre-declared-local-variable-usage"
        },
        {
          "level": "warning",
          "locations": [
            {
              "physicalLocation": {
                "artifactLocation": {
                  "uri": "src/DeletionNestedMappingStructureContract.sol"
                },
                "region": {
                  "byteLength": 25,
                  "byteOffset": 426
                }
              }
            }
          ],
          "message": {
            "text": "A deletion in a structure containing a mapping will not delete the mapping. The remaining data may be used to compromise the contract."
          },
          "ruleId": "delete-nested-mapping"
        },
        {
          "level": "warning",
          "locations": [
            {
              "physicalLocation": {
                "artifactLocation": {
                  "uri": "src/TxOriginUsedForAuth.sol"
                },
                "region": {
                  "byteLength": 183,
                  "byteOffset": 1117
                }
              }
            },
            {
              "physicalLocation": {
                "artifactLocation": {
                  "uri": "src/TxOriginUsedForAuth.sol"
                },
                "region": {
                  "byteLength": 90,
                  "byteOffset": 1431
                }
              }
            },
            {
              "physicalLocation": {
                "artifactLocation": {
                  "uri": "src/TxOriginUsedForAuth.sol"
                },
                "region": {
                  "byteLength": 68,
                  "byteOffset": 1610
                }
              }
            }
          ],
          "message": {
            "text": "Using `tx.origin` may lead to problems when users are interacting via smart contract with your protocol. It is recommended to use `msg.sender` for authentication."
          },
          "ruleId": "tx-origin-used-for-auth"
        },
        {
          "level": "warning",
          "locations": [
            {
              "physicalLocation": {
                "artifactLocation": {
                  "uri": "src/MsgValueInLoop.sol"
                },
                "region": {
                  "byteLength": 107,
                  "byteOffset": 289
                }
              }
            },
            {
              "physicalLocation": {
                "artifactLocation": {
                  "uri": "src/MsgValueInLoop.sol"
                },
                "region": {
                  "byteLength": 94,
                  "byteOffset": 988
                }
              }
            },
            {
              "physicalLocation": {
                "artifactLocation": {
                  "uri": "src/MsgValueInLoop.sol"
                },
                "region": {
                  "byteLength": 93,
                  "byteOffset": 1415
                }
              }
            },
            {
              "physicalLocation": {
                "artifactLocation": {
                  "uri": "src/MsgValueInLoop.sol"
                },
                "region": {
                  "byteLength": 97,
                  "byteOffset": 1844
                }
              }
            }
          ],
          "message": {
            "text": "Provide an explicit array of amounts alongside the receivers array, and check that the sum of all amounts matches `msg.value`."
          },
          "ruleId": "msg-value-in-loop"
        },
        {
          "level": "warning",
          "locations": [
            {
              "physicalLocation": {
                "artifactLocation": {
                  "uri": "src/ContractLocksEther.sol"
                },
                "region": {
                  "byteLength": 10,
                  "byteOffset": 73
                }
              }
            },
            {
              "physicalLocation": {
                "artifactLocation": {
                  "uri": "src/ContractLocksEther.sol"
                },
                "region": {
                  "byteLength": 11,
                  "byteOffset": 822
                }
              }
            },
            {
              "physicalLocation": {
                "artifactLocation": {
                  "uri": "src/EmptyBlocks.sol"
                },
                "region": {
                  "byteLength": 39,
                  "byteOffset": 344
                }
              }
            },
            {
              "physicalLocation": {
                "artifactLocation": {
                  "uri": "src/EmptyBlocks.sol"
                },
                "region": {
                  "byteLength": 11,
                  "byteOffset": 630
                }
              }
            },
            {
              "physicalLocation": {
                "artifactLocation": {
                  "uri": "src/MsgValueInLoop.sol"
                },
                "region": {
                  "byteLength": 15,
                  "byteOffset": 103
                }
              }
            },
            {
              "physicalLocation": {
                "artifactLocation": {
                  "uri": "src/MsgValueInLoop.sol"
                },
                "region": {
                  "byteLength": 19,
                  "byteOffset": 423
                }
              }
            },
            {
              "physicalLocation": {
                "artifactLocation": {
                  "uri": "src/MsgValueInLoop.sol"
                },
                "region": {
                  "byteLength": 15,
                  "byteOffset": 831
                }
              }
            },
            {
              "physicalLocation": {
                "artifactLocation": {
                  "uri": "src/MsgValueInLoop.sol"
                },
                "region": {
                  "byteLength": 15,
                  "byteOffset": 1233
                }
              }
            },
            {
              "physicalLocation": {
                "artifactLocation": {
                  "uri": "src/MsgValueInLoop.sol"
                },
                "region": {
                  "byteLength": 15,
                  "byteOffset": 1659
                }
              }
            },
            {
              "physicalLocation": {
                "artifactLocation": {
                  "uri": "src/eth2/DepositContract.sol"
                },
                "region": {
                  "byteLength": 15,
                  "byteOffset": 4547
                }
              }
            }
          ],
          "message": {
            "text": "It appears that the contract includes a payable function to accept Ether but lacks a corresponding function to withdraw it, which leads to the Ether being locked in the contract. To resolve this issue, please implement a public or external function that allows for the withdrawal of Ether from the contract."
          },
          "ruleId": "contract-locks-ether"
        },
        {
          "level": "note",
          "locations": [
            {
              "physicalLocation": {
                "artifactLocation": {
                  "uri": "src/AdminContract.sol"
                },
                "region": {
                  "byteLength": 7,
                  "byteOffset": 270
                }
              }
            },
            {
              "physicalLocation": {
                "artifactLocation": {
                  "uri": "src/AdminContract.sol"
                },
                "region": {
                  "byteLength": 9,
                  "byteOffset": 376
                }
              }
            },
            {
              "physicalLocation": {
                "artifactLocation": {
                  "uri": "src/AdminContract.sol"
                },
                "region": {
                  "byteLength": 9,
                  "byteOffset": 505
                }
              }
            },
            {
              "physicalLocation": {
                "artifactLocation": {
                  "uri": "src/DeprecatedOZFunctions.sol"
                },
                "region": {
                  "byteLength": 13,
                  "byteOffset": 295
                }
              }
            },
            {
              "physicalLocation": {
                "artifactLocation": {
                  "uri": "src/EmptyBlocks.sol"
                },
                "region": {
                  "byteLength": 7,
                  "byteOffset": 188
                }
              }
            },
            {
              "physicalLocation": {
                "artifactLocation": {
                  "uri": "src/InternalFunctions.sol"
                },
                "region": {
                  "byteLength": 9,
                  "byteOffset": 250
                }
              }
            },
            {
              "physicalLocation": {
                "artifactLocation": {
                  "uri": "src/auditor_mode/PublicFunctionsWithoutSenderCheck.sol"
                },
                "region": {
                  "byteLength": 7,
                  "byteOffset": 322
                }
              }
            },
            {
              "physicalLocation": {
                "artifactLocation": {
                  "uri": "src/auditor_mode/PublicFunctionsWithoutSenderCheck.sol"
                },
                "region": {
                  "byteLength": 9,
                  "byteOffset": 396
                }
              }
            },
            {
              "physicalLocation": {
                "artifactLocation": {
                  "uri": "src/auditor_mode/PublicFunctionsWithoutSenderCheck.sol"
                },
                "region": {
                  "byteLength": 13,
                  "byteOffset": 975
                }
              }
            },
            {
              "physicalLocation": {
                "artifactLocation": {
                  "uri": "src/auditor_mode/PublicFunctionsWithoutSenderCheck.sol"
                },
                "region": {
                  "byteLength": 14,
                  "byteOffset": 1108
                }
              }
            },
            {
              "physicalLocation": {
                "artifactLocation": {
                  "uri": "src/parent_chain/ParentChainContract.sol"
                },
                "region": {
                  "byteLength": 7,
                  "byteOffset": 282
                }
              }
            },
            {
              "physicalLocation": {
                "artifactLocation": {
                  "uri": "src/parent_chain/ParentChainContract.sol"
                },
                "region": {
                  "byteLength": 9,
                  "byteOffset": 725
                }
              }
            },
            {
              "physicalLocation": {
                "artifactLocation": {
                  "uri": "src/parent_chain/ParentChainContract.sol"
                },
                "region": {
                  "byteLength": 9,
                  "byteOffset": 854
                }
              }
            }
          ],
          "message": {
            "text": "Contracts have owners with privileged rights to perform admin tasks and need to be trusted to not perform malicious updates or drain funds."
          },
          "ruleId": "centralization-risk"
        },
        {
          "level": "note",
          "locations": [
            {
              "physicalLocation": {
                "artifactLocation": {
                  "uri": "src/T11sTranferer.sol"
                },
                "region": {
                  "byteLength": 84,
                  "byteOffset": 57
                }
              }
            }
          ],
          "message": {
            "text": "There is a subtle difference between the implementation of solmate's SafeTransferLib and OZ's SafeERC20: OZ's SafeERC20 checks if the token is a contract or not, solmate's SafeTransferLib does not.\nhttps://github.com/transmissions11/solmate/blob/main/src/utils/SafeTransferLib.sol#L9 \n`@dev Note that none of the functions in this library check that a token has code at all! That responsibility is delegated to the caller`\n"
          },
          "ruleId": "solmate-safe-transfer-lib"
        },
        {
          "level": "note",
          "locations": [
            {
              "physicalLocation": {
                "artifactLocation": {
                  "uri": "src/inheritance/ExtendedInheritance.sol"
                },
                "region": {
                  "byteLength": 9,
                  "byteOffset": 705
                }
              }
            }
          ],
          "message": {
            "text": "The `ecrecover` function is susceptible to signature malleability. This means that the same message can be signed in multiple ways, allowing an attacker to change the message signature without invalidating it. This can lead to unexpected behavior in smart contracts, such as the loss of funds or the ability to bypass access control. Consider using OpenZeppelin's ECDSA library instead of the built-in function."
          },
          "ruleId": "ecrecover"
        },
        {
          "level": "note",
          "locations": [
            {
              "physicalLocation": {
                "artifactLocation": {
                  "uri": "src/DeprecatedOZFunctions.sol"
                },
                "region": {
                  "byteLength": 10,
                  "byteOffset": 737
                }
              }
            },
            {
              "physicalLocation": {
                "artifactLocation": {
                  "uri": "src/DeprecatedOZFunctions.sol"
                },
                "region": {
                  "byteLength": 17,
                  "byteOffset": 898
                }
              }
            }
          ],
          "message": {
            "text": "Openzeppelin has deprecated several functions and replaced with newer versions. Please consult https://docs.openzeppelin.com/"
          },
          "ruleId": "deprecated-oz-functions"
        },
        {
          "level": "note",
          "locations": [
            {
              "physicalLocation": {
                "artifactLocation": {
                  "uri": "src/ArbitraryTransferFrom.sol"
                },
                "region": {
                  "byteLength": 20,
                  "byteOffset": 370
                }
              }
            },
            {
              "physicalLocation": {
                "artifactLocation": {
                  "uri": "src/ArbitraryTransferFrom.sol"
                },
                "region": {
                  "byteLength": 20,
                  "byteOffset": 864
                }
              }
            },
            {
              "physicalLocation": {
                "artifactLocation": {
                  "uri": "src/ArbitraryTransferFrom.sol"
                },
                "region": {
                  "byteLength": 20,
                  "byteOffset": 1517
                }
              }
            },
            {
              "physicalLocation": {
                "artifactLocation": {
                  "uri": "src/ContractLocksEther.sol"
                },
                "region": {
                  "byteLength": 18,
                  "byteOffset": 5185
                }
              }
            },
            {
              "physicalLocation": {
                "artifactLocation": {
                  "uri": "src/DeprecatedOZFunctions.sol"
                },
                "region": {
                  "byteLength": 13,
                  "byteOffset": 1062
                }
              }
            },
            {
              "physicalLocation": {
                "artifactLocation": {
                  "uri": "src/DeprecatedOZFunctions.sol"
                },
                "region": {
                  "byteLength": 13,
                  "byteOffset": 1272
                }
              }
            },
            {
              "physicalLocation": {
                "artifactLocation": {
                  "uri": "src/DeprecatedOZFunctions.sol"
                },
                "region": {
                  "byteLength": 13,
                  "byteOffset": 1322
                }
              }
            },
            {
              "physicalLocation": {
                "artifactLocation": {
                  "uri": "src/DeprecatedOZFunctions.sol"
                },
                "region": {
                  "byteLength": 13,
                  "byteOffset": 1424
                }
              }
            },
            {
              "physicalLocation": {
                "artifactLocation": {
                  "uri": "src/DeprecatedOZFunctions.sol"
                },
                "region": {
                  "byteLength": 18,
                  "byteOffset": 1598
                }
              }
            },
            {
              "physicalLocation": {
                "artifactLocation": {
                  "uri": "src/SendEtherNoChecks.sol"
                },
                "region": {
                  "byteLength": 19,
                  "byteOffset": 1255
                }
              }
            },
            {
              "physicalLocation": {
                "artifactLocation": {
                  "uri": "src/StateShadowing.sol"
                },
                "region": {
                  "byteLength": 19,
                  "byteOffset": 368
                }
              }
            },
            {
              "physicalLocation": {
                "artifactLocation": {
                  "uri": "src/UninitializedStateVariable.sol"
                },
                "region": {
                  "byteLength": 29,
                  "byteOffset": 599
                }
              }
            }
          ],
          "message": {
            "text": "ERC20 functions may not behave as expected. For example: return values are not always meaningful. It is recommended to use OpenZeppelin's SafeERC20 library."
          },
          "ruleId": "unsafe-erc20-functions"
        },
        {
          "level": "note",
          "locations": [
            {
              "physicalLocation": {
                "artifactLocation": {
                  "uri": "src/CompilerBugStorageSignedIntegerArray.sol"
                },
                "region": {
                  "byteLength": 23,
                  "byteOffset": 32
                }
              }
            },
            {
              "physicalLocation": {
                "artifactLocation": {
                  "uri": "src/ConstantFuncsAssembly.sol"
                },
                "region": {
                  "byteLength": 23,
                  "byteOffset": 32
                }
              }
            },
            {
              "physicalLocation": {
                "artifactLocation": {
                  "uri": "src/ContractLocksEther.sol"
                },
                "region": {
                  "byteLength": 23,
                  "byteOffset": 32
                }
              }
            },
            {
              "physicalLocation": {
                "artifactLocation": {
                  "uri": "src/ContractWithTodo.sol"
                },
                "region": {
                  "byteLength": 23,
                  "byteOffset": 32
                }
              }
            },
            {
              "physicalLocation": {
                "artifactLocation": {
                  "uri": "src/Counter.sol"
                },
                "region": {
                  "byteLength": 24,
                  "byteOffset": 39
                }
              }
            },
            {
              "physicalLocation": {
                "artifactLocation": {
                  "uri": "src/CrazyPragma.sol"
                },
                "region": {
                  "byteLength": 32,
                  "byteOffset": 32
                }
              }
            },
            {
              "physicalLocation": {
                "artifactLocation": {
                  "uri": "src/DangerousStrictEquality1.sol"
                },
                "region": {
                  "byteLength": 23,
                  "byteOffset": 32
                }
              }
            },
            {
              "physicalLocation": {
                "artifactLocation": {
                  "uri": "src/DangerousUnaryOperator.sol"
                },
                "region": {
                  "byteLength": 23,
                  "byteOffset": 32
                }
              }
            },
            {
              "physicalLocation": {
                "artifactLocation": {
                  "uri": "src/DelegateCallWithoutAddressCheck.sol"
                },
                "region": {
                  "byteLength": 21,
                  "byteOffset": 32
                }
              }
            },
            {
              "physicalLocation": {
                "artifactLocation": {
                  "uri": "src/DeletionNestedMappingStructureContract.sol"
                },
                "region": {
                  "byteLength": 23,
                  "byteOffset": 32
                }
              }
            },
            {
              "physicalLocation": {
                "artifactLocation": {
                  "uri": "src/InconsistentUints.sol"
                },
                "region": {
                  "byteLength": 24,
                  "byteOffset": 0
                }
              }
            },
            {
              "physicalLocation": {
                "artifactLocation": {
                  "uri": "src/MsgValueInLoop.sol"
                },
                "region": {
                  "byteLength": 23,
                  "byteOffset": 32
                }
              }
            },
            {
              "physicalLocation": {
                "artifactLocation": {
                  "uri": "src/PreDeclaredVarUsage.sol"
                },
                "region": {
                  "byteLength": 23,
                  "byteOffset": 32
                }
              }
            },
            {
              "physicalLocation": {
                "artifactLocation": {
                  "uri": "src/RedundantStatements.sol"
                },
                "region": {
                  "byteLength": 23,
                  "byteOffset": 32
                }
              }
            },
            {
              "physicalLocation": {
                "artifactLocation": {
                  "uri": "src/TautologyOrContradiction.sol"
                },
                "region": {
                  "byteLength": 23,
                  "byteOffset": 32
                }
              }
            },
            {
              "physicalLocation": {
                "artifactLocation": {
                  "uri": "src/TxOriginUsedForAuth.sol"
                },
                "region": {
                  "byteLength": 24,
                  "byteOffset": 32
                }
              }
            },
            {
              "physicalLocation": {
                "artifactLocation": {
                  "uri": "src/UncheckedSend.sol"
                },
                "region": {
                  "byteLength": 23,
                  "byteOffset": 32
                }
              }
            },
            {
              "physicalLocation": {
                "artifactLocation": {
                  "uri": "src/UnusedStateVariables.sol"
                },
                "region": {
                  "byteLength": 24,
                  "byteOffset": 32
                }
              }
            },
            {
              "physicalLocation": {
                "artifactLocation": {
                  "uri": "src/UsingSelfdestruct.sol"
                },
                "region": {
                  "byteLength": 23,
                  "byteOffset": 32
                }
              }
            },
            {
              "physicalLocation": {
                "artifactLocation": {
                  "uri": "src/cloc/AnotherHeavilyCommentedContract.sol"
                },
                "region": {
                  "byteLength": 24,
                  "byteOffset": 46
                }
              }
            },
            {
              "physicalLocation": {
                "artifactLocation": {
                  "uri": "src/cloc/HeavilyCommentedContract.sol"
                },
                "region": {
                  "byteLength": 32,
                  "byteOffset": 46
                }
              }
            },
            {
              "physicalLocation": {
                "artifactLocation": {
                  "uri": "src/inheritance/IContractInheritance.sol"
                },
                "region": {
                  "byteLength": 24,
                  "byteOffset": 32
                }
              }
            },
            {
              "physicalLocation": {
                "artifactLocation": {
                  "uri": "src/inheritance/InheritanceBase.sol"
                },
                "region": {
                  "byteLength": 23,
                  "byteOffset": 32
                }
              }
            },
            {
              "physicalLocation": {
                "artifactLocation": {
                  "uri": "src/nested_mappings/LaterVersion.sol"
                },
                "region": {
                  "byteLength": 23,
                  "byteOffset": 36
                }
              }
            },
            {
              "physicalLocation": {
                "artifactLocation": {
                  "uri": "src/nested_mappings/NestedMappings.sol"
                },
                "region": {
                  "byteLength": 24,
                  "byteOffset": 36
                }
              }
            }
          ],
          "message": {
            "text": "Consider using a specific version of Solidity in your contracts instead of a wide version. For example, instead of `pragma solidity ^0.8.0;`, use `pragma solidity 0.8.0;`"
          },
          "ruleId": "unspecific-solidity-pragma"
        },
        {
          "level": "note",
          "locations": [
            {
              "physicalLocation": {
                "artifactLocation": {
                  "uri": "src/ArbitraryTransferFrom.sol"
                },
                "region": {
                  "byteLength": 15,
                  "byteOffset": 267
                }
              }
            },
            {
              "physicalLocation": {
                "artifactLocation": {
                  "uri": "src/StateVariables.sol"
                },
                "region": {
                  "byteLength": 14,
                  "byteOffset": 2121
                }
              }
            },
            {
              "physicalLocation": {
                "artifactLocation": {
                  "uri": "src/ZeroAddressCheck.sol"
                },
                "region": {
                  "byteLength": 14,
                  "byteOffset": 1171
                }
              }
            },
            {
              "physicalLocation": {
                "artifactLocation": {
                  "uri": "src/ZeroAddressCheck.sol"
                },
                "region": {
                  "byteLength": 16,
                  "byteOffset": 1248
                }
              }
            },
            {
              "physicalLocation": {
                "artifactLocation": {
                  "uri": "src/ZeroAddressCheck.sol"
                },
                "region": {
                  "byteLength": 23,
                  "byteOffset": 1327
                }
              }
            },
            {
              "physicalLocation": {
                "artifactLocation": {
                  "uri": "src/uniswap/UniswapV2Swapper.sol"
                },
                "region": {
                  "byteLength": 17,
                  "byteOffset": 365
                }
              }
            }
          ],
          "message": {
            "text": "Check for `address(0)` when assigning values to address state variables."
          },
          "ruleId": "zero-address-check"
        },
        {
          "level": "note",
          "locations": [
            {
              "physicalLocation": {
                "artifactLocation": {
                  "uri": "src/ArbitraryTransferFrom.sol"
                },
                "region": {
                  "byteLength": 5,
                  "byteOffset": 772
                }
              }
            },
            {
              "physicalLocation": {
                "artifactLocation": {
                  "uri": "src/AssemblyExample.sol"
                },
                "region": {
                  "byteLength": 1,
                  "byteOffset": 113
                }
              }
            },
            {
              "physicalLocation": {
                "artifactLocation": {
                  "uri": "src/ContractLocksEther.sol"
                },
                "region": {
                  "byteLength": 10,
                  "byteOffset": 539
                }
              }
            },
            {
              "physicalLocation": {
                "artifactLocation": {
                  "uri": "src/ContractLocksEther.sol"
                },
                "region": {
                  "byteLength": 10,
                  "byteOffset": 1379
                }
              }
            },
            {
              "physicalLocation": {
                "artifactLocation": {
                  "uri": "src/ContractLocksEther.sol"
                },
                "region": {
                  "byteLength": 10,
                  "byteOffset": 2414
                }
              }
            },
            {
              "physicalLocation": {
                "artifactLocation": {
                  "uri": "src/ContractLocksEther.sol"
                },
                "region": {
                  "byteLength": 10,
                  "byteOffset": 3653
                }
              }
            },
            {
              "physicalLocation": {
                "artifactLocation": {
                  "uri": "src/ContractLocksEther.sol"
                },
                "region": {
                  "byteLength": 10,
                  "byteOffset": 4877
                }
              }
            },
            {
              "physicalLocation": {
                "artifactLocation": {
                  "uri": "src/ContractLocksEther.sol"
                },
                "region": {
                  "byteLength": 10,
                  "byteOffset": 5775
                }
              }
            },
            {
              "physicalLocation": {
                "artifactLocation": {
                  "uri": "src/ContractWithTodo.sol"
                },
                "region": {
                  "byteLength": 15,
                  "byteOffset": 337
                }
              }
            },
            {
              "physicalLocation": {
                "artifactLocation": {
                  "uri": "src/Counter.sol"
                },
                "region": {
                  "byteLength": 9,
                  "byteOffset": 129
                }
              }
            },
            {
              "physicalLocation": {
                "artifactLocation": {
                  "uri": "src/StateVariables.sol"
                },
                "region": {
                  "byteLength": 18,
                  "byteOffset": 1764
                }
              }
            },
            {
              "physicalLocation": {
                "artifactLocation": {
                  "uri": "src/StateVariables.sol"
                },
                "region": {
                  "byteLength": 20,
                  "byteOffset": 1915
                }
              }
            },
            {
              "physicalLocation": {
                "artifactLocation": {
                  "uri": "src/StateVariables.sol"
                },
                "region": {
                  "byteLength": 14,
                  "byteOffset": 2072
                }
              }
            },
            {
              "physicalLocation": {
                "artifactLocation": {
                  "uri": "src/StateVariables.sol"
                },
                "region": {
                  "byteLength": 22,
                  "byteOffset": 2157
                }
              }
            },
            {
              "physicalLocation": {
                "artifactLocation": {
                  "uri": "src/StateVariables.sol"
                },
                "region": {
                  "byteLength": 25,
                  "byteOffset": 2539
                }
              }
            },
            {
              "physicalLocation": {
                "artifactLocation": {
                  "uri": "src/UninitializedStateVariable.sol"
                },
                "region": {
                  "byteLength": 8,
                  "byteOffset": 563
                }
              }
            },
            {
              "physicalLocation": {
                "artifactLocation": {
                  "uri": "src/auditor_mode/PublicFunctionsWithoutSenderCheck.sol"
                },
                "region": {
                  "byteLength": 27,
                  "byteOffset": 475
                }
              }
            },
            {
              "physicalLocation": {
                "artifactLocation": {
                  "uri": "src/auditor_mode/PublicFunctionsWithoutSenderCheck.sol"
                },
                "region": {
                  "byteLength": 28,
                  "byteOffset": 653
                }
              }
            },
            {
              "physicalLocation": {
                "artifactLocation": {
                  "uri": "src/auditor_mode/PublicFunctionsWithoutSenderCheck.sol"
                },
                "region": {
                  "byteLength": 26,
                  "byteOffset": 1324
                }
              }
            },
            {
              "physicalLocation": {
                "artifactLocation": {
                  "uri": "src/auditor_mode/PublicFunctionsWithoutSenderCheck.sol"
                },
                "region": {
                  "byteLength": 27,
                  "byteOffset": 1637
                }
              }
            },
            {
              "physicalLocation": {
                "artifactLocation": {
                  "uri": "src/auditor_mode/PublicFunctionsWithoutSenderCheck.sol"
                },
                "region": {
                  "byteLength": 20,
                  "byteOffset": 2014
                }
              }
            },
            {
              "physicalLocation": {
                "artifactLocation": {
                  "uri": "src/auditor_mode/PublicFunctionsWithoutSenderCheck.sol"
                },
                "region": {
                  "byteLength": 28,
                  "byteOffset": 2183
                }
              }
            },
            {
              "physicalLocation": {
                "artifactLocation": {
                  "uri": "src/cloc/AnotherHeavilyCommentedContract.sol"
                },
                "region": {
                  "byteLength": 3,
                  "byteOffset": 500
                }
              }
            },
            {
              "physicalLocation": {
                "artifactLocation": {
                  "uri": "src/cloc/AnotherHeavilyCommentedContract.sol"
                },
                "region": {
                  "byteLength": 5,
                  "byteOffset": 637
                }
              }
            },
            {
              "physicalLocation": {
                "artifactLocation": {
                  "uri": "src/cloc/AnotherHeavilyCommentedContract.sol"
                },
                "region": {
                  "byteLength": 4,
                  "byteOffset": 738
                }
              }
            },
            {
              "physicalLocation": {
                "artifactLocation": {
                  "uri": "src/cloc/HeavilyCommentedContract.sol"
                },
                "region": {
                  "byteLength": 3,
                  "byteOffset": 509
                }
              }
            },
            {
              "physicalLocation": {
                "artifactLocation": {
                  "uri": "src/cloc/HeavilyCommentedContract.sol"
                },
                "region": {
                  "byteLength": 4,
                  "byteOffset": 646
                }
              }
            },
            {
              "physicalLocation": {
                "artifactLocation": {
                  "uri": "src/parent_chain/ParentChainContract.sol"
                },
                "region": {
                  "byteLength": 9,
                  "byteOffset": 355
                }
              }
            },
            {
              "physicalLocation": {
                "artifactLocation": {
                  "uri": "src/parent_chain/ParentChainContract.sol"
                },
                "region": {
                  "byteLength": 9,
                  "byteOffset": 422
                }
              }
            }
          ],
          "message": {
            "text": "Instead of marking a function as `public`, consider marking it as `external` if it is not used internally."
          },
          "ruleId": "useless-public-function"
        },
        {
          "level": "note",
          "locations": [
            {
              "physicalLocation": {
                "artifactLocation": {
                  "uri": "src/BooleanEquality.sol"
                },
                "region": {
                  "byteLength": 3,
                  "byteOffset": 170
                }
              }
            },
            {
              "physicalLocation": {
                "artifactLocation": {
                  "uri": "src/BooleanEquality.sol"
                },
                "region": {
                  "byteLength": 3,
                  "byteOffset": 330
                }
              }
            },
            {
              "physicalLocation": {
                "artifactLocation": {
                  "uri": "src/BooleanEquality.sol"
                },
                "region": {
                  "byteLength": 3,
                  "byteOffset": 360
                }
              }
            },
            {
              "physicalLocation": {
                "artifactLocation": {
                  "uri": "src/BooleanEquality.sol"
                },
                "region": {
                  "byteLength": 3,
                  "byteOffset": 492
                }
              }
            },
            {
              "physicalLocation": {
                "artifactLocation": {
                  "uri": "src/BooleanEquality.sol"
                },
                "region": {
                  "byteLength": 3,
                  "byteOffset": 653
                }
              }
            },
            {
              "physicalLocation": {
                "artifactLocation": {
                  "uri": "src/BooleanEquality.sol"
                },
                "region": {
                  "byteLength": 3,
                  "byteOffset": 683
                }
              }
            },
            {
              "physicalLocation": {
                "artifactLocation": {
                  "uri": "src/Casting.sol"
                },
                "region": {
                  "byteLength": 18,
                  "byteOffset": 483
                }
              }
            },
            {
              "physicalLocation": {
                "artifactLocation": {
                  "uri": "src/Casting.sol"
                },
                "region": {
                  "byteLength": 18,
                  "byteOffset": 646
                }
              }
            },
            {
              "physicalLocation": {
                "artifactLocation": {
                  "uri": "src/Casting.sol"
                },
                "region": {
                  "byteLength": 18,
                  "byteOffset": 921
                }
              }
            },
            {
              "physicalLocation": {
                "artifactLocation": {
                  "uri": "src/Casting.sol"
                },
                "region": {
                  "byteLength": 18,
                  "byteOffset": 2103
                }
              }
            },
            {
              "physicalLocation": {
                "artifactLocation": {
                  "uri": "src/CompilerBugStorageSignedIntegerArray.sol"
                },
                "region": {
                  "byteLength": 1,
                  "byteOffset": 235
                }
              }
            },
            {
              "physicalLocation": {
                "artifactLocation": {
                  "uri": "src/CompilerBugStorageSignedIntegerArray.sol"
                },
                "region": {
                  "byteLength": 1,
                  "byteOffset": 352
                }
              }
            },
            {
              "physicalLocation": {
                "artifactLocation": {
                  "uri": "src/ConstantsLiterals.sol"
                },
                "region": {
                  "byteLength": 3,
                  "byteOffset": 958
                }
              }
            },
            {
              "physicalLocation": {
                "artifactLocation": {
                  "uri": "src/ConstantsLiterals.sol"
                },
                "region": {
                  "byteLength": 3,
                  "byteOffset": 992
                }
              }
            },
            {
              "physicalLocation": {
                "artifactLocation": {
                  "uri": "src/ConstantsLiterals.sol"
                },
                "region": {
                  "byteLength": 4,
                  "byteOffset": 1032
                }
              }
            },
            {
              "physicalLocation": {
                "artifactLocation": {
                  "uri": "src/ConstantsLiterals.sol"
                },
                "region": {
                  "byteLength": 4,
                  "byteOffset": 1068
                }
              }
            },
            {
              "physicalLocation": {
                "artifactLocation": {
                  "uri": "src/ConstantsLiterals.sol"
                },
                "region": {
                  "byteLength": 42,
                  "byteOffset": 1117
                }
              }
            },
            {
              "physicalLocation": {
                "artifactLocation": {
                  "uri": "src/ConstantsLiterals.sol"
                },
                "region": {
                  "byteLength": 42,
                  "byteOffset": 1192
                }
              }
            },
            {
              "physicalLocation": {
                "artifactLocation": {
                  "uri": "src/ConstantsLiterals.sol"
                },
                "region": {
                  "byteLength": 66,
                  "byteOffset": 1275
                }
              }
            },
            {
              "physicalLocation": {
                "artifactLocation": {
                  "uri": "src/DangerousStrictEquality2.sol"
                },
                "region": {
                  "byteLength": 9,
                  "byteOffset": 202
                }
              }
            },
            {
              "physicalLocation": {
                "artifactLocation": {
                  "uri": "src/DangerousStrictEquality2.sol"
                },
                "region": {
                  "byteLength": 9,
                  "byteOffset": 339
                }
              }
            },
            {
              "physicalLocation": {
                "artifactLocation": {
                  "uri": "src/DelegateCallWithoutAddressCheck.sol"
                },
                "region": {
                  "byteLength": 1,
                  "byteOffset": 718
                }
              }
            },
            {
              "physicalLocation": {
                "artifactLocation": {
                  "uri": "src/DelegateCallWithoutAddressCheck.sol"
                },
                "region": {
                  "byteLength": 1,
                  "byteOffset": 771
                }
              }
            },
            {
              "physicalLocation": {
                "artifactLocation": {
                  "uri": "src/DelegateCallWithoutAddressCheck.sol"
                },
                "region": {
                  "byteLength": 1,
                  "byteOffset": 838
                }
              }
            },
            {
              "physicalLocation": {
                "artifactLocation": {
                  "uri": "src/DynamicArrayLengthAssignment.sol"
                },
                "region": {
                  "byteLength": 3,
                  "byteOffset": 312
                }
              }
            },
            {
              "physicalLocation": {
                "artifactLocation": {
                  "uri": "src/DynamicArrayLengthAssignment.sol"
                },
                "region": {
                  "byteLength": 3,
                  "byteOffset": 346
                }
              }
            },
            {
              "physicalLocation": {
                "artifactLocation": {
                  "uri": "src/DynamicArrayLengthAssignment.sol"
                },
                "region": {
                  "byteLength": 3,
                  "byteOffset": 457
                }
              }
            },
            {
              "physicalLocation": {
                "artifactLocation": {
                  "uri": "src/IncorrectCaretOperator.sol"
                },
                "region": {
                  "byteLength": 2,
                  "byteOffset": 563
                }
              }
            },
            {
              "physicalLocation": {
                "artifactLocation": {
                  "uri": "src/IncorrectCaretOperator.sol"
                },
                "region": {
                  "byteLength": 2,
                  "byteOffset": 606
                }
              }
            },
            {
              "physicalLocation": {
                "artifactLocation": {
                  "uri": "src/PreDeclaredVarUsage.sol"
                },
                "region": {
                  "byteLength": 3,
                  "byteOffset": 200
                }
              }
            },
            {
              "physicalLocation": {
                "artifactLocation": {
                  "uri": "src/PreDeclaredVarUsage.sol"
                },
                "region": {
                  "byteLength": 3,
                  "byteOffset": 222
                }
              }
            },
            {
              "physicalLocation": {
                "artifactLocation": {
                  "uri": "src/RevertsAndRequriesInLoops.sol"
                },
                "region": {
                  "byteLength": 2,
                  "byteOffset": 253
                }
              }
            },
            {
              "physicalLocation": {
                "artifactLocation": {
                  "uri": "src/RevertsAndRequriesInLoops.sol"
                },
                "region": {
                  "byteLength": 2,
                  "byteOffset": 442
                }
              }
            },
            {
              "physicalLocation": {
                "artifactLocation": {
                  "uri": "src/RevertsAndRequriesInLoops.sol"
                },
                "region": {
                  "byteLength": 2,
                  "byteOffset": 706
                }
              }
            },
            {
              "physicalLocation": {
                "artifactLocation": {
                  "uri": "src/RevertsAndRequriesInLoops.sol"
                },
                "region": {
                  "byteLength": 2,
                  "byteOffset": 745
                }
              }
            },
            {
              "physicalLocation": {
                "artifactLocation": {
                  "uri": "src/UncheckedReturn.sol"
                },
                "region": {
                  "byteLength": 7,
                  "byteOffset": 607
                }
              }
            },
            {
              "physicalLocation": {
                "artifactLocation": {
                  "uri": "src/UncheckedReturn.sol"
                },
                "region": {
                  "byteLength": 7,
                  "byteOffset": 805
                }
              }
            },
            {
              "physicalLocation": {
                "artifactLocation": {
                  "uri": "src/UncheckedReturn.sol"
                },
                "region": {
                  "byteLength": 7,
                  "byteOffset": 995
                }
              }
            },
            {
              "physicalLocation": {
                "artifactLocation": {
                  "uri": "src/UncheckedReturn.sol"
                },
                "region": {
                  "byteLength": 7,
                  "byteOffset": 1190
                }
              }
            },
            {
              "physicalLocation": {
                "artifactLocation": {
                  "uri": "src/WeakRandomness.sol"
                },
                "region": {
                  "byteLength": 2,
                  "byteOffset": 933
                }
              }
            },
            {
              "physicalLocation": {
                "artifactLocation": {
                  "uri": "src/WeakRandomness.sol"
                },
                "region": {
                  "byteLength": 2,
                  "byteOffset": 1252
                }
              }
            },
            {
              "physicalLocation": {
                "artifactLocation": {
                  "uri": "src/WeakRandomness.sol"
                },
                "region": {
                  "byteLength": 2,
                  "byteOffset": 1441
                }
              }
            },
            {
              "physicalLocation": {
                "artifactLocation": {
                  "uri": "src/eth2/DepositContract.sol"
                },
                "region": {
                  "byteLength": 2,
                  "byteOffset": 7252
                }
              }
            },
            {
              "physicalLocation": {
                "artifactLocation": {
                  "uri": "src/eth2/DepositContract.sol"
                },
                "region": {
                  "byteLength": 2,
                  "byteOffset": 7293
                }
              }
            }
          ],
          "message": {
            "text": "If the same constant literal value is used multiple times, create a constant state variable and reference it throughout the contract."
          },
          "ruleId": "constants-instead-of-literals"
        },
        {
          "level": "note",
          "locations": [
            {
              "physicalLocation": {
                "artifactLocation": {
                  "uri": "src/ContractLocksEther.sol"
                },
                "region": {
                  "byteLength": 56,
                  "byteOffset": 119
                }
              }
            },
            {
              "physicalLocation": {
                "artifactLocation": {
                  "uri": "src/ContractLocksEther.sol"
                },
                "region": {
                  "byteLength": 56,
                  "byteOffset": 869
                }
              }
            },
            {
              "physicalLocation": {
                "artifactLocation": {
                  "uri": "src/ContractLocksEther.sol"
                },
                "region": {
                  "byteLength": 54,
                  "byteOffset": 961
                }
              }
            },
            {
              "physicalLocation": {
                "artifactLocation": {
                  "uri": "src/ContractLocksEther.sol"
                },
                "region": {
                  "byteLength": 56,
                  "byteOffset": 1904
                }
              }
            },
            {
              "physicalLocation": {
                "artifactLocation": {
                  "uri": "src/ContractLocksEther.sol"
                },
                "region": {
                  "byteLength": 54,
                  "byteOffset": 1996
                }
              }
            },
            {
              "physicalLocation": {
                "artifactLocation": {
                  "uri": "src/ContractLocksEther.sol"
                },
                "region": {
                  "byteLength": 56,
                  "byteOffset": 3143
                }
              }
            },
            {
              "physicalLocation": {
                "artifactLocation": {
                  "uri": "src/ContractLocksEther.sol"
                },
                "region": {
                  "byteLength": 54,
                  "byteOffset": 3235
                }
              }
            },
            {
              "physicalLocation": {
                "artifactLocation": {
                  "uri": "src/ContractLocksEther.sol"
                },
                "region": {
                  "byteLength": 56,
                  "byteOffset": 4367
                }
              }
            },
            {
              "physicalLocation": {
                "artifactLocation": {
                  "uri": "src/ContractLocksEther.sol"
                },
                "region": {
                  "byteLength": 54,
                  "byteOffset": 4459
                }
              }
            },
            {
              "physicalLocation": {
                "artifactLocation": {
                  "uri": "src/ContractLocksEther.sol"
                },
                "region": {
                  "byteLength": 56,
                  "byteOffset": 5563
                }
              }
            },
            {
              "physicalLocation": {
                "artifactLocation": {
                  "uri": "src/ContractLocksEther.sol"
                },
                "region": {
                  "byteLength": 54,
                  "byteOffset": 5655
                }
              }
            },
            {
              "physicalLocation": {
                "artifactLocation": {
                  "uri": "src/TestERC20.sol"
                },
                "region": {
                  "byteLength": 70,
                  "byteOffset": 338
                }
              }
            },
            {
              "physicalLocation": {
                "artifactLocation": {
                  "uri": "src/TestERC20.sol"
                },
                "region": {
                  "byteLength": 70,
                  "byteOffset": 413
                }
              }
            },
            {
              "physicalLocation": {
                "artifactLocation": {
                  "uri": "src/UncheckedReturn.sol"
                },
                "region": {
                  "byteLength": 30,
                  "byteOffset": 297
                }
              }
            },
            {
              "physicalLocation": {
                "artifactLocation": {
                  "uri": "src/UninitializedStateVariable.sol"
                },
                "region": {
                  "byteLength": 27,
                  "byteOffset": 700
                }
              }
            },
            {
              "physicalLocation": {
                "artifactLocation": {
                  "uri": "src/eth2/DepositContract.sol"
                },
                "region": {
                  "byteLength": 107,
                  "byteOffset": 2641
                }
              }
            },
            {
              "physicalLocation": {
                "artifactLocation": {
                  "uri": "src/inheritance/ExtendedInheritance.sol"
                },
                "region": {
                  "byteLength": 45,
                  "byteOffset": 144
                }
              }
            },
            {
              "physicalLocation": {
                "artifactLocation": {
                  "uri": "src/inheritance/InheritanceBase.sol"
                },
                "region": {
                  "byteLength": 28,
                  "byteOffset": 150
                }
              }
            }
          ],
          "message": {
            "text": "Index event fields make the field more quickly accessible to off-chain tools that parse events. However, note that each index field costs extra gas during emission, so it's not necessarily best to index the maximum allowed per event (three fields). Each event should use three indexed fields if there are three or more fields, and gas usage is not particularly of concern for the events in question. If there are fewer than three fields, all of the fields should be indexed."
          },
          "ruleId": "unindexed-events"
        },
        {
          "level": "note",
          "locations": [
            {
              "physicalLocation": {
                "artifactLocation": {
                  "uri": "src/CallGraphTests.sol"
                },
                "region": {
                  "byteLength": 7,
                  "byteOffset": 128
                }
              }
            },
            {
              "physicalLocation": {
                "artifactLocation": {
                  "uri": "src/CallGraphTests.sol"
                },
                "region": {
                  "byteLength": 6,
                  "byteOffset": 531
                }
              }
            },
            {
              "physicalLocation": {
                "artifactLocation": {
                  "uri": "src/CallGraphTests.sol"
                },
                "region": {
                  "byteLength": 6,
                  "byteOffset": 936
                }
              }
            },
            {
              "physicalLocation": {
                "artifactLocation": {
                  "uri": "src/CallGraphTests.sol"
                },
                "region": {
                  "byteLength": 7,
                  "byteOffset": 1246
                }
              }
            },
            {
              "physicalLocation": {
                "artifactLocation": {
                  "uri": "src/DelegateCallWithoutAddressCheck.sol"
                },
                "region": {
                  "byteLength": 7,
                  "byteOffset": 948
                }
              }
            },
            {
              "physicalLocation": {
                "artifactLocation": {
                  "uri": "src/DeprecatedOZFunctions.sol"
                },
                "region": {
                  "byteLength": 7,
                  "byteOffset": 1264
                }
              }
            },
            {
              "physicalLocation": {
                "artifactLocation": {
                  "uri": "src/DeprecatedOZFunctions.sol"
                },
                "region": {
                  "byteLength": 6,
                  "byteOffset": 1389
                }
              }
            },
            {
              "physicalLocation": {
                "artifactLocation": {
                  "uri": "src/RevertsAndRequriesInLoops.sol"
                },
                "region": {
                  "byteLength": 6,
                  "byteOffset": 503
                }
              }
            },
            {
              "physicalLocation": {
                "artifactLocation": {
                  "uri": "src/SendEtherNoChecks.sol"
                },
                "region": {
                  "byteLength": 6,
                  "byteOffset": 268
                }
              }
            },
            {
              "physicalLocation": {
                "artifactLocation": {
                  "uri": "src/SendEtherNoChecks.sol"
                },
                "region": {
                  "byteLength": 7,
                  "byteOffset": 513
                }
              }
            },
            {
              "physicalLocation": {
                "artifactLocation": {
                  "uri": "src/SendEtherNoChecks.sol"
                },
                "region": {
                  "byteLength": 6,
                  "byteOffset": 920
                }
              }
            },
            {
              "physicalLocation": {
                "artifactLocation": {
                  "uri": "src/StateShadowing.sol"
                },
                "region": {
                  "byteLength": 7,
                  "byteOffset": 135
                }
              }
            },
            {
              "physicalLocation": {
                "artifactLocation": {
                  "uri": "src/ZeroAddressCheck.sol"
                },
                "region": {
                  "byteLength": 6,
                  "byteOffset": 329
                }
              }
            },
            {
              "physicalLocation": {
                "artifactLocation": {
                  "uri": "src/ZeroAddressCheck.sol"
                },
                "region": {
                  "byteLength": 6,
                  "byteOffset": 608
                }
              }
            },
            {
              "physicalLocation": {
                "artifactLocation": {
                  "uri": "src/ZeroAddressCheck.sol"
                },
                "region": {
                  "byteLength": 6,
                  "byteOffset": 1074
                }
              }
            },
            {
              "physicalLocation": {
                "artifactLocation": {
                  "uri": "src/cloc/AnotherHeavilyCommentedContract.sol"
                },
                "region": {
                  "byteLength": 7,
                  "byteOffset": 589
                }
              }
            },
            {
              "physicalLocation": {
                "artifactLocation": {
                  "uri": "src/cloc/AnotherHeavilyCommentedContract.sol"
                },
                "region": {
                  "byteLength": 7,
                  "byteOffset": 1403
                }
              }
            },
            {
              "physicalLocation": {
                "artifactLocation": {
                  "uri": "src/cloc/HeavilyCommentedContract.sol"
                },
                "region": {
                  "byteLength": 7,
                  "byteOffset": 598
                }
              }
            },
            {
              "physicalLocation": {
                "artifactLocation": {
                  "uri": "src/cloc/HeavilyCommentedContract.sol"
                },
                "region": {
                  "byteLength": 7,
                  "byteOffset": 1408
                }
              }
            }
          ],
          "message": {
            "text": "Use descriptive reason strings or custom errors for revert paths."
          },
          "ruleId": "require-with-string"
        },
        {
          "level": "note",
          "locations": [
            {
              "physicalLocation": {
                "artifactLocation": {
                  "uri": "src/AdminContract.sol"
                },
                "region": {
                  "byteLength": 12,
                  "byteOffset": 386
                }
              }
            },
            {
              "physicalLocation": {
                "artifactLocation": {
                  "uri": "src/parent_chain/ParentChainContract.sol"
                },
                "region": {
                  "byteLength": 12,
                  "byteOffset": 735
                }
              }
            }
          ],
          "message": {
            "text": "This is a best-practice to protect against reentrancy in other modifiers."
          },
          "ruleId": "non-reentrant-before-others"
        },
        {
          "level": "note",
          "locations": [
            {
              "physicalLocation": {
                "artifactLocation": {
                  "uri": "src/UnsafeERC721Mint.sol"
                },
                "region": {
                  "byteLength": 5,
                  "byteOffset": 410
                }
              }
            }
          ],
          "message": {
            "text": "Using `ERC721::_mint()` can mint ERC721 tokens to addresses which don't support ERC721 tokens. Use `_safeMint()` instead of `_mint()` for ERC721."
          },
          "ruleId": "unsafe-oz-erc721-mint"
        },
        {
          "level": "note",
          "locations": [
            {
              "physicalLocation": {
                "artifactLocation": {
                  "uri": "src/AdminContract.sol"
                },
                "region": {
                  "byteLength": 23,
                  "byteOffset": 32
                }
              }
            },
            {
              "physicalLocation": {
                "artifactLocation": {
                  "uri": "src/ContractLocksEther.sol"
                },
                "region": {
                  "byteLength": 23,
                  "byteOffset": 32
                }
              }
            },
            {
              "physicalLocation": {
                "artifactLocation": {
                  "uri": "src/ContractWithTodo.sol"
                },
                "region": {
                  "byteLength": 23,
                  "byteOffset": 32
                }
              }
            },
            {
              "physicalLocation": {
                "artifactLocation": {
                  "uri": "src/Counter.sol"
                },
                "region": {
                  "byteLength": 24,
                  "byteOffset": 39
                }
              }
            },
            {
              "physicalLocation": {
                "artifactLocation": {
                  "uri": "src/CrazyPragma.sol"
                },
                "region": {
                  "byteLength": 32,
                  "byteOffset": 32
                }
              }
            },
            {
              "physicalLocation": {
                "artifactLocation": {
                  "uri": "src/DangerousStrictEquality2.sol"
                },
                "region": {
                  "byteLength": 23,
                  "byteOffset": 32
                }
              }
            },
            {
              "physicalLocation": {
                "artifactLocation": {
                  "uri": "src/DelegateCallWithoutAddressCheck.sol"
                },
                "region": {
                  "byteLength": 21,
                  "byteOffset": 32
                }
              }
            },
            {
              "physicalLocation": {
                "artifactLocation": {
                  "uri": "src/DeletionNestedMappingStructureContract.sol"
                },
                "region": {
                  "byteLength": 23,
                  "byteOffset": 32
                }
              }
            },
            {
              "physicalLocation": {
                "artifactLocation": {
                  "uri": "src/DeprecatedOZFunctions.sol"
                },
                "region": {
                  "byteLength": 23,
                  "byteOffset": 32
                }
              }
            },
            {
              "physicalLocation": {
                "artifactLocation": {
                  "uri": "src/InconsistentUints.sol"
                },
                "region": {
                  "byteLength": 24,
                  "byteOffset": 0
                }
              }
            },
            {
              "physicalLocation": {
                "artifactLocation": {
                  "uri": "src/KeccakContract.sol"
                },
                "region": {
                  "byteLength": 23,
                  "byteOffset": 32
                }
              }
            },
            {
              "physicalLocation": {
                "artifactLocation": {
                  "uri": "src/MsgValueInLoop.sol"
                },
                "region": {
                  "byteLength": 23,
                  "byteOffset": 32
                }
              }
            },
            {
              "physicalLocation": {
                "artifactLocation": {
                  "uri": "src/StateVariables.sol"
                },
                "region": {
                  "byteLength": 23,
                  "byteOffset": 32
                }
              }
            },
            {
              "physicalLocation": {
                "artifactLocation": {
                  "uri": "src/StorageConditionals.sol"
                },
                "region": {
                  "byteLength": 23,
                  "byteOffset": 32
                }
              }
            },
            {
              "physicalLocation": {
                "artifactLocation": {
                  "uri": "src/T11sTranferer.sol"
                },
                "region": {
                  "byteLength": 23,
                  "byteOffset": 32
                }
              }
            },
            {
              "physicalLocation": {
                "artifactLocation": {
                  "uri": "src/TautologicalCompare.sol"
                },
                "region": {
                  "byteLength": 23,
                  "byteOffset": 32
                }
              }
            },
            {
              "physicalLocation": {
                "artifactLocation": {
                  "uri": "src/TxOriginUsedForAuth.sol"
                },
                "region": {
                  "byteLength": 24,
                  "byteOffset": 32
                }
              }
            },
            {
              "physicalLocation": {
                "artifactLocation": {
                  "uri": "src/UnsafeERC721Mint.sol"
                },
                "region": {
                  "byteLength": 23,
                  "byteOffset": 32
                }
              }
            },
            {
              "physicalLocation": {
                "artifactLocation": {
                  "uri": "src/UnusedStateVariables.sol"
                },
                "region": {
                  "byteLength": 24,
                  "byteOffset": 32
                }
              }
            },
            {
              "physicalLocation": {
                "artifactLocation": {
                  "uri": "src/WeakRandomness.sol"
                },
                "region": {
                  "byteLength": 23,
                  "byteOffset": 32
                }
              }
            },
            {
              "physicalLocation": {
                "artifactLocation": {
                  "uri": "src/cloc/AnotherHeavilyCommentedContract.sol"
                },
                "region": {
                  "byteLength": 24,
                  "byteOffset": 46
                }
              }
            },
            {
              "physicalLocation": {
                "artifactLocation": {
                  "uri": "src/cloc/HeavilyCommentedContract.sol"
                },
                "region": {
                  "byteLength": 32,
                  "byteOffset": 46
                }
              }
            },
            {
              "physicalLocation": {
                "artifactLocation": {
                  "uri": "src/eth2/DepositContract.sol"
                },
                "region": {
                  "byteLength": 23,
                  "byteOffset": 2302
                }
              }
            },
            {
              "physicalLocation": {
                "artifactLocation": {
                  "uri": "src/inheritance/ExtendedInheritance.sol"
                },
                "region": {
                  "byteLength": 23,
                  "byteOffset": 32
                }
              }
            },
            {
              "physicalLocation": {
                "artifactLocation": {
                  "uri": "src/inheritance/IContractInheritance.sol"
                },
                "region": {
                  "byteLength": 24,
                  "byteOffset": 32
                }
              }
            },
            {
              "physicalLocation": {
                "artifactLocation": {
                  "uri": "src/inheritance/InheritanceBase.sol"
                },
                "region": {
                  "byteLength": 23,
                  "byteOffset": 32
                }
              }
            },
            {
              "physicalLocation": {
                "artifactLocation": {
                  "uri": "src/nested/1/Nested.sol"
                },
                "region": {
                  "byteLength": 23,
                  "byteOffset": 180
                }
              }
            },
            {
              "physicalLocation": {
                "artifactLocation": {
                  "uri": "src/nested/2/Nested.sol"
                },
                "region": {
                  "byteLength": 23,
                  "byteOffset": 180
                }
              }
            },
            {
              "physicalLocation": {
                "artifactLocation": {
                  "uri": "src/nested_mappings/LaterVersion.sol"
                },
                "region": {
                  "byteLength": 23,
                  "byteOffset": 36
                }
              }
            },
            {
              "physicalLocation": {
                "artifactLocation": {
                  "uri": "src/parent_chain/ParentChainContract.sol"
                },
                "region": {
                  "byteLength": 23,
                  "byteOffset": 32
                }
              }
            },
            {
              "physicalLocation": {
                "artifactLocation": {
                  "uri": "src/uniswap/UniswapV2Swapper.sol"
                },
                "region": {
                  "byteLength": 23,
                  "byteOffset": 32
                }
              }
            },
            {
              "physicalLocation": {
                "artifactLocation": {
                  "uri": "src/uniswap/UniswapV3Swapper.sol"
                },
                "region": {
                  "byteLength": 23,
                  "byteOffset": 32
                }
              }
            }
          ],
          "message": {
            "text": "Solc compiler version 0.8.20 switches the default target EVM version to Shanghai, which means that the generated bytecode will include PUSH0 opcodes. Be sure to select the appropriate EVM version in case you intend to deploy on a chain other than mainnet like L2 chains that may not support PUSH0, otherwise deployment of your contracts will fail."
          },
          "ruleId": "push-zero-opcode"
        },
        {
          "level": "note",
          "locations": [
            {
              "physicalLocation": {
                "artifactLocation": {
                  "uri": "src/CallGraphTests.sol"
                },
                "region": {
                  "byteLength": 22,
                  "byteOffset": 186
                }
              }
            },
            {
              "physicalLocation": {
                "artifactLocation": {
                  "uri": "src/CallGraphTests.sol"
                },
                "region": {
                  "byteLength": 22,
                  "byteOffset": 571
                }
              }
            },
            {
              "physicalLocation": {
                "artifactLocation": {
                  "uri": "src/CallGraphTests.sol"
                },
                "region": {
                  "byteLength": 22,
                  "byteOffset": 976
                }
              }
            },
            {
              "physicalLocation": {
                "artifactLocation": {
                  "uri": "src/DelegateCallWithoutAddressCheck.sol"
                },
                "region": {
                  "byteLength": 9,
                  "byteOffset": 678
                }
              }
            },
            {
              "physicalLocation": {
                "artifactLocation": {
                  "uri": "src/InternalFunctions.sol"
                },
                "region": {
                  "byteLength": 9,
                  "byteOffset": 413
                }
              }
            },
            {
              "physicalLocation": {
                "artifactLocation": {
                  "uri": "src/OnceModifierExample.sol"
                },
                "region": {
                  "byteLength": 8,
                  "byteOffset": 103
                }
              }
            },
            {
              "physicalLocation": {
                "artifactLocation": {
                  "uri": "src/SendEtherNoChecks.sol"
                },
                "region": {
                  "byteLength": 4,
                  "byteOffset": 308
                }
              }
            },
            {
              "physicalLocation": {
                "artifactLocation": {
                  "uri": "src/SendEtherNoChecks.sol"
                },
                "region": {
                  "byteLength": 4,
                  "byteOffset": 960
                }
              }
            },
            {
              "physicalLocation": {
                "artifactLocation": {
                  "uri": "src/SendEtherNoChecks.sol"
                },
                "region": {
                  "byteLength": 4,
                  "byteOffset": 1301
                }
              }
            },
            {
              "physicalLocation": {
                "artifactLocation": {
                  "uri": "src/SendEtherNoChecks.sol"
                },
                "region": {
                  "byteLength": 4,
                  "byteOffset": 1704
                }
              }
            },
            {
              "physicalLocation": {
                "artifactLocation": {
                  "uri": "src/StateShadowing.sol"
                },
                "region": {
                  "byteLength": 74,
                  "byteOffset": 107
                }
              }
            },
            {
              "physicalLocation": {
                "artifactLocation": {
                  "uri": "src/UnprotectedInitialize.sol"
                },
                "region": {
                  "byteLength": 21,
                  "byteOffset": 222
                }
              }
            }
          ],
          "message": {
            "text": ""
          },
          "ruleId": "useless-modifier"
        },
        {
          "level": "note",
          "locations": [
            {
              "physicalLocation": {
                "artifactLocation": {
                  "uri": "src/AdminContract.sol"
                },
                "region": {
                  "byteLength": 23,
                  "byteOffset": 457
                }
              }
            },
            {
              "physicalLocation": {
                "artifactLocation": {
                  "uri": "src/CallGraphTests.sol"
                },
                "region": {
                  "byteLength": 16,
                  "byteOffset": 291
                }
              }
            },
            {
              "physicalLocation": {
                "artifactLocation": {
                  "uri": "src/CallGraphTests.sol"
                },
                "region": {
                  "byteLength": 16,
                  "byteOffset": 686
                }
              }
            },
            {
              "physicalLocation": {
                "artifactLocation": {
                  "uri": "src/ContractWithTodo.sol"
                },
                "region": {
                  "byteLength": 10,
                  "byteOffset": 129
                }
              }
            },
            {
              "physicalLocation": {
                "artifactLocation": {
                  "uri": "src/ContractWithTodo.sol"
                },
                "region": {
                  "byteLength": 15,
                  "byteOffset": 337
                }
              }
            },
            {
              "physicalLocation": {
                "artifactLocation": {
                  "uri": "src/EmptyBlocks.sol"
                },
                "region": {
                  "byteLength": 12,
                  "byteOffset": 503
                }
              }
            },
            {
              "physicalLocation": {
                "artifactLocation": {
                  "uri": "src/EmptyBlocks.sol"
                },
                "region": {
                  "byteLength": 12,
                  "byteOffset": 599
                }
              }
            },
            {
              "physicalLocation": {
                "artifactLocation": {
                  "uri": "src/EmptyBlocks.sol"
                },
                "region": {
                  "byteLength": 12,
                  "byteOffset": 739
                }
              }
            },
            {
              "physicalLocation": {
                "artifactLocation": {
                  "uri": "src/EmptyBlocks.sol"
                },
                "region": {
                  "byteLength": 13,
                  "byteOffset": 888
                }
              }
            },
            {
              "physicalLocation": {
                "artifactLocation": {
                  "uri": "src/EmptyBlocks.sol"
                },
                "region": {
                  "byteLength": 24,
                  "byteOffset": 946
                }
              }
            },
            {
              "physicalLocation": {
                "artifactLocation": {
                  "uri": "src/EmptyBlocks.sol"
                },
                "region": {
                  "byteLength": 30,
                  "byteOffset": 1068
                }
              }
            },
            {
              "physicalLocation": {
                "artifactLocation": {
                  "uri": "src/EmptyBlocks.sol"
                },
                "region": {
                  "byteLength": 41,
                  "byteOffset": 1219
                }
              }
            },
            {
              "physicalLocation": {
                "artifactLocation": {
                  "uri": "src/OnceModifierExample.sol"
                },
                "region": {
                  "byteLength": 7,
                  "byteOffset": 147
                }
              }
            },
            {
              "physicalLocation": {
                "artifactLocation": {
                  "uri": "src/SendEtherNoChecks.sol"
                },
                "region": {
                  "byteLength": 5,
                  "byteOffset": 1060
                }
              }
            },
            {
              "physicalLocation": {
                "artifactLocation": {
                  "uri": "src/SendEtherNoChecks.sol"
                },
                "region": {
                  "byteLength": 5,
                  "byteOffset": 1405
                }
              }
            },
            {
              "physicalLocation": {
                "artifactLocation": {
                  "uri": "src/SendEtherNoChecks.sol"
                },
                "region": {
                  "byteLength": 5,
                  "byteOffset": 1795
                }
              }
            },
            {
              "physicalLocation": {
                "artifactLocation": {
                  "uri": "src/TautologyOrContradiction.sol"
                },
                "region": {
                  "byteLength": 229,
                  "byteOffset": 161
                }
              }
            },
            {
              "physicalLocation": {
                "artifactLocation": {
                  "uri": "src/UncheckedSend.sol"
                },
                "region": {
                  "byteLength": 65,
                  "byteOffset": 915
                }
              }
            },
            {
              "physicalLocation": {
                "artifactLocation": {
                  "uri": "src/auditor_mode/PublicFunctionsWithoutSenderCheck.sol"
                },
                "region": {
                  "byteLength": 17,
                  "byteOffset": 367
                }
              }
            },
            {
              "physicalLocation": {
                "artifactLocation": {
                  "uri": "src/auditor_mode/PublicFunctionsWithoutSenderCheck.sol"
                },
                "region": {
                  "byteLength": 25,
                  "byteOffset": 852
                }
              }
            },
            {
              "physicalLocation": {
                "artifactLocation": {
                  "uri": "src/auditor_mode/PublicFunctionsWithoutSenderCheck.sol"
                },
                "region": {
                  "byteLength": 16,
                  "byteOffset": 1080
                }
              }
            },
            {
              "physicalLocation": {
                "artifactLocation": {
                  "uri": "src/auditor_mode/PublicFunctionsWithoutSenderCheck.sol"
                },
                "region": {
                  "byteLength": 17,
                  "byteOffset": 1840
                }
              }
            },
            {
              "physicalLocation": {
                "artifactLocation": {
                  "uri": "src/auditor_mode/PublicFunctionsWithoutSenderCheck.sol"
                },
                "region": {
                  "byteLength": 25,
                  "byteOffset": 2380
                }
              }
            },
            {
              "physicalLocation": {
                "artifactLocation": {
                  "uri": "src/parent_chain/ParentChainContract.sol"
                },
                "region": {
                  "byteLength": 9,
                  "byteOffset": 355
                }
              }
            },
            {
              "physicalLocation": {
                "artifactLocation": {
                  "uri": "src/parent_chain/ParentChainContract.sol"
                },
                "region": {
                  "byteLength": 23,
                  "byteOffset": 806
                }
              }
            },
            {
              "physicalLocation": {
                "artifactLocation": {
                  "uri": "src/parent_chain/ParentChainContract.sol"
                },
                "region": {
                  "byteLength": 8,
                  "byteOffset": 946
                }
              }
            },
            {
              "physicalLocation": {
                "artifactLocation": {
                  "uri": "src/parent_chain/ParentChainContract.sol"
                },
                "region": {
                  "byteLength": 23,
                  "byteOffset": 1011
                }
              }
            }
          ],
          "message": {
            "text": "Consider removing empty blocks."
          },
          "ruleId": "empty-block"
        },
        {
          "level": "note",
          "locations": [
            {
              "physicalLocation": {
                "artifactLocation": {
                  "uri": "src/HugeConstants.sol"
                },
                "region": {
                  "byteLength": 24,
                  "byteOffset": 182
                }
              }
            },
            {
              "physicalLocation": {
                "artifactLocation": {
                  "uri": "src/HugeConstants.sol"
                },
                "region": {
                  "byteLength": 23,
                  "byteOffset": 252
                }
              }
            },
            {
              "physicalLocation": {
                "artifactLocation": {
                  "uri": "src/HugeConstants.sol"
                },
                "region": {
                  "byteLength": 22,
                  "byteOffset": 321
                }
              }
            },
            {
              "physicalLocation": {
                "artifactLocation": {
                  "uri": "src/HugeConstants.sol"
                },
                "region": {
                  "byteLength": 21,
                  "byteOffset": 389
                }
              }
            },
            {
              "physicalLocation": {
                "artifactLocation": {
                  "uri": "src/HugeConstants.sol"
                },
                "region": {
                  "byteLength": 20,
                  "byteOffset": 456
                }
              }
            },
            {
              "physicalLocation": {
                "artifactLocation": {
                  "uri": "src/HugeConstants.sol"
                },
                "region": {
                  "byteLength": 19,
                  "byteOffset": 522
                }
              }
            },
            {
              "physicalLocation": {
                "artifactLocation": {
                  "uri": "src/HugeConstants.sol"
                },
                "region": {
                  "byteLength": 18,
                  "byteOffset": 587
                }
              }
            },
            {
              "physicalLocation": {
                "artifactLocation": {
                  "uri": "src/HugeConstants.sol"
                },
                "region": {
                  "byteLength": 17,
                  "byteOffset": 651
                }
              }
            },
            {
              "physicalLocation": {
                "artifactLocation": {
                  "uri": "src/HugeConstants.sol"
                },
                "region": {
                  "byteLength": 16,
                  "byteOffset": 714
                }
              }
            },
            {
              "physicalLocation": {
                "artifactLocation": {
                  "uri": "src/HugeConstants.sol"
                },
                "region": {
                  "byteLength": 15,
                  "byteOffset": 777
                }
              }
            },
            {
              "physicalLocation": {
                "artifactLocation": {
                  "uri": "src/HugeConstants.sol"
                },
                "region": {
                  "byteLength": 14,
                  "byteOffset": 839
                }
              }
            },
            {
              "physicalLocation": {
                "artifactLocation": {
                  "uri": "src/HugeConstants.sol"
                },
                "region": {
                  "byteLength": 13,
                  "byteOffset": 900
                }
              }
            },
            {
              "physicalLocation": {
                "artifactLocation": {
                  "uri": "src/HugeConstants.sol"
                },
                "region": {
                  "byteLength": 12,
                  "byteOffset": 960
                }
              }
            },
            {
              "physicalLocation": {
                "artifactLocation": {
                  "uri": "src/HugeConstants.sol"
                },
                "region": {
                  "byteLength": 11,
                  "byteOffset": 1019
                }
              }
            },
            {
              "physicalLocation": {
                "artifactLocation": {
                  "uri": "src/HugeConstants.sol"
                },
                "region": {
                  "byteLength": 10,
                  "byteOffset": 1077
                }
              }
            },
            {
              "physicalLocation": {
                "artifactLocation": {
                  "uri": "src/HugeConstants.sol"
                },
                "region": {
                  "byteLength": 9,
                  "byteOffset": 1134
                }
              }
            },
            {
              "physicalLocation": {
                "artifactLocation": {
                  "uri": "src/HugeConstants.sol"
                },
                "region": {
                  "byteLength": 8,
                  "byteOffset": 1190
                }
              }
            },
            {
              "physicalLocation": {
                "artifactLocation": {
                  "uri": "src/HugeConstants.sol"
                },
                "region": {
                  "byteLength": 7,
                  "byteOffset": 1245
                }
              }
            },
            {
              "physicalLocation": {
                "artifactLocation": {
                  "uri": "src/HugeConstants.sol"
                },
                "region": {
                  "byteLength": 6,
                  "byteOffset": 1299
                }
              }
            },
            {
              "physicalLocation": {
                "artifactLocation": {
                  "uri": "src/HugeConstants.sol"
                },
                "region": {
                  "byteLength": 5,
                  "byteOffset": 1352
                }
              }
            },
            {
              "physicalLocation": {
                "artifactLocation": {
                  "uri": "src/HugeConstants.sol"
                },
                "region": {
                  "byteLength": 29,
                  "byteOffset": 1585
                }
              }
            },
            {
              "physicalLocation": {
                "artifactLocation": {
                  "uri": "src/HugeConstants.sol"
                },
                "region": {
                  "byteLength": 6,
                  "byteOffset": 1673
                }
              }
            }
          ],
          "message": {
            "text": "Use `e` notation, for example: `1e18`, instead of its full numeric value."
          },
          "ruleId": "large-numeric-literal"
        },
        {
          "level": "note",
          "locations": [
            {
              "physicalLocation": {
                "artifactLocation": {
                  "uri": "src/CallGraphTests.sol"
                },
                "region": {
                  "byteLength": 17,
                  "byteOffset": 89
                }
              }
            },
            {
              "physicalLocation": {
                "artifactLocation": {
                  "uri": "src/CallGraphTests.sol"
                },
                "region": {
                  "byteLength": 17,
                  "byteOffset": 398
                }
              }
            },
            {
              "physicalLocation": {
                "artifactLocation": {
                  "uri": "src/CallGraphTests.sol"
                },
                "region": {
                  "byteLength": 17,
                  "byteOffset": 803
                }
              }
            },
            {
              "physicalLocation": {
                "artifactLocation": {
                  "uri": "src/CallGraphTests.sol"
                },
                "region": {
                  "byteLength": 18,
                  "byteOffset": 1206
                }
              }
            },
            {
              "physicalLocation": {
                "artifactLocation": {
                  "uri": "src/ConstantFuncsAssembly.sol"
                },
                "region": {
                  "byteLength": 232,
                  "byteOffset": 651
                }
              }
            },
            {
              "physicalLocation": {
                "artifactLocation": {
                  "uri": "src/InternalFunctions.sol"
                },
                "region": {
                  "byteLength": 12,
                  "byteOffset": 693
                }
              }
            },
            {
              "physicalLocation": {
                "artifactLocation": {
                  "uri": "src/MsgValueInLoop.sol"
                },
                "region": {
                  "byteLength": 8,
                  "byteOffset": 1103
                }
              }
            },
            {
              "physicalLocation": {
                "artifactLocation": {
                  "uri": "src/MsgValueInLoop.sol"
                },
                "region": {
                  "byteLength": 8,
                  "byteOffset": 1529
                }
              }
            },
            {
              "physicalLocation": {
                "artifactLocation": {
                  "uri": "src/MsgValueInLoop.sol"
                },
                "region": {
                  "byteLength": 8,
                  "byteOffset": 1962
                }
              }
            },
            {
              "physicalLocation": {
                "artifactLocation": {
                  "uri": "src/SendEtherNoChecks.sol"
                },
                "region": {
                  "byteLength": 20,
                  "byteOffset": 132
                }
              }
            },
            {
              "physicalLocation": {
                "artifactLocation": {
                  "uri": "src/SendEtherNoChecks.sol"
                },
                "region": {
                  "byteLength": 5,
                  "byteOffset": 481
                }
              }
            },
            {
              "physicalLocation": {
                "artifactLocation": {
                  "uri": "src/SendEtherNoChecks.sol"
                },
                "region": {
                  "byteLength": 20,
                  "byteOffset": 784
                }
              }
            },
            {
              "physicalLocation": {
                "artifactLocation": {
                  "uri": "src/SendEtherNoChecks.sol"
                },
                "region": {
                  "byteLength": 15,
                  "byteOffset": 1209
                }
              }
            },
            {
              "physicalLocation": {
                "artifactLocation": {
                  "uri": "src/SendEtherNoChecks.sol"
                },
                "region": {
                  "byteLength": 11,
                  "byteOffset": 1551
                }
              }
            },
            {
              "physicalLocation": {
                "artifactLocation": {
                  "uri": "src/StorageParameters.sol"
                },
                "region": {
                  "byteLength": 11,
                  "byteOffset": 388
                }
              }
            },
            {
              "physicalLocation": {
                "artifactLocation": {
                  "uri": "src/UncheckedSend.sol"
                },
                "region": {
                  "byteLength": 65,
                  "byteOffset": 915
                }
              }
            }
          ],
          "message": {
            "text": "Instead of separating the logic into a separate function, consider inlining the logic into the calling function. This can reduce the number of function calls and improve readability."
          },
          "ruleId": "useless-internal-function"
        },
        {
          "level": "note",
          "locations": [
            {
              "physicalLocation": {
                "artifactLocation": {
                  "uri": "src/ContractWithTodo.sol"
                },
                "region": {
                  "byteLength": 8,
                  "byteOffset": 66
                }
              }
            },
            {
              "physicalLocation": {
                "artifactLocation": {
                  "uri": "src/Counter.sol"
                },
                "region": {
                  "byteLength": 7,
                  "byteOffset": 74
                }
              }
            }
          ],
          "message": {
            "text": "Contract contains comments with TODOS"
          },
          "ruleId": "contract-with-todos"
        },
        {
          "level": "note",
          "locations": [
            {
              "physicalLocation": {
                "artifactLocation": {
                  "uri": "src/Casting.sol"
                },
                "region": {
                  "byteLength": 14,
                  "byteOffset": 904
                }
              }
            },
            {
              "physicalLocation": {
                "artifactLocation": {
                  "uri": "src/Casting.sol"
                },
                "region": {
                  "byteLength": 13,
                  "byteOffset": 2086
                }
              }
            },
            {
              "physicalLocation": {
                "artifactLocation": {
                  "uri": "src/InconsistentUints.sol"
                },
                "region": {
                  "byteLength": 12,
                  "byteOffset": 122
                }
              }
            },
            {
              "physicalLocation": {
                "artifactLocation": {
                  "uri": "src/InconsistentUints.sol"
                },
                "region": {
                  "byteLength": 11,
                  "byteOffset": 197
                }
              }
            },
            {
              "physicalLocation": {
                "artifactLocation": {
                  "uri": "src/InconsistentUints.sol"
                },
                "region": {
                  "byteLength": 10,
                  "byteOffset": 289
                }
              }
            },
            {
              "physicalLocation": {
                "artifactLocation": {
                  "uri": "src/InconsistentUints.sol"
                },
                "region": {
                  "byteLength": 9,
                  "byteOffset": 340
                }
              }
            },
            {
              "physicalLocation": {
                "artifactLocation": {
                  "uri": "src/InconsistentUints.sol"
                },
                "region": {
                  "byteLength": 9,
                  "byteOffset": 383
                }
              }
            },
            {
              "physicalLocation": {
                "artifactLocation": {
                  "uri": "src/InconsistentUints.sol"
                },
                "region": {
                  "byteLength": 10,
                  "byteOffset": 434
                }
              }
            },
            {
              "physicalLocation": {
                "artifactLocation": {
                  "uri": "src/InconsistentUints.sol"
                },
                "region": {
                  "byteLength": 12,
                  "byteOffset": 528
                }
              }
            },
            {
              "physicalLocation": {
                "artifactLocation": {
                  "uri": "src/TautologicalCompare.sol"
                },
                "region": {
                  "byteLength": 1,
                  "byteOffset": 186
                }
              }
            },
            {
              "physicalLocation": {
                "artifactLocation": {
                  "uri": "src/TautologyOrContradiction.sol"
                },
                "region": {
                  "byteLength": 6,
                  "byteOffset": 133
                }
              }
            },
            {
              "physicalLocation": {
                "artifactLocation": {
                  "uri": "src/eth2/DepositContract.sol"
                },
                "region": {
                  "byteLength": 27,
                  "byteOffset": 4611
                }
              }
            },
            {
              "physicalLocation": {
                "artifactLocation": {
                  "uri": "src/eth2/DepositContract.sol"
                },
                "region": {
                  "byteLength": 17,
                  "byteOffset": 4732
                }
              }
            },
            {
              "physicalLocation": {
                "artifactLocation": {
                  "uri": "src/eth2/DepositContract.sol"
                },
                "region": {
                  "byteLength": 6,
                  "byteOffset": 5020
                }
              }
            },
            {
              "physicalLocation": {
                "artifactLocation": {
                  "uri": "src/eth2/DepositContract.sol"
                },
                "region": {
                  "byteLength": 4,
                  "byteOffset": 5307
                }
              }
            },
            {
              "physicalLocation": {
                "artifactLocation": {
                  "uri": "src/eth2/DepositContract.sol"
                },
                "region": {
                  "byteLength": 6,
                  "byteOffset": 5347
                }
              }
            },
            {
              "physicalLocation": {
                "artifactLocation": {
                  "uri": "src/eth2/DepositContract.sol"
                },
                "region": {
                  "byteLength": 14,
                  "byteOffset": 6636
                }
              }
            },
            {
              "physicalLocation": {
                "artifactLocation": {
                  "uri": "src/eth2/DepositContract.sol"
                },
                "region": {
                  "byteLength": 4,
                  "byteOffset": 8101
                }
              }
            },
            {
              "physicalLocation": {
                "artifactLocation": {
                  "uri": "src/eth2/DepositContract.sol"
                },
                "region": {
                  "byteLength": 6,
                  "byteOffset": 8141
                }
              }
            },
            {
              "physicalLocation": {
                "artifactLocation": {
                  "uri": "src/nested_mappings/LaterVersion.sol"
                },
                "region": {
                  "byteLength": 5,
                  "byteOffset": 184
                }
              }
            },
            {
              "physicalLocation": {
                "artifactLocation": {
                  "uri": "src/nested_mappings/NestedMappings.sol"
                },
                "region": {
                  "byteLength": 10,
                  "byteOffset": 168
                }
              }
            }
          ],
          "message": {
            "text": "Consider keeping the naming convention consistent in a given contract. Explicit size declarations are preferred (uint256, int256) over implicit ones (uint, int) to avoid confusion."
          },
          "ruleId": "inconsistent-type-names"
        },
        {
          "level": "note",
          "locations": [
            {
              "physicalLocation": {
                "artifactLocation": {
                  "uri": "src/UnusedError.sol"
                },
                "region": {
                  "byteLength": 27,
                  "byteOffset": 84
                }
              }
            },
            {
              "physicalLocation": {
                "artifactLocation": {
                  "uri": "src/UnusedError.sol"
                },
                "region": {
                  "byteLength": 36,
                  "byteOffset": 258
                }
              }
            },
            {
              "physicalLocation": {
                "artifactLocation": {
                  "uri": "src/WrongOrderOfLayout.sol"
                },
                "region": {
                  "byteLength": 21,
                  "byteOffset": 274
                }
              }
            }
          ],
          "message": {
            "text": "it is recommended that the definition be removed when custom error is unused"
          },
          "ruleId": "useless-error"
        },
        {
          "level": "note",
          "locations": [
            {
              "physicalLocation": {
                "artifactLocation": {
                  "uri": "src/RevertsAndRequriesInLoops.sol"
                },
                "region": {
                  "byteLength": 129,
                  "byteOffset": 227
                }
              }
            },
            {
              "physicalLocation": {
                "artifactLocation": {
                  "uri": "src/RevertsAndRequriesInLoops.sol"
                },
                "region": {
                  "byteLength": 150,
                  "byteOffset": 416
                }
              }
            }
          ],
          "message": {
            "text": "Avoid `require` / `revert` statements in a loop because a single bad item can cause the whole transaction to fail. It's better to forgive on fail and return failed elements post processing of the loop"
          },
          "ruleId": "reverts-and-requires-in-loops"
        },
        {
          "level": "note",
          "locations": [
            {
              "physicalLocation": {
                "artifactLocation": {
                  "uri": "src/DivisionBeforeMultiplication.sol"
                },
                "region": {
                  "byteLength": 5,
                  "byteOffset": 218
                }
              }
            },
            {
              "physicalLocation": {
                "artifactLocation": {
                  "uri": "src/DivisionBeforeMultiplication.sol"
                },
                "region": {
                  "byteLength": 5,
                  "byteOffset": 330
                }
              }
            },
            {
              "physicalLocation": {
                "artifactLocation": {
                  "uri": "src/DivisionBeforeMultiplication.sol"
                },
                "region": {
                  "byteLength": 5,
                  "byteOffset": 432
                }
              }
            },
            {
              "physicalLocation": {
                "artifactLocation": {
                  "uri": "src/DivisionBeforeMultiplication.sol"
                },
                "region": {
                  "byteLength": 5,
                  "byteOffset": 541
                }
              }
            }
          ],
          "message": {
            "text": "Division operations followed directly by multiplication operations can lead to precision loss due to the way integer arithmetic is handled in Solidity."
          },
          "ruleId": "division-before-multiplication"
        },
        {
          "level": "note",
          "locations": [
            {
              "physicalLocation": {
                "artifactLocation": {
                  "uri": "src/RedundantStatements.sol"
                },
                "region": {
                  "byteLength": 4,
                  "byteOffset": 131
                }
              }
            },
            {
              "physicalLocation": {
                "artifactLocation": {
                  "uri": "src/RedundantStatements.sol"
                },
                "region": {
                  "byteLength": 4,
                  "byteOffset": 169
                }
              }
            },
            {
              "physicalLocation": {
                "artifactLocation": {
                  "uri": "src/RedundantStatements.sol"
                },
                "region": {
                  "byteLength": 27,
                  "byteOffset": 207
                }
              }
            },
            {
              "physicalLocation": {
                "artifactLocation": {
                  "uri": "src/RedundantStatements.sol"
                },
                "region": {
                  "byteLength": 4,
                  "byteOffset": 309
                }
              }
            },
            {
              "physicalLocation": {
                "artifactLocation": {
                  "uri": "src/RedundantStatements.sol"
                },
                "region": {
                  "byteLength": 6,
                  "byteOffset": 347
                }
              }
            },
            {
              "physicalLocation": {
                "artifactLocation": {
                  "uri": "src/RedundantStatements.sol"
                },
                "region": {
                  "byteLength": 4,
                  "byteOffset": 377
                }
              }
            }
          ],
          "message": {
            "text": "Remove the redundant statements because no code will be generated and it just congests the codebase."
          },
          "ruleId": "redundant-statements"
        },
        {
          "level": "note",
          "locations": [
            {
              "physicalLocation": {
                "artifactLocation": {
                  "uri": "src/PublicVariableReadInExternalContext.sol"
                },
                "region": {
                  "byteLength": 14,
                  "byteOffset": 355
                }
              }
            },
            {
              "physicalLocation": {
                "artifactLocation": {
                  "uri": "src/PublicVariableReadInExternalContext.sol"
                },
                "region": {
                  "byteLength": 16,
                  "byteOffset": 457
                }
              }
            },
            {
              "physicalLocation": {
                "artifactLocation": {
                  "uri": "src/PublicVariableReadInExternalContext.sol"
                },
                "region": {
                  "byteLength": 12,
                  "byteOffset": 553
                }
              }
            },
            {
              "physicalLocation": {
                "artifactLocation": {
                  "uri": "src/PublicVariableReadInExternalContext.sol"
                },
                "region": {
                  "byteLength": 14,
                  "byteOffset": 1175
                }
              }
            }
          ],
          "message": {
            "text": "The contract reads it's own variable using `this` which adds an unnecessary STATICCALL. Remove `this` and access the variable like storage."
          },
          "ruleId": "public-variable-read-in-external-context"
        },
        {
          "level": "note",
          "locations": [
            {
              "physicalLocation": {
                "artifactLocation": {
<<<<<<< HEAD
                  "uri": "src/AssemblyExample.sol"
                },
                "region": {
                  "byteLength": 1,
                  "byteOffset": 97
=======
                  "uri": "src/ConstantFuncsAssembly.sol"
                },
                "region": {
                  "byteLength": 175,
                  "byteOffset": 182
>>>>>>> 37522efb
                }
              }
            },
            {
              "physicalLocation": {
                "artifactLocation": {
<<<<<<< HEAD
                  "uri": "src/InconsistentUints.sol"
                },
                "region": {
                  "byteLength": 10,
                  "byteOffset": 434
=======
                  "uri": "src/ConstantFuncsAssembly.sol"
                },
                "region": {
                  "byteLength": 237,
                  "byteOffset": 408
>>>>>>> 37522efb
                }
              }
            },
            {
              "physicalLocation": {
                "artifactLocation": {
<<<<<<< HEAD
                  "uri": "src/StateVariables.sol"
                },
                "region": {
                  "byteLength": 19,
                  "byteOffset": 199
                }
              }
            },
            {
              "physicalLocation": {
                "artifactLocation": {
                  "uri": "src/StateVariables.sol"
                },
                "region": {
                  "byteLength": 20,
                  "byteOffset": 241
                }
              }
            },
            {
              "physicalLocation": {
                "artifactLocation": {
                  "uri": "src/StateVariables.sol"
                },
                "region": {
                  "byteLength": 27,
                  "byteOffset": 383
                }
              }
            },
            {
              "physicalLocation": {
                "artifactLocation": {
                  "uri": "src/StateVariables.sol"
                },
                "region": {
                  "byteLength": 28,
                  "byteOffset": 437
                }
              }
            },
            {
              "physicalLocation": {
                "artifactLocation": {
                  "uri": "src/StateVariables.sol"
                },
                "region": {
                  "byteLength": 16,
                  "byteOffset": 1056
                }
              }
            },
            {
              "physicalLocation": {
                "artifactLocation": {
                  "uri": "src/StateVariables.sol"
                },
                "region": {
                  "byteLength": 17,
                  "byteOffset": 1108
                }
              }
            },
            {
              "physicalLocation": {
                "artifactLocation": {
                  "uri": "src/TautologyOrContradiction.sol"
                },
                "region": {
                  "byteLength": 6,
=======
                  "uri": "src/ConstantFuncsAssembly.sol"
                },
                "region": {
                  "byteLength": 98,
                  "byteOffset": 934
                }
              }
            }
          ],
          "message": {
            "text": "If the assembly code contains bugs or unintended side effects, it can lead to incorrect results or vulnerabilities, which are hard to debug and resolve, especially when the function is meant to be simple and predictable."
          },
          "ruleId": "constant-functions-assembly"
        },
        {
          "level": "note",
          "locations": [
            {
              "physicalLocation": {
                "artifactLocation": {
                  "uri": "src/BooleanEquality.sol"
                },
                "region": {
                  "byteLength": 14,
>>>>>>> 37522efb
                  "byteOffset": 133
                }
              }
            },
            {
              "physicalLocation": {
                "artifactLocation": {
<<<<<<< HEAD
                  "uri": "src/TautologyOrContradiction.sol"
                },
                "region": {
                  "byteLength": 9,
                  "byteOffset": 145
                }
              }
            },
            {
              "physicalLocation": {
                "artifactLocation": {
                  "uri": "src/UninitializedStateVariable.sol"
                },
                "region": {
                  "byteLength": 3,
                  "byteOffset": 503
=======
                  "uri": "src/BooleanEquality.sol"
                },
                "region": {
                  "byteLength": 15,
                  "byteOffset": 292
>>>>>>> 37522efb
                }
              }
            },
            {
              "physicalLocation": {
                "artifactLocation": {
<<<<<<< HEAD
                  "uri": "src/UnusedStateVariables.sol"
                },
                "region": {
                  "byteLength": 13,
                  "byteOffset": 147
=======
                  "uri": "src/BooleanEquality.sol"
                },
                "region": {
                  "byteLength": 15,
                  "byteOffset": 454
>>>>>>> 37522efb
                }
              }
            },
            {
              "physicalLocation": {
                "artifactLocation": {
<<<<<<< HEAD
                  "uri": "src/UnusedStateVariables.sol"
                },
                "region": {
                  "byteLength": 13,
                  "byteOffset": 183
                }
              }
            },
            {
              "physicalLocation": {
                "artifactLocation": {
                  "uri": "src/UnusedStateVariables.sol"
                },
                "region": {
                  "byteLength": 10,
                  "byteOffset": 215
                }
              }
            },
            {
              "physicalLocation": {
                "artifactLocation": {
                  "uri": "src/UnusedStateVariables.sol"
                },
                "region": {
                  "byteLength": 12,
                  "byteOffset": 246
                }
              }
            },
            {
              "physicalLocation": {
                "artifactLocation": {
                  "uri": "src/cloc/AnotherHeavilyCommentedContract.sol"
                },
                "region": {
                  "byteLength": 3,
                  "byteOffset": 151
                }
              }
            },
            {
              "physicalLocation": {
                "artifactLocation": {
                  "uri": "src/cloc/AnotherHeavilyCommentedContract.sol"
                },
                "region": {
                  "byteLength": 3,
                  "byteOffset": 190
                }
              }
            },
            {
              "physicalLocation": {
                "artifactLocation": {
                  "uri": "src/cloc/AnotherHeavilyCommentedContract.sol"
                },
                "region": {
                  "byteLength": 3,
                  "byteOffset": 261
                }
              }
            },
            {
              "physicalLocation": {
                "artifactLocation": {
                  "uri": "src/cloc/AnotherHeavilyCommentedContract.sol"
                },
                "region": {
                  "byteLength": 3,
                  "byteOffset": 367
                }
              }
            },
            {
              "physicalLocation": {
                "artifactLocation": {
                  "uri": "src/cloc/AnotherHeavilyCommentedContract.sol"
                },
                "region": {
                  "byteLength": 3,
                  "byteOffset": 477
                }
              }
            },
            {
              "physicalLocation": {
                "artifactLocation": {
                  "uri": "src/cloc/HeavilyCommentedContract.sol"
                },
                "region": {
                  "byteLength": 3,
                  "byteOffset": 160
                }
              }
            },
            {
              "physicalLocation": {
                "artifactLocation": {
                  "uri": "src/cloc/HeavilyCommentedContract.sol"
                },
                "region": {
                  "byteLength": 3,
                  "byteOffset": 199
                }
              }
            },
            {
              "physicalLocation": {
                "artifactLocation": {
                  "uri": "src/cloc/HeavilyCommentedContract.sol"
                },
                "region": {
                  "byteLength": 3,
                  "byteOffset": 270
                }
              }
            },
            {
              "physicalLocation": {
                "artifactLocation": {
                  "uri": "src/cloc/HeavilyCommentedContract.sol"
                },
                "region": {
                  "byteLength": 3,
                  "byteOffset": 376
                }
              }
            },
            {
              "physicalLocation": {
                "artifactLocation": {
                  "uri": "src/cloc/HeavilyCommentedContract.sol"
                },
                "region": {
                  "byteLength": 3,
                  "byteOffset": 486
=======
                  "uri": "src/BooleanEquality.sol"
                },
                "region": {
                  "byteLength": 16,
                  "byteOffset": 614
>>>>>>> 37522efb
                }
              }
            }
          ],
          "message": {
<<<<<<< HEAD
            "text": "State variable appears to be unused. No analysis has been performed to see if any inilne assembly references it. So if that's not the case, consider removing this unused variable."
          },
          "ruleId": "unused-state-variable"
=======
            "text": "If `x` is a boolean, there is no need to do `if(x == true)` or `if(x == false)`. Just use `if(x)` and `if(!x)` respectively."
          },
          "ruleId": "boolean-equality"
>>>>>>> 37522efb
        }
      ],
      "tool": {
        "driver": {
          "fullName": "Cyfrin - Aderyn",
          "informationUri": "https://github.com/Cyfrin/aderyn",
          "name": "Aderyn",
          "organization": "Cyfrin",
          "semanticVersion": "0.1.9",
          "version": "0.1.9"
        }
      }
    }
  ]
}<|MERGE_RESOLUTION|>--- conflicted
+++ resolved
@@ -6763,116 +6763,312 @@
             {
               "physicalLocation": {
                 "artifactLocation": {
-<<<<<<< HEAD
                   "uri": "src/AssemblyExample.sol"
                 },
                 "region": {
                   "byteLength": 1,
                   "byteOffset": 97
-=======
+                }
+              }
+            },
+            {
+              "physicalLocation": {
+                "artifactLocation": {
+                  "uri": "src/InconsistentUints.sol"
+                },
+                "region": {
+                  "byteLength": 10,
+                  "byteOffset": 434
+                }
+              }
+            },
+            {
+              "physicalLocation": {
+                "artifactLocation": {
+                  "uri": "src/StateVariables.sol"
+                },
+                "region": {
+                  "byteLength": 19,
+                  "byteOffset": 199
+                }
+              }
+            },
+            {
+              "physicalLocation": {
+                "artifactLocation": {
+                  "uri": "src/StateVariables.sol"
+                },
+                "region": {
+                  "byteLength": 20,
+                  "byteOffset": 241
+                }
+              }
+            },
+            {
+              "physicalLocation": {
+                "artifactLocation": {
+                  "uri": "src/StateVariables.sol"
+                },
+                "region": {
+                  "byteLength": 27,
+                  "byteOffset": 383
+                }
+              }
+            },
+            {
+              "physicalLocation": {
+                "artifactLocation": {
+                  "uri": "src/StateVariables.sol"
+                },
+                "region": {
+                  "byteLength": 28,
+                  "byteOffset": 437
+                }
+              }
+            },
+            {
+              "physicalLocation": {
+                "artifactLocation": {
+                  "uri": "src/StateVariables.sol"
+                },
+                "region": {
+                  "byteLength": 16,
+                  "byteOffset": 1056
+                }
+              }
+            },
+            {
+              "physicalLocation": {
+                "artifactLocation": {
+                  "uri": "src/StateVariables.sol"
+                },
+                "region": {
+                  "byteLength": 17,
+                  "byteOffset": 1108
+                }
+              }
+            },
+            {
+              "physicalLocation": {
+                "artifactLocation": {
+                  "uri": "src/TautologyOrContradiction.sol"
+                },
+                "region": {
+                  "byteLength": 6,
+                  "byteOffset": 133
+                }
+              }
+            },
+            {
+              "physicalLocation": {
+                "artifactLocation": {
+                  "uri": "src/TautologyOrContradiction.sol"
+                },
+                "region": {
+                  "byteLength": 9,
+                  "byteOffset": 145
+                }
+              }
+            },
+            {
+              "physicalLocation": {
+                "artifactLocation": {
+                  "uri": "src/UninitializedStateVariable.sol"
+                },
+                "region": {
+                  "byteLength": 3,
+                  "byteOffset": 503
+                }
+              }
+            },
+            {
+              "physicalLocation": {
+                "artifactLocation": {
+                  "uri": "src/UnusedStateVariables.sol"
+                },
+                "region": {
+                  "byteLength": 13,
+                  "byteOffset": 147
+                }
+              }
+            },
+            {
+              "physicalLocation": {
+                "artifactLocation": {
+                  "uri": "src/UnusedStateVariables.sol"
+                },
+                "region": {
+                  "byteLength": 13,
+                  "byteOffset": 183
+                }
+              }
+            },
+            {
+              "physicalLocation": {
+                "artifactLocation": {
+                  "uri": "src/UnusedStateVariables.sol"
+                },
+                "region": {
+                  "byteLength": 10,
+                  "byteOffset": 215
+                }
+              }
+            },
+            {
+              "physicalLocation": {
+                "artifactLocation": {
+                  "uri": "src/UnusedStateVariables.sol"
+                },
+                "region": {
+                  "byteLength": 12,
+                  "byteOffset": 246
+                }
+              }
+            },
+            {
+              "physicalLocation": {
+                "artifactLocation": {
+                  "uri": "src/cloc/AnotherHeavilyCommentedContract.sol"
+                },
+                "region": {
+                  "byteLength": 3,
+                  "byteOffset": 151
+                }
+              }
+            },
+            {
+              "physicalLocation": {
+                "artifactLocation": {
+                  "uri": "src/cloc/AnotherHeavilyCommentedContract.sol"
+                },
+                "region": {
+                  "byteLength": 3,
+                  "byteOffset": 190
+                }
+              }
+            },
+            {
+              "physicalLocation": {
+                "artifactLocation": {
+                  "uri": "src/cloc/AnotherHeavilyCommentedContract.sol"
+                },
+                "region": {
+                  "byteLength": 3,
+                  "byteOffset": 261
+                }
+              }
+            },
+            {
+              "physicalLocation": {
+                "artifactLocation": {
+                  "uri": "src/cloc/AnotherHeavilyCommentedContract.sol"
+                },
+                "region": {
+                  "byteLength": 3,
+                  "byteOffset": 367
+                }
+              }
+            },
+            {
+              "physicalLocation": {
+                "artifactLocation": {
+                  "uri": "src/cloc/AnotherHeavilyCommentedContract.sol"
+                },
+                "region": {
+                  "byteLength": 3,
+                  "byteOffset": 477
+                }
+              }
+            },
+            {
+              "physicalLocation": {
+                "artifactLocation": {
+                  "uri": "src/cloc/HeavilyCommentedContract.sol"
+                },
+                "region": {
+                  "byteLength": 3,
+                  "byteOffset": 160
+                }
+              }
+            },
+            {
+              "physicalLocation": {
+                "artifactLocation": {
+                  "uri": "src/cloc/HeavilyCommentedContract.sol"
+                },
+                "region": {
+                  "byteLength": 3,
+                  "byteOffset": 199
+                }
+              }
+            },
+            {
+              "physicalLocation": {
+                "artifactLocation": {
+                  "uri": "src/cloc/HeavilyCommentedContract.sol"
+                },
+                "region": {
+                  "byteLength": 3,
+                  "byteOffset": 270
+                }
+              }
+            },
+            {
+              "physicalLocation": {
+                "artifactLocation": {
+                  "uri": "src/cloc/HeavilyCommentedContract.sol"
+                },
+                "region": {
+                  "byteLength": 3,
+                  "byteOffset": 376
+                }
+              }
+            },
+            {
+              "physicalLocation": {
+                "artifactLocation": {
+                  "uri": "src/cloc/HeavilyCommentedContract.sol"
+                },
+                "region": {
+                  "byteLength": 3,
+                  "byteOffset": 486
+                }
+              }
+            }
+          ],
+          "message": {
+            "text": "State variable appears to be unused. No analysis has been performed to see if any inilne assembly references it. So if that's not the case, consider removing this unused variable."
+          },
+          "ruleId": "unused-state-variable"
+        },
+        {
+          "level": "note",
+          "locations": [
+            {
+              "physicalLocation": {
+                "artifactLocation": {
                   "uri": "src/ConstantFuncsAssembly.sol"
                 },
                 "region": {
                   "byteLength": 175,
                   "byteOffset": 182
->>>>>>> 37522efb
-                }
-              }
-            },
-            {
-              "physicalLocation": {
-                "artifactLocation": {
-<<<<<<< HEAD
-                  "uri": "src/InconsistentUints.sol"
-                },
-                "region": {
-                  "byteLength": 10,
-                  "byteOffset": 434
-=======
+                }
+              }
+            },
+            {
+              "physicalLocation": {
+                "artifactLocation": {
                   "uri": "src/ConstantFuncsAssembly.sol"
                 },
                 "region": {
                   "byteLength": 237,
                   "byteOffset": 408
->>>>>>> 37522efb
-                }
-              }
-            },
-            {
-              "physicalLocation": {
-                "artifactLocation": {
-<<<<<<< HEAD
-                  "uri": "src/StateVariables.sol"
-                },
-                "region": {
-                  "byteLength": 19,
-                  "byteOffset": 199
-                }
-              }
-            },
-            {
-              "physicalLocation": {
-                "artifactLocation": {
-                  "uri": "src/StateVariables.sol"
-                },
-                "region": {
-                  "byteLength": 20,
-                  "byteOffset": 241
-                }
-              }
-            },
-            {
-              "physicalLocation": {
-                "artifactLocation": {
-                  "uri": "src/StateVariables.sol"
-                },
-                "region": {
-                  "byteLength": 27,
-                  "byteOffset": 383
-                }
-              }
-            },
-            {
-              "physicalLocation": {
-                "artifactLocation": {
-                  "uri": "src/StateVariables.sol"
-                },
-                "region": {
-                  "byteLength": 28,
-                  "byteOffset": 437
-                }
-              }
-            },
-            {
-              "physicalLocation": {
-                "artifactLocation": {
-                  "uri": "src/StateVariables.sol"
-                },
-                "region": {
-                  "byteLength": 16,
-                  "byteOffset": 1056
-                }
-              }
-            },
-            {
-              "physicalLocation": {
-                "artifactLocation": {
-                  "uri": "src/StateVariables.sol"
-                },
-                "region": {
-                  "byteLength": 17,
-                  "byteOffset": 1108
-                }
-              }
-            },
-            {
-              "physicalLocation": {
-                "artifactLocation": {
-                  "uri": "src/TautologyOrContradiction.sol"
-                },
-                "region": {
-                  "byteLength": 6,
-=======
+                }
+              }
+            },
+            {
+              "physicalLocation": {
+                "artifactLocation": {
                   "uri": "src/ConstantFuncsAssembly.sol"
                 },
                 "region": {
@@ -6897,7 +7093,6 @@
                 },
                 "region": {
                   "byteLength": 14,
->>>>>>> 37522efb
                   "byteOffset": 133
                 }
               }
@@ -6905,214 +7100,41 @@
             {
               "physicalLocation": {
                 "artifactLocation": {
-<<<<<<< HEAD
-                  "uri": "src/TautologyOrContradiction.sol"
-                },
-                "region": {
-                  "byteLength": 9,
-                  "byteOffset": 145
-                }
-              }
-            },
-            {
-              "physicalLocation": {
-                "artifactLocation": {
-                  "uri": "src/UninitializedStateVariable.sol"
-                },
-                "region": {
-                  "byteLength": 3,
-                  "byteOffset": 503
-=======
                   "uri": "src/BooleanEquality.sol"
                 },
                 "region": {
                   "byteLength": 15,
                   "byteOffset": 292
->>>>>>> 37522efb
-                }
-              }
-            },
-            {
-              "physicalLocation": {
-                "artifactLocation": {
-<<<<<<< HEAD
-                  "uri": "src/UnusedStateVariables.sol"
-                },
-                "region": {
-                  "byteLength": 13,
-                  "byteOffset": 147
-=======
+                }
+              }
+            },
+            {
+              "physicalLocation": {
+                "artifactLocation": {
                   "uri": "src/BooleanEquality.sol"
                 },
                 "region": {
                   "byteLength": 15,
                   "byteOffset": 454
->>>>>>> 37522efb
-                }
-              }
-            },
-            {
-              "physicalLocation": {
-                "artifactLocation": {
-<<<<<<< HEAD
-                  "uri": "src/UnusedStateVariables.sol"
-                },
-                "region": {
-                  "byteLength": 13,
-                  "byteOffset": 183
-                }
-              }
-            },
-            {
-              "physicalLocation": {
-                "artifactLocation": {
-                  "uri": "src/UnusedStateVariables.sol"
-                },
-                "region": {
-                  "byteLength": 10,
-                  "byteOffset": 215
-                }
-              }
-            },
-            {
-              "physicalLocation": {
-                "artifactLocation": {
-                  "uri": "src/UnusedStateVariables.sol"
-                },
-                "region": {
-                  "byteLength": 12,
-                  "byteOffset": 246
-                }
-              }
-            },
-            {
-              "physicalLocation": {
-                "artifactLocation": {
-                  "uri": "src/cloc/AnotherHeavilyCommentedContract.sol"
-                },
-                "region": {
-                  "byteLength": 3,
-                  "byteOffset": 151
-                }
-              }
-            },
-            {
-              "physicalLocation": {
-                "artifactLocation": {
-                  "uri": "src/cloc/AnotherHeavilyCommentedContract.sol"
-                },
-                "region": {
-                  "byteLength": 3,
-                  "byteOffset": 190
-                }
-              }
-            },
-            {
-              "physicalLocation": {
-                "artifactLocation": {
-                  "uri": "src/cloc/AnotherHeavilyCommentedContract.sol"
-                },
-                "region": {
-                  "byteLength": 3,
-                  "byteOffset": 261
-                }
-              }
-            },
-            {
-              "physicalLocation": {
-                "artifactLocation": {
-                  "uri": "src/cloc/AnotherHeavilyCommentedContract.sol"
-                },
-                "region": {
-                  "byteLength": 3,
-                  "byteOffset": 367
-                }
-              }
-            },
-            {
-              "physicalLocation": {
-                "artifactLocation": {
-                  "uri": "src/cloc/AnotherHeavilyCommentedContract.sol"
-                },
-                "region": {
-                  "byteLength": 3,
-                  "byteOffset": 477
-                }
-              }
-            },
-            {
-              "physicalLocation": {
-                "artifactLocation": {
-                  "uri": "src/cloc/HeavilyCommentedContract.sol"
-                },
-                "region": {
-                  "byteLength": 3,
-                  "byteOffset": 160
-                }
-              }
-            },
-            {
-              "physicalLocation": {
-                "artifactLocation": {
-                  "uri": "src/cloc/HeavilyCommentedContract.sol"
-                },
-                "region": {
-                  "byteLength": 3,
-                  "byteOffset": 199
-                }
-              }
-            },
-            {
-              "physicalLocation": {
-                "artifactLocation": {
-                  "uri": "src/cloc/HeavilyCommentedContract.sol"
-                },
-                "region": {
-                  "byteLength": 3,
-                  "byteOffset": 270
-                }
-              }
-            },
-            {
-              "physicalLocation": {
-                "artifactLocation": {
-                  "uri": "src/cloc/HeavilyCommentedContract.sol"
-                },
-                "region": {
-                  "byteLength": 3,
-                  "byteOffset": 376
-                }
-              }
-            },
-            {
-              "physicalLocation": {
-                "artifactLocation": {
-                  "uri": "src/cloc/HeavilyCommentedContract.sol"
-                },
-                "region": {
-                  "byteLength": 3,
-                  "byteOffset": 486
-=======
+                }
+              }
+            },
+            {
+              "physicalLocation": {
+                "artifactLocation": {
                   "uri": "src/BooleanEquality.sol"
                 },
                 "region": {
                   "byteLength": 16,
                   "byteOffset": 614
->>>>>>> 37522efb
                 }
               }
             }
           ],
           "message": {
-<<<<<<< HEAD
-            "text": "State variable appears to be unused. No analysis has been performed to see if any inilne assembly references it. So if that's not the case, consider removing this unused variable."
-          },
-          "ruleId": "unused-state-variable"
-=======
             "text": "If `x` is a boolean, there is no need to do `if(x == true)` or `if(x == false)`. Just use `if(x)` and `if(!x)` respectively."
           },
           "ruleId": "boolean-equality"
->>>>>>> 37522efb
         }
       ],
       "tool": {
