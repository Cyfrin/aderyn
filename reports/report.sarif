{
  "$schema": "http://json.schemastore.org/sarif-2.1.0-rtm.6",
  "version": "2.1.0",
  "runs": [
    {
      "results": [
        {
          "level": "warning",
          "locations": [
            {
              "physicalLocation": {
                "artifactLocation": {
                  "uri": "src/inheritance/ExtendedInheritance.sol"
                },
                "region": {
                  "byteLength": 19,
                  "byteOffset": 488
                }
              }
            }
          ],
          "message": {
            "text": "When calling `delegatecall` the same `msg.value` amount will be accredited multiple times."
          },
          "ruleId": "delegate-call-in-loop"
        },
        {
          "level": "warning",
          "locations": [
            {
              "physicalLocation": {
                "artifactLocation": {
                  "uri": "src/KeccakContract.sol"
                },
                "region": {
                  "byteLength": 16,
                  "byteOffset": 587
                }
              }
            },
            {
              "physicalLocation": {
                "artifactLocation": {
                  "uri": "src/KeccakContract.sol"
                },
                "region": {
                  "byteLength": 16,
                  "byteOffset": 734
                }
              }
            },
            {
              "physicalLocation": {
                "artifactLocation": {
                  "uri": "src/KeccakContract.sol"
                },
                "region": {
                  "byteLength": 16,
                  "byteOffset": 887
                }
              }
            }
          ],
          "message": {
            "text": "Use `abi.encode()` instead which will pad items to 32 bytes, which will [prevent hash collisions](https://docs.soliditylang.org/en/v0.8.13/abi-spec.html#non-standard-packed-mode) (e.g. `abi.encodePacked(0x123,0x456)` => `0x123456` => `abi.encodePacked(0x1,0x23456)`, but `abi.encode(0x123,0x456)` => `0x0...1230...456`). Unless there is a compelling reason, `abi.encode` should be preferred. If there is only one argument to `abi.encodePacked()` it can often be cast to `bytes()` or `bytes32()` [instead](https://ethereum.stackexchange.com/questions/30912/how-to-compare-strings-in-solidity#answer-82739).\nIf all arguments are strings and or bytes, `bytes.concat()` should be used instead."
          },
          "ruleId": "avoid-abi-encode-packed"
        },
        {
          "level": "warning",
          "locations": [
            {
              "physicalLocation": {
                "artifactLocation": {
                  "uri": "src/uniswap/UniswapV2Swapper.sol"
                },
                "region": {
                  "byteLength": 83,
                  "byteOffset": 670
                }
              }
            },
            {
              "physicalLocation": {
                "artifactLocation": {
                  "uri": "src/uniswap/UniswapV2Swapper.sol"
                },
                "region": {
                  "byteLength": 83,
                  "byteOffset": 763
                }
              }
            },
            {
              "physicalLocation": {
                "artifactLocation": {
                  "uri": "src/uniswap/UniswapV2Swapper.sol"
                },
                "region": {
                  "byteLength": 70,
                  "byteOffset": 856
                }
              }
            },
            {
              "physicalLocation": {
                "artifactLocation": {
                  "uri": "src/uniswap/UniswapV2Swapper.sol"
                },
                "region": {
                  "byteLength": 80,
                  "byteOffset": 936
                }
              }
            },
            {
              "physicalLocation": {
                "artifactLocation": {
                  "uri": "src/uniswap/UniswapV2Swapper.sol"
                },
                "region": {
                  "byteLength": 80,
                  "byteOffset": 1026
                }
              }
            },
            {
              "physicalLocation": {
                "artifactLocation": {
                  "uri": "src/uniswap/UniswapV2Swapper.sol"
                },
                "region": {
                  "byteLength": 112,
                  "byteOffset": 1278
                }
              }
            },
            {
              "physicalLocation": {
                "artifactLocation": {
                  "uri": "src/uniswap/UniswapV2Swapper.sol"
                },
                "region": {
                  "byteLength": 99,
                  "byteOffset": 1400
                }
              }
            },
            {
              "physicalLocation": {
                "artifactLocation": {
                  "uri": "src/uniswap/UniswapV2Swapper.sol"
                },
                "region": {
                  "byteLength": 109,
                  "byteOffset": 1509
                }
              }
            },
            {
              "physicalLocation": {
                "artifactLocation": {
                  "uri": "src/uniswap/UniswapV3Swapper.sol"
                },
                "region": {
                  "byteLength": 143,
                  "byteOffset": 1115
                }
              }
            },
            {
              "physicalLocation": {
                "artifactLocation": {
                  "uri": "src/uniswap/UniswapV3Swapper.sol"
                },
                "region": {
                  "byteLength": 321,
                  "byteOffset": 1293
                }
              }
            },
            {
              "physicalLocation": {
                "artifactLocation": {
                  "uri": "src/uniswap/UniswapV3Swapper.sol"
                },
                "region": {
                  "byteLength": 131,
                  "byteOffset": 1668
                }
              }
            },
            {
              "physicalLocation": {
                "artifactLocation": {
                  "uri": "src/uniswap/UniswapV3Swapper.sol"
                },
                "region": {
                  "byteLength": 236,
                  "byteOffset": 1828
                }
              }
            },
            {
              "physicalLocation": {
                "artifactLocation": {
                  "uri": "src/uniswap/UniswapV3Swapper.sol"
                },
                "region": {
                  "byteLength": 144,
                  "byteOffset": 2132
                }
              }
            },
            {
              "physicalLocation": {
                "artifactLocation": {
                  "uri": "src/uniswap/UniswapV3Swapper.sol"
                },
                "region": {
                  "byteLength": 322,
                  "byteOffset": 2312
                }
              }
            },
            {
              "physicalLocation": {
                "artifactLocation": {
                  "uri": "src/uniswap/UniswapV3Swapper.sol"
                },
                "region": {
                  "byteLength": 132,
                  "byteOffset": 2690
                }
              }
            },
            {
              "physicalLocation": {
                "artifactLocation": {
                  "uri": "src/uniswap/UniswapV3Swapper.sol"
                },
                "region": {
                  "byteLength": 237,
                  "byteOffset": 2852
                }
              }
            }
          ],
          "message": {
            "text": "In the PoS model, proposers know well in advance if they will propose one or consecutive blocks ahead of time. In such a scenario, a malicious validator can hold back the transaction and execute it at a more favourable block number.Consider allowing function caller to specify swap deadline input parameter."
          },
          "ruleId": "block-timestamp-deadline"
        },
        {
          "level": "warning",
          "locations": [
            {
              "physicalLocation": {
                "artifactLocation": {
                  "uri": "src/ArbitraryTransferFrom.sol"
                },
                "region": {
                  "byteLength": 38,
                  "byteOffset": 370
                }
              }
            },
            {
              "physicalLocation": {
                "artifactLocation": {
                  "uri": "src/ArbitraryTransferFrom.sol"
                },
                "region": {
                  "byteLength": 42,
                  "byteOffset": 496
                }
              }
            },
            {
              "physicalLocation": {
                "artifactLocation": {
                  "uri": "src/ArbitraryTransferFrom.sol"
                },
                "region": {
                  "byteLength": 53,
                  "byteOffset": 634
                }
              }
            },
            {
              "physicalLocation": {
                "artifactLocation": {
                  "uri": "src/ArbitraryTransferFrom.sol"
                },
                "region": {
                  "byteLength": 44,
                  "byteOffset": 864
                }
              }
            },
            {
              "physicalLocation": {
                "artifactLocation": {
                  "uri": "src/DeprecatedOZFunctions.sol"
                },
                "region": {
                  "byteLength": 39,
                  "byteOffset": 579
                }
              }
            },
            {
              "physicalLocation": {
                "artifactLocation": {
                  "uri": "src/DeprecatedOZFunctions.sol"
                },
                "region": {
                  "byteLength": 35,
                  "byteOffset": 1598
                }
              }
            }
          ],
          "message": {
            "text": "Passing an arbitrary `from` address to `transferFrom` (or `safeTransferFrom`) can lead to loss of funds, because anyone can transfer tokens from the `from` address if an approval is made.  "
          },
          "ruleId": "arbitrary-transfer-from"
        },
        {
          "level": "warning",
          "locations": [
            {
              "physicalLocation": {
                "artifactLocation": {
                  "uri": "src/UnprotectedInitialize.sol"
                },
                "region": {
                  "byteLength": 33,
                  "byteOffset": 820
                }
              }
            }
          ],
          "message": {
            "text": "Consider protecting the initializer functions with modifiers."
          },
          "ruleId": "unprotected-initializer"
        },
        {
          "level": "warning",
          "locations": [
            {
              "physicalLocation": {
                "artifactLocation": {
                  "uri": "src/Casting.sol"
                },
                "region": {
                  "byteLength": 10,
                  "byteOffset": 1065
                }
              }
            },
            {
              "physicalLocation": {
                "artifactLocation": {
                  "uri": "src/Casting.sol"
                },
                "region": {
                  "byteLength": 10,
                  "byteOffset": 1097
                }
              }
            },
            {
              "physicalLocation": {
                "artifactLocation": {
                  "uri": "src/Casting.sol"
                },
                "region": {
                  "byteLength": 10,
                  "byteOffset": 1129
                }
              }
            },
            {
              "physicalLocation": {
                "artifactLocation": {
                  "uri": "src/Casting.sol"
                },
                "region": {
                  "byteLength": 10,
                  "byteOffset": 1161
                }
              }
            },
            {
              "physicalLocation": {
                "artifactLocation": {
                  "uri": "src/Casting.sol"
                },
                "region": {
                  "byteLength": 10,
                  "byteOffset": 1193
                }
              }
            },
            {
              "physicalLocation": {
                "artifactLocation": {
                  "uri": "src/Casting.sol"
                },
                "region": {
                  "byteLength": 10,
                  "byteOffset": 1225
                }
              }
            },
            {
              "physicalLocation": {
                "artifactLocation": {
                  "uri": "src/Casting.sol"
                },
                "region": {
                  "byteLength": 10,
                  "byteOffset": 1257
                }
              }
            },
            {
              "physicalLocation": {
                "artifactLocation": {
                  "uri": "src/Casting.sol"
                },
                "region": {
                  "byteLength": 10,
                  "byteOffset": 1289
                }
              }
            },
            {
              "physicalLocation": {
                "artifactLocation": {
                  "uri": "src/Casting.sol"
                },
                "region": {
                  "byteLength": 10,
                  "byteOffset": 1321
                }
              }
            },
            {
              "physicalLocation": {
                "artifactLocation": {
                  "uri": "src/Casting.sol"
                },
                "region": {
                  "byteLength": 10,
                  "byteOffset": 1353
                }
              }
            },
            {
              "physicalLocation": {
                "artifactLocation": {
                  "uri": "src/Casting.sol"
                },
                "region": {
                  "byteLength": 10,
                  "byteOffset": 1385
                }
              }
            },
            {
              "physicalLocation": {
                "artifactLocation": {
                  "uri": "src/Casting.sol"
                },
                "region": {
                  "byteLength": 10,
                  "byteOffset": 1417
                }
              }
            },
            {
              "physicalLocation": {
                "artifactLocation": {
                  "uri": "src/Casting.sol"
                },
                "region": {
                  "byteLength": 10,
                  "byteOffset": 1449
                }
              }
            },
            {
              "physicalLocation": {
                "artifactLocation": {
                  "uri": "src/Casting.sol"
                },
                "region": {
                  "byteLength": 10,
                  "byteOffset": 1481
                }
              }
            },
            {
              "physicalLocation": {
                "artifactLocation": {
                  "uri": "src/Casting.sol"
                },
                "region": {
                  "byteLength": 10,
                  "byteOffset": 1513
                }
              }
            },
            {
              "physicalLocation": {
                "artifactLocation": {
                  "uri": "src/Casting.sol"
                },
                "region": {
                  "byteLength": 10,
                  "byteOffset": 1545
                }
              }
            },
            {
              "physicalLocation": {
                "artifactLocation": {
                  "uri": "src/Casting.sol"
                },
                "region": {
                  "byteLength": 10,
                  "byteOffset": 1577
                }
              }
            },
            {
              "physicalLocation": {
                "artifactLocation": {
                  "uri": "src/Casting.sol"
                },
                "region": {
                  "byteLength": 10,
                  "byteOffset": 1609
                }
              }
            },
            {
              "physicalLocation": {
                "artifactLocation": {
                  "uri": "src/Casting.sol"
                },
                "region": {
                  "byteLength": 10,
                  "byteOffset": 1641
                }
              }
            },
            {
              "physicalLocation": {
                "artifactLocation": {
                  "uri": "src/Casting.sol"
                },
                "region": {
                  "byteLength": 9,
                  "byteOffset": 1672
                }
              }
            },
            {
              "physicalLocation": {
                "artifactLocation": {
                  "uri": "src/Casting.sol"
                },
                "region": {
                  "byteLength": 9,
                  "byteOffset": 1702
                }
              }
            },
            {
              "physicalLocation": {
                "artifactLocation": {
                  "uri": "src/Casting.sol"
                },
                "region": {
                  "byteLength": 9,
                  "byteOffset": 1732
                }
              }
            },
            {
              "physicalLocation": {
                "artifactLocation": {
                  "uri": "src/Casting.sol"
                },
                "region": {
                  "byteLength": 9,
                  "byteOffset": 1762
                }
              }
            },
            {
              "physicalLocation": {
                "artifactLocation": {
                  "uri": "src/Casting.sol"
                },
                "region": {
                  "byteLength": 9,
                  "byteOffset": 1792
                }
              }
            },
            {
              "physicalLocation": {
                "artifactLocation": {
                  "uri": "src/Casting.sol"
                },
                "region": {
                  "byteLength": 9,
                  "byteOffset": 1822
                }
              }
            },
            {
              "physicalLocation": {
                "artifactLocation": {
                  "uri": "src/Casting.sol"
                },
                "region": {
                  "byteLength": 9,
                  "byteOffset": 1853
                }
              }
            },
            {
              "physicalLocation": {
                "artifactLocation": {
                  "uri": "src/Casting.sol"
                },
                "region": {
                  "byteLength": 10,
                  "byteOffset": 1884
                }
              }
            },
            {
              "physicalLocation": {
                "artifactLocation": {
                  "uri": "src/Casting.sol"
                },
                "region": {
                  "byteLength": 10,
                  "byteOffset": 1916
                }
              }
            },
            {
              "physicalLocation": {
                "artifactLocation": {
                  "uri": "src/Casting.sol"
                },
                "region": {
                  "byteLength": 10,
                  "byteOffset": 1948
                }
              }
            },
            {
              "physicalLocation": {
                "artifactLocation": {
                  "uri": "src/Casting.sol"
                },
                "region": {
                  "byteLength": 10,
                  "byteOffset": 1980
                }
              }
            },
            {
              "physicalLocation": {
                "artifactLocation": {
                  "uri": "src/Casting.sol"
                },
                "region": {
                  "byteLength": 9,
                  "byteOffset": 2013
                }
              }
            },
            {
              "physicalLocation": {
                "artifactLocation": {
                  "uri": "src/Casting.sol"
                },
                "region": {
                  "byteLength": 9,
                  "byteOffset": 2242
                }
              }
            },
            {
              "physicalLocation": {
                "artifactLocation": {
                  "uri": "src/Casting.sol"
                },
                "region": {
                  "byteLength": 9,
                  "byteOffset": 2272
                }
              }
            },
            {
              "physicalLocation": {
                "artifactLocation": {
                  "uri": "src/Casting.sol"
                },
                "region": {
                  "byteLength": 9,
                  "byteOffset": 2302
                }
              }
            },
            {
              "physicalLocation": {
                "artifactLocation": {
                  "uri": "src/Casting.sol"
                },
                "region": {
                  "byteLength": 9,
                  "byteOffset": 2332
                }
              }
            },
            {
              "physicalLocation": {
                "artifactLocation": {
                  "uri": "src/Casting.sol"
                },
                "region": {
                  "byteLength": 9,
                  "byteOffset": 2362
                }
              }
            },
            {
              "physicalLocation": {
                "artifactLocation": {
                  "uri": "src/Casting.sol"
                },
                "region": {
                  "byteLength": 9,
                  "byteOffset": 2392
                }
              }
            },
            {
              "physicalLocation": {
                "artifactLocation": {
                  "uri": "src/Casting.sol"
                },
                "region": {
                  "byteLength": 9,
                  "byteOffset": 2422
                }
              }
            },
            {
              "physicalLocation": {
                "artifactLocation": {
                  "uri": "src/Casting.sol"
                },
                "region": {
                  "byteLength": 9,
                  "byteOffset": 2452
                }
              }
            },
            {
              "physicalLocation": {
                "artifactLocation": {
                  "uri": "src/Casting.sol"
                },
                "region": {
                  "byteLength": 9,
                  "byteOffset": 2482
                }
              }
            },
            {
              "physicalLocation": {
                "artifactLocation": {
                  "uri": "src/Casting.sol"
                },
                "region": {
                  "byteLength": 9,
                  "byteOffset": 2512
                }
              }
            },
            {
              "physicalLocation": {
                "artifactLocation": {
                  "uri": "src/Casting.sol"
                },
                "region": {
                  "byteLength": 9,
                  "byteOffset": 2542
                }
              }
            },
            {
              "physicalLocation": {
                "artifactLocation": {
                  "uri": "src/Casting.sol"
                },
                "region": {
                  "byteLength": 9,
                  "byteOffset": 2572
                }
              }
            },
            {
              "physicalLocation": {
                "artifactLocation": {
                  "uri": "src/Casting.sol"
                },
                "region": {
                  "byteLength": 9,
                  "byteOffset": 2602
                }
              }
            },
            {
              "physicalLocation": {
                "artifactLocation": {
                  "uri": "src/Casting.sol"
                },
                "region": {
                  "byteLength": 9,
                  "byteOffset": 2632
                }
              }
            },
            {
              "physicalLocation": {
                "artifactLocation": {
                  "uri": "src/Casting.sol"
                },
                "region": {
                  "byteLength": 9,
                  "byteOffset": 2662
                }
              }
            },
            {
              "physicalLocation": {
                "artifactLocation": {
                  "uri": "src/Casting.sol"
                },
                "region": {
                  "byteLength": 9,
                  "byteOffset": 2692
                }
              }
            },
            {
              "physicalLocation": {
                "artifactLocation": {
                  "uri": "src/Casting.sol"
                },
                "region": {
                  "byteLength": 9,
                  "byteOffset": 2722
                }
              }
            },
            {
              "physicalLocation": {
                "artifactLocation": {
                  "uri": "src/Casting.sol"
                },
                "region": {
                  "byteLength": 9,
                  "byteOffset": 2752
                }
              }
            },
            {
              "physicalLocation": {
                "artifactLocation": {
                  "uri": "src/Casting.sol"
                },
                "region": {
                  "byteLength": 9,
                  "byteOffset": 2782
                }
              }
            },
            {
              "physicalLocation": {
                "artifactLocation": {
                  "uri": "src/Casting.sol"
                },
                "region": {
                  "byteLength": 8,
                  "byteOffset": 2811
                }
              }
            },
            {
              "physicalLocation": {
                "artifactLocation": {
                  "uri": "src/Casting.sol"
                },
                "region": {
                  "byteLength": 8,
                  "byteOffset": 2839
                }
              }
            },
            {
              "physicalLocation": {
                "artifactLocation": {
                  "uri": "src/Casting.sol"
                },
                "region": {
                  "byteLength": 8,
                  "byteOffset": 2867
                }
              }
            },
            {
              "physicalLocation": {
                "artifactLocation": {
                  "uri": "src/Casting.sol"
                },
                "region": {
                  "byteLength": 8,
                  "byteOffset": 2895
                }
              }
            },
            {
              "physicalLocation": {
                "artifactLocation": {
                  "uri": "src/Casting.sol"
                },
                "region": {
                  "byteLength": 8,
                  "byteOffset": 2923
                }
              }
            },
            {
              "physicalLocation": {
                "artifactLocation": {
                  "uri": "src/Casting.sol"
                },
                "region": {
                  "byteLength": 8,
                  "byteOffset": 2951
                }
              }
            },
            {
              "physicalLocation": {
                "artifactLocation": {
                  "uri": "src/Casting.sol"
                },
                "region": {
                  "byteLength": 8,
                  "byteOffset": 2980
                }
              }
            },
            {
              "physicalLocation": {
                "artifactLocation": {
                  "uri": "src/Casting.sol"
                },
                "region": {
                  "byteLength": 9,
                  "byteOffset": 3009
                }
              }
            },
            {
              "physicalLocation": {
                "artifactLocation": {
                  "uri": "src/Casting.sol"
                },
                "region": {
                  "byteLength": 9,
                  "byteOffset": 3039
                }
              }
            },
            {
              "physicalLocation": {
                "artifactLocation": {
                  "uri": "src/Casting.sol"
                },
                "region": {
                  "byteLength": 9,
                  "byteOffset": 3069
                }
              }
            },
            {
              "physicalLocation": {
                "artifactLocation": {
                  "uri": "src/Casting.sol"
                },
                "region": {
                  "byteLength": 9,
                  "byteOffset": 3099
                }
              }
            },
            {
              "physicalLocation": {
                "artifactLocation": {
                  "uri": "src/Casting.sol"
                },
                "region": {
                  "byteLength": 8,
                  "byteOffset": 3130
                }
              }
            },
            {
              "physicalLocation": {
                "artifactLocation": {
                  "uri": "src/Casting.sol"
                },
                "region": {
                  "byteLength": 10,
                  "byteOffset": 3426
                }
              }
            },
            {
              "physicalLocation": {
                "artifactLocation": {
                  "uri": "src/Casting.sol"
                },
                "region": {
                  "byteLength": 10,
                  "byteOffset": 3458
                }
              }
            },
            {
              "physicalLocation": {
                "artifactLocation": {
                  "uri": "src/Casting.sol"
                },
                "region": {
                  "byteLength": 10,
                  "byteOffset": 3490
                }
              }
            },
            {
              "physicalLocation": {
                "artifactLocation": {
                  "uri": "src/Casting.sol"
                },
                "region": {
                  "byteLength": 10,
                  "byteOffset": 3522
                }
              }
            },
            {
              "physicalLocation": {
                "artifactLocation": {
                  "uri": "src/Casting.sol"
                },
                "region": {
                  "byteLength": 10,
                  "byteOffset": 3554
                }
              }
            },
            {
              "physicalLocation": {
                "artifactLocation": {
                  "uri": "src/Casting.sol"
                },
                "region": {
                  "byteLength": 10,
                  "byteOffset": 3586
                }
              }
            },
            {
              "physicalLocation": {
                "artifactLocation": {
                  "uri": "src/Casting.sol"
                },
                "region": {
                  "byteLength": 10,
                  "byteOffset": 3618
                }
              }
            },
            {
              "physicalLocation": {
                "artifactLocation": {
                  "uri": "src/Casting.sol"
                },
                "region": {
                  "byteLength": 10,
                  "byteOffset": 3650
                }
              }
            },
            {
              "physicalLocation": {
                "artifactLocation": {
                  "uri": "src/Casting.sol"
                },
                "region": {
                  "byteLength": 10,
                  "byteOffset": 3682
                }
              }
            },
            {
              "physicalLocation": {
                "artifactLocation": {
                  "uri": "src/Casting.sol"
                },
                "region": {
                  "byteLength": 10,
                  "byteOffset": 3714
                }
              }
            },
            {
              "physicalLocation": {
                "artifactLocation": {
                  "uri": "src/Casting.sol"
                },
                "region": {
                  "byteLength": 10,
                  "byteOffset": 3746
                }
              }
            },
            {
              "physicalLocation": {
                "artifactLocation": {
                  "uri": "src/Casting.sol"
                },
                "region": {
                  "byteLength": 10,
                  "byteOffset": 3778
                }
              }
            },
            {
              "physicalLocation": {
                "artifactLocation": {
                  "uri": "src/Casting.sol"
                },
                "region": {
                  "byteLength": 10,
                  "byteOffset": 3810
                }
              }
            },
            {
              "physicalLocation": {
                "artifactLocation": {
                  "uri": "src/Casting.sol"
                },
                "region": {
                  "byteLength": 10,
                  "byteOffset": 3842
                }
              }
            },
            {
              "physicalLocation": {
                "artifactLocation": {
                  "uri": "src/Casting.sol"
                },
                "region": {
                  "byteLength": 10,
                  "byteOffset": 3874
                }
              }
            },
            {
              "physicalLocation": {
                "artifactLocation": {
                  "uri": "src/Casting.sol"
                },
                "region": {
                  "byteLength": 10,
                  "byteOffset": 3906
                }
              }
            },
            {
              "physicalLocation": {
                "artifactLocation": {
                  "uri": "src/Casting.sol"
                },
                "region": {
                  "byteLength": 10,
                  "byteOffset": 3938
                }
              }
            },
            {
              "physicalLocation": {
                "artifactLocation": {
                  "uri": "src/Casting.sol"
                },
                "region": {
                  "byteLength": 10,
                  "byteOffset": 3970
                }
              }
            },
            {
              "physicalLocation": {
                "artifactLocation": {
                  "uri": "src/Casting.sol"
                },
                "region": {
                  "byteLength": 10,
                  "byteOffset": 4002
                }
              }
            },
            {
              "physicalLocation": {
                "artifactLocation": {
                  "uri": "src/Casting.sol"
                },
                "region": {
                  "byteLength": 10,
                  "byteOffset": 4034
                }
              }
            },
            {
              "physicalLocation": {
                "artifactLocation": {
                  "uri": "src/Casting.sol"
                },
                "region": {
                  "byteLength": 10,
                  "byteOffset": 4066
                }
              }
            },
            {
              "physicalLocation": {
                "artifactLocation": {
                  "uri": "src/Casting.sol"
                },
                "region": {
                  "byteLength": 10,
                  "byteOffset": 4098
                }
              }
            },
            {
              "physicalLocation": {
                "artifactLocation": {
                  "uri": "src/Casting.sol"
                },
                "region": {
                  "byteLength": 9,
                  "byteOffset": 4129
                }
              }
            },
            {
              "physicalLocation": {
                "artifactLocation": {
                  "uri": "src/Casting.sol"
                },
                "region": {
                  "byteLength": 9,
                  "byteOffset": 4159
                }
              }
            },
            {
              "physicalLocation": {
                "artifactLocation": {
                  "uri": "src/Casting.sol"
                },
                "region": {
                  "byteLength": 9,
                  "byteOffset": 4189
                }
              }
            },
            {
              "physicalLocation": {
                "artifactLocation": {
                  "uri": "src/Casting.sol"
                },
                "region": {
                  "byteLength": 9,
                  "byteOffset": 4220
                }
              }
            },
            {
              "physicalLocation": {
                "artifactLocation": {
                  "uri": "src/Casting.sol"
                },
                "region": {
                  "byteLength": 10,
                  "byteOffset": 4251
                }
              }
            },
            {
              "physicalLocation": {
                "artifactLocation": {
                  "uri": "src/Casting.sol"
                },
                "region": {
                  "byteLength": 10,
                  "byteOffset": 4283
                }
              }
            },
            {
              "physicalLocation": {
                "artifactLocation": {
                  "uri": "src/Casting.sol"
                },
                "region": {
                  "byteLength": 10,
                  "byteOffset": 4315
                }
              }
            },
            {
              "physicalLocation": {
                "artifactLocation": {
                  "uri": "src/Casting.sol"
                },
                "region": {
                  "byteLength": 10,
                  "byteOffset": 4347
                }
              }
            },
            {
              "physicalLocation": {
                "artifactLocation": {
                  "uri": "src/Casting.sol"
                },
                "region": {
                  "byteLength": 10,
                  "byteOffset": 4381
                }
              }
            }
          ],
          "message": {
            "text": "Downcasting int/uints in Solidity can be unsafe due to the potential for data loss and unintended behavior.When downcasting a larger integer type to a smaller one (e.g., uint256 to uint128), the value may exceed the range of the target type,leading to truncation and loss of significant digits. Use OpenZeppelin's SafeCast library to safely downcast integers."
          },
          "ruleId": "unsafe-casting-detector"
        },
        {
          "level": "warning",
          "locations": [
            {
              "physicalLocation": {
                "artifactLocation": {
                  "uri": "src/EnumerableSetIteration.sol"
                },
                "region": {
                  "byteLength": 17,
                  "byteOffset": 1105
                }
              }
            },
            {
              "physicalLocation": {
                "artifactLocation": {
                  "uri": "src/EnumerableSetIteration.sol"
                },
                "region": {
                  "byteLength": 17,
                  "byteOffset": 1350
                }
              }
            },
            {
              "physicalLocation": {
                "artifactLocation": {
                  "uri": "src/EnumerableSetIteration.sol"
                },
                "region": {
                  "byteLength": 17,
                  "byteOffset": 1586
                }
              }
            },
            {
              "physicalLocation": {
                "artifactLocation": {
                  "uri": "src/EnumerableSetIteration.sol"
                },
                "region": {
                  "byteLength": 17,
                  "byteOffset": 1865
                }
              }
            },
            {
              "physicalLocation": {
                "artifactLocation": {
                  "uri": "src/EnumerableSetIteration.sol"
                },
                "region": {
                  "byteLength": 14,
                  "byteOffset": 2083
                }
              }
            }
          ],
          "message": {
            "text": "If the order of an EnumerableSet is required, removing items in a loop using `at` and `remove` corrupts this order.\nConsider using a different data structure or removing items by collecting them during the loop, then removing after the loop."
          },
          "ruleId": "enumerable-loop-removal"
        },
        {
          "level": "warning",
          "locations": [
            {
              "physicalLocation": {
                "artifactLocation": {
                  "uri": "src/ExperimentalEncoder.sol"
                },
                "region": {
                  "byteLength": 33,
                  "byteOffset": 23
                }
              }
            }
          ],
          "message": {
            "text": "Experimental encoders should not be used in production. There are multiple known compiler bugs that are caused by the experimental encoder. Upgrade your solidity version to remove the need for experimental features."
          },
          "ruleId": "experimental-encoder"
        },
        {
          "level": "warning",
          "locations": [
            {
              "physicalLocation": {
                "artifactLocation": {
                  "uri": "src/IncorrectShift.sol"
                },
                "region": {
                  "byteLength": 15,
                  "byteOffset": 192
                }
              }
            },
            {
              "physicalLocation": {
                "artifactLocation": {
                  "uri": "src/IncorrectShift.sol"
                },
                "region": {
                  "byteLength": 15,
                  "byteOffset": 238
                }
              }
            }
          ],
          "message": {
            "text": "Example: `shl(shifted, 4)` will shift the right constant `4` by `a` bits. The correct order is `shl(4, shifted)`."
          },
          "ruleId": "incorrect-shift-order"
        },
        {
          "level": "warning",
          "locations": [
            {
              "physicalLocation": {
                "artifactLocation": {
                  "uri": "src/StorageParameters.sol"
                },
                "region": {
                  "byteLength": 10,
                  "byteOffset": 241
                }
              }
            }
          ],
          "message": {
            "text": "Storage reference is passed to a function with a memory parameter. This will not update the storage variable as expected. Consider using storage parameters instead."
          },
          "ruleId": "storage-array-edit-with-memory"
        },
        {
          "level": "warning",
          "locations": [
            {
              "physicalLocation": {
                "artifactLocation": {
                  "uri": "src/MultipleConstructorSchemes.sol"
                },
                "region": {
                  "byteLength": 180,
                  "byteOffset": 25
                }
              }
            }
          ],
          "message": {
            "text": "In some versions of Solidity, contracts compile with multiple constructors. The first constructor takes precedence. This can lead to unexpected behavior."
          },
          "ruleId": "multiple-constructors"
        },
        {
          "level": "warning",
          "locations": [
            {
              "physicalLocation": {
                "artifactLocation": {
                  "uri": "src/nested/1/Nested.sol"
                },
                "region": {
                  "byteLength": 6,
                  "byteOffset": 214
                }
              }
            },
            {
              "physicalLocation": {
                "artifactLocation": {
                  "uri": "src/nested/2/Nested.sol"
                },
                "region": {
                  "byteLength": 6,
                  "byteOffset": 214
                }
              }
            },
            {
              "physicalLocation": {
                "artifactLocation": {
                  "uri": "src/reused_contract_name/ContractA.sol"
                },
                "region": {
                  "byteLength": 10,
                  "byteOffset": 70
                }
              }
            },
            {
              "physicalLocation": {
                "artifactLocation": {
                  "uri": "src/reused_contract_name/ContractB.sol"
                },
                "region": {
                  "byteLength": 10,
                  "byteOffset": 70
                }
              }
            }
          ],
          "message": {
            "text": "When compiling contracts with certain development frameworks (for example: Truffle), having contracts with the same name across different files can lead to one being overwritten."
          },
          "ruleId": "reused-contract-name"
        },
        {
          "level": "warning",
          "locations": [
            {
              "physicalLocation": {
                "artifactLocation": {
                  "uri": "src/nested_mappings/NestedMappings.sol"
                },
                "region": {
                  "byteLength": 58,
                  "byteOffset": 367
                }
              }
            }
          ],
          "message": {
            "text": "Prior to updates in Solidity 0.5.0, public mappings with nested structs compiled, but produced incorrect values. Refrain from using these, or update to a more recent version of Solidity."
          },
          "ruleId": "nested-struct-in-mapping"
        },
        {
          "level": "warning",
          "locations": [
            {
              "physicalLocation": {
                "artifactLocation": {
                  "uri": "src/UsingSelfdestruct.sol"
                },
                "region": {
                  "byteLength": 12,
                  "byteOffset": 146
                }
              }
            }
          ],
          "message": {
            "text": ""
          },
          "ruleId": "selfdestruct-identifier"
        },
        {
          "level": "warning",
          "locations": [
            {
              "physicalLocation": {
                "artifactLocation": {
                  "uri": "src/DynamicArrayLengthAssignment.sol"
                },
                "region": {
                  "byteLength": 14,
                  "byteOffset": 295
                }
              }
            },
            {
              "physicalLocation": {
                "artifactLocation": {
                  "uri": "src/DynamicArrayLengthAssignment.sol"
                },
                "region": {
                  "byteLength": 18,
                  "byteOffset": 325
                }
              }
            },
            {
              "physicalLocation": {
                "artifactLocation": {
                  "uri": "src/DynamicArrayLengthAssignment.sol"
                },
                "region": {
                  "byteLength": 33,
                  "byteOffset": 359
                }
              }
            },
            {
              "physicalLocation": {
                "artifactLocation": {
                  "uri": "src/DynamicArrayLengthAssignment.sol"
                },
                "region": {
                  "byteLength": 15,
                  "byteOffset": 408
                }
              }
            },
            {
              "physicalLocation": {
                "artifactLocation": {
                  "uri": "src/DynamicArrayLengthAssignment.sol"
                },
                "region": {
                  "byteLength": 14,
                  "byteOffset": 439
                }
              }
            }
          ],
          "message": {
            "text": "If the length of a dynamic array (storage variable) directly assigned to, it may allow access to other storage slots by tweaking it's value. This practice has been depracated in newer Solidity versions"
          },
          "ruleId": "dynamic-array-length-assignment"
        },
        {
          "level": "warning",
          "locations": [
            {
              "physicalLocation": {
                "artifactLocation": {
                  "uri": "src/AssemblyExample.sol"
                },
                "region": {
                  "byteLength": 1,
                  "byteOffset": 97
                }
              }
            },
            {
              "physicalLocation": {
                "artifactLocation": {
                  "uri": "src/DelegateCallWithoutAddressCheck.sol"
                },
                "region": {
                  "byteLength": 7,
                  "byteOffset": 337
                }
              }
            },
            {
              "physicalLocation": {
                "artifactLocation": {
                  "uri": "src/InconsistentUints.sol"
                },
                "region": {
                  "byteLength": 11,
                  "byteOffset": 197
                }
              }
            },
            {
              "physicalLocation": {
                "artifactLocation": {
                  "uri": "src/InconsistentUints.sol"
                },
                "region": {
                  "byteLength": 14,
                  "byteOffset": 233
                }
              }
            },
            {
              "physicalLocation": {
                "artifactLocation": {
                  "uri": "src/IncorrectCaretOperator.sol"
                },
                "region": {
                  "byteLength": 7,
                  "byteOffset": 355
                }
              }
            },
            {
              "physicalLocation": {
                "artifactLocation": {
                  "uri": "src/PublicVariableReadInExternalContext.sol"
                },
                "region": {
                  "byteLength": 26,
                  "byteOffset": 130
                }
              }
            },
            {
              "physicalLocation": {
                "artifactLocation": {
                  "uri": "src/StateShadowing.sol"
                },
                "region": {
                  "byteLength": 13,
                  "byteOffset": 87
                }
              }
            },
            {
              "physicalLocation": {
                "artifactLocation": {
                  "uri": "src/StateVariables.sol"
                },
                "region": {
                  "byteLength": 19,
                  "byteOffset": 199
                }
              }
            },
            {
              "physicalLocation": {
                "artifactLocation": {
                  "uri": "src/StateVariables.sol"
                },
                "region": {
                  "byteLength": 20,
                  "byteOffset": 241
                }
              }
            },
            {
              "physicalLocation": {
                "artifactLocation": {
                  "uri": "src/StateVariables.sol"
                },
                "region": {
                  "byteLength": 18,
                  "byteOffset": 282
                }
              }
            },
            {
              "physicalLocation": {
                "artifactLocation": {
                  "uri": "src/UninitializedStateVariable.sol"
                },
                "region": {
                  "byteLength": 8,
                  "byteOffset": 122
                }
              }
            },
            {
              "physicalLocation": {
                "artifactLocation": {
                  "uri": "src/UninitializedStateVariable.sol"
                },
                "region": {
                  "byteLength": 11,
                  "byteOffset": 529
                }
              }
            },
            {
              "physicalLocation": {
                "artifactLocation": {
                  "uri": "src/WrongOrderOfLayout.sol"
                },
                "region": {
                  "byteLength": 10,
                  "byteOffset": 257
                }
              }
            },
            {
              "physicalLocation": {
                "artifactLocation": {
                  "uri": "src/auditor_mode/PublicFunctionsWithoutSenderCheck.sol"
                },
                "region": {
                  "byteLength": 5,
                  "byteOffset": 1971
                }
              }
            }
          ],
          "message": {
            "text": "Solidity does initialize variables by default when you declare them, however it's good practice to explicitly declare an initial value. For example, if you transfer money to an address we must make sure that the address has been initialized."
          },
          "ruleId": "uninitialized-state-variable"
        },
        {
          "level": "warning",
          "locations": [
            {
              "physicalLocation": {
                "artifactLocation": {
                  "uri": "src/IncorrectCaretOperator.sol"
                },
                "region": {
                  "byteLength": 8,
                  "byteOffset": 519
                }
              }
            },
            {
              "physicalLocation": {
                "artifactLocation": {
                  "uri": "src/IncorrectCaretOperator.sol"
                },
                "region": {
                  "byteLength": 16,
                  "byteOffset": 549
                }
              }
            },
            {
              "physicalLocation": {
                "artifactLocation": {
                  "uri": "src/IncorrectCaretOperator.sol"
                },
                "region": {
                  "byteLength": 21,
                  "byteOffset": 587
                }
              }
            },
            {
              "physicalLocation": {
                "artifactLocation": {
                  "uri": "src/IncorrectCaretOperator.sol"
                },
                "region": {
                  "byteLength": 13,
                  "byteOffset": 631
                }
              }
            },
            {
              "physicalLocation": {
                "artifactLocation": {
                  "uri": "src/IncorrectCaretOperator.sol"
                },
                "region": {
                  "byteLength": 12,
                  "byteOffset": 708
                }
              }
            }
          ],
          "message": {
            "text": "The caret operator is usually mistakenly thought of as an exponentiation operator but actually, it's a bitwise xor operator."
          },
          "ruleId": "incorrect-caret-operator"
        },
        {
          "level": "warning",
          "locations": [
            {
              "physicalLocation": {
                "artifactLocation": {
                  "uri": "src/YulReturn.sol"
                },
                "region": {
                  "byteLength": 12,
                  "byteOffset": 171
                }
              }
            }
          ],
          "message": {
            "text": "Remove this, as this causes execution to halt. Nothing after that call will execute, including code following the assembly block."
          },
          "ruleId": "yul-return"
        },
        {
          "level": "warning",
          "locations": [
            {
              "physicalLocation": {
                "artifactLocation": {
                  "uri": "src/StateShadowing.sol"
                },
                "region": {
                  "byteLength": 13,
                  "byteOffset": 239
                }
              }
            }
          ],
          "message": {
            "text": "Description of the high issue."
          },
          "ruleId": "state-variable-shadowing"
        },
        {
          "level": "warning",
          "locations": [
            {
              "physicalLocation": {
                "artifactLocation": {
                  "uri": "src/UncheckedSend.sol"
                },
                "region": {
                  "byteLength": 22,
                  "byteOffset": 815
                }
              }
            }
          ],
          "message": {
            "text": "The transaction `address(payable?).send(address)` may fail because of reasons like out-of-gas, invalid receipient address or revert from the recipient. Therefore, the boolean returned by this function call must be checked to be `true` in order to verify that the transaction was successful"
          },
          "ruleId": "unchecked-send"
        },
        {
          "level": "warning",
          "locations": [
            {
              "physicalLocation": {
                "artifactLocation": {
                  "uri": "src/MisusedBoolean.sol"
                },
                "region": {
                  "byteLength": 19,
                  "byteOffset": 257
                }
              }
            },
            {
              "physicalLocation": {
                "artifactLocation": {
                  "uri": "src/MisusedBoolean.sol"
                },
                "region": {
                  "byteLength": 20,
                  "byteOffset": 419
                }
              }
            },
            {
              "physicalLocation": {
                "artifactLocation": {
                  "uri": "src/MisusedBoolean.sol"
                },
                "region": {
                  "byteLength": 20,
                  "byteOffset": 582
                }
              }
            },
            {
              "physicalLocation": {
                "artifactLocation": {
                  "uri": "src/MisusedBoolean.sol"
                },
                "region": {
                  "byteLength": 19,
                  "byteOffset": 745
                }
              }
            },
            {
              "physicalLocation": {
                "artifactLocation": {
                  "uri": "src/MisusedBoolean.sol"
                },
                "region": {
                  "byteLength": 51,
                  "byteOffset": 908
                }
              }
            },
            {
              "physicalLocation": {
                "artifactLocation": {
                  "uri": "src/MisusedBoolean.sol"
                },
                "region": {
                  "byteLength": 52,
                  "byteOffset": 1060
                }
              }
            },
            {
              "physicalLocation": {
                "artifactLocation": {
                  "uri": "src/MisusedBoolean.sol"
                },
                "region": {
                  "byteLength": 53,
                  "byteOffset": 1213
                }
              }
            },
            {
              "physicalLocation": {
                "artifactLocation": {
                  "uri": "src/MisusedBoolean.sol"
                },
                "region": {
                  "byteLength": 21,
                  "byteOffset": 1366
                }
              }
            },
            {
              "physicalLocation": {
                "artifactLocation": {
                  "uri": "src/MisusedBoolean.sol"
                },
                "region": {
                  "byteLength": 17,
                  "byteOffset": 1530
                }
              }
            },
            {
              "physicalLocation": {
                "artifactLocation": {
                  "uri": "src/MisusedBoolean.sol"
                },
                "region": {
                  "byteLength": 18,
                  "byteOffset": 1691
                }
              }
            }
          ],
          "message": {
            "text": "The patterns `if (… || true)` and `if (.. && false)` will always evaluate to true and false respectively."
          },
          "ruleId": "misused-boolean"
        },
        {
          "level": "warning",
          "locations": [
            {
              "physicalLocation": {
                "artifactLocation": {
                  "uri": "src/CallGraphTests.sol"
                },
                "region": {
                  "byteLength": 16,
                  "byteOffset": 686
                }
              }
            },
            {
              "physicalLocation": {
                "artifactLocation": {
                  "uri": "src/SendEtherNoChecks.sol"
                },
                "region": {
                  "byteLength": 5,
                  "byteOffset": 1060
                }
              }
            },
            {
              "physicalLocation": {
                "artifactLocation": {
                  "uri": "src/SendEtherNoChecks.sol"
                },
                "region": {
                  "byteLength": 5,
                  "byteOffset": 1405
                }
              }
            },
            {
              "physicalLocation": {
                "artifactLocation": {
                  "uri": "src/SendEtherNoChecks.sol"
                },
                "region": {
                  "byteLength": 5,
                  "byteOffset": 1795
                }
              }
            },
            {
              "physicalLocation": {
                "artifactLocation": {
                  "uri": "src/UncheckedSend.sol"
                },
                "region": {
                  "byteLength": 246,
                  "byteOffset": 85
                }
              }
            },
            {
              "physicalLocation": {
                "artifactLocation": {
                  "uri": "src/UncheckedSend.sol"
                },
                "region": {
                  "byteLength": 190,
                  "byteOffset": 337
                }
              }
            },
            {
              "physicalLocation": {
                "artifactLocation": {
                  "uri": "src/UncheckedSend.sol"
                },
                "region": {
                  "byteLength": 184,
                  "byteOffset": 533
                }
              }
            },
            {
              "physicalLocation": {
                "artifactLocation": {
                  "uri": "src/UncheckedSend.sol"
                },
                "region": {
                  "byteLength": 186,
                  "byteOffset": 723
                }
              }
            },
            {
              "physicalLocation": {
                "artifactLocation": {
                  "uri": "src/UninitializedStateVariable.sol"
                },
                "region": {
                  "byteLength": 8,
                  "byteOffset": 563
                }
              }
            }
          ],
          "message": {
            "text": "Introduce checks for `msg.sender` in the function"
          },
          "ruleId": "send-ether-no-checks"
        },
        {
          "level": "warning",
          "locations": [
            {
              "physicalLocation": {
                "artifactLocation": {
                  "uri": "src/DelegateCallWithoutAddressCheck.sol"
                },
                "region": {
                  "byteLength": 9,
                  "byteOffset": 392
                }
              }
            },
            {
              "physicalLocation": {
                "artifactLocation": {
                  "uri": "src/auditor_mode/ExternalCalls.sol"
                },
                "region": {
                  "byteLength": 28,
                  "byteOffset": 1253
                }
              }
            },
            {
              "physicalLocation": {
                "artifactLocation": {
                  "uri": "src/inheritance/ExtendedInheritance.sol"
                },
                "region": {
                  "byteLength": 15,
                  "byteOffset": 391
                }
              }
            }
          ],
          "message": {
            "text": "Introduce checks on the address"
          },
          "ruleId": "delegate-call-unchecked-address"
        },
        {
          "level": "warning",
          "locations": [
            {
              "physicalLocation": {
                "artifactLocation": {
                  "uri": "src/TautologicalCompare.sol"
                },
                "region": {
                  "byteLength": 6,
                  "byteOffset": 255
                }
              }
            },
            {
              "physicalLocation": {
                "artifactLocation": {
                  "uri": "src/TautologicalCompare.sol"
                },
                "region": {
                  "byteLength": 6,
                  "byteOffset": 359
                }
              }
            },
            {
              "physicalLocation": {
                "artifactLocation": {
                  "uri": "src/TautologicalCompare.sol"
                },
                "region": {
                  "byteLength": 5,
                  "byteOffset": 463
                }
              }
            },
            {
              "physicalLocation": {
                "artifactLocation": {
                  "uri": "src/TautologicalCompare.sol"
                },
                "region": {
                  "byteLength": 5,
                  "byteOffset": 566
                }
              }
            }
          ],
          "message": {
            "text": "The left hand side and the right hand side of the binary operation has the same value. This makes the condition always true or always false."
          },
          "ruleId": "tautological-compare"
        },
        {
          "level": "warning",
          "locations": [
            {
              "physicalLocation": {
                "artifactLocation": {
                  "uri": "src/RTLO.sol"
                },
                "region": {
                  "byteLength": 157,
                  "byteOffset": 33
                }
              }
            }
          ],
          "message": {
            "text": "Right to left override character may be misledaing and cause potential attacks by visually misordering method arguments!"
          },
          "ruleId": "rtlo"
        },
        {
          "level": "warning",
          "locations": [
            {
              "physicalLocation": {
                "artifactLocation": {
                  "uri": "src/UncheckedReturn.sol"
                },
                "region": {
                  "byteLength": 5,
                  "byteOffset": 279
                }
              }
            },
            {
              "physicalLocation": {
                "artifactLocation": {
                  "uri": "src/UncheckedReturn.sol"
                },
                "region": {
                  "byteLength": 47,
                  "byteOffset": 575
                }
              }
            }
          ],
          "message": {
            "text": "Function returns a value but it is ignored."
          },
          "ruleId": "unchecked-return"
        },
        {
          "level": "warning",
          "locations": [
            {
              "physicalLocation": {
                "artifactLocation": {
                  "uri": "src/DangerousUnaryOperator.sol"
                },
                "region": {
                  "byteLength": 10,
                  "byteOffset": 220
                }
              }
            },
            {
              "physicalLocation": {
                "artifactLocation": {
                  "uri": "src/DangerousUnaryOperator.sol"
                },
                "region": {
                  "byteLength": 10,
                  "byteOffset": 247
                }
              }
            }
          ],
          "message": {
            "text": "Potentially mistakened `=+` for `+=` or `=-` for `-=`. Please include a space in between."
          },
          "ruleId": "dangerous-unary-operator"
        },
        {
          "level": "warning",
          "locations": [
            {
              "physicalLocation": {
                "artifactLocation": {
                  "uri": "src/WeakRandomness.sol"
                },
                "region": {
                  "byteLength": 70,
                  "byteOffset": 188
                }
              }
            },
            {
              "physicalLocation": {
                "artifactLocation": {
                  "uri": "src/WeakRandomness.sol"
                },
                "region": {
                  "byteLength": 41,
                  "byteOffset": 386
                }
              }
            },
            {
              "physicalLocation": {
                "artifactLocation": {
                  "uri": "src/WeakRandomness.sol"
                },
                "region": {
                  "byteLength": 20,
                  "byteOffset": 597
                }
              }
            },
            {
              "physicalLocation": {
                "artifactLocation": {
                  "uri": "src/WeakRandomness.sol"
                },
                "region": {
                  "byteLength": 20,
                  "byteOffset": 793
                }
              }
            },
            {
              "physicalLocation": {
                "artifactLocation": {
                  "uri": "src/WeakRandomness.sol"
                },
                "region": {
                  "byteLength": 20,
                  "byteOffset": 915
                }
              }
            },
            {
              "physicalLocation": {
                "artifactLocation": {
                  "uri": "src/WeakRandomness.sol"
                },
                "region": {
                  "byteLength": 5,
                  "byteOffset": 1095
                }
              }
            },
            {
              "physicalLocation": {
                "artifactLocation": {
                  "uri": "src/WeakRandomness.sol"
                },
                "region": {
                  "byteLength": 37,
                  "byteOffset": 1217
                }
              }
            },
            {
              "physicalLocation": {
                "artifactLocation": {
                  "uri": "src/WeakRandomness.sol"
                },
                "region": {
                  "byteLength": 9,
                  "byteOffset": 1434
                }
              }
            },
            {
              "physicalLocation": {
                "artifactLocation": {
                  "uri": "src/WeakRandomness.sol"
                },
                "region": {
                  "byteLength": 16,
                  "byteOffset": 1563
                }
              }
            }
          ],
          "message": {
            "text": "The use of keccak256 hash functions on predictable values like block.timestamp, block.number, or similar data, including modulo operations on these values, should be avoided for generating randomness, as they are easily predictable and manipulable. The `PREVRANDAO` opcode also should not be used as a source of randomness. Instead, utilize Chainlink VRF for cryptographically secure and provably random values to ensure protocol integrity."
          },
          "ruleId": "weak-randomness"
        },
        {
          "level": "warning",
          "locations": [
            {
              "physicalLocation": {
                "artifactLocation": {
                  "uri": "src/PreDeclaredVarUsage.sol"
                },
                "region": {
                  "byteLength": 1,
                  "byteOffset": 196
                }
              }
            }
          ],
          "message": {
            "text": "This is a bad practice that may lead to unintended consequences. Please declare the variable before using it."
          },
          "ruleId": "pre-declared-local-variable-usage"
        },
        {
          "level": "warning",
          "locations": [
            {
              "physicalLocation": {
                "artifactLocation": {
                  "uri": "src/DeletionNestedMappingStructureContract.sol"
                },
                "region": {
                  "byteLength": 25,
                  "byteOffset": 426
                }
              }
            }
          ],
          "message": {
            "text": "A deletion in a structure containing a mapping will not delete the mapping. The remaining data may be used to compromise the contract."
          },
          "ruleId": "delete-nested-mapping"
        },
        {
          "level": "note",
          "locations": [
            {
              "physicalLocation": {
                "artifactLocation": {
                  "uri": "src/AdminContract.sol"
                },
                "region": {
                  "byteLength": 7,
                  "byteOffset": 270
                }
              }
            },
            {
              "physicalLocation": {
                "artifactLocation": {
                  "uri": "src/AdminContract.sol"
                },
                "region": {
                  "byteLength": 9,
                  "byteOffset": 376
                }
              }
            },
            {
              "physicalLocation": {
                "artifactLocation": {
                  "uri": "src/AdminContract.sol"
                },
                "region": {
                  "byteLength": 9,
                  "byteOffset": 505
                }
              }
            },
            {
              "physicalLocation": {
                "artifactLocation": {
                  "uri": "src/DeprecatedOZFunctions.sol"
                },
                "region": {
                  "byteLength": 13,
                  "byteOffset": 295
                }
              }
            },
            {
              "physicalLocation": {
                "artifactLocation": {
                  "uri": "src/EmptyBlocks.sol"
                },
                "region": {
                  "byteLength": 7,
                  "byteOffset": 188
                }
              }
            },
            {
              "physicalLocation": {
                "artifactLocation": {
                  "uri": "src/InternalFunctions.sol"
                },
                "region": {
                  "byteLength": 9,
                  "byteOffset": 250
                }
              }
            },
            {
              "physicalLocation": {
                "artifactLocation": {
                  "uri": "src/auditor_mode/PublicFunctionsWithoutSenderCheck.sol"
                },
                "region": {
                  "byteLength": 7,
                  "byteOffset": 322
                }
              }
            },
            {
              "physicalLocation": {
                "artifactLocation": {
                  "uri": "src/auditor_mode/PublicFunctionsWithoutSenderCheck.sol"
                },
                "region": {
                  "byteLength": 9,
                  "byteOffset": 396
                }
              }
            },
            {
              "physicalLocation": {
                "artifactLocation": {
                  "uri": "src/auditor_mode/PublicFunctionsWithoutSenderCheck.sol"
                },
                "region": {
                  "byteLength": 13,
                  "byteOffset": 975
                }
              }
            },
            {
              "physicalLocation": {
                "artifactLocation": {
                  "uri": "src/auditor_mode/PublicFunctionsWithoutSenderCheck.sol"
                },
                "region": {
                  "byteLength": 14,
                  "byteOffset": 1108
                }
              }
            },
            {
              "physicalLocation": {
                "artifactLocation": {
                  "uri": "src/parent_chain/ParentChainContract.sol"
                },
                "region": {
                  "byteLength": 7,
                  "byteOffset": 282
                }
              }
            },
            {
              "physicalLocation": {
                "artifactLocation": {
                  "uri": "src/parent_chain/ParentChainContract.sol"
                },
                "region": {
                  "byteLength": 9,
                  "byteOffset": 725
                }
              }
            },
            {
              "physicalLocation": {
                "artifactLocation": {
                  "uri": "src/parent_chain/ParentChainContract.sol"
                },
                "region": {
                  "byteLength": 9,
                  "byteOffset": 854
                }
              }
            }
          ],
          "message": {
            "text": "Contracts have owners with privileged rights to perform admin tasks and need to be trusted to not perform malicious updates or drain funds."
          },
          "ruleId": "centralization-risk"
        },
        {
          "level": "note",
          "locations": [
            {
              "physicalLocation": {
                "artifactLocation": {
                  "uri": "src/T11sTranferer.sol"
                },
                "region": {
                  "byteLength": 84,
                  "byteOffset": 57
                }
              }
            }
          ],
          "message": {
            "text": "There is a subtle difference between the implementation of solmate's SafeTransferLib and OZ's SafeERC20: OZ's SafeERC20 checks if the token is a contract or not, solmate's SafeTransferLib does not.\nhttps://github.com/transmissions11/solmate/blob/main/src/utils/SafeTransferLib.sol#L9 \n`@dev Note that none of the functions in this library check that a token has code at all! That responsibility is delegated to the caller`\n"
          },
          "ruleId": "solmate-safe-transfer-lib"
        },
        {
          "level": "note",
          "locations": [
            {
              "physicalLocation": {
                "artifactLocation": {
                  "uri": "src/inheritance/ExtendedInheritance.sol"
                },
                "region": {
                  "byteLength": 9,
                  "byteOffset": 705
                }
              }
            }
          ],
          "message": {
            "text": "The `ecrecover` function is susceptible to signature malleability. This means that the same message can be signed in multiple ways, allowing an attacker to change the message signature without invalidating it. This can lead to unexpected behavior in smart contracts, such as the loss of funds or the ability to bypass access control. Consider using OpenZeppelin's ECDSA library instead of the built-in function."
          },
          "ruleId": "ecrecover"
        },
        {
          "level": "note",
          "locations": [
            {
              "physicalLocation": {
                "artifactLocation": {
                  "uri": "src/DeprecatedOZFunctions.sol"
                },
                "region": {
                  "byteLength": 10,
                  "byteOffset": 737
                }
              }
            },
            {
              "physicalLocation": {
                "artifactLocation": {
                  "uri": "src/DeprecatedOZFunctions.sol"
                },
                "region": {
                  "byteLength": 17,
                  "byteOffset": 898
                }
              }
            }
          ],
          "message": {
            "text": "Openzeppelin has deprecated several functions and replaced with newer versions. Please consult https://docs.openzeppelin.com/"
          },
          "ruleId": "deprecated-oz-functions"
        },
        {
          "level": "note",
          "locations": [
            {
              "physicalLocation": {
                "artifactLocation": {
                  "uri": "src/ArbitraryTransferFrom.sol"
                },
                "region": {
                  "byteLength": 20,
                  "byteOffset": 370
                }
              }
            },
            {
              "physicalLocation": {
                "artifactLocation": {
                  "uri": "src/ArbitraryTransferFrom.sol"
                },
                "region": {
                  "byteLength": 20,
                  "byteOffset": 864
                }
              }
            },
            {
              "physicalLocation": {
                "artifactLocation": {
                  "uri": "src/ArbitraryTransferFrom.sol"
                },
                "region": {
                  "byteLength": 20,
                  "byteOffset": 1517
                }
              }
            },
            {
              "physicalLocation": {
                "artifactLocation": {
                  "uri": "src/DeprecatedOZFunctions.sol"
                },
                "region": {
                  "byteLength": 13,
                  "byteOffset": 1062
                }
              }
            },
            {
              "physicalLocation": {
                "artifactLocation": {
                  "uri": "src/DeprecatedOZFunctions.sol"
                },
                "region": {
                  "byteLength": 13,
                  "byteOffset": 1272
                }
              }
            },
            {
              "physicalLocation": {
                "artifactLocation": {
                  "uri": "src/DeprecatedOZFunctions.sol"
                },
                "region": {
                  "byteLength": 13,
                  "byteOffset": 1322
                }
              }
            },
            {
              "physicalLocation": {
                "artifactLocation": {
                  "uri": "src/DeprecatedOZFunctions.sol"
                },
                "region": {
                  "byteLength": 13,
                  "byteOffset": 1424
                }
              }
            },
            {
              "physicalLocation": {
                "artifactLocation": {
                  "uri": "src/DeprecatedOZFunctions.sol"
                },
                "region": {
                  "byteLength": 18,
                  "byteOffset": 1598
                }
              }
            },
            {
              "physicalLocation": {
                "artifactLocation": {
                  "uri": "src/SendEtherNoChecks.sol"
                },
                "region": {
                  "byteLength": 19,
                  "byteOffset": 1255
                }
              }
            },
            {
              "physicalLocation": {
                "artifactLocation": {
                  "uri": "src/StateShadowing.sol"
                },
                "region": {
                  "byteLength": 19,
                  "byteOffset": 368
                }
              }
            },
            {
              "physicalLocation": {
                "artifactLocation": {
                  "uri": "src/UninitializedStateVariable.sol"
                },
                "region": {
                  "byteLength": 29,
                  "byteOffset": 599
                }
              }
            }
          ],
          "message": {
            "text": "ERC20 functions may not behave as expected. For example: return values are not always meaningful. It is recommended to use OpenZeppelin's SafeERC20 library."
          },
          "ruleId": "unsafe-erc20-functions"
        },
        {
          "level": "note",
          "locations": [
            {
              "physicalLocation": {
                "artifactLocation": {
                  "uri": "src/ContractWithTodo.sol"
                },
                "region": {
                  "byteLength": 23,
                  "byteOffset": 32
                }
              }
            },
            {
              "physicalLocation": {
                "artifactLocation": {
                  "uri": "src/Counter.sol"
                },
                "region": {
                  "byteLength": 24,
                  "byteOffset": 39
                }
              }
            },
            {
              "physicalLocation": {
                "artifactLocation": {
                  "uri": "src/CrazyPragma.sol"
                },
                "region": {
                  "byteLength": 32,
                  "byteOffset": 32
                }
              }
            },
            {
              "physicalLocation": {
                "artifactLocation": {
                  "uri": "src/DangerousUnaryOperator.sol"
                },
                "region": {
                  "byteLength": 23,
                  "byteOffset": 32
                }
              }
            },
            {
              "physicalLocation": {
                "artifactLocation": {
                  "uri": "src/DelegateCallWithoutAddressCheck.sol"
                },
                "region": {
                  "byteLength": 21,
                  "byteOffset": 32
                }
              }
            },
            {
              "physicalLocation": {
                "artifactLocation": {
                  "uri": "src/DeletionNestedMappingStructureContract.sol"
                },
                "region": {
                  "byteLength": 23,
                  "byteOffset": 32
                }
              }
            },
            {
              "physicalLocation": {
                "artifactLocation": {
                  "uri": "src/InconsistentUints.sol"
                },
                "region": {
                  "byteLength": 24,
                  "byteOffset": 0
                }
              }
            },
            {
              "physicalLocation": {
                "artifactLocation": {
<<<<<<< HEAD
                  "uri": "src/RedundantStatements.sol"
=======
                  "uri": "src/PreDeclaredVarUsage.sol"
                },
                "region": {
                  "byteLength": 23,
                  "byteOffset": 32
                }
              }
            },
            {
              "physicalLocation": {
                "artifactLocation": {
                  "uri": "src/UncheckedSend.sol"
>>>>>>> 25a368c1
                },
                "region": {
                  "byteLength": 23,
                  "byteOffset": 32
                }
              }
            },
            {
              "physicalLocation": {
                "artifactLocation": {
                  "uri": "src/UsingSelfdestruct.sol"
                },
                "region": {
                  "byteLength": 23,
                  "byteOffset": 32
                }
              }
            },
            {
              "physicalLocation": {
                "artifactLocation": {
                  "uri": "src/cloc/AnotherHeavilyCommentedContract.sol"
                },
                "region": {
                  "byteLength": 24,
                  "byteOffset": 46
                }
              }
            },
            {
              "physicalLocation": {
                "artifactLocation": {
                  "uri": "src/cloc/HeavilyCommentedContract.sol"
                },
                "region": {
                  "byteLength": 32,
                  "byteOffset": 46
                }
              }
            },
            {
              "physicalLocation": {
                "artifactLocation": {
                  "uri": "src/inheritance/IContractInheritance.sol"
                },
                "region": {
                  "byteLength": 24,
                  "byteOffset": 32
                }
              }
            },
            {
              "physicalLocation": {
                "artifactLocation": {
                  "uri": "src/inheritance/InheritanceBase.sol"
                },
                "region": {
                  "byteLength": 23,
                  "byteOffset": 32
                }
              }
            },
            {
              "physicalLocation": {
                "artifactLocation": {
                  "uri": "src/nested_mappings/LaterVersion.sol"
                },
                "region": {
                  "byteLength": 23,
                  "byteOffset": 36
                }
              }
            },
            {
              "physicalLocation": {
                "artifactLocation": {
                  "uri": "src/nested_mappings/NestedMappings.sol"
                },
                "region": {
                  "byteLength": 24,
                  "byteOffset": 36
                }
              }
            }
          ],
          "message": {
            "text": "Consider using a specific version of Solidity in your contracts instead of a wide version. For example, instead of `pragma solidity ^0.8.0;`, use `pragma solidity 0.8.0;`"
          },
          "ruleId": "unspecific-solidity-pragma"
        },
        {
          "level": "note",
          "locations": [
            {
              "physicalLocation": {
                "artifactLocation": {
                  "uri": "src/ArbitraryTransferFrom.sol"
                },
                "region": {
                  "byteLength": 15,
                  "byteOffset": 267
                }
              }
            },
            {
              "physicalLocation": {
                "artifactLocation": {
                  "uri": "src/StateVariables.sol"
                },
                "region": {
                  "byteLength": 14,
                  "byteOffset": 2121
                }
              }
            },
            {
              "physicalLocation": {
                "artifactLocation": {
                  "uri": "src/ZeroAddressCheck.sol"
                },
                "region": {
                  "byteLength": 14,
                  "byteOffset": 1171
                }
              }
            },
            {
              "physicalLocation": {
                "artifactLocation": {
                  "uri": "src/ZeroAddressCheck.sol"
                },
                "region": {
                  "byteLength": 16,
                  "byteOffset": 1248
                }
              }
            },
            {
              "physicalLocation": {
                "artifactLocation": {
                  "uri": "src/ZeroAddressCheck.sol"
                },
                "region": {
                  "byteLength": 23,
                  "byteOffset": 1327
                }
              }
            },
            {
              "physicalLocation": {
                "artifactLocation": {
                  "uri": "src/uniswap/UniswapV2Swapper.sol"
                },
                "region": {
                  "byteLength": 17,
                  "byteOffset": 365
                }
              }
            }
          ],
          "message": {
            "text": "Check for `address(0)` when assigning values to address state variables."
          },
          "ruleId": "zero-address-check"
        },
        {
          "level": "note",
          "locations": [
            {
              "physicalLocation": {
                "artifactLocation": {
                  "uri": "src/ArbitraryTransferFrom.sol"
                },
                "region": {
                  "byteLength": 5,
                  "byteOffset": 772
                }
              }
            },
            {
              "physicalLocation": {
                "artifactLocation": {
                  "uri": "src/AssemblyExample.sol"
                },
                "region": {
                  "byteLength": 1,
                  "byteOffset": 113
                }
              }
            },
            {
              "physicalLocation": {
                "artifactLocation": {
                  "uri": "src/ContractWithTodo.sol"
                },
                "region": {
                  "byteLength": 15,
                  "byteOffset": 337
                }
              }
            },
            {
              "physicalLocation": {
                "artifactLocation": {
                  "uri": "src/Counter.sol"
                },
                "region": {
                  "byteLength": 9,
                  "byteOffset": 129
                }
              }
            },
            {
              "physicalLocation": {
                "artifactLocation": {
                  "uri": "src/StateVariables.sol"
                },
                "region": {
                  "byteLength": 18,
                  "byteOffset": 1764
                }
              }
            },
            {
              "physicalLocation": {
                "artifactLocation": {
                  "uri": "src/StateVariables.sol"
                },
                "region": {
                  "byteLength": 20,
                  "byteOffset": 1915
                }
              }
            },
            {
              "physicalLocation": {
                "artifactLocation": {
                  "uri": "src/StateVariables.sol"
                },
                "region": {
                  "byteLength": 14,
                  "byteOffset": 2072
                }
              }
            },
            {
              "physicalLocation": {
                "artifactLocation": {
                  "uri": "src/StateVariables.sol"
                },
                "region": {
                  "byteLength": 22,
                  "byteOffset": 2157
                }
              }
            },
            {
              "physicalLocation": {
                "artifactLocation": {
                  "uri": "src/StateVariables.sol"
                },
                "region": {
                  "byteLength": 25,
                  "byteOffset": 2539
                }
              }
            },
            {
              "physicalLocation": {
                "artifactLocation": {
                  "uri": "src/UninitializedStateVariable.sol"
                },
                "region": {
                  "byteLength": 8,
                  "byteOffset": 563
                }
              }
            },
            {
              "physicalLocation": {
                "artifactLocation": {
                  "uri": "src/auditor_mode/PublicFunctionsWithoutSenderCheck.sol"
                },
                "region": {
                  "byteLength": 27,
                  "byteOffset": 475
                }
              }
            },
            {
              "physicalLocation": {
                "artifactLocation": {
                  "uri": "src/auditor_mode/PublicFunctionsWithoutSenderCheck.sol"
                },
                "region": {
                  "byteLength": 28,
                  "byteOffset": 653
                }
              }
            },
            {
              "physicalLocation": {
                "artifactLocation": {
                  "uri": "src/auditor_mode/PublicFunctionsWithoutSenderCheck.sol"
                },
                "region": {
                  "byteLength": 26,
                  "byteOffset": 1324
                }
              }
            },
            {
              "physicalLocation": {
                "artifactLocation": {
                  "uri": "src/auditor_mode/PublicFunctionsWithoutSenderCheck.sol"
                },
                "region": {
                  "byteLength": 27,
                  "byteOffset": 1637
                }
              }
            },
            {
              "physicalLocation": {
                "artifactLocation": {
                  "uri": "src/auditor_mode/PublicFunctionsWithoutSenderCheck.sol"
                },
                "region": {
                  "byteLength": 20,
                  "byteOffset": 2014
                }
              }
            },
            {
              "physicalLocation": {
                "artifactLocation": {
                  "uri": "src/auditor_mode/PublicFunctionsWithoutSenderCheck.sol"
                },
                "region": {
                  "byteLength": 28,
                  "byteOffset": 2183
                }
              }
            },
            {
              "physicalLocation": {
                "artifactLocation": {
                  "uri": "src/cloc/AnotherHeavilyCommentedContract.sol"
                },
                "region": {
                  "byteLength": 3,
                  "byteOffset": 500
                }
              }
            },
            {
              "physicalLocation": {
                "artifactLocation": {
                  "uri": "src/cloc/AnotherHeavilyCommentedContract.sol"
                },
                "region": {
                  "byteLength": 5,
                  "byteOffset": 637
                }
              }
            },
            {
              "physicalLocation": {
                "artifactLocation": {
                  "uri": "src/cloc/AnotherHeavilyCommentedContract.sol"
                },
                "region": {
                  "byteLength": 4,
                  "byteOffset": 738
                }
              }
            },
            {
              "physicalLocation": {
                "artifactLocation": {
                  "uri": "src/cloc/HeavilyCommentedContract.sol"
                },
                "region": {
                  "byteLength": 3,
                  "byteOffset": 509
                }
              }
            },
            {
              "physicalLocation": {
                "artifactLocation": {
                  "uri": "src/cloc/HeavilyCommentedContract.sol"
                },
                "region": {
                  "byteLength": 4,
                  "byteOffset": 646
                }
              }
            },
            {
              "physicalLocation": {
                "artifactLocation": {
                  "uri": "src/parent_chain/ParentChainContract.sol"
                },
                "region": {
                  "byteLength": 9,
                  "byteOffset": 355
                }
              }
            },
            {
              "physicalLocation": {
                "artifactLocation": {
                  "uri": "src/parent_chain/ParentChainContract.sol"
                },
                "region": {
                  "byteLength": 9,
                  "byteOffset": 422
                }
              }
            }
          ],
          "message": {
            "text": "Instead of marking a function as `public`, consider marking it as `external` if it is not used internally."
          },
          "ruleId": "useless-public-function"
        },
        {
          "level": "note",
          "locations": [
            {
              "physicalLocation": {
                "artifactLocation": {
                  "uri": "src/Casting.sol"
                },
                "region": {
                  "byteLength": 18,
                  "byteOffset": 483
                }
              }
            },
            {
              "physicalLocation": {
                "artifactLocation": {
                  "uri": "src/Casting.sol"
                },
                "region": {
                  "byteLength": 18,
                  "byteOffset": 646
                }
              }
            },
            {
              "physicalLocation": {
                "artifactLocation": {
                  "uri": "src/Casting.sol"
                },
                "region": {
                  "byteLength": 18,
                  "byteOffset": 921
                }
              }
            },
            {
              "physicalLocation": {
                "artifactLocation": {
                  "uri": "src/Casting.sol"
                },
                "region": {
                  "byteLength": 18,
                  "byteOffset": 2103
                }
              }
            },
            {
              "physicalLocation": {
                "artifactLocation": {
                  "uri": "src/ConstantsLiterals.sol"
                },
                "region": {
                  "byteLength": 3,
                  "byteOffset": 958
                }
              }
            },
            {
              "physicalLocation": {
                "artifactLocation": {
                  "uri": "src/ConstantsLiterals.sol"
                },
                "region": {
                  "byteLength": 3,
                  "byteOffset": 992
                }
              }
            },
            {
              "physicalLocation": {
                "artifactLocation": {
                  "uri": "src/ConstantsLiterals.sol"
                },
                "region": {
                  "byteLength": 4,
                  "byteOffset": 1032
                }
              }
            },
            {
              "physicalLocation": {
                "artifactLocation": {
                  "uri": "src/ConstantsLiterals.sol"
                },
                "region": {
                  "byteLength": 4,
                  "byteOffset": 1068
                }
              }
            },
            {
              "physicalLocation": {
                "artifactLocation": {
                  "uri": "src/ConstantsLiterals.sol"
                },
                "region": {
                  "byteLength": 42,
                  "byteOffset": 1117
                }
              }
            },
            {
              "physicalLocation": {
                "artifactLocation": {
                  "uri": "src/ConstantsLiterals.sol"
                },
                "region": {
                  "byteLength": 42,
                  "byteOffset": 1192
                }
              }
            },
            {
              "physicalLocation": {
                "artifactLocation": {
                  "uri": "src/ConstantsLiterals.sol"
                },
                "region": {
                  "byteLength": 66,
                  "byteOffset": 1275
                }
              }
            },
            {
              "physicalLocation": {
                "artifactLocation": {
                  "uri": "src/DelegateCallWithoutAddressCheck.sol"
                },
                "region": {
                  "byteLength": 1,
                  "byteOffset": 718
                }
              }
            },
            {
              "physicalLocation": {
                "artifactLocation": {
                  "uri": "src/DelegateCallWithoutAddressCheck.sol"
                },
                "region": {
                  "byteLength": 1,
                  "byteOffset": 771
                }
              }
            },
            {
              "physicalLocation": {
                "artifactLocation": {
                  "uri": "src/DelegateCallWithoutAddressCheck.sol"
                },
                "region": {
                  "byteLength": 1,
                  "byteOffset": 838
                }
              }
            },
            {
              "physicalLocation": {
                "artifactLocation": {
                  "uri": "src/DynamicArrayLengthAssignment.sol"
                },
                "region": {
                  "byteLength": 3,
                  "byteOffset": 312
                }
              }
            },
            {
              "physicalLocation": {
                "artifactLocation": {
                  "uri": "src/DynamicArrayLengthAssignment.sol"
                },
                "region": {
                  "byteLength": 3,
                  "byteOffset": 346
                }
              }
            },
            {
              "physicalLocation": {
                "artifactLocation": {
                  "uri": "src/DynamicArrayLengthAssignment.sol"
                },
                "region": {
                  "byteLength": 3,
                  "byteOffset": 457
                }
              }
            },
            {
              "physicalLocation": {
                "artifactLocation": {
                  "uri": "src/IncorrectCaretOperator.sol"
                },
                "region": {
                  "byteLength": 2,
                  "byteOffset": 563
                }
              }
            },
            {
              "physicalLocation": {
                "artifactLocation": {
                  "uri": "src/IncorrectCaretOperator.sol"
                },
                "region": {
                  "byteLength": 2,
                  "byteOffset": 606
                }
              }
            },
            {
              "physicalLocation": {
                "artifactLocation": {
                  "uri": "src/PreDeclaredVarUsage.sol"
                },
                "region": {
                  "byteLength": 3,
                  "byteOffset": 200
                }
              }
            },
            {
              "physicalLocation": {
                "artifactLocation": {
                  "uri": "src/PreDeclaredVarUsage.sol"
                },
                "region": {
                  "byteLength": 3,
                  "byteOffset": 222
                }
              }
            },
            {
              "physicalLocation": {
                "artifactLocation": {
                  "uri": "src/RevertsAndRequriesInLoops.sol"
                },
                "region": {
                  "byteLength": 2,
                  "byteOffset": 253
                }
              }
            },
            {
              "physicalLocation": {
                "artifactLocation": {
                  "uri": "src/RevertsAndRequriesInLoops.sol"
                },
                "region": {
                  "byteLength": 2,
                  "byteOffset": 442
                }
              }
            },
            {
              "physicalLocation": {
                "artifactLocation": {
                  "uri": "src/RevertsAndRequriesInLoops.sol"
                },
                "region": {
                  "byteLength": 2,
                  "byteOffset": 706
                }
              }
            },
            {
              "physicalLocation": {
                "artifactLocation": {
                  "uri": "src/RevertsAndRequriesInLoops.sol"
                },
                "region": {
                  "byteLength": 2,
                  "byteOffset": 745
                }
              }
            },
            {
              "physicalLocation": {
                "artifactLocation": {
                  "uri": "src/UncheckedReturn.sol"
                },
                "region": {
                  "byteLength": 7,
                  "byteOffset": 607
                }
              }
            },
            {
              "physicalLocation": {
                "artifactLocation": {
                  "uri": "src/UncheckedReturn.sol"
                },
                "region": {
                  "byteLength": 7,
                  "byteOffset": 805
                }
              }
            },
            {
              "physicalLocation": {
                "artifactLocation": {
                  "uri": "src/UncheckedReturn.sol"
                },
                "region": {
                  "byteLength": 7,
                  "byteOffset": 995
                }
              }
            },
            {
              "physicalLocation": {
                "artifactLocation": {
                  "uri": "src/UncheckedReturn.sol"
                },
                "region": {
                  "byteLength": 7,
                  "byteOffset": 1190
                }
              }
            },
            {
              "physicalLocation": {
                "artifactLocation": {
                  "uri": "src/WeakRandomness.sol"
                },
                "region": {
                  "byteLength": 2,
                  "byteOffset": 933
                }
              }
            },
            {
              "physicalLocation": {
                "artifactLocation": {
                  "uri": "src/WeakRandomness.sol"
                },
                "region": {
                  "byteLength": 2,
                  "byteOffset": 1252
                }
              }
            },
            {
              "physicalLocation": {
                "artifactLocation": {
                  "uri": "src/WeakRandomness.sol"
                },
                "region": {
                  "byteLength": 2,
                  "byteOffset": 1441
                }
              }
            },
            {
              "physicalLocation": {
                "artifactLocation": {
                  "uri": "src/eth2/DepositContract.sol"
                },
                "region": {
                  "byteLength": 2,
                  "byteOffset": 7252
                }
              }
            },
            {
              "physicalLocation": {
                "artifactLocation": {
                  "uri": "src/eth2/DepositContract.sol"
                },
                "region": {
                  "byteLength": 2,
                  "byteOffset": 7293
                }
              }
            }
          ],
          "message": {
            "text": "If the same constant literal value is used multiple times, create a constant state variable and reference it throughout the contract."
          },
          "ruleId": "constants-instead-of-literals"
        },
        {
          "level": "note",
          "locations": [
            {
              "physicalLocation": {
                "artifactLocation": {
                  "uri": "src/TestERC20.sol"
                },
                "region": {
                  "byteLength": 70,
                  "byteOffset": 338
                }
              }
            },
            {
              "physicalLocation": {
                "artifactLocation": {
                  "uri": "src/TestERC20.sol"
                },
                "region": {
                  "byteLength": 70,
                  "byteOffset": 413
                }
              }
            },
            {
              "physicalLocation": {
                "artifactLocation": {
                  "uri": "src/UncheckedReturn.sol"
                },
                "region": {
                  "byteLength": 30,
                  "byteOffset": 297
                }
              }
            },
            {
              "physicalLocation": {
                "artifactLocation": {
                  "uri": "src/UninitializedStateVariable.sol"
                },
                "region": {
                  "byteLength": 27,
                  "byteOffset": 700
                }
              }
            },
            {
              "physicalLocation": {
                "artifactLocation": {
                  "uri": "src/eth2/DepositContract.sol"
                },
                "region": {
                  "byteLength": 107,
                  "byteOffset": 2641
                }
              }
            },
            {
              "physicalLocation": {
                "artifactLocation": {
                  "uri": "src/inheritance/ExtendedInheritance.sol"
                },
                "region": {
                  "byteLength": 45,
                  "byteOffset": 144
                }
              }
            },
            {
              "physicalLocation": {
                "artifactLocation": {
                  "uri": "src/inheritance/InheritanceBase.sol"
                },
                "region": {
                  "byteLength": 28,
                  "byteOffset": 150
                }
              }
            }
          ],
          "message": {
            "text": "Index event fields make the field more quickly accessible to off-chain tools that parse events. However, note that each index field costs extra gas during emission, so it's not necessarily best to index the maximum allowed per event (three fields). Each event should use three indexed fields if there are three or more fields, and gas usage is not particularly of concern for the events in question. If there are fewer than three fields, all of the fields should be indexed."
          },
          "ruleId": "unindexed-events"
        },
        {
          "level": "note",
          "locations": [
            {
              "physicalLocation": {
                "artifactLocation": {
                  "uri": "src/CallGraphTests.sol"
                },
                "region": {
                  "byteLength": 7,
                  "byteOffset": 128
                }
              }
            },
            {
              "physicalLocation": {
                "artifactLocation": {
                  "uri": "src/CallGraphTests.sol"
                },
                "region": {
                  "byteLength": 6,
                  "byteOffset": 531
                }
              }
            },
            {
              "physicalLocation": {
                "artifactLocation": {
                  "uri": "src/CallGraphTests.sol"
                },
                "region": {
                  "byteLength": 6,
                  "byteOffset": 936
                }
              }
            },
            {
              "physicalLocation": {
                "artifactLocation": {
                  "uri": "src/CallGraphTests.sol"
                },
                "region": {
                  "byteLength": 7,
                  "byteOffset": 1246
                }
              }
            },
            {
              "physicalLocation": {
                "artifactLocation": {
                  "uri": "src/DelegateCallWithoutAddressCheck.sol"
                },
                "region": {
                  "byteLength": 7,
                  "byteOffset": 948
                }
              }
            },
            {
              "physicalLocation": {
                "artifactLocation": {
                  "uri": "src/DeprecatedOZFunctions.sol"
                },
                "region": {
                  "byteLength": 7,
                  "byteOffset": 1264
                }
              }
            },
            {
              "physicalLocation": {
                "artifactLocation": {
                  "uri": "src/DeprecatedOZFunctions.sol"
                },
                "region": {
                  "byteLength": 6,
                  "byteOffset": 1389
                }
              }
            },
            {
              "physicalLocation": {
                "artifactLocation": {
                  "uri": "src/RevertsAndRequriesInLoops.sol"
                },
                "region": {
                  "byteLength": 6,
                  "byteOffset": 503
                }
              }
            },
            {
              "physicalLocation": {
                "artifactLocation": {
                  "uri": "src/SendEtherNoChecks.sol"
                },
                "region": {
                  "byteLength": 6,
                  "byteOffset": 268
                }
              }
            },
            {
              "physicalLocation": {
                "artifactLocation": {
                  "uri": "src/SendEtherNoChecks.sol"
                },
                "region": {
                  "byteLength": 7,
                  "byteOffset": 513
                }
              }
            },
            {
              "physicalLocation": {
                "artifactLocation": {
                  "uri": "src/SendEtherNoChecks.sol"
                },
                "region": {
                  "byteLength": 6,
                  "byteOffset": 920
                }
              }
            },
            {
              "physicalLocation": {
                "artifactLocation": {
                  "uri": "src/StateShadowing.sol"
                },
                "region": {
                  "byteLength": 7,
                  "byteOffset": 135
                }
              }
            },
            {
              "physicalLocation": {
                "artifactLocation": {
                  "uri": "src/ZeroAddressCheck.sol"
                },
                "region": {
                  "byteLength": 6,
                  "byteOffset": 329
                }
              }
            },
            {
              "physicalLocation": {
                "artifactLocation": {
                  "uri": "src/ZeroAddressCheck.sol"
                },
                "region": {
                  "byteLength": 6,
                  "byteOffset": 608
                }
              }
            },
            {
              "physicalLocation": {
                "artifactLocation": {
                  "uri": "src/ZeroAddressCheck.sol"
                },
                "region": {
                  "byteLength": 6,
                  "byteOffset": 1074
                }
              }
            },
            {
              "physicalLocation": {
                "artifactLocation": {
                  "uri": "src/cloc/AnotherHeavilyCommentedContract.sol"
                },
                "region": {
                  "byteLength": 7,
                  "byteOffset": 589
                }
              }
            },
            {
              "physicalLocation": {
                "artifactLocation": {
                  "uri": "src/cloc/AnotherHeavilyCommentedContract.sol"
                },
                "region": {
                  "byteLength": 7,
                  "byteOffset": 1403
                }
              }
            },
            {
              "physicalLocation": {
                "artifactLocation": {
                  "uri": "src/cloc/HeavilyCommentedContract.sol"
                },
                "region": {
                  "byteLength": 7,
                  "byteOffset": 598
                }
              }
            },
            {
              "physicalLocation": {
                "artifactLocation": {
                  "uri": "src/cloc/HeavilyCommentedContract.sol"
                },
                "region": {
                  "byteLength": 7,
                  "byteOffset": 1408
                }
              }
            }
          ],
          "message": {
            "text": "Use descriptive reason strings or custom errors for revert paths."
          },
          "ruleId": "require-with-string"
        },
        {
          "level": "note",
          "locations": [
            {
              "physicalLocation": {
                "artifactLocation": {
                  "uri": "src/AdminContract.sol"
                },
                "region": {
                  "byteLength": 12,
                  "byteOffset": 386
                }
              }
            },
            {
              "physicalLocation": {
                "artifactLocation": {
                  "uri": "src/parent_chain/ParentChainContract.sol"
                },
                "region": {
                  "byteLength": 12,
                  "byteOffset": 735
                }
              }
            }
          ],
          "message": {
            "text": "This is a best-practice to protect against reentrancy in other modifiers."
          },
          "ruleId": "non-reentrant-before-others"
        },
        {
          "level": "note",
          "locations": [
            {
              "physicalLocation": {
                "artifactLocation": {
                  "uri": "src/UnsafeERC721Mint.sol"
                },
                "region": {
                  "byteLength": 5,
                  "byteOffset": 410
                }
              }
            }
          ],
          "message": {
            "text": "Using `ERC721::_mint()` can mint ERC721 tokens to addresses which don't support ERC721 tokens. Use `_safeMint()` instead of `_mint()` for ERC721."
          },
          "ruleId": "unsafe-oz-erc721-mint"
        },
        {
          "level": "note",
          "locations": [
            {
              "physicalLocation": {
                "artifactLocation": {
                  "uri": "src/AdminContract.sol"
                },
                "region": {
                  "byteLength": 23,
                  "byteOffset": 32
                }
              }
            },
            {
              "physicalLocation": {
                "artifactLocation": {
                  "uri": "src/ContractWithTodo.sol"
                },
                "region": {
                  "byteLength": 23,
                  "byteOffset": 32
                }
              }
            },
            {
              "physicalLocation": {
                "artifactLocation": {
                  "uri": "src/Counter.sol"
                },
                "region": {
                  "byteLength": 24,
                  "byteOffset": 39
                }
              }
            },
            {
              "physicalLocation": {
                "artifactLocation": {
                  "uri": "src/CrazyPragma.sol"
                },
                "region": {
                  "byteLength": 32,
                  "byteOffset": 32
                }
              }
            },
            {
              "physicalLocation": {
                "artifactLocation": {
                  "uri": "src/DelegateCallWithoutAddressCheck.sol"
                },
                "region": {
                  "byteLength": 21,
                  "byteOffset": 32
                }
              }
            },
            {
              "physicalLocation": {
                "artifactLocation": {
                  "uri": "src/DeletionNestedMappingStructureContract.sol"
                },
                "region": {
                  "byteLength": 23,
                  "byteOffset": 32
                }
              }
            },
            {
              "physicalLocation": {
                "artifactLocation": {
                  "uri": "src/DeprecatedOZFunctions.sol"
                },
                "region": {
                  "byteLength": 23,
                  "byteOffset": 32
                }
              }
            },
            {
              "physicalLocation": {
                "artifactLocation": {
                  "uri": "src/InconsistentUints.sol"
                },
                "region": {
                  "byteLength": 24,
                  "byteOffset": 0
                }
              }
            },
            {
              "physicalLocation": {
                "artifactLocation": {
                  "uri": "src/KeccakContract.sol"
                },
                "region": {
                  "byteLength": 23,
                  "byteOffset": 32
                }
              }
            },
            {
              "physicalLocation": {
                "artifactLocation": {
                  "uri": "src/StateVariables.sol"
                },
                "region": {
                  "byteLength": 23,
                  "byteOffset": 32
                }
              }
            },
            {
              "physicalLocation": {
                "artifactLocation": {
                  "uri": "src/StorageConditionals.sol"
                },
                "region": {
                  "byteLength": 23,
                  "byteOffset": 32
                }
              }
            },
            {
              "physicalLocation": {
                "artifactLocation": {
                  "uri": "src/T11sTranferer.sol"
                },
                "region": {
                  "byteLength": 23,
                  "byteOffset": 32
                }
              }
            },
            {
              "physicalLocation": {
                "artifactLocation": {
                  "uri": "src/TautologicalCompare.sol"
                },
                "region": {
                  "byteLength": 23,
                  "byteOffset": 32
                }
              }
            },
            {
              "physicalLocation": {
                "artifactLocation": {
                  "uri": "src/UnsafeERC721Mint.sol"
                },
                "region": {
                  "byteLength": 23,
                  "byteOffset": 32
                }
              }
            },
            {
              "physicalLocation": {
                "artifactLocation": {
                  "uri": "src/WeakRandomness.sol"
                },
                "region": {
                  "byteLength": 23,
                  "byteOffset": 32
                }
              }
            },
            {
              "physicalLocation": {
                "artifactLocation": {
                  "uri": "src/cloc/AnotherHeavilyCommentedContract.sol"
                },
                "region": {
                  "byteLength": 24,
                  "byteOffset": 46
                }
              }
            },
            {
              "physicalLocation": {
                "artifactLocation": {
                  "uri": "src/cloc/HeavilyCommentedContract.sol"
                },
                "region": {
                  "byteLength": 32,
                  "byteOffset": 46
                }
              }
            },
            {
              "physicalLocation": {
                "artifactLocation": {
                  "uri": "src/eth2/DepositContract.sol"
                },
                "region": {
                  "byteLength": 23,
                  "byteOffset": 2302
                }
              }
            },
            {
              "physicalLocation": {
                "artifactLocation": {
                  "uri": "src/inheritance/ExtendedInheritance.sol"
                },
                "region": {
                  "byteLength": 23,
                  "byteOffset": 32
                }
              }
            },
            {
              "physicalLocation": {
                "artifactLocation": {
                  "uri": "src/inheritance/IContractInheritance.sol"
                },
                "region": {
                  "byteLength": 24,
                  "byteOffset": 32
                }
              }
            },
            {
              "physicalLocation": {
                "artifactLocation": {
                  "uri": "src/inheritance/InheritanceBase.sol"
                },
                "region": {
                  "byteLength": 23,
                  "byteOffset": 32
                }
              }
            },
            {
              "physicalLocation": {
                "artifactLocation": {
                  "uri": "src/nested/1/Nested.sol"
                },
                "region": {
                  "byteLength": 23,
                  "byteOffset": 180
                }
              }
            },
            {
              "physicalLocation": {
                "artifactLocation": {
                  "uri": "src/nested/2/Nested.sol"
                },
                "region": {
                  "byteLength": 23,
                  "byteOffset": 180
                }
              }
            },
            {
              "physicalLocation": {
                "artifactLocation": {
                  "uri": "src/nested_mappings/LaterVersion.sol"
                },
                "region": {
                  "byteLength": 23,
                  "byteOffset": 36
                }
              }
            },
            {
              "physicalLocation": {
                "artifactLocation": {
                  "uri": "src/parent_chain/ParentChainContract.sol"
                },
                "region": {
                  "byteLength": 23,
                  "byteOffset": 32
                }
              }
            },
            {
              "physicalLocation": {
                "artifactLocation": {
                  "uri": "src/uniswap/UniswapV2Swapper.sol"
                },
                "region": {
                  "byteLength": 23,
                  "byteOffset": 32
                }
              }
            },
            {
              "physicalLocation": {
                "artifactLocation": {
                  "uri": "src/uniswap/UniswapV3Swapper.sol"
                },
                "region": {
                  "byteLength": 23,
                  "byteOffset": 32
                }
              }
            }
          ],
          "message": {
            "text": "Solc compiler version 0.8.20 switches the default target EVM version to Shanghai, which means that the generated bytecode will include PUSH0 opcodes. Be sure to select the appropriate EVM version in case you intend to deploy on a chain other than mainnet like L2 chains that may not support PUSH0, otherwise deployment of your contracts will fail."
          },
          "ruleId": "push-zero-opcode"
        },
        {
          "level": "note",
          "locations": [
            {
              "physicalLocation": {
                "artifactLocation": {
                  "uri": "src/CallGraphTests.sol"
                },
                "region": {
                  "byteLength": 22,
                  "byteOffset": 186
                }
              }
            },
            {
              "physicalLocation": {
                "artifactLocation": {
                  "uri": "src/CallGraphTests.sol"
                },
                "region": {
                  "byteLength": 22,
                  "byteOffset": 571
                }
              }
            },
            {
              "physicalLocation": {
                "artifactLocation": {
                  "uri": "src/CallGraphTests.sol"
                },
                "region": {
                  "byteLength": 22,
                  "byteOffset": 976
                }
              }
            },
            {
              "physicalLocation": {
                "artifactLocation": {
                  "uri": "src/DelegateCallWithoutAddressCheck.sol"
                },
                "region": {
                  "byteLength": 9,
                  "byteOffset": 678
                }
              }
            },
            {
              "physicalLocation": {
                "artifactLocation": {
                  "uri": "src/InternalFunctions.sol"
                },
                "region": {
                  "byteLength": 9,
                  "byteOffset": 413
                }
              }
            },
            {
              "physicalLocation": {
                "artifactLocation": {
                  "uri": "src/OnceModifierExample.sol"
                },
                "region": {
                  "byteLength": 8,
                  "byteOffset": 103
                }
              }
            },
            {
              "physicalLocation": {
                "artifactLocation": {
                  "uri": "src/SendEtherNoChecks.sol"
                },
                "region": {
                  "byteLength": 4,
                  "byteOffset": 308
                }
              }
            },
            {
              "physicalLocation": {
                "artifactLocation": {
                  "uri": "src/SendEtherNoChecks.sol"
                },
                "region": {
                  "byteLength": 4,
                  "byteOffset": 960
                }
              }
            },
            {
              "physicalLocation": {
                "artifactLocation": {
                  "uri": "src/SendEtherNoChecks.sol"
                },
                "region": {
                  "byteLength": 4,
                  "byteOffset": 1301
                }
              }
            },
            {
              "physicalLocation": {
                "artifactLocation": {
                  "uri": "src/SendEtherNoChecks.sol"
                },
                "region": {
                  "byteLength": 4,
                  "byteOffset": 1704
                }
              }
            },
            {
              "physicalLocation": {
                "artifactLocation": {
                  "uri": "src/StateShadowing.sol"
                },
                "region": {
                  "byteLength": 74,
                  "byteOffset": 107
                }
              }
            },
            {
              "physicalLocation": {
                "artifactLocation": {
                  "uri": "src/UnprotectedInitialize.sol"
                },
                "region": {
                  "byteLength": 21,
                  "byteOffset": 222
                }
              }
            }
          ],
          "message": {
            "text": ""
          },
          "ruleId": "useless-modifier"
        },
        {
          "level": "note",
          "locations": [
            {
              "physicalLocation": {
                "artifactLocation": {
                  "uri": "src/AdminContract.sol"
                },
                "region": {
                  "byteLength": 23,
                  "byteOffset": 457
                }
              }
            },
            {
              "physicalLocation": {
                "artifactLocation": {
                  "uri": "src/CallGraphTests.sol"
                },
                "region": {
                  "byteLength": 16,
                  "byteOffset": 291
                }
              }
            },
            {
              "physicalLocation": {
                "artifactLocation": {
                  "uri": "src/CallGraphTests.sol"
                },
                "region": {
                  "byteLength": 16,
                  "byteOffset": 686
                }
              }
            },
            {
              "physicalLocation": {
                "artifactLocation": {
                  "uri": "src/ContractWithTodo.sol"
                },
                "region": {
                  "byteLength": 10,
                  "byteOffset": 129
                }
              }
            },
            {
              "physicalLocation": {
                "artifactLocation": {
                  "uri": "src/ContractWithTodo.sol"
                },
                "region": {
                  "byteLength": 15,
                  "byteOffset": 337
                }
              }
            },
            {
              "physicalLocation": {
                "artifactLocation": {
                  "uri": "src/EmptyBlocks.sol"
                },
                "region": {
                  "byteLength": 12,
                  "byteOffset": 503
                }
              }
            },
            {
              "physicalLocation": {
                "artifactLocation": {
                  "uri": "src/EmptyBlocks.sol"
                },
                "region": {
                  "byteLength": 12,
                  "byteOffset": 599
                }
              }
            },
            {
              "physicalLocation": {
                "artifactLocation": {
                  "uri": "src/EmptyBlocks.sol"
                },
                "region": {
                  "byteLength": 12,
                  "byteOffset": 739
                }
              }
            },
            {
              "physicalLocation": {
                "artifactLocation": {
                  "uri": "src/EmptyBlocks.sol"
                },
                "region": {
                  "byteLength": 13,
                  "byteOffset": 888
                }
              }
            },
            {
              "physicalLocation": {
                "artifactLocation": {
                  "uri": "src/EmptyBlocks.sol"
                },
                "region": {
                  "byteLength": 24,
                  "byteOffset": 946
                }
              }
            },
            {
              "physicalLocation": {
                "artifactLocation": {
                  "uri": "src/EmptyBlocks.sol"
                },
                "region": {
                  "byteLength": 30,
                  "byteOffset": 1068
                }
              }
            },
            {
              "physicalLocation": {
                "artifactLocation": {
                  "uri": "src/EmptyBlocks.sol"
                },
                "region": {
                  "byteLength": 41,
                  "byteOffset": 1219
                }
              }
            },
            {
              "physicalLocation": {
                "artifactLocation": {
                  "uri": "src/OnceModifierExample.sol"
                },
                "region": {
                  "byteLength": 7,
                  "byteOffset": 147
                }
              }
            },
            {
              "physicalLocation": {
                "artifactLocation": {
                  "uri": "src/SendEtherNoChecks.sol"
                },
                "region": {
                  "byteLength": 5,
                  "byteOffset": 1060
                }
              }
            },
            {
              "physicalLocation": {
                "artifactLocation": {
                  "uri": "src/SendEtherNoChecks.sol"
                },
                "region": {
                  "byteLength": 5,
                  "byteOffset": 1405
                }
              }
            },
            {
              "physicalLocation": {
                "artifactLocation": {
                  "uri": "src/SendEtherNoChecks.sol"
                },
                "region": {
                  "byteLength": 5,
                  "byteOffset": 1795
                }
              }
            },
            {
              "physicalLocation": {
                "artifactLocation": {
                  "uri": "src/UncheckedSend.sol"
                },
                "region": {
                  "byteLength": 65,
                  "byteOffset": 915
                }
              }
            },
            {
              "physicalLocation": {
                "artifactLocation": {
                  "uri": "src/auditor_mode/PublicFunctionsWithoutSenderCheck.sol"
                },
                "region": {
                  "byteLength": 17,
                  "byteOffset": 367
                }
              }
            },
            {
              "physicalLocation": {
                "artifactLocation": {
                  "uri": "src/auditor_mode/PublicFunctionsWithoutSenderCheck.sol"
                },
                "region": {
                  "byteLength": 25,
                  "byteOffset": 852
                }
              }
            },
            {
              "physicalLocation": {
                "artifactLocation": {
                  "uri": "src/auditor_mode/PublicFunctionsWithoutSenderCheck.sol"
                },
                "region": {
                  "byteLength": 16,
                  "byteOffset": 1080
                }
              }
            },
            {
              "physicalLocation": {
                "artifactLocation": {
                  "uri": "src/auditor_mode/PublicFunctionsWithoutSenderCheck.sol"
                },
                "region": {
                  "byteLength": 17,
                  "byteOffset": 1840
                }
              }
            },
            {
              "physicalLocation": {
                "artifactLocation": {
                  "uri": "src/auditor_mode/PublicFunctionsWithoutSenderCheck.sol"
                },
                "region": {
                  "byteLength": 25,
                  "byteOffset": 2380
                }
              }
            },
            {
              "physicalLocation": {
                "artifactLocation": {
                  "uri": "src/parent_chain/ParentChainContract.sol"
                },
                "region": {
                  "byteLength": 9,
                  "byteOffset": 355
                }
              }
            },
            {
              "physicalLocation": {
                "artifactLocation": {
                  "uri": "src/parent_chain/ParentChainContract.sol"
                },
                "region": {
                  "byteLength": 23,
                  "byteOffset": 806
                }
              }
            },
            {
              "physicalLocation": {
                "artifactLocation": {
                  "uri": "src/parent_chain/ParentChainContract.sol"
                },
                "region": {
                  "byteLength": 8,
                  "byteOffset": 946
                }
              }
            },
            {
              "physicalLocation": {
                "artifactLocation": {
                  "uri": "src/parent_chain/ParentChainContract.sol"
                },
                "region": {
                  "byteLength": 23,
                  "byteOffset": 1011
                }
              }
            }
          ],
          "message": {
            "text": "Consider removing empty blocks."
          },
          "ruleId": "empty-block"
        },
        {
          "level": "note",
          "locations": [
            {
              "physicalLocation": {
                "artifactLocation": {
                  "uri": "src/HugeConstants.sol"
                },
                "region": {
                  "byteLength": 24,
                  "byteOffset": 182
                }
              }
            },
            {
              "physicalLocation": {
                "artifactLocation": {
                  "uri": "src/HugeConstants.sol"
                },
                "region": {
                  "byteLength": 23,
                  "byteOffset": 252
                }
              }
            },
            {
              "physicalLocation": {
                "artifactLocation": {
                  "uri": "src/HugeConstants.sol"
                },
                "region": {
                  "byteLength": 22,
                  "byteOffset": 321
                }
              }
            },
            {
              "physicalLocation": {
                "artifactLocation": {
                  "uri": "src/HugeConstants.sol"
                },
                "region": {
                  "byteLength": 21,
                  "byteOffset": 389
                }
              }
            },
            {
              "physicalLocation": {
                "artifactLocation": {
                  "uri": "src/HugeConstants.sol"
                },
                "region": {
                  "byteLength": 20,
                  "byteOffset": 456
                }
              }
            },
            {
              "physicalLocation": {
                "artifactLocation": {
                  "uri": "src/HugeConstants.sol"
                },
                "region": {
                  "byteLength": 19,
                  "byteOffset": 522
                }
              }
            },
            {
              "physicalLocation": {
                "artifactLocation": {
                  "uri": "src/HugeConstants.sol"
                },
                "region": {
                  "byteLength": 18,
                  "byteOffset": 587
                }
              }
            },
            {
              "physicalLocation": {
                "artifactLocation": {
                  "uri": "src/HugeConstants.sol"
                },
                "region": {
                  "byteLength": 17,
                  "byteOffset": 651
                }
              }
            },
            {
              "physicalLocation": {
                "artifactLocation": {
                  "uri": "src/HugeConstants.sol"
                },
                "region": {
                  "byteLength": 16,
                  "byteOffset": 714
                }
              }
            },
            {
              "physicalLocation": {
                "artifactLocation": {
                  "uri": "src/HugeConstants.sol"
                },
                "region": {
                  "byteLength": 15,
                  "byteOffset": 777
                }
              }
            },
            {
              "physicalLocation": {
                "artifactLocation": {
                  "uri": "src/HugeConstants.sol"
                },
                "region": {
                  "byteLength": 14,
                  "byteOffset": 839
                }
              }
            },
            {
              "physicalLocation": {
                "artifactLocation": {
                  "uri": "src/HugeConstants.sol"
                },
                "region": {
                  "byteLength": 13,
                  "byteOffset": 900
                }
              }
            },
            {
              "physicalLocation": {
                "artifactLocation": {
                  "uri": "src/HugeConstants.sol"
                },
                "region": {
                  "byteLength": 12,
                  "byteOffset": 960
                }
              }
            },
            {
              "physicalLocation": {
                "artifactLocation": {
                  "uri": "src/HugeConstants.sol"
                },
                "region": {
                  "byteLength": 11,
                  "byteOffset": 1019
                }
              }
            },
            {
              "physicalLocation": {
                "artifactLocation": {
                  "uri": "src/HugeConstants.sol"
                },
                "region": {
                  "byteLength": 10,
                  "byteOffset": 1077
                }
              }
            },
            {
              "physicalLocation": {
                "artifactLocation": {
                  "uri": "src/HugeConstants.sol"
                },
                "region": {
                  "byteLength": 9,
                  "byteOffset": 1134
                }
              }
            },
            {
              "physicalLocation": {
                "artifactLocation": {
                  "uri": "src/HugeConstants.sol"
                },
                "region": {
                  "byteLength": 8,
                  "byteOffset": 1190
                }
              }
            },
            {
              "physicalLocation": {
                "artifactLocation": {
                  "uri": "src/HugeConstants.sol"
                },
                "region": {
                  "byteLength": 7,
                  "byteOffset": 1245
                }
              }
            },
            {
              "physicalLocation": {
                "artifactLocation": {
                  "uri": "src/HugeConstants.sol"
                },
                "region": {
                  "byteLength": 6,
                  "byteOffset": 1299
                }
              }
            },
            {
              "physicalLocation": {
                "artifactLocation": {
                  "uri": "src/HugeConstants.sol"
                },
                "region": {
                  "byteLength": 5,
                  "byteOffset": 1352
                }
              }
            },
            {
              "physicalLocation": {
                "artifactLocation": {
                  "uri": "src/HugeConstants.sol"
                },
                "region": {
                  "byteLength": 29,
                  "byteOffset": 1585
                }
              }
            },
            {
              "physicalLocation": {
                "artifactLocation": {
                  "uri": "src/HugeConstants.sol"
                },
                "region": {
                  "byteLength": 6,
                  "byteOffset": 1673
                }
              }
            }
          ],
          "message": {
            "text": "Use `e` notation, for example: `1e18`, instead of its full numeric value."
          },
          "ruleId": "large-numeric-literal"
        },
        {
          "level": "note",
          "locations": [
            {
              "physicalLocation": {
                "artifactLocation": {
                  "uri": "src/CallGraphTests.sol"
                },
                "region": {
                  "byteLength": 17,
                  "byteOffset": 89
                }
              }
            },
            {
              "physicalLocation": {
                "artifactLocation": {
                  "uri": "src/CallGraphTests.sol"
                },
                "region": {
                  "byteLength": 17,
                  "byteOffset": 398
                }
              }
            },
            {
              "physicalLocation": {
                "artifactLocation": {
                  "uri": "src/CallGraphTests.sol"
                },
                "region": {
                  "byteLength": 17,
                  "byteOffset": 803
                }
              }
            },
            {
              "physicalLocation": {
                "artifactLocation": {
                  "uri": "src/CallGraphTests.sol"
                },
                "region": {
                  "byteLength": 18,
                  "byteOffset": 1206
                }
              }
            },
            {
              "physicalLocation": {
                "artifactLocation": {
                  "uri": "src/InternalFunctions.sol"
                },
                "region": {
                  "byteLength": 12,
                  "byteOffset": 693
                }
              }
            },
            {
              "physicalLocation": {
                "artifactLocation": {
                  "uri": "src/SendEtherNoChecks.sol"
                },
                "region": {
                  "byteLength": 20,
                  "byteOffset": 132
                }
              }
            },
            {
              "physicalLocation": {
                "artifactLocation": {
                  "uri": "src/SendEtherNoChecks.sol"
                },
                "region": {
                  "byteLength": 5,
                  "byteOffset": 481
                }
              }
            },
            {
              "physicalLocation": {
                "artifactLocation": {
                  "uri": "src/SendEtherNoChecks.sol"
                },
                "region": {
                  "byteLength": 20,
                  "byteOffset": 784
                }
              }
            },
            {
              "physicalLocation": {
                "artifactLocation": {
                  "uri": "src/SendEtherNoChecks.sol"
                },
                "region": {
                  "byteLength": 15,
                  "byteOffset": 1209
                }
              }
            },
            {
              "physicalLocation": {
                "artifactLocation": {
                  "uri": "src/SendEtherNoChecks.sol"
                },
                "region": {
                  "byteLength": 11,
                  "byteOffset": 1551
                }
              }
            },
            {
              "physicalLocation": {
                "artifactLocation": {
                  "uri": "src/StorageParameters.sol"
                },
                "region": {
                  "byteLength": 11,
                  "byteOffset": 388
                }
              }
            },
            {
              "physicalLocation": {
                "artifactLocation": {
                  "uri": "src/UncheckedSend.sol"
                },
                "region": {
                  "byteLength": 65,
                  "byteOffset": 915
                }
              }
            }
          ],
          "message": {
            "text": "Instead of separating the logic into a separate function, consider inlining the logic into the calling function. This can reduce the number of function calls and improve readability."
          },
          "ruleId": "useless-internal-function"
        },
        {
          "level": "note",
          "locations": [
            {
              "physicalLocation": {
                "artifactLocation": {
                  "uri": "src/ContractWithTodo.sol"
                },
                "region": {
                  "byteLength": 8,
                  "byteOffset": 66
                }
              }
            },
            {
              "physicalLocation": {
                "artifactLocation": {
                  "uri": "src/Counter.sol"
                },
                "region": {
                  "byteLength": 7,
                  "byteOffset": 74
                }
              }
            }
          ],
          "message": {
            "text": "Contract contains comments with TODOS"
          },
          "ruleId": "contract-with-todos"
        },
        {
          "level": "note",
          "locations": [
            {
              "physicalLocation": {
                "artifactLocation": {
                  "uri": "src/Casting.sol"
                },
                "region": {
                  "byteLength": 14,
                  "byteOffset": 904
                }
              }
            },
            {
              "physicalLocation": {
                "artifactLocation": {
                  "uri": "src/Casting.sol"
                },
                "region": {
                  "byteLength": 13,
                  "byteOffset": 2086
                }
              }
            },
            {
              "physicalLocation": {
                "artifactLocation": {
                  "uri": "src/InconsistentUints.sol"
                },
                "region": {
                  "byteLength": 12,
                  "byteOffset": 122
                }
              }
            },
            {
              "physicalLocation": {
                "artifactLocation": {
                  "uri": "src/InconsistentUints.sol"
                },
                "region": {
                  "byteLength": 11,
                  "byteOffset": 197
                }
              }
            },
            {
              "physicalLocation": {
                "artifactLocation": {
                  "uri": "src/InconsistentUints.sol"
                },
                "region": {
                  "byteLength": 10,
                  "byteOffset": 289
                }
              }
            },
            {
              "physicalLocation": {
                "artifactLocation": {
                  "uri": "src/InconsistentUints.sol"
                },
                "region": {
                  "byteLength": 9,
                  "byteOffset": 340
                }
              }
            },
            {
              "physicalLocation": {
                "artifactLocation": {
                  "uri": "src/InconsistentUints.sol"
                },
                "region": {
                  "byteLength": 9,
                  "byteOffset": 383
                }
              }
            },
            {
              "physicalLocation": {
                "artifactLocation": {
                  "uri": "src/InconsistentUints.sol"
                },
                "region": {
                  "byteLength": 10,
                  "byteOffset": 434
                }
              }
            },
            {
              "physicalLocation": {
                "artifactLocation": {
                  "uri": "src/InconsistentUints.sol"
                },
                "region": {
                  "byteLength": 12,
                  "byteOffset": 528
                }
              }
            },
            {
              "physicalLocation": {
                "artifactLocation": {
                  "uri": "src/TautologicalCompare.sol"
                },
                "region": {
                  "byteLength": 1,
                  "byteOffset": 186
                }
              }
            },
            {
              "physicalLocation": {
                "artifactLocation": {
                  "uri": "src/eth2/DepositContract.sol"
                },
                "region": {
                  "byteLength": 27,
                  "byteOffset": 4611
                }
              }
            },
            {
              "physicalLocation": {
                "artifactLocation": {
                  "uri": "src/eth2/DepositContract.sol"
                },
                "region": {
                  "byteLength": 17,
                  "byteOffset": 4732
                }
              }
            },
            {
              "physicalLocation": {
                "artifactLocation": {
                  "uri": "src/eth2/DepositContract.sol"
                },
                "region": {
                  "byteLength": 6,
                  "byteOffset": 5020
                }
              }
            },
            {
              "physicalLocation": {
                "artifactLocation": {
                  "uri": "src/eth2/DepositContract.sol"
                },
                "region": {
                  "byteLength": 4,
                  "byteOffset": 5307
                }
              }
            },
            {
              "physicalLocation": {
                "artifactLocation": {
                  "uri": "src/eth2/DepositContract.sol"
                },
                "region": {
                  "byteLength": 6,
                  "byteOffset": 5347
                }
              }
            },
            {
              "physicalLocation": {
                "artifactLocation": {
                  "uri": "src/eth2/DepositContract.sol"
                },
                "region": {
                  "byteLength": 14,
                  "byteOffset": 6636
                }
              }
            },
            {
              "physicalLocation": {
                "artifactLocation": {
                  "uri": "src/eth2/DepositContract.sol"
                },
                "region": {
                  "byteLength": 4,
                  "byteOffset": 8101
                }
              }
            },
            {
              "physicalLocation": {
                "artifactLocation": {
                  "uri": "src/eth2/DepositContract.sol"
                },
                "region": {
                  "byteLength": 6,
                  "byteOffset": 8141
                }
              }
            },
            {
              "physicalLocation": {
                "artifactLocation": {
                  "uri": "src/nested_mappings/LaterVersion.sol"
                },
                "region": {
                  "byteLength": 5,
                  "byteOffset": 184
                }
              }
            },
            {
              "physicalLocation": {
                "artifactLocation": {
                  "uri": "src/nested_mappings/NestedMappings.sol"
                },
                "region": {
                  "byteLength": 10,
                  "byteOffset": 168
                }
              }
            }
          ],
          "message": {
            "text": "Consider keeping the naming convention consistent in a given contract. Explicit size declarations are preferred (uint256, int256) over implicit ones (uint, int) to avoid confusion."
          },
          "ruleId": "inconsistent-type-names"
        },
        {
          "level": "note",
          "locations": [
            {
              "physicalLocation": {
                "artifactLocation": {
                  "uri": "src/UnusedError.sol"
                },
                "region": {
                  "byteLength": 27,
                  "byteOffset": 84
                }
              }
            },
            {
              "physicalLocation": {
                "artifactLocation": {
                  "uri": "src/UnusedError.sol"
                },
                "region": {
                  "byteLength": 36,
                  "byteOffset": 258
                }
              }
            },
            {
              "physicalLocation": {
                "artifactLocation": {
                  "uri": "src/WrongOrderOfLayout.sol"
                },
                "region": {
                  "byteLength": 21,
                  "byteOffset": 274
                }
              }
            }
          ],
          "message": {
            "text": "it is recommended that the definition be removed when custom error is unused"
          },
          "ruleId": "useless-error"
        },
        {
          "level": "note",
          "locations": [
            {
              "physicalLocation": {
                "artifactLocation": {
                  "uri": "src/RevertsAndRequriesInLoops.sol"
                },
                "region": {
                  "byteLength": 129,
                  "byteOffset": 227
                }
              }
            },
            {
              "physicalLocation": {
                "artifactLocation": {
                  "uri": "src/RevertsAndRequriesInLoops.sol"
                },
                "region": {
                  "byteLength": 150,
                  "byteOffset": 416
                }
              }
            }
          ],
          "message": {
            "text": "Avoid `require` / `revert` statements in a loop because a single bad item can cause the whole transaction to fail. It's better to forgive on fail and return failed elements post processing of the loop"
          },
          "ruleId": "reverts-and-requires-in-loops"
        },
        {
          "level": "note",
          "locations": [
            {
              "physicalLocation": {
                "artifactLocation": {
                  "uri": "src/DivisionBeforeMultiplication.sol"
                },
                "region": {
                  "byteLength": 5,
                  "byteOffset": 218
                }
              }
            },
            {
              "physicalLocation": {
                "artifactLocation": {
                  "uri": "src/DivisionBeforeMultiplication.sol"
                },
                "region": {
                  "byteLength": 5,
                  "byteOffset": 330
                }
              }
            },
            {
              "physicalLocation": {
                "artifactLocation": {
                  "uri": "src/DivisionBeforeMultiplication.sol"
                },
                "region": {
                  "byteLength": 5,
                  "byteOffset": 432
                }
              }
            },
            {
              "physicalLocation": {
                "artifactLocation": {
                  "uri": "src/DivisionBeforeMultiplication.sol"
                },
                "region": {
                  "byteLength": 5,
                  "byteOffset": 541
                }
              }
            }
          ],
          "message": {
            "text": "Division operations followed directly by multiplication operations can lead to precision loss due to the way integer arithmetic is handled in Solidity."
          },
          "ruleId": "division-before-multiplication"
        },
        {
          "level": "note",
          "locations": [
            {
              "physicalLocation": {
                "artifactLocation": {
<<<<<<< HEAD
                  "uri": "src/RedundantStatements.sol"
                },
                "region": {
                  "byteLength": 4,
                  "byteOffset": 131
=======
                  "uri": "src/PublicVariableReadInExternalContext.sol"
                },
                "region": {
                  "byteLength": 14,
                  "byteOffset": 355
>>>>>>> 25a368c1
                }
              }
            },
            {
              "physicalLocation": {
                "artifactLocation": {
<<<<<<< HEAD
                  "uri": "src/RedundantStatements.sol"
                },
                "region": {
                  "byteLength": 4,
                  "byteOffset": 169
=======
                  "uri": "src/PublicVariableReadInExternalContext.sol"
                },
                "region": {
                  "byteLength": 16,
                  "byteOffset": 457
>>>>>>> 25a368c1
                }
              }
            },
            {
              "physicalLocation": {
                "artifactLocation": {
<<<<<<< HEAD
                  "uri": "src/RedundantStatements.sol"
                },
                "region": {
                  "byteLength": 27,
                  "byteOffset": 207
=======
                  "uri": "src/PublicVariableReadInExternalContext.sol"
                },
                "region": {
                  "byteLength": 12,
                  "byteOffset": 553
>>>>>>> 25a368c1
                }
              }
            },
            {
              "physicalLocation": {
                "artifactLocation": {
<<<<<<< HEAD
                  "uri": "src/RedundantStatements.sol"
                },
                "region": {
                  "byteLength": 4,
                  "byteOffset": 309
                }
              }
            },
            {
              "physicalLocation": {
                "artifactLocation": {
                  "uri": "src/RedundantStatements.sol"
                },
                "region": {
                  "byteLength": 6,
                  "byteOffset": 347
                }
              }
            },
            {
              "physicalLocation": {
                "artifactLocation": {
                  "uri": "src/RedundantStatements.sol"
                },
                "region": {
                  "byteLength": 4,
                  "byteOffset": 377
=======
                  "uri": "src/PublicVariableReadInExternalContext.sol"
                },
                "region": {
                  "byteLength": 14,
                  "byteOffset": 1175
>>>>>>> 25a368c1
                }
              }
            }
          ],
          "message": {
<<<<<<< HEAD
            "text": "Remove the redundant statements because no code will be generated and it just congests the codebase."
          },
          "ruleId": "redundant-statements"
=======
            "text": "The contract reads it's own variable using `this` which adds an unnecessary STATICCALL. Remove `this` and access the variable like storage."
          },
          "ruleId": "public-variable-read-in-external-context"
>>>>>>> 25a368c1
        }
      ],
      "tool": {
        "driver": {
          "fullName": "Cyfrin - Aderyn",
          "informationUri": "https://github.com/Cyfrin/aderyn",
          "name": "Aderyn",
          "organization": "Cyfrin",
          "semanticVersion": "0.1.8",
          "version": "0.1.8"
        }
      }
    }
  ]
}<|MERGE_RESOLUTION|>--- conflicted
+++ resolved
@@ -2965,9 +2965,6 @@
             {
               "physicalLocation": {
                 "artifactLocation": {
-<<<<<<< HEAD
-                  "uri": "src/RedundantStatements.sol"
-=======
                   "uri": "src/PreDeclaredVarUsage.sol"
                 },
                 "region": {
@@ -2979,8 +2976,18 @@
             {
               "physicalLocation": {
                 "artifactLocation": {
+                  "uri": "src/RedundantStatements.sol"
+                },
+                "region": {
+                  "byteLength": 23,
+                  "byteOffset": 32
+                }
+              }
+            },
+            {
+              "physicalLocation": {
+                "artifactLocation": {
                   "uri": "src/UncheckedSend.sol"
->>>>>>> 25a368c1
                 },
                 "region": {
                   "byteLength": 23,
@@ -4059,17 +4066,6 @@
             {
               "physicalLocation": {
                 "artifactLocation": {
-                  "uri": "src/cloc/AnotherHeavilyCommentedContract.sol"
-                },
-                "region": {
-                  "byteLength": 7,
-                  "byteOffset": 1403
-                }
-              }
-            },
-            {
-              "physicalLocation": {
-                "artifactLocation": {
                   "uri": "src/cloc/HeavilyCommentedContract.sol"
                 },
                 "region": {
@@ -5672,64 +5668,39 @@
             {
               "physicalLocation": {
                 "artifactLocation": {
-<<<<<<< HEAD
                   "uri": "src/RedundantStatements.sol"
                 },
                 "region": {
                   "byteLength": 4,
                   "byteOffset": 131
-=======
-                  "uri": "src/PublicVariableReadInExternalContext.sol"
-                },
-                "region": {
-                  "byteLength": 14,
-                  "byteOffset": 355
->>>>>>> 25a368c1
-                }
-              }
-            },
-            {
-              "physicalLocation": {
-                "artifactLocation": {
-<<<<<<< HEAD
+                }
+              }
+            },
+            {
+              "physicalLocation": {
+                "artifactLocation": {
                   "uri": "src/RedundantStatements.sol"
                 },
                 "region": {
                   "byteLength": 4,
                   "byteOffset": 169
-=======
-                  "uri": "src/PublicVariableReadInExternalContext.sol"
-                },
-                "region": {
-                  "byteLength": 16,
-                  "byteOffset": 457
->>>>>>> 25a368c1
-                }
-              }
-            },
-            {
-              "physicalLocation": {
-                "artifactLocation": {
-<<<<<<< HEAD
+                }
+              }
+            },
+            {
+              "physicalLocation": {
+                "artifactLocation": {
                   "uri": "src/RedundantStatements.sol"
                 },
                 "region": {
                   "byteLength": 27,
                   "byteOffset": 207
-=======
-                  "uri": "src/PublicVariableReadInExternalContext.sol"
-                },
-                "region": {
-                  "byteLength": 12,
-                  "byteOffset": 553
->>>>>>> 25a368c1
-                }
-              }
-            },
-            {
-              "physicalLocation": {
-                "artifactLocation": {
-<<<<<<< HEAD
+                }
+              }
+            },
+            {
+              "physicalLocation": {
+                "artifactLocation": {
                   "uri": "src/RedundantStatements.sol"
                 },
                 "region": {
@@ -5757,27 +5728,67 @@
                 "region": {
                   "byteLength": 4,
                   "byteOffset": 377
-=======
-                  "uri": "src/PublicVariableReadInExternalContext.sol"
-                },
-                "region": {
-                  "byteLength": 14,
-                  "byteOffset": 1175
->>>>>>> 25a368c1
                 }
               }
             }
           ],
           "message": {
-<<<<<<< HEAD
             "text": "Remove the redundant statements because no code will be generated and it just congests the codebase."
           },
           "ruleId": "redundant-statements"
-=======
+        },
+        {
+          "level": "note",
+          "locations": [
+            {
+              "physicalLocation": {
+                "artifactLocation": {
+                  "uri": "src/PublicVariableReadInExternalContext.sol"
+                },
+                "region": {
+                  "byteLength": 14,
+                  "byteOffset": 355
+                }
+              }
+            },
+            {
+              "physicalLocation": {
+                "artifactLocation": {
+                  "uri": "src/PublicVariableReadInExternalContext.sol"
+                },
+                "region": {
+                  "byteLength": 16,
+                  "byteOffset": 457
+                }
+              }
+            },
+            {
+              "physicalLocation": {
+                "artifactLocation": {
+                  "uri": "src/PublicVariableReadInExternalContext.sol"
+                },
+                "region": {
+                  "byteLength": 12,
+                  "byteOffset": 553
+                }
+              }
+            },
+            {
+              "physicalLocation": {
+                "artifactLocation": {
+                  "uri": "src/PublicVariableReadInExternalContext.sol"
+                },
+                "region": {
+                  "byteLength": 14,
+                  "byteOffset": 1175
+                }
+              }
+            }
+          ],
+          "message": {
             "text": "The contract reads it's own variable using `this` which adds an unnecessary STATICCALL. Remove `this` and access the variable like storage."
           },
           "ruleId": "public-variable-read-in-external-context"
->>>>>>> 25a368c1
         }
       ],
       "tool": {
