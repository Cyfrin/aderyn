--- conflicted
+++ resolved
@@ -2600,74 +2600,77 @@
             {
               "physicalLocation": {
                 "artifactLocation": {
-<<<<<<< HEAD
+                  "uri": "src/OutOfOrderRetryable.sol"
+                },
+                "region": {
+                  "byteLength": 390,
+                  "byteOffset": 1705
+                }
+              }
+            },
+            {
+              "physicalLocation": {
+                "artifactLocation": {
+                  "uri": "src/OutOfOrderRetryable.sol"
+                },
+                "region": {
+                  "byteLength": 379,
+                  "byteOffset": 2129
+                }
+              }
+            },
+            {
+              "physicalLocation": {
+                "artifactLocation": {
+                  "uri": "src/OutOfOrderRetryable.sol"
+                },
+                "region": {
+                  "byteLength": 390,
+                  "byteOffset": 2624
+                }
+              }
+            },
+            {
+              "physicalLocation": {
+                "artifactLocation": {
+                  "uri": "src/OutOfOrderRetryable.sol"
+                },
+                "region": {
+                  "byteLength": 379,
+                  "byteOffset": 3107
+                }
+              }
+            },
+            {
+              "physicalLocation": {
+                "artifactLocation": {
+                  "uri": "src/OutOfOrderRetryable.sol"
+                },
+                "region": {
+                  "byteLength": 208,
+                  "byteOffset": 3777
+                }
+              }
+            },
+            {
+              "physicalLocation": {
+                "artifactLocation": {
+                  "uri": "src/OutOfOrderRetryable.sol"
+                },
+                "region": {
+                  "byteLength": 261,
+                  "byteOffset": 4337
+                }
+              }
+            },
+            {
+              "physicalLocation": {
+                "artifactLocation": {
                   "uri": "src/StateVariablesManipulation.sol"
                 },
                 "region": {
                   "byteLength": 20,
                   "byteOffset": 4146
-=======
-                  "uri": "src/OutOfOrderRetryable.sol"
-                },
-                "region": {
-                  "byteLength": 390,
-                  "byteOffset": 1705
-                }
-              }
-            },
-            {
-              "physicalLocation": {
-                "artifactLocation": {
-                  "uri": "src/OutOfOrderRetryable.sol"
-                },
-                "region": {
-                  "byteLength": 379,
-                  "byteOffset": 2129
-                }
-              }
-            },
-            {
-              "physicalLocation": {
-                "artifactLocation": {
-                  "uri": "src/OutOfOrderRetryable.sol"
-                },
-                "region": {
-                  "byteLength": 390,
-                  "byteOffset": 2624
-                }
-              }
-            },
-            {
-              "physicalLocation": {
-                "artifactLocation": {
-                  "uri": "src/OutOfOrderRetryable.sol"
-                },
-                "region": {
-                  "byteLength": 379,
-                  "byteOffset": 3107
-                }
-              }
-            },
-            {
-              "physicalLocation": {
-                "artifactLocation": {
-                  "uri": "src/OutOfOrderRetryable.sol"
-                },
-                "region": {
-                  "byteLength": 208,
-                  "byteOffset": 3777
-                }
-              }
-            },
-            {
-              "physicalLocation": {
-                "artifactLocation": {
-                  "uri": "src/OutOfOrderRetryable.sol"
-                },
-                "region": {
-                  "byteLength": 261,
-                  "byteOffset": 4337
->>>>>>> 71b69f6c
                 }
               }
             },
