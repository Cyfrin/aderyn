--- conflicted
+++ resolved
@@ -3972,17 +3972,6 @@
             {
               "physicalLocation": {
                 "artifactLocation": {
-                  "uri": "src/DeadCode.sol"
-                },
-                "region": {
-                  "byteLength": 23,
-                  "byteOffset": 32
-                }
-              }
-            },
-            {
-              "physicalLocation": {
-                "artifactLocation": {
                   "uri": "src/DelegateCallWithoutAddressCheck.sol"
                 },
                 "region": {
@@ -6321,17 +6310,6 @@
             {
               "physicalLocation": {
                 "artifactLocation": {
-                  "uri": "src/DeadCode.sol"
-                },
-                "region": {
-                  "byteLength": 23,
-                  "byteOffset": 32
-                }
-              }
-            },
-            {
-              "physicalLocation": {
-                "artifactLocation": {
                   "uri": "src/DelegateCallWithoutAddressCheck.sol"
                 },
                 "region": {
@@ -8903,51 +8881,169 @@
             {
               "physicalLocation": {
                 "artifactLocation": {
-<<<<<<< HEAD
                   "uri": "src/ArbitraryTransferFrom.sol"
                 },
                 "region": {
                   "byteLength": 4,
                   "byteOffset": 304
-=======
+                }
+              }
+            },
+            {
+              "physicalLocation": {
+                "artifactLocation": {
+                  "uri": "src/ContractLocksEther.sol"
+                },
+                "region": {
+                  "byteLength": 10,
+                  "byteOffset": 1540
+                }
+              }
+            },
+            {
+              "physicalLocation": {
+                "artifactLocation": {
+                  "uri": "src/DeadCode.sol"
+                },
+                "region": {
+                  "byteLength": 22,
+                  "byteOffset": 362
+                }
+              }
+            },
+            {
+              "physicalLocation": {
+                "artifactLocation": {
+                  "uri": "src/DeletionNestedMappingStructureContract.sol"
+                },
+                "region": {
+                  "byteLength": 6,
+                  "byteOffset": 258
+                }
+              }
+            },
+            {
+              "physicalLocation": {
+                "artifactLocation": {
+                  "uri": "src/IncorrectShift.sol"
+                },
+                "region": {
+                  "byteLength": 8,
+                  "byteOffset": 100
+                }
+              }
+            },
+            {
+              "physicalLocation": {
+                "artifactLocation": {
+                  "uri": "src/IncorrectShift.sol"
+                },
+                "region": {
+                  "byteLength": 9,
+                  "byteOffset": 292
+                }
+              }
+            },
+            {
+              "physicalLocation": {
+                "artifactLocation": {
+                  "uri": "src/UncheckedReturn.sol"
+                },
+                "region": {
+                  "byteLength": 19,
+                  "byteOffset": 186
+                }
+              }
+            },
+            {
+              "physicalLocation": {
+                "artifactLocation": {
+                  "uri": "src/UncheckedReturn.sol"
+                },
+                "region": {
+                  "byteLength": 21,
+                  "byteOffset": 362
+                }
+              }
+            },
+            {
+              "physicalLocation": {
+                "artifactLocation": {
+                  "uri": "src/UncheckedReturn.sol"
+                },
+                "region": {
+                  "byteLength": 19,
+                  "byteOffset": 492
+                }
+              }
+            },
+            {
+              "physicalLocation": {
+                "artifactLocation": {
+                  "uri": "src/UncheckedReturn.sol"
+                },
+                "region": {
+                  "byteLength": 21,
+                  "byteOffset": 644
+                }
+              }
+            },
+            {
+              "physicalLocation": {
+                "artifactLocation": {
+                  "uri": "src/UncheckedReturn.sol"
+                },
+                "region": {
+                  "byteLength": 26,
+                  "byteOffset": 842
+                }
+              }
+            },
+            {
+              "physicalLocation": {
+                "artifactLocation": {
+                  "uri": "src/UncheckedReturn.sol"
+                },
+                "region": {
+                  "byteLength": 19,
+                  "byteOffset": 1049
+                }
+              }
+            }
+          ],
+          "message": {
+            "text": "Functions that are not used. Consider removing them."
+          },
+          "ruleId": "dead-code"
+        },
+        {
+          "level": "note",
+          "locations": [
+            {
+              "physicalLocation": {
+                "artifactLocation": {
                   "uri": "src/CacheArrayLength.sol"
                 },
                 "region": {
                   "byteLength": 82,
                   "byteOffset": 234
->>>>>>> 10d5bb74
-                }
-              }
-            },
-            {
-              "physicalLocation": {
-                "artifactLocation": {
-<<<<<<< HEAD
-                  "uri": "src/ContractLocksEther.sol"
-                },
-                "region": {
-                  "byteLength": 10,
-                  "byteOffset": 1540
-=======
+                }
+              }
+            },
+            {
+              "physicalLocation": {
+                "artifactLocation": {
                   "uri": "src/CacheArrayLength.sol"
                 },
                 "region": {
                   "byteLength": 64,
                   "byteOffset": 1160
->>>>>>> 10d5bb74
-                }
-              }
-            },
-            {
-              "physicalLocation": {
-                "artifactLocation": {
-<<<<<<< HEAD
-                  "uri": "src/DeadCode.sol"
-                },
-                "region": {
-                  "byteLength": 22,
-                  "byteOffset": 362
-=======
+                }
+              }
+            },
+            {
+              "physicalLocation": {
+                "artifactLocation": {
                   "uri": "src/CacheArrayLength.sol"
                 },
                 "region": {
@@ -9037,192 +9133,113 @@
                 "region": {
                   "byteLength": 122,
                   "byteOffset": 658
->>>>>>> 10d5bb74
-                }
-              }
-            },
-            {
-              "physicalLocation": {
-                "artifactLocation": {
-<<<<<<< HEAD
-                  "uri": "src/DeletionNestedMappingStructureContract.sol"
-                },
-                "region": {
-                  "byteLength": 6,
-                  "byteOffset": 258
-=======
+                }
+              }
+            },
+            {
+              "physicalLocation": {
+                "artifactLocation": {
                   "uri": "src/MsgValueInLoop.sol"
                 },
                 "region": {
                   "byteLength": 94,
                   "byteOffset": 988
->>>>>>> 10d5bb74
-                }
-              }
-            },
-            {
-              "physicalLocation": {
-                "artifactLocation": {
-<<<<<<< HEAD
-                  "uri": "src/IncorrectShift.sol"
-                },
-                "region": {
-                  "byteLength": 8,
-                  "byteOffset": 100
-=======
+                }
+              }
+            },
+            {
+              "physicalLocation": {
+                "artifactLocation": {
                   "uri": "src/MsgValueInLoop.sol"
                 },
                 "region": {
                   "byteLength": 93,
                   "byteOffset": 1415
->>>>>>> 10d5bb74
-                }
-              }
-            },
-            {
-              "physicalLocation": {
-                "artifactLocation": {
-<<<<<<< HEAD
-                  "uri": "src/IncorrectShift.sol"
-                },
-                "region": {
-                  "byteLength": 9,
-                  "byteOffset": 292
-=======
+                }
+              }
+            },
+            {
+              "physicalLocation": {
+                "artifactLocation": {
                   "uri": "src/MsgValueInLoop.sol"
                 },
                 "region": {
                   "byteLength": 97,
                   "byteOffset": 1844
->>>>>>> 10d5bb74
-                }
-              }
-            },
-            {
-              "physicalLocation": {
-                "artifactLocation": {
-<<<<<<< HEAD
-                  "uri": "src/UncheckedReturn.sol"
-                },
-                "region": {
-                  "byteLength": 19,
-                  "byteOffset": 186
-=======
+                }
+              }
+            },
+            {
+              "physicalLocation": {
+                "artifactLocation": {
                   "uri": "src/RevertsAndRequriesInLoops.sol"
                 },
                 "region": {
                   "byteLength": 129,
                   "byteOffset": 227
->>>>>>> 10d5bb74
-                }
-              }
-            },
-            {
-              "physicalLocation": {
-                "artifactLocation": {
-<<<<<<< HEAD
-                  "uri": "src/UncheckedReturn.sol"
-                },
-                "region": {
-                  "byteLength": 21,
-                  "byteOffset": 362
-=======
+                }
+              }
+            },
+            {
+              "physicalLocation": {
+                "artifactLocation": {
                   "uri": "src/RevertsAndRequriesInLoops.sol"
                 },
                 "region": {
                   "byteLength": 150,
                   "byteOffset": 416
->>>>>>> 10d5bb74
-                }
-              }
-            },
-            {
-              "physicalLocation": {
-                "artifactLocation": {
-<<<<<<< HEAD
-                  "uri": "src/UncheckedReturn.sol"
-                },
-                "region": {
-                  "byteLength": 19,
-                  "byteOffset": 492
-=======
+                }
+              }
+            },
+            {
+              "physicalLocation": {
+                "artifactLocation": {
                   "uri": "src/RevertsAndRequriesInLoops.sol"
                 },
                 "region": {
                   "byteLength": 159,
                   "byteOffset": 719
->>>>>>> 10d5bb74
-                }
-              }
-            },
-            {
-              "physicalLocation": {
-                "artifactLocation": {
-<<<<<<< HEAD
-                  "uri": "src/UncheckedReturn.sol"
-                },
-                "region": {
-                  "byteLength": 21,
-                  "byteOffset": 644
-=======
+                }
+              }
+            },
+            {
+              "physicalLocation": {
+                "artifactLocation": {
                   "uri": "src/eth2/DepositContract.sol"
                 },
                 "region": {
                   "byteLength": 178,
                   "byteOffset": 5010
->>>>>>> 10d5bb74
-                }
-              }
-            },
-            {
-              "physicalLocation": {
-                "artifactLocation": {
-<<<<<<< HEAD
-                  "uri": "src/UncheckedReturn.sol"
-                },
-                "region": {
-                  "byteLength": 26,
-                  "byteOffset": 842
-=======
+                }
+              }
+            },
+            {
+              "physicalLocation": {
+                "artifactLocation": {
                   "uri": "src/eth2/DepositContract.sol"
                 },
                 "region": {
                   "byteLength": 283,
                   "byteOffset": 8131
->>>>>>> 10d5bb74
-                }
-              }
-            },
-            {
-              "physicalLocation": {
-                "artifactLocation": {
-<<<<<<< HEAD
-                  "uri": "src/UncheckedReturn.sol"
-                },
-                "region": {
-                  "byteLength": 19,
-                  "byteOffset": 1049
-=======
+                }
+              }
+            },
+            {
+              "physicalLocation": {
+                "artifactLocation": {
                   "uri": "src/parent_chain/ParentChainContract.sol"
                 },
                 "region": {
                   "byteLength": 110,
                   "byteOffset": 512
->>>>>>> 10d5bb74
                 }
               }
             }
           ],
           "message": {
-<<<<<<< HEAD
-            "text": "Functions that are not used. Consider removing them."
-          },
-          "ruleId": "dead-code"
-=======
             "text": "Invoking `SSTORE`operations in loops may lead to Out-of-gas errors. Use a local variable to hold the loop computation result."
           },
           "ruleId": "costly-operations-inside-loops"
->>>>>>> 10d5bb74
         },
         {
           "level": "note",
