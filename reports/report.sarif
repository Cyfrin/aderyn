--- conflicted
+++ resolved
@@ -9316,8 +9316,6 @@
           "message": {
             "text": "Argument to `assert()` modifies the state. Use `require` for invariants modifying state."
           },
-<<<<<<< HEAD
-=======
           "ruleId": "assert-state-change"
         },
         {
@@ -9534,7 +9532,6 @@
           "message": {
             "text": "Name clashes with a built-in-symbol. Consider renaming it."
           },
->>>>>>> a93f5856
           "ruleId": "builtin-symbol-shadow"
         },
         {
@@ -9543,13 +9540,6 @@
             {
               "physicalLocation": {
                 "artifactLocation": {
-<<<<<<< HEAD
-                  "uri": "src/StateVariables.sol"
-                },
-                "region": {
-                  "byteLength": 38,
-                  "byteOffset": 57
-=======
                   "uri": "src/VoidConstructor.sol"
                 },
                 "region": {
@@ -9570,6 +9560,48 @@
             {
               "physicalLocation": {
                 "artifactLocation": {
+                  "uri": "src/StateVariables.sol"
+                },
+                "region": {
+                  "byteLength": 38,
+                  "byteOffset": 57
+                }
+              }
+            },
+            {
+              "physicalLocation": {
+                "artifactLocation": {
+                  "uri": "src/UnusedImport.sol"
+                },
+                "region": {
+                  "byteLength": 18,
+                  "byteOffset": 91
+                }
+              }
+            },
+            {
+              "physicalLocation": {
+                "artifactLocation": {
+                  "uri": "src/UnusedImport.sol"
+                },
+                "region": {
+                  "byteLength": 28,
+                  "byteOffset": 144
+                }
+              }
+            }
+          ],
+          "message": {
+            "text": "Redundant import statement. Consider removing it."
+          },
+          "ruleId": "unused-import"
+        },
+        {
+          "level": "note",
+          "locations": [
+            {
+              "physicalLocation": {
+                "artifactLocation": {
                   "uri": "src/FunctionPointers.sol"
                 },
                 "region": {
@@ -9595,47 +9627,23 @@
                 "region": {
                   "byteLength": 21,
                   "byteOffset": 123
->>>>>>> a93f5856
-                }
-              }
-            },
-            {
-              "physicalLocation": {
-                "artifactLocation": {
-<<<<<<< HEAD
-                  "uri": "src/UnusedImport.sol"
-                },
-                "region": {
-                  "byteLength": 18,
-                  "byteOffset": 91
-=======
+                }
+              }
+            },
+            {
+              "physicalLocation": {
+                "artifactLocation": {
                   "uri": "src/FunctionInitializingState.sol"
                 },
                 "region": {
                   "byteLength": 17,
                   "byteOffset": 176
->>>>>>> a93f5856
-                }
-              }
-            },
-            {
-              "physicalLocation": {
-                "artifactLocation": {
-<<<<<<< HEAD
-                  "uri": "src/UnusedImport.sol"
-                },
-                "region": {
-                  "byteLength": 28,
-                  "byteOffset": 144
-                }
-              }
-            }
-          ],
-          "message": {
-            "text": "Redundant import statement. Consider removing it."
-          },
-          "ruleId": "unused-import"
-=======
+                }
+              }
+            },
+            {
+              "physicalLocation": {
+                "artifactLocation": {
                   "uri": "src/FunctionInitializingState.sol"
                 },
                 "region": {
@@ -9990,7 +9998,6 @@
             "text": "State variables that are not updated following deployment should be declared constant to save gas. Add the `constant` attribute to state variables that never change."
           },
           "ruleId": "state-variable-could-be-declared-constant"
->>>>>>> a93f5856
         }
       ],
       "tool": {
