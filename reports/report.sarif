--- conflicted
+++ resolved
@@ -2454,6 +2454,17 @@
             {
               "physicalLocation": {
                 "artifactLocation": {
+                  "uri": "src/Trump.sol"
+                },
+                "region": {
+                  "byteLength": 10,
+                  "byteOffset": 10940
+                }
+              }
+            },
+            {
+              "physicalLocation": {
+                "artifactLocation": {
                   "uri": "src/UncheckedCalls.sol"
                 },
                 "region": {
@@ -2470,17 +2481,6 @@
                 "region": {
                   "byteLength": 359,
                   "byteOffset": 572
-                }
-              }
-            },
-            {
-              "physicalLocation": {
-                "artifactLocation": {
-                  "uri": "src/Trump.sol"
-                },
-                "region": {
-                  "byteLength": 10,
-                  "byteOffset": 10940
                 }
               }
             },
@@ -5066,7 +5066,6 @@
             {
               "physicalLocation": {
                 "artifactLocation": {
-<<<<<<< HEAD
                   "uri": "src/Trump.sol"
                 },
                 "region": {
@@ -5105,84 +5104,94 @@
                 "region": {
                   "byteLength": 8,
                   "byteOffset": 5802
-=======
+                }
+              }
+            },
+            {
+              "physicalLocation": {
+                "artifactLocation": {
+                  "uri": "src/Trump.sol"
+                },
+                "region": {
+                  "byteLength": 11,
+                  "byteOffset": 5889
+                }
+              }
+            },
+            {
+              "physicalLocation": {
+                "artifactLocation": {
+                  "uri": "src/Trump.sol"
+                },
+                "region": {
+                  "byteLength": 8,
+                  "byteOffset": 6111
+                }
+              }
+            },
+            {
+              "physicalLocation": {
+                "artifactLocation": {
+                  "uri": "src/Trump.sol"
+                },
+                "region": {
+                  "byteLength": 9,
+                  "byteOffset": 6281
+                }
+              }
+            },
+            {
+              "physicalLocation": {
+                "artifactLocation": {
+                  "uri": "src/Trump.sol"
+                },
+                "region": {
+                  "byteLength": 7,
+                  "byteOffset": 6428
+                }
+              }
+            },
+            {
+              "physicalLocation": {
+                "artifactLocation": {
+                  "uri": "src/Trump.sol"
+                },
+                "region": {
+                  "byteLength": 12,
+                  "byteOffset": 6592
+                }
+              }
+            },
+            {
+              "physicalLocation": {
+                "artifactLocation": {
                   "uri": "src/UninitializedLocalVariables.sol"
                 },
                 "region": {
                   "byteLength": 19,
                   "byteOffset": 121
->>>>>>> a2d51ac1
-                }
-              }
-            },
-            {
-              "physicalLocation": {
-                "artifactLocation": {
-<<<<<<< HEAD
-                  "uri": "src/Trump.sol"
-                },
-                "region": {
-                  "byteLength": 11,
-                  "byteOffset": 5889
-=======
+                }
+              }
+            },
+            {
+              "physicalLocation": {
+                "artifactLocation": {
                   "uri": "src/UninitializedLocalVariables.sol"
                 },
                 "region": {
                   "byteLength": 20,
                   "byteOffset": 727
->>>>>>> a2d51ac1
-                }
-              }
-            },
-            {
-              "physicalLocation": {
-                "artifactLocation": {
-<<<<<<< HEAD
-                  "uri": "src/Trump.sol"
-                },
-                "region": {
-                  "byteLength": 8,
-                  "byteOffset": 6111
-                }
-              }
-            },
-            {
-              "physicalLocation": {
-                "artifactLocation": {
-                  "uri": "src/Trump.sol"
-                },
-                "region": {
-                  "byteLength": 9,
-                  "byteOffset": 6281
-                }
-              }
-            },
-            {
-              "physicalLocation": {
-                "artifactLocation": {
-                  "uri": "src/Trump.sol"
-                },
-                "region": {
-                  "byteLength": 7,
-                  "byteOffset": 6428
-                }
-              }
-            },
-            {
-              "physicalLocation": {
-                "artifactLocation": {
-                  "uri": "src/Trump.sol"
-                },
-                "region": {
-                  "byteLength": 12,
-                  "byteOffset": 6592
-=======
+                }
+              }
+            },
+            {
+              "physicalLocation": {
+                "artifactLocation": {
                   "uri": "src/UninitializedLocalVariables.sol"
                 },
                 "region": {
                   "byteLength": 17,
                   "byteOffset": 1527
->>>>>>> a2d51ac1
                 }
               }
             },
@@ -8443,13 +8452,17 @@
             {
               "physicalLocation": {
                 "artifactLocation": {
-<<<<<<< HEAD
                   "uri": "src/Trump.sol"
                 },
                 "region": {
                   "byteLength": 12,
                   "byteOffset": 5000
-=======
+                }
+              }
+            },
+            {
+              "physicalLocation": {
+                "artifactLocation": {
                   "uri": "src/UninitializedLocalVariables.sol"
                 },
                 "region": {
@@ -8510,7 +8523,6 @@
                 "region": {
                   "byteLength": 16,
                   "byteOffset": 1826
->>>>>>> a2d51ac1
                 }
               }
             },
