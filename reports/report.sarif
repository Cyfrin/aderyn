--- conflicted
+++ resolved
@@ -1941,70 +1941,114 @@
             {
               "physicalLocation": {
                 "artifactLocation": {
-<<<<<<< HEAD
                   "uri": "src/MisusedBoolean.sol"
                 },
                 "region": {
                   "byteLength": 19,
                   "byteOffset": 219
-=======
+                }
+              }
+            },
+            {
+              "physicalLocation": {
+                "artifactLocation": {
+                  "uri": "src/MisusedBoolean.sol"
+                },
+                "region": {
+                  "byteLength": 20,
+                  "byteOffset": 381
+                }
+              }
+            },
+            {
+              "physicalLocation": {
+                "artifactLocation": {
+                  "uri": "src/MisusedBoolean.sol"
+                },
+                "region": {
+                  "byteLength": 20,
+                  "byteOffset": 544
+                }
+              }
+            },
+            {
+              "physicalLocation": {
+                "artifactLocation": {
+                  "uri": "src/MisusedBoolean.sol"
+                },
+                "region": {
+                  "byteLength": 19,
+                  "byteOffset": 707
+                }
+              }
+            },
+            {
+              "physicalLocation": {
+                "artifactLocation": {
+                  "uri": "src/MisusedBoolean.sol"
+                },
+                "region": {
+                  "byteLength": 4,
+                  "byteOffset": 874
+                }
+              }
+            },
+            {
+              "physicalLocation": {
+                "artifactLocation": {
+                  "uri": "src/MisusedBoolean.sol"
+                },
+                "region": {
+                  "byteLength": 5,
+                  "byteOffset": 1026
+                }
+              }
+            }
+          ],
+          "message": {
+            "text": "The patterns `if (… || true)` and `if (.. && false)` will always evaluate to true and false respectively."
+          },
+          "ruleId": "misused-boolean"
+        },
+        {
+          "level": "warning",
+          "locations": [
+            {
+              "physicalLocation": {
+                "artifactLocation": {
                   "uri": "src/TautologicalCompare.sol"
                 },
                 "region": {
                   "byteLength": 6,
                   "byteOffset": 255
->>>>>>> 2dbaa489
-                }
-              }
-            },
-            {
-              "physicalLocation": {
-                "artifactLocation": {
-<<<<<<< HEAD
-                  "uri": "src/MisusedBoolean.sol"
-                },
-                "region": {
-                  "byteLength": 20,
-                  "byteOffset": 381
-=======
+                }
+              }
+            },
+            {
+              "physicalLocation": {
+                "artifactLocation": {
                   "uri": "src/TautologicalCompare.sol"
                 },
                 "region": {
                   "byteLength": 6,
                   "byteOffset": 359
->>>>>>> 2dbaa489
-                }
-              }
-            },
-            {
-              "physicalLocation": {
-                "artifactLocation": {
-<<<<<<< HEAD
-                  "uri": "src/MisusedBoolean.sol"
-                },
-                "region": {
-                  "byteLength": 20,
-                  "byteOffset": 544
-=======
+                }
+              }
+            },
+            {
+              "physicalLocation": {
+                "artifactLocation": {
                   "uri": "src/TautologicalCompare.sol"
                 },
                 "region": {
                   "byteLength": 5,
                   "byteOffset": 463
->>>>>>> 2dbaa489
-                }
-              }
-            },
-            {
-              "physicalLocation": {
-                "artifactLocation": {
-<<<<<<< HEAD
-                  "uri": "src/MisusedBoolean.sol"
-                },
-                "region": {
-                  "byteLength": 19,
-                  "byteOffset": 707
-=======
+                }
+              }
+            },
+            {
+              "physicalLocation": {
+                "artifactLocation": {
                   "uri": "src/TautologicalCompare.sol"
                 },
                 "region": {
@@ -2050,20 +2094,12 @@
                 "region": {
                   "byteLength": 5,
                   "byteOffset": 279
->>>>>>> 2dbaa489
-                }
-              }
-            },
-            {
-              "physicalLocation": {
-                "artifactLocation": {
-<<<<<<< HEAD
-                  "uri": "src/MisusedBoolean.sol"
-                },
-                "region": {
-                  "byteLength": 4,
-                  "byteOffset": 874
-=======
+                }
+              }
+            },
+            {
+              "physicalLocation": {
+                "artifactLocation": {
                   "uri": "src/UncheckedReturn.sol"
                 },
                 "region": {
@@ -2089,40 +2125,25 @@
                 "region": {
                   "byteLength": 10,
                   "byteOffset": 220
->>>>>>> 2dbaa489
-                }
-              }
-            },
-            {
-              "physicalLocation": {
-                "artifactLocation": {
-<<<<<<< HEAD
-                  "uri": "src/MisusedBoolean.sol"
-                },
-                "region": {
-                  "byteLength": 5,
-                  "byteOffset": 1026
-=======
+                }
+              }
+            },
+            {
+              "physicalLocation": {
+                "artifactLocation": {
                   "uri": "src/DangerousUnaryOperator.sol"
                 },
                 "region": {
                   "byteLength": 10,
                   "byteOffset": 247
->>>>>>> 2dbaa489
                 }
               }
             }
           ],
           "message": {
-<<<<<<< HEAD
-            "text": "The patterns `if (… || true)` and `if (.. && false)` will always evaluate to true and false respectively."
-          },
-          "ruleId": "misused-boolean"
-=======
             "text": "Potentially mistakened `=+` for `+=` or `=-` for `-=`. Please include a space in between."
           },
           "ruleId": "dangerous-unary-operator"
->>>>>>> 2dbaa489
         },
         {
           "level": "note",
