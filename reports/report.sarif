{
  "$schema": "http://json.schemastore.org/sarif-2.1.0-rtm.6",
  "version": "2.1.0",
  "runs": [
    {
      "results": [
        {
          "level": "warning",
          "locations": [
            {
              "physicalLocation": {
                "artifactLocation": {
                  "uri": "src/inheritance/ExtendedInheritance.sol"
                },
                "region": {
                  "byteLength": 19,
                  "byteOffset": 488
                }
              }
            }
          ],
          "message": {
            "text": "When calling `delegatecall` the same `msg.value` amount will be accredited multiple times."
          },
          "ruleId": "delegate-call-in-loop"
        },
        {
          "level": "warning",
          "locations": [
            {
              "physicalLocation": {
                "artifactLocation": {
                  "uri": "src/KeccakContract.sol"
                },
                "region": {
                  "byteLength": 16,
                  "byteOffset": 587
                }
              }
            },
            {
              "physicalLocation": {
                "artifactLocation": {
                  "uri": "src/KeccakContract.sol"
                },
                "region": {
                  "byteLength": 16,
                  "byteOffset": 734
                }
              }
            },
            {
              "physicalLocation": {
                "artifactLocation": {
                  "uri": "src/KeccakContract.sol"
                },
                "region": {
                  "byteLength": 16,
                  "byteOffset": 887
                }
              }
            }
          ],
          "message": {
            "text": "Use `abi.encode()` instead which will pad items to 32 bytes, which will [prevent hash collisions](https://docs.soliditylang.org/en/v0.8.13/abi-spec.html#non-standard-packed-mode) (e.g. `abi.encodePacked(0x123,0x456)` => `0x123456` => `abi.encodePacked(0x1,0x23456)`, but `abi.encode(0x123,0x456)` => `0x0...1230...456`). Unless there is a compelling reason, `abi.encode` should be preferred. If there is only one argument to `abi.encodePacked()` it can often be cast to `bytes()` or `bytes32()` [instead](https://ethereum.stackexchange.com/questions/30912/how-to-compare-strings-in-solidity#answer-82739).\nIf all arguments are strings and or bytes, `bytes.concat()` should be used instead."
          },
          "ruleId": "avoid-abi-encode-packed"
        },
        {
          "level": "warning",
          "locations": [
            {
              "physicalLocation": {
                "artifactLocation": {
                  "uri": "src/uniswap/UniswapV2Swapper.sol"
                },
                "region": {
                  "byteLength": 83,
                  "byteOffset": 670
                }
              }
            },
            {
              "physicalLocation": {
                "artifactLocation": {
                  "uri": "src/uniswap/UniswapV2Swapper.sol"
                },
                "region": {
                  "byteLength": 83,
                  "byteOffset": 763
                }
              }
            },
            {
              "physicalLocation": {
                "artifactLocation": {
                  "uri": "src/uniswap/UniswapV2Swapper.sol"
                },
                "region": {
                  "byteLength": 70,
                  "byteOffset": 856
                }
              }
            },
            {
              "physicalLocation": {
                "artifactLocation": {
                  "uri": "src/uniswap/UniswapV2Swapper.sol"
                },
                "region": {
                  "byteLength": 80,
                  "byteOffset": 936
                }
              }
            },
            {
              "physicalLocation": {
                "artifactLocation": {
                  "uri": "src/uniswap/UniswapV2Swapper.sol"
                },
                "region": {
                  "byteLength": 80,
                  "byteOffset": 1026
                }
              }
            },
            {
              "physicalLocation": {
                "artifactLocation": {
                  "uri": "src/uniswap/UniswapV2Swapper.sol"
                },
                "region": {
                  "byteLength": 112,
                  "byteOffset": 1278
                }
              }
            },
            {
              "physicalLocation": {
                "artifactLocation": {
                  "uri": "src/uniswap/UniswapV2Swapper.sol"
                },
                "region": {
                  "byteLength": 99,
                  "byteOffset": 1400
                }
              }
            },
            {
              "physicalLocation": {
                "artifactLocation": {
                  "uri": "src/uniswap/UniswapV2Swapper.sol"
                },
                "region": {
                  "byteLength": 109,
                  "byteOffset": 1509
                }
              }
            },
            {
              "physicalLocation": {
                "artifactLocation": {
                  "uri": "src/uniswap/UniswapV3Swapper.sol"
                },
                "region": {
                  "byteLength": 143,
                  "byteOffset": 1115
                }
              }
            },
            {
              "physicalLocation": {
                "artifactLocation": {
                  "uri": "src/uniswap/UniswapV3Swapper.sol"
                },
                "region": {
                  "byteLength": 321,
                  "byteOffset": 1293
                }
              }
            },
            {
              "physicalLocation": {
                "artifactLocation": {
                  "uri": "src/uniswap/UniswapV3Swapper.sol"
                },
                "region": {
                  "byteLength": 131,
                  "byteOffset": 1668
                }
              }
            },
            {
              "physicalLocation": {
                "artifactLocation": {
                  "uri": "src/uniswap/UniswapV3Swapper.sol"
                },
                "region": {
                  "byteLength": 236,
                  "byteOffset": 1828
                }
              }
            },
            {
              "physicalLocation": {
                "artifactLocation": {
                  "uri": "src/uniswap/UniswapV3Swapper.sol"
                },
                "region": {
                  "byteLength": 144,
                  "byteOffset": 2132
                }
              }
            },
            {
              "physicalLocation": {
                "artifactLocation": {
                  "uri": "src/uniswap/UniswapV3Swapper.sol"
                },
                "region": {
                  "byteLength": 322,
                  "byteOffset": 2312
                }
              }
            },
            {
              "physicalLocation": {
                "artifactLocation": {
                  "uri": "src/uniswap/UniswapV3Swapper.sol"
                },
                "region": {
                  "byteLength": 132,
                  "byteOffset": 2690
                }
              }
            },
            {
              "physicalLocation": {
                "artifactLocation": {
                  "uri": "src/uniswap/UniswapV3Swapper.sol"
                },
                "region": {
                  "byteLength": 237,
                  "byteOffset": 2852
                }
              }
            }
          ],
          "message": {
            "text": "In the PoS model, proposers know well in advance if they will propose one or consecutive blocks ahead of time. In such a scenario, a malicious validator can hold back the transaction and execute it at a more favourable block number.Consider allowing function caller to specify swap deadline input parameter."
          },
          "ruleId": "block-timestamp-deadline"
        },
        {
          "level": "warning",
          "locations": [
            {
              "physicalLocation": {
                "artifactLocation": {
                  "uri": "src/ArbitraryTransferFrom.sol"
                },
                "region": {
                  "byteLength": 38,
                  "byteOffset": 370
                }
              }
            },
            {
              "physicalLocation": {
                "artifactLocation": {
                  "uri": "src/ArbitraryTransferFrom.sol"
                },
                "region": {
                  "byteLength": 42,
                  "byteOffset": 496
                }
              }
            },
            {
              "physicalLocation": {
                "artifactLocation": {
                  "uri": "src/ArbitraryTransferFrom.sol"
                },
                "region": {
                  "byteLength": 53,
                  "byteOffset": 634
                }
              }
            },
            {
              "physicalLocation": {
                "artifactLocation": {
                  "uri": "src/ArbitraryTransferFrom.sol"
                },
                "region": {
                  "byteLength": 44,
                  "byteOffset": 864
                }
              }
            },
            {
              "physicalLocation": {
                "artifactLocation": {
                  "uri": "src/DeprecatedOZFunctions.sol"
                },
                "region": {
                  "byteLength": 39,
                  "byteOffset": 579
                }
              }
            },
            {
              "physicalLocation": {
                "artifactLocation": {
                  "uri": "src/DeprecatedOZFunctions.sol"
                },
                "region": {
                  "byteLength": 35,
                  "byteOffset": 1598
                }
              }
            }
          ],
          "message": {
            "text": "Passing an arbitrary `from` address to `transferFrom` (or `safeTransferFrom`) can lead to loss of funds, because anyone can transfer tokens from the `from` address if an approval is made.  "
          },
          "ruleId": "arbitrary-transfer-from"
        },
        {
          "level": "warning",
          "locations": [
            {
              "physicalLocation": {
                "artifactLocation": {
                  "uri": "src/UnprotectedInitialize.sol"
                },
                "region": {
                  "byteLength": 33,
                  "byteOffset": 820
                }
              }
            }
          ],
          "message": {
            "text": "Consider protecting the initializer functions with modifiers."
          },
          "ruleId": "unprotected-initializer"
        },
        {
          "level": "warning",
          "locations": [
            {
              "physicalLocation": {
                "artifactLocation": {
                  "uri": "src/Casting.sol"
                },
                "region": {
                  "byteLength": 10,
                  "byteOffset": 1065
                }
              }
            },
            {
              "physicalLocation": {
                "artifactLocation": {
                  "uri": "src/Casting.sol"
                },
                "region": {
                  "byteLength": 10,
                  "byteOffset": 1097
                }
              }
            },
            {
              "physicalLocation": {
                "artifactLocation": {
                  "uri": "src/Casting.sol"
                },
                "region": {
                  "byteLength": 10,
                  "byteOffset": 1129
                }
              }
            },
            {
              "physicalLocation": {
                "artifactLocation": {
                  "uri": "src/Casting.sol"
                },
                "region": {
                  "byteLength": 10,
                  "byteOffset": 1161
                }
              }
            },
            {
              "physicalLocation": {
                "artifactLocation": {
                  "uri": "src/Casting.sol"
                },
                "region": {
                  "byteLength": 10,
                  "byteOffset": 1193
                }
              }
            },
            {
              "physicalLocation": {
                "artifactLocation": {
                  "uri": "src/Casting.sol"
                },
                "region": {
                  "byteLength": 10,
                  "byteOffset": 1225
                }
              }
            },
            {
              "physicalLocation": {
                "artifactLocation": {
                  "uri": "src/Casting.sol"
                },
                "region": {
                  "byteLength": 10,
                  "byteOffset": 1257
                }
              }
            },
            {
              "physicalLocation": {
                "artifactLocation": {
                  "uri": "src/Casting.sol"
                },
                "region": {
                  "byteLength": 10,
                  "byteOffset": 1289
                }
              }
            },
            {
              "physicalLocation": {
                "artifactLocation": {
                  "uri": "src/Casting.sol"
                },
                "region": {
                  "byteLength": 10,
                  "byteOffset": 1321
                }
              }
            },
            {
              "physicalLocation": {
                "artifactLocation": {
                  "uri": "src/Casting.sol"
                },
                "region": {
                  "byteLength": 10,
                  "byteOffset": 1353
                }
              }
            },
            {
              "physicalLocation": {
                "artifactLocation": {
                  "uri": "src/Casting.sol"
                },
                "region": {
                  "byteLength": 10,
                  "byteOffset": 1385
                }
              }
            },
            {
              "physicalLocation": {
                "artifactLocation": {
                  "uri": "src/Casting.sol"
                },
                "region": {
                  "byteLength": 10,
                  "byteOffset": 1417
                }
              }
            },
            {
              "physicalLocation": {
                "artifactLocation": {
                  "uri": "src/Casting.sol"
                },
                "region": {
                  "byteLength": 10,
                  "byteOffset": 1449
                }
              }
            },
            {
              "physicalLocation": {
                "artifactLocation": {
                  "uri": "src/Casting.sol"
                },
                "region": {
                  "byteLength": 10,
                  "byteOffset": 1481
                }
              }
            },
            {
              "physicalLocation": {
                "artifactLocation": {
                  "uri": "src/Casting.sol"
                },
                "region": {
                  "byteLength": 10,
                  "byteOffset": 1513
                }
              }
            },
            {
              "physicalLocation": {
                "artifactLocation": {
                  "uri": "src/Casting.sol"
                },
                "region": {
                  "byteLength": 10,
                  "byteOffset": 1545
                }
              }
            },
            {
              "physicalLocation": {
                "artifactLocation": {
                  "uri": "src/Casting.sol"
                },
                "region": {
                  "byteLength": 10,
                  "byteOffset": 1577
                }
              }
            },
            {
              "physicalLocation": {
                "artifactLocation": {
                  "uri": "src/Casting.sol"
                },
                "region": {
                  "byteLength": 10,
                  "byteOffset": 1609
                }
              }
            },
            {
              "physicalLocation": {
                "artifactLocation": {
                  "uri": "src/Casting.sol"
                },
                "region": {
                  "byteLength": 10,
                  "byteOffset": 1641
                }
              }
            },
            {
              "physicalLocation": {
                "artifactLocation": {
                  "uri": "src/Casting.sol"
                },
                "region": {
                  "byteLength": 9,
                  "byteOffset": 1672
                }
              }
            },
            {
              "physicalLocation": {
                "artifactLocation": {
                  "uri": "src/Casting.sol"
                },
                "region": {
                  "byteLength": 9,
                  "byteOffset": 1702
                }
              }
            },
            {
              "physicalLocation": {
                "artifactLocation": {
                  "uri": "src/Casting.sol"
                },
                "region": {
                  "byteLength": 9,
                  "byteOffset": 1732
                }
              }
            },
            {
              "physicalLocation": {
                "artifactLocation": {
                  "uri": "src/Casting.sol"
                },
                "region": {
                  "byteLength": 9,
                  "byteOffset": 1762
                }
              }
            },
            {
              "physicalLocation": {
                "artifactLocation": {
                  "uri": "src/Casting.sol"
                },
                "region": {
                  "byteLength": 9,
                  "byteOffset": 1792
                }
              }
            },
            {
              "physicalLocation": {
                "artifactLocation": {
                  "uri": "src/Casting.sol"
                },
                "region": {
                  "byteLength": 9,
                  "byteOffset": 1822
                }
              }
            },
            {
              "physicalLocation": {
                "artifactLocation": {
                  "uri": "src/Casting.sol"
                },
                "region": {
                  "byteLength": 9,
                  "byteOffset": 1853
                }
              }
            },
            {
              "physicalLocation": {
                "artifactLocation": {
                  "uri": "src/Casting.sol"
                },
                "region": {
                  "byteLength": 10,
                  "byteOffset": 1884
                }
              }
            },
            {
              "physicalLocation": {
                "artifactLocation": {
                  "uri": "src/Casting.sol"
                },
                "region": {
                  "byteLength": 10,
                  "byteOffset": 1916
                }
              }
            },
            {
              "physicalLocation": {
                "artifactLocation": {
                  "uri": "src/Casting.sol"
                },
                "region": {
                  "byteLength": 10,
                  "byteOffset": 1948
                }
              }
            },
            {
              "physicalLocation": {
                "artifactLocation": {
                  "uri": "src/Casting.sol"
                },
                "region": {
                  "byteLength": 10,
                  "byteOffset": 1980
                }
              }
            },
            {
              "physicalLocation": {
                "artifactLocation": {
                  "uri": "src/Casting.sol"
                },
                "region": {
                  "byteLength": 9,
                  "byteOffset": 2013
                }
              }
            },
            {
              "physicalLocation": {
                "artifactLocation": {
                  "uri": "src/Casting.sol"
                },
                "region": {
                  "byteLength": 9,
                  "byteOffset": 2242
                }
              }
            },
            {
              "physicalLocation": {
                "artifactLocation": {
                  "uri": "src/Casting.sol"
                },
                "region": {
                  "byteLength": 9,
                  "byteOffset": 2272
                }
              }
            },
            {
              "physicalLocation": {
                "artifactLocation": {
                  "uri": "src/Casting.sol"
                },
                "region": {
                  "byteLength": 9,
                  "byteOffset": 2302
                }
              }
            },
            {
              "physicalLocation": {
                "artifactLocation": {
                  "uri": "src/Casting.sol"
                },
                "region": {
                  "byteLength": 9,
                  "byteOffset": 2332
                }
              }
            },
            {
              "physicalLocation": {
                "artifactLocation": {
                  "uri": "src/Casting.sol"
                },
                "region": {
                  "byteLength": 9,
                  "byteOffset": 2362
                }
              }
            },
            {
              "physicalLocation": {
                "artifactLocation": {
                  "uri": "src/Casting.sol"
                },
                "region": {
                  "byteLength": 9,
                  "byteOffset": 2392
                }
              }
            },
            {
              "physicalLocation": {
                "artifactLocation": {
                  "uri": "src/Casting.sol"
                },
                "region": {
                  "byteLength": 9,
                  "byteOffset": 2422
                }
              }
            },
            {
              "physicalLocation": {
                "artifactLocation": {
                  "uri": "src/Casting.sol"
                },
                "region": {
                  "byteLength": 9,
                  "byteOffset": 2452
                }
              }
            },
            {
              "physicalLocation": {
                "artifactLocation": {
                  "uri": "src/Casting.sol"
                },
                "region": {
                  "byteLength": 9,
                  "byteOffset": 2482
                }
              }
            },
            {
              "physicalLocation": {
                "artifactLocation": {
                  "uri": "src/Casting.sol"
                },
                "region": {
                  "byteLength": 9,
                  "byteOffset": 2512
                }
              }
            },
            {
              "physicalLocation": {
                "artifactLocation": {
                  "uri": "src/Casting.sol"
                },
                "region": {
                  "byteLength": 9,
                  "byteOffset": 2542
                }
              }
            },
            {
              "physicalLocation": {
                "artifactLocation": {
                  "uri": "src/Casting.sol"
                },
                "region": {
                  "byteLength": 9,
                  "byteOffset": 2572
                }
              }
            },
            {
              "physicalLocation": {
                "artifactLocation": {
                  "uri": "src/Casting.sol"
                },
                "region": {
                  "byteLength": 9,
                  "byteOffset": 2602
                }
              }
            },
            {
              "physicalLocation": {
                "artifactLocation": {
                  "uri": "src/Casting.sol"
                },
                "region": {
                  "byteLength": 9,
                  "byteOffset": 2632
                }
              }
            },
            {
              "physicalLocation": {
                "artifactLocation": {
                  "uri": "src/Casting.sol"
                },
                "region": {
                  "byteLength": 9,
                  "byteOffset": 2662
                }
              }
            },
            {
              "physicalLocation": {
                "artifactLocation": {
                  "uri": "src/Casting.sol"
                },
                "region": {
                  "byteLength": 9,
                  "byteOffset": 2692
                }
              }
            },
            {
              "physicalLocation": {
                "artifactLocation": {
                  "uri": "src/Casting.sol"
                },
                "region": {
                  "byteLength": 9,
                  "byteOffset": 2722
                }
              }
            },
            {
              "physicalLocation": {
                "artifactLocation": {
                  "uri": "src/Casting.sol"
                },
                "region": {
                  "byteLength": 9,
                  "byteOffset": 2752
                }
              }
            },
            {
              "physicalLocation": {
                "artifactLocation": {
                  "uri": "src/Casting.sol"
                },
                "region": {
                  "byteLength": 9,
                  "byteOffset": 2782
                }
              }
            },
            {
              "physicalLocation": {
                "artifactLocation": {
                  "uri": "src/Casting.sol"
                },
                "region": {
                  "byteLength": 8,
                  "byteOffset": 2811
                }
              }
            },
            {
              "physicalLocation": {
                "artifactLocation": {
                  "uri": "src/Casting.sol"
                },
                "region": {
                  "byteLength": 8,
                  "byteOffset": 2839
                }
              }
            },
            {
              "physicalLocation": {
                "artifactLocation": {
                  "uri": "src/Casting.sol"
                },
                "region": {
                  "byteLength": 8,
                  "byteOffset": 2867
                }
              }
            },
            {
              "physicalLocation": {
                "artifactLocation": {
                  "uri": "src/Casting.sol"
                },
                "region": {
                  "byteLength": 8,
                  "byteOffset": 2895
                }
              }
            },
            {
              "physicalLocation": {
                "artifactLocation": {
                  "uri": "src/Casting.sol"
                },
                "region": {
                  "byteLength": 8,
                  "byteOffset": 2923
                }
              }
            },
            {
              "physicalLocation": {
                "artifactLocation": {
                  "uri": "src/Casting.sol"
                },
                "region": {
                  "byteLength": 8,
                  "byteOffset": 2951
                }
              }
            },
            {
              "physicalLocation": {
                "artifactLocation": {
                  "uri": "src/Casting.sol"
                },
                "region": {
                  "byteLength": 8,
                  "byteOffset": 2980
                }
              }
            },
            {
              "physicalLocation": {
                "artifactLocation": {
                  "uri": "src/Casting.sol"
                },
                "region": {
                  "byteLength": 9,
                  "byteOffset": 3009
                }
              }
            },
            {
              "physicalLocation": {
                "artifactLocation": {
                  "uri": "src/Casting.sol"
                },
                "region": {
                  "byteLength": 9,
                  "byteOffset": 3039
                }
              }
            },
            {
              "physicalLocation": {
                "artifactLocation": {
                  "uri": "src/Casting.sol"
                },
                "region": {
                  "byteLength": 9,
                  "byteOffset": 3069
                }
              }
            },
            {
              "physicalLocation": {
                "artifactLocation": {
                  "uri": "src/Casting.sol"
                },
                "region": {
                  "byteLength": 9,
                  "byteOffset": 3099
                }
              }
            },
            {
              "physicalLocation": {
                "artifactLocation": {
                  "uri": "src/Casting.sol"
                },
                "region": {
                  "byteLength": 8,
                  "byteOffset": 3130
                }
              }
            },
            {
              "physicalLocation": {
                "artifactLocation": {
                  "uri": "src/Casting.sol"
                },
                "region": {
                  "byteLength": 10,
                  "byteOffset": 3426
                }
              }
            },
            {
              "physicalLocation": {
                "artifactLocation": {
                  "uri": "src/Casting.sol"
                },
                "region": {
                  "byteLength": 10,
                  "byteOffset": 3458
                }
              }
            },
            {
              "physicalLocation": {
                "artifactLocation": {
                  "uri": "src/Casting.sol"
                },
                "region": {
                  "byteLength": 10,
                  "byteOffset": 3490
                }
              }
            },
            {
              "physicalLocation": {
                "artifactLocation": {
                  "uri": "src/Casting.sol"
                },
                "region": {
                  "byteLength": 10,
                  "byteOffset": 3522
                }
              }
            },
            {
              "physicalLocation": {
                "artifactLocation": {
                  "uri": "src/Casting.sol"
                },
                "region": {
                  "byteLength": 10,
                  "byteOffset": 3554
                }
              }
            },
            {
              "physicalLocation": {
                "artifactLocation": {
                  "uri": "src/Casting.sol"
                },
                "region": {
                  "byteLength": 10,
                  "byteOffset": 3586
                }
              }
            },
            {
              "physicalLocation": {
                "artifactLocation": {
                  "uri": "src/Casting.sol"
                },
                "region": {
                  "byteLength": 10,
                  "byteOffset": 3618
                }
              }
            },
            {
              "physicalLocation": {
                "artifactLocation": {
                  "uri": "src/Casting.sol"
                },
                "region": {
                  "byteLength": 10,
                  "byteOffset": 3650
                }
              }
            },
            {
              "physicalLocation": {
                "artifactLocation": {
                  "uri": "src/Casting.sol"
                },
                "region": {
                  "byteLength": 10,
                  "byteOffset": 3682
                }
              }
            },
            {
              "physicalLocation": {
                "artifactLocation": {
                  "uri": "src/Casting.sol"
                },
                "region": {
                  "byteLength": 10,
                  "byteOffset": 3714
                }
              }
            },
            {
              "physicalLocation": {
                "artifactLocation": {
                  "uri": "src/Casting.sol"
                },
                "region": {
                  "byteLength": 10,
                  "byteOffset": 3746
                }
              }
            },
            {
              "physicalLocation": {
                "artifactLocation": {
                  "uri": "src/Casting.sol"
                },
                "region": {
                  "byteLength": 10,
                  "byteOffset": 3778
                }
              }
            },
            {
              "physicalLocation": {
                "artifactLocation": {
                  "uri": "src/Casting.sol"
                },
                "region": {
                  "byteLength": 10,
                  "byteOffset": 3810
                }
              }
            },
            {
              "physicalLocation": {
                "artifactLocation": {
                  "uri": "src/Casting.sol"
                },
                "region": {
                  "byteLength": 10,
                  "byteOffset": 3842
                }
              }
            },
            {
              "physicalLocation": {
                "artifactLocation": {
                  "uri": "src/Casting.sol"
                },
                "region": {
                  "byteLength": 10,
                  "byteOffset": 3874
                }
              }
            },
            {
              "physicalLocation": {
                "artifactLocation": {
                  "uri": "src/Casting.sol"
                },
                "region": {
                  "byteLength": 10,
                  "byteOffset": 3906
                }
              }
            },
            {
              "physicalLocation": {
                "artifactLocation": {
                  "uri": "src/Casting.sol"
                },
                "region": {
                  "byteLength": 10,
                  "byteOffset": 3938
                }
              }
            },
            {
              "physicalLocation": {
                "artifactLocation": {
                  "uri": "src/Casting.sol"
                },
                "region": {
                  "byteLength": 10,
                  "byteOffset": 3970
                }
              }
            },
            {
              "physicalLocation": {
                "artifactLocation": {
                  "uri": "src/Casting.sol"
                },
                "region": {
                  "byteLength": 10,
                  "byteOffset": 4002
                }
              }
            },
            {
              "physicalLocation": {
                "artifactLocation": {
                  "uri": "src/Casting.sol"
                },
                "region": {
                  "byteLength": 10,
                  "byteOffset": 4034
                }
              }
            },
            {
              "physicalLocation": {
                "artifactLocation": {
                  "uri": "src/Casting.sol"
                },
                "region": {
                  "byteLength": 10,
                  "byteOffset": 4066
                }
              }
            },
            {
              "physicalLocation": {
                "artifactLocation": {
                  "uri": "src/Casting.sol"
                },
                "region": {
                  "byteLength": 10,
                  "byteOffset": 4098
                }
              }
            },
            {
              "physicalLocation": {
                "artifactLocation": {
                  "uri": "src/Casting.sol"
                },
                "region": {
                  "byteLength": 9,
                  "byteOffset": 4129
                }
              }
            },
            {
              "physicalLocation": {
                "artifactLocation": {
                  "uri": "src/Casting.sol"
                },
                "region": {
                  "byteLength": 9,
                  "byteOffset": 4159
                }
              }
            },
            {
              "physicalLocation": {
                "artifactLocation": {
                  "uri": "src/Casting.sol"
                },
                "region": {
                  "byteLength": 9,
                  "byteOffset": 4189
                }
              }
            },
            {
              "physicalLocation": {
                "artifactLocation": {
                  "uri": "src/Casting.sol"
                },
                "region": {
                  "byteLength": 9,
                  "byteOffset": 4220
                }
              }
            },
            {
              "physicalLocation": {
                "artifactLocation": {
                  "uri": "src/Casting.sol"
                },
                "region": {
                  "byteLength": 10,
                  "byteOffset": 4251
                }
              }
            },
            {
              "physicalLocation": {
                "artifactLocation": {
                  "uri": "src/Casting.sol"
                },
                "region": {
                  "byteLength": 10,
                  "byteOffset": 4283
                }
              }
            },
            {
              "physicalLocation": {
                "artifactLocation": {
                  "uri": "src/Casting.sol"
                },
                "region": {
                  "byteLength": 10,
                  "byteOffset": 4315
                }
              }
            },
            {
              "physicalLocation": {
                "artifactLocation": {
                  "uri": "src/Casting.sol"
                },
                "region": {
                  "byteLength": 10,
                  "byteOffset": 4347
                }
              }
            },
            {
              "physicalLocation": {
                "artifactLocation": {
                  "uri": "src/Casting.sol"
                },
                "region": {
                  "byteLength": 10,
                  "byteOffset": 4381
                }
              }
            }
          ],
          "message": {
            "text": "Downcasting int/uints in Solidity can be unsafe due to the potential for data loss and unintended behavior.When downcasting a larger integer type to a smaller one (e.g., uint256 to uint128), the value may exceed the range of the target type,leading to truncation and loss of significant digits. Use OpenZeppelin's SafeCast library to safely downcast integers."
          },
          "ruleId": "unsafe-casting-detector"
        },
        {
          "level": "warning",
          "locations": [
            {
              "physicalLocation": {
                "artifactLocation": {
                  "uri": "src/EnumerableSetIteration.sol"
                },
                "region": {
                  "byteLength": 17,
                  "byteOffset": 1105
                }
              }
            },
            {
              "physicalLocation": {
                "artifactLocation": {
                  "uri": "src/EnumerableSetIteration.sol"
                },
                "region": {
                  "byteLength": 17,
                  "byteOffset": 1350
                }
              }
            },
            {
              "physicalLocation": {
                "artifactLocation": {
                  "uri": "src/EnumerableSetIteration.sol"
                },
                "region": {
                  "byteLength": 17,
                  "byteOffset": 1586
                }
              }
            },
            {
              "physicalLocation": {
                "artifactLocation": {
                  "uri": "src/EnumerableSetIteration.sol"
                },
                "region": {
                  "byteLength": 17,
                  "byteOffset": 1865
                }
              }
            },
            {
              "physicalLocation": {
                "artifactLocation": {
                  "uri": "src/EnumerableSetIteration.sol"
                },
                "region": {
                  "byteLength": 14,
                  "byteOffset": 2083
                }
              }
            }
          ],
          "message": {
            "text": "If the order of an EnumerableSet is required, removing items in a loop using `at` and `remove` corrupts this order.\nConsider using a different data structure or removing items by collecting them during the loop, then removing after the loop."
          },
          "ruleId": "enumerable-loop-removal"
        },
        {
          "level": "warning",
          "locations": [
            {
              "physicalLocation": {
                "artifactLocation": {
                  "uri": "src/ExperimentalEncoder.sol"
                },
                "region": {
                  "byteLength": 33,
                  "byteOffset": 23
                }
              }
            }
          ],
          "message": {
            "text": "Experimental encoders should not be used in production. There are multiple known compiler bugs that are caused by the experimental encoder. Upgrade your solidity version to remove the need for experimental features."
          },
          "ruleId": "experimental-encoder"
        },
        {
          "level": "warning",
          "locations": [
            {
              "physicalLocation": {
                "artifactLocation": {
                  "uri": "src/IncorrectShift.sol"
                },
                "region": {
                  "byteLength": 15,
                  "byteOffset": 192
                }
              }
            },
            {
              "physicalLocation": {
                "artifactLocation": {
                  "uri": "src/IncorrectShift.sol"
                },
                "region": {
                  "byteLength": 15,
                  "byteOffset": 238
                }
              }
            }
          ],
          "message": {
            "text": "Example: `shl(shifted, 4)` will shift the right constant `4` by `a` bits. The correct order is `shl(4, shifted)`."
          },
          "ruleId": "incorrect-shift-order"
        },
        {
          "level": "warning",
          "locations": [
            {
              "physicalLocation": {
                "artifactLocation": {
                  "uri": "src/StorageParameters.sol"
                },
                "region": {
                  "byteLength": 10,
                  "byteOffset": 241
                }
              }
            }
          ],
          "message": {
            "text": "Storage reference is passed to a function with a memory parameter. This will not update the storage variable as expected. Consider using storage parameters instead."
          },
          "ruleId": "storage-array-edit-with-memory"
        },
        {
          "level": "warning",
          "locations": [
            {
              "physicalLocation": {
                "artifactLocation": {
                  "uri": "src/MultipleConstructorSchemes.sol"
                },
                "region": {
                  "byteLength": 180,
                  "byteOffset": 25
                }
              }
            }
          ],
          "message": {
            "text": "In some versions of Solidity, contracts compile with multiple constructors. The first constructor takes precedence. This can lead to unexpected behavior."
          },
          "ruleId": "multiple-constructors"
        },
        {
          "level": "warning",
          "locations": [
            {
              "physicalLocation": {
                "artifactLocation": {
                  "uri": "src/nested/1/Nested.sol"
                },
                "region": {
                  "byteLength": 6,
                  "byteOffset": 214
                }
              }
            },
            {
              "physicalLocation": {
                "artifactLocation": {
                  "uri": "src/nested/2/Nested.sol"
                },
                "region": {
                  "byteLength": 6,
                  "byteOffset": 214
                }
              }
            },
            {
              "physicalLocation": {
                "artifactLocation": {
                  "uri": "src/reused_contract_name/ContractA.sol"
                },
                "region": {
                  "byteLength": 10,
                  "byteOffset": 70
                }
              }
            },
            {
              "physicalLocation": {
                "artifactLocation": {
                  "uri": "src/reused_contract_name/ContractB.sol"
                },
                "region": {
                  "byteLength": 10,
                  "byteOffset": 70
                }
              }
            }
          ],
          "message": {
            "text": "When compiling contracts with certain development frameworks (for example: Truffle), having contracts with the same name across different files can lead to one being overwritten."
          },
          "ruleId": "reused-contract-name"
        },
        {
          "level": "warning",
          "locations": [
            {
              "physicalLocation": {
                "artifactLocation": {
                  "uri": "src/nested_mappings/NestedMappings.sol"
                },
                "region": {
                  "byteLength": 58,
                  "byteOffset": 367
                }
              }
            }
          ],
          "message": {
            "text": "Prior to updates in Solidity 0.5.0, public mappings with nested structs compiled, but produced incorrect values. Refrain from using these, or update to a more recent version of Solidity."
          },
          "ruleId": "nested-struct-in-mapping"
        },
        {
          "level": "warning",
          "locations": [
            {
              "physicalLocation": {
                "artifactLocation": {
                  "uri": "src/UsingSelfdestruct.sol"
                },
                "region": {
                  "byteLength": 12,
                  "byteOffset": 146
                }
              }
            }
          ],
          "message": {
            "text": ""
          },
          "ruleId": "selfdestruct-identifier"
        },
        {
          "level": "warning",
          "locations": [
            {
              "physicalLocation": {
                "artifactLocation": {
                  "uri": "src/DynamicArrayLengthAssignment.sol"
                },
                "region": {
                  "byteLength": 14,
                  "byteOffset": 295
                }
              }
            },
            {
              "physicalLocation": {
                "artifactLocation": {
                  "uri": "src/DynamicArrayLengthAssignment.sol"
                },
                "region": {
                  "byteLength": 18,
                  "byteOffset": 325
                }
              }
            },
            {
              "physicalLocation": {
                "artifactLocation": {
                  "uri": "src/DynamicArrayLengthAssignment.sol"
                },
                "region": {
                  "byteLength": 33,
                  "byteOffset": 359
                }
              }
            },
            {
              "physicalLocation": {
                "artifactLocation": {
                  "uri": "src/DynamicArrayLengthAssignment.sol"
                },
                "region": {
                  "byteLength": 15,
                  "byteOffset": 408
                }
              }
            },
            {
              "physicalLocation": {
                "artifactLocation": {
                  "uri": "src/DynamicArrayLengthAssignment.sol"
                },
                "region": {
                  "byteLength": 14,
                  "byteOffset": 439
                }
              }
            }
          ],
          "message": {
            "text": "If the length of a dynamic array (storage variable) directly assigned to, it may allow access to other storage slots by tweaking it's value. This practice has been depracated in newer Solidity versions"
          },
          "ruleId": "dynamic-array-length-assignment"
        },
        {
          "level": "warning",
          "locations": [
            {
              "physicalLocation": {
                "artifactLocation": {
                  "uri": "src/AssemblyExample.sol"
                },
                "region": {
                  "byteLength": 1,
                  "byteOffset": 97
                }
              }
            },
            {
              "physicalLocation": {
                "artifactLocation": {
                  "uri": "src/BuiltinSymbolShadow.sol"
                },
                "region": {
                  "byteLength": 8,
                  "byteOffset": 92
                }
              }
            },
            {
              "physicalLocation": {
                "artifactLocation": {
                  "uri": "src/ConstantFuncsAssembly.sol"
                },
                "region": {
                  "byteLength": 20,
                  "byteOffset": 110
                }
              }
            },
            {
              "physicalLocation": {
                "artifactLocation": {
                  "uri": "src/DelegateCallWithoutAddressCheck.sol"
                },
                "region": {
                  "byteLength": 7,
                  "byteOffset": 337
                }
              }
            },
            {
              "physicalLocation": {
                "artifactLocation": {
                  "uri": "src/InconsistentUints.sol"
                },
                "region": {
                  "byteLength": 11,
                  "byteOffset": 197
                }
              }
            },
            {
              "physicalLocation": {
                "artifactLocation": {
                  "uri": "src/InconsistentUints.sol"
                },
                "region": {
                  "byteLength": 14,
                  "byteOffset": 233
                }
              }
            },
            {
              "physicalLocation": {
                "artifactLocation": {
                  "uri": "src/IncorrectCaretOperator.sol"
                },
                "region": {
                  "byteLength": 7,
                  "byteOffset": 355
                }
              }
            },
            {
              "physicalLocation": {
                "artifactLocation": {
                  "uri": "src/IncorrectERC721.sol"
                },
                "region": {
                  "byteLength": 11,
                  "byteOffset": 4076
                }
              }
            },
            {
              "physicalLocation": {
                "artifactLocation": {
                  "uri": "src/PublicVariableReadInExternalContext.sol"
                },
                "region": {
                  "byteLength": 26,
                  "byteOffset": 130
                }
              }
            },
            {
              "physicalLocation": {
                "artifactLocation": {
                  "uri": "src/ReturnBomb.sol"
                },
                "region": {
                  "byteLength": 7,
                  "byteOffset": 1623
                }
              }
            },
            {
              "physicalLocation": {
                "artifactLocation": {
                  "uri": "src/StateShadowing.sol"
                },
                "region": {
                  "byteLength": 13,
                  "byteOffset": 87
                }
              }
            },
            {
              "physicalLocation": {
                "artifactLocation": {
                  "uri": "src/StateVariables.sol"
                },
                "region": {
                  "byteLength": 19,
                  "byteOffset": 199
                }
              }
            },
            {
              "physicalLocation": {
                "artifactLocation": {
                  "uri": "src/StateVariables.sol"
                },
                "region": {
                  "byteLength": 20,
                  "byteOffset": 241
                }
              }
            },
            {
              "physicalLocation": {
                "artifactLocation": {
                  "uri": "src/StateVariables.sol"
                },
                "region": {
                  "byteLength": 18,
                  "byteOffset": 282
                }
              }
            },
            {
              "physicalLocation": {
                "artifactLocation": {
                  "uri": "src/StateVariablesManipulation.sol"
                },
                "region": {
                  "byteLength": 10,
                  "byteOffset": 184
                }
              }
            },
            {
              "physicalLocation": {
                "artifactLocation": {
                  "uri": "src/StateVariablesManipulation.sol"
                },
                "region": {
                  "byteLength": 9,
                  "byteOffset": 214
                }
              }
            },
            {
              "physicalLocation": {
                "artifactLocation": {
                  "uri": "src/StateVariablesManipulation.sol"
                },
                "region": {
                  "byteLength": 10,
                  "byteOffset": 241
                }
              }
            },
            {
              "physicalLocation": {
                "artifactLocation": {
                  "uri": "src/StateVariablesManipulation.sol"
                },
                "region": {
                  "byteLength": 13,
                  "byteOffset": 272
                }
              }
            },
            {
              "physicalLocation": {
                "artifactLocation": {
                  "uri": "src/StateVariablesManipulation.sol"
                },
                "region": {
                  "byteLength": 20,
                  "byteOffset": 314
                }
              }
            },
            {
              "physicalLocation": {
                "artifactLocation": {
                  "uri": "src/StateVariablesManipulation.sol"
                },
                "region": {
                  "byteLength": 12,
                  "byteOffset": 354
                }
              }
            },
            {
              "physicalLocation": {
                "artifactLocation": {
                  "uri": "src/StateVariablesManipulation.sol"
                },
                "region": {
                  "byteLength": 11,
                  "byteOffset": 385
                }
              }
            },
            {
              "physicalLocation": {
                "artifactLocation": {
                  "uri": "src/TautologyOrContradiction.sol"
                },
                "region": {
                  "byteLength": 6,
                  "byteOffset": 133
                }
              }
            },
            {
              "physicalLocation": {
                "artifactLocation": {
                  "uri": "src/TautologyOrContradiction.sol"
                },
                "region": {
                  "byteLength": 9,
                  "byteOffset": 145
                }
              }
            },
            {
              "physicalLocation": {
                "artifactLocation": {
                  "uri": "src/UninitializedStateVariable.sol"
                },
                "region": {
                  "byteLength": 8,
                  "byteOffset": 122
                }
              }
            },
            {
              "physicalLocation": {
                "artifactLocation": {
                  "uri": "src/UninitializedStateVariable.sol"
                },
                "region": {
                  "byteLength": 11,
                  "byteOffset": 529
                }
              }
            },
            {
              "physicalLocation": {
                "artifactLocation": {
                  "uri": "src/UnusedStateVariables.sol"
                },
                "region": {
                  "byteLength": 13,
                  "byteOffset": 147
                }
              }
            },
            {
              "physicalLocation": {
                "artifactLocation": {
                  "uri": "src/UnusedStateVariables.sol"
                },
                "region": {
                  "byteLength": 13,
                  "byteOffset": 183
                }
              }
            },
            {
              "physicalLocation": {
                "artifactLocation": {
                  "uri": "src/UnusedStateVariables.sol"
                },
                "region": {
                  "byteLength": 10,
                  "byteOffset": 215
                }
              }
            },
            {
              "physicalLocation": {
                "artifactLocation": {
                  "uri": "src/UnusedStateVariables.sol"
                },
                "region": {
                  "byteLength": 12,
                  "byteOffset": 246
                }
              }
            },
            {
              "physicalLocation": {
                "artifactLocation": {
                  "uri": "src/UnusedStateVariables.sol"
                },
                "region": {
                  "byteLength": 11,
                  "byteOffset": 314
                }
              }
            },
            {
              "physicalLocation": {
                "artifactLocation": {
                  "uri": "src/WrongOrderOfLayout.sol"
                },
                "region": {
                  "byteLength": 10,
                  "byteOffset": 257
                }
              }
            },
            {
              "physicalLocation": {
                "artifactLocation": {
                  "uri": "src/auditor_mode/PublicFunctionsWithoutSenderCheck.sol"
                },
                "region": {
                  "byteLength": 5,
                  "byteOffset": 1971
                }
              }
            }
          ],
          "message": {
            "text": "Solidity does initialize variables by default when you declare them, however it's good practice to explicitly declare an initial value. For example, if you transfer money to an address we must make sure that the address has been initialized."
          },
          "ruleId": "uninitialized-state-variable"
        },
        {
          "level": "warning",
          "locations": [
            {
              "physicalLocation": {
                "artifactLocation": {
                  "uri": "src/IncorrectCaretOperator.sol"
                },
                "region": {
                  "byteLength": 8,
                  "byteOffset": 519
                }
              }
            },
            {
              "physicalLocation": {
                "artifactLocation": {
                  "uri": "src/IncorrectCaretOperator.sol"
                },
                "region": {
                  "byteLength": 16,
                  "byteOffset": 549
                }
              }
            },
            {
              "physicalLocation": {
                "artifactLocation": {
                  "uri": "src/IncorrectCaretOperator.sol"
                },
                "region": {
                  "byteLength": 21,
                  "byteOffset": 587
                }
              }
            },
            {
              "physicalLocation": {
                "artifactLocation": {
                  "uri": "src/IncorrectCaretOperator.sol"
                },
                "region": {
                  "byteLength": 13,
                  "byteOffset": 631
                }
              }
            },
            {
              "physicalLocation": {
                "artifactLocation": {
                  "uri": "src/IncorrectCaretOperator.sol"
                },
                "region": {
                  "byteLength": 12,
                  "byteOffset": 708
                }
              }
            }
          ],
          "message": {
            "text": "The caret operator is usually mistakenly thought of as an exponentiation operator but actually, it's a bitwise xor operator."
          },
          "ruleId": "incorrect-caret-operator"
        },
        {
          "level": "warning",
          "locations": [
            {
              "physicalLocation": {
                "artifactLocation": {
                  "uri": "src/YulReturn.sol"
                },
                "region": {
                  "byteLength": 12,
                  "byteOffset": 171
                }
              }
            }
          ],
          "message": {
            "text": "Remove this, as this causes execution to halt. Nothing after that call will execute, including code following the assembly block."
          },
          "ruleId": "yul-return"
        },
        {
          "level": "warning",
          "locations": [
            {
              "physicalLocation": {
                "artifactLocation": {
                  "uri": "src/StateShadowing.sol"
                },
                "region": {
                  "byteLength": 13,
                  "byteOffset": 239
                }
              }
            }
          ],
          "message": {
            "text": "This vulnerability arises when a derived contract unintentionally shadows a state variable from a parent contract by declaring a variable with the same name. This can be misleading. To prevent this, ensure variable names are unique across the inheritance hierarchy or use proper visibility and scope controls."
          },
          "ruleId": "state-variable-shadowing"
        },
        {
          "level": "warning",
          "locations": [
            {
              "physicalLocation": {
                "artifactLocation": {
                  "uri": "src/UncheckedSend.sol"
                },
                "region": {
                  "byteLength": 22,
                  "byteOffset": 815
                }
              }
            }
          ],
          "message": {
            "text": "The transaction `address(payable?).send(address)` may fail because of reasons like out-of-gas, invalid receipient address or revert from the recipient. Therefore, the boolean returned by this function call must be checked to be `true` in order to verify that the transaction was successful"
          },
          "ruleId": "unchecked-send"
        },
        {
          "level": "warning",
          "locations": [
            {
              "physicalLocation": {
                "artifactLocation": {
                  "uri": "src/MisusedBoolean.sol"
                },
                "region": {
                  "byteLength": 19,
                  "byteOffset": 257
                }
              }
            },
            {
              "physicalLocation": {
                "artifactLocation": {
                  "uri": "src/MisusedBoolean.sol"
                },
                "region": {
                  "byteLength": 20,
                  "byteOffset": 419
                }
              }
            },
            {
              "physicalLocation": {
                "artifactLocation": {
                  "uri": "src/MisusedBoolean.sol"
                },
                "region": {
                  "byteLength": 20,
                  "byteOffset": 582
                }
              }
            },
            {
              "physicalLocation": {
                "artifactLocation": {
                  "uri": "src/MisusedBoolean.sol"
                },
                "region": {
                  "byteLength": 19,
                  "byteOffset": 745
                }
              }
            },
            {
              "physicalLocation": {
                "artifactLocation": {
                  "uri": "src/MisusedBoolean.sol"
                },
                "region": {
                  "byteLength": 51,
                  "byteOffset": 908
                }
              }
            },
            {
              "physicalLocation": {
                "artifactLocation": {
                  "uri": "src/MisusedBoolean.sol"
                },
                "region": {
                  "byteLength": 52,
                  "byteOffset": 1060
                }
              }
            },
            {
              "physicalLocation": {
                "artifactLocation": {
                  "uri": "src/MisusedBoolean.sol"
                },
                "region": {
                  "byteLength": 53,
                  "byteOffset": 1213
                }
              }
            },
            {
              "physicalLocation": {
                "artifactLocation": {
                  "uri": "src/MisusedBoolean.sol"
                },
                "region": {
                  "byteLength": 21,
                  "byteOffset": 1366
                }
              }
            },
            {
              "physicalLocation": {
                "artifactLocation": {
                  "uri": "src/MisusedBoolean.sol"
                },
                "region": {
                  "byteLength": 17,
                  "byteOffset": 1530
                }
              }
            },
            {
              "physicalLocation": {
                "artifactLocation": {
                  "uri": "src/MisusedBoolean.sol"
                },
                "region": {
                  "byteLength": 18,
                  "byteOffset": 1691
                }
              }
            }
          ],
          "message": {
            "text": "The patterns `if (… || true)` and `if (.. && false)` will always evaluate to true and false respectively."
          },
          "ruleId": "misused-boolean"
        },
        {
          "level": "warning",
          "locations": [
            {
              "physicalLocation": {
                "artifactLocation": {
                  "uri": "src/CallGraphTests.sol"
                },
                "region": {
                  "byteLength": 16,
                  "byteOffset": 686
                }
              }
            },
            {
              "physicalLocation": {
                "artifactLocation": {
                  "uri": "src/ContractLocksEther.sol"
                },
                "region": {
                  "byteLength": 11,
                  "byteOffset": 2981
                }
              }
            },
            {
              "physicalLocation": {
                "artifactLocation": {
                  "uri": "src/ContractLocksEther.sol"
                },
                "region": {
                  "byteLength": 11,
                  "byteOffset": 4205
                }
              }
            },
            {
              "physicalLocation": {
                "artifactLocation": {
                  "uri": "src/ContractLocksEther.sol"
                },
                "region": {
                  "byteLength": 11,
                  "byteOffset": 5373
                }
              }
            },
            {
              "physicalLocation": {
                "artifactLocation": {
                  "uri": "src/ContractLocksEther.sol"
                },
                "region": {
                  "byteLength": 11,
                  "byteOffset": 6342
                }
              }
            },
            {
              "physicalLocation": {
                "artifactLocation": {
                  "uri": "src/OutOfOrderRetryable.sol"
                },
                "region": {
                  "byteLength": 11,
                  "byteOffset": 1649
                }
              }
            },
            {
              "physicalLocation": {
                "artifactLocation": {
                  "uri": "src/OutOfOrderRetryable.sol"
                },
                "region": {
                  "byteLength": 22,
                  "byteOffset": 2557
                }
              }
            },
            {
              "physicalLocation": {
                "artifactLocation": {
                  "uri": "src/OutOfOrderRetryable.sol"
                },
                "region": {
                  "byteLength": 13,
                  "byteOffset": 4685
                }
              }
            },
            {
              "physicalLocation": {
                "artifactLocation": {
                  "uri": "src/OutOfOrderRetryable.sol"
                },
                "region": {
                  "byteLength": 7,
                  "byteOffset": 5072
                }
              }
            },
            {
              "physicalLocation": {
                "artifactLocation": {
                  "uri": "src/ReturnBomb.sol"
                },
                "region": {
                  "byteLength": 4,
                  "byteOffset": 839
                }
              }
            },
            {
              "physicalLocation": {
                "artifactLocation": {
                  "uri": "src/SendEtherNoChecks.sol"
                },
                "region": {
                  "byteLength": 5,
                  "byteOffset": 1060
                }
              }
            },
            {
              "physicalLocation": {
                "artifactLocation": {
                  "uri": "src/SendEtherNoChecks.sol"
                },
                "region": {
                  "byteLength": 5,
                  "byteOffset": 1405
                }
              }
            },
            {
              "physicalLocation": {
                "artifactLocation": {
                  "uri": "src/SendEtherNoChecks.sol"
                },
                "region": {
                  "byteLength": 5,
                  "byteOffset": 1795
                }
              }
            },
            {
              "physicalLocation": {
                "artifactLocation": {
                  "uri": "src/UncheckedSend.sol"
                },
                "region": {
                  "byteLength": 246,
                  "byteOffset": 85
                }
              }
            },
            {
              "physicalLocation": {
                "artifactLocation": {
                  "uri": "src/UncheckedSend.sol"
                },
                "region": {
                  "byteLength": 190,
                  "byteOffset": 337
                }
              }
            },
            {
              "physicalLocation": {
                "artifactLocation": {
                  "uri": "src/UncheckedSend.sol"
                },
                "region": {
                  "byteLength": 184,
                  "byteOffset": 533
                }
              }
            },
            {
              "physicalLocation": {
                "artifactLocation": {
                  "uri": "src/UncheckedSend.sol"
                },
                "region": {
                  "byteLength": 186,
                  "byteOffset": 723
                }
              }
            },
            {
              "physicalLocation": {
                "artifactLocation": {
                  "uri": "src/UninitializedStateVariable.sol"
                },
                "region": {
                  "byteLength": 8,
                  "byteOffset": 563
                }
              }
            }
          ],
          "message": {
            "text": "Introduce checks for `msg.sender` in the function"
          },
          "ruleId": "send-ether-no-checks"
        },
        {
          "level": "warning",
          "locations": [
            {
              "physicalLocation": {
                "artifactLocation": {
                  "uri": "src/DelegateCallWithoutAddressCheck.sol"
                },
                "region": {
                  "byteLength": 9,
                  "byteOffset": 392
                }
              }
            },
            {
              "physicalLocation": {
                "artifactLocation": {
                  "uri": "src/auditor_mode/ExternalCalls.sol"
                },
                "region": {
                  "byteLength": 28,
                  "byteOffset": 1253
                }
              }
            },
            {
              "physicalLocation": {
                "artifactLocation": {
                  "uri": "src/inheritance/ExtendedInheritance.sol"
                },
                "region": {
                  "byteLength": 15,
                  "byteOffset": 391
                }
              }
            }
          ],
          "message": {
            "text": "Introduce checks on the address"
          },
          "ruleId": "delegate-call-unchecked-address"
        },
        {
          "level": "warning",
          "locations": [
            {
              "physicalLocation": {
                "artifactLocation": {
                  "uri": "src/TautologicalCompare.sol"
                },
                "region": {
                  "byteLength": 6,
                  "byteOffset": 255
                }
              }
            },
            {
              "physicalLocation": {
                "artifactLocation": {
                  "uri": "src/TautologicalCompare.sol"
                },
                "region": {
                  "byteLength": 6,
                  "byteOffset": 359
                }
              }
            },
            {
              "physicalLocation": {
                "artifactLocation": {
                  "uri": "src/TautologicalCompare.sol"
                },
                "region": {
                  "byteLength": 5,
                  "byteOffset": 463
                }
              }
            },
            {
              "physicalLocation": {
                "artifactLocation": {
                  "uri": "src/TautologicalCompare.sol"
                },
                "region": {
                  "byteLength": 5,
                  "byteOffset": 566
                }
              }
            }
          ],
          "message": {
            "text": "The left hand side and the right hand side of the binary operation has the same value. This makes the condition always true or always false."
          },
          "ruleId": "tautological-compare"
        },
        {
          "level": "warning",
          "locations": [
            {
              "physicalLocation": {
                "artifactLocation": {
                  "uri": "src/RTLO.sol"
                },
                "region": {
                  "byteLength": 157,
                  "byteOffset": 33
                }
              }
            }
          ],
          "message": {
            "text": "Right to left override character may be misledaing and cause potential attacks by visually misordering method arguments!"
          },
          "ruleId": "rtlo"
        },
        {
          "level": "warning",
          "locations": [
            {
              "physicalLocation": {
                "artifactLocation": {
                  "uri": "src/OutOfOrderRetryable.sol"
                },
                "region": {
                  "byteLength": 390,
                  "byteOffset": 1705
                }
              }
            },
            {
              "physicalLocation": {
                "artifactLocation": {
                  "uri": "src/OutOfOrderRetryable.sol"
                },
                "region": {
                  "byteLength": 379,
                  "byteOffset": 2129
                }
              }
            },
            {
              "physicalLocation": {
                "artifactLocation": {
                  "uri": "src/OutOfOrderRetryable.sol"
                },
                "region": {
                  "byteLength": 390,
                  "byteOffset": 2624
                }
              }
            },
            {
              "physicalLocation": {
                "artifactLocation": {
                  "uri": "src/OutOfOrderRetryable.sol"
                },
                "region": {
                  "byteLength": 379,
                  "byteOffset": 3107
                }
              }
            },
            {
              "physicalLocation": {
                "artifactLocation": {
                  "uri": "src/OutOfOrderRetryable.sol"
                },
                "region": {
                  "byteLength": 208,
                  "byteOffset": 3777
                }
              }
            },
            {
              "physicalLocation": {
                "artifactLocation": {
                  "uri": "src/OutOfOrderRetryable.sol"
                },
                "region": {
                  "byteLength": 261,
                  "byteOffset": 4337
                }
              }
            },
            {
              "physicalLocation": {
                "artifactLocation": {
                  "uri": "src/StateVariablesManipulation.sol"
                },
                "region": {
                  "byteLength": 20,
                  "byteOffset": 4146
                }
              }
            },
            {
              "physicalLocation": {
                "artifactLocation": {
                  "uri": "src/UncheckedReturn.sol"
                },
                "region": {
                  "byteLength": 5,
                  "byteOffset": 279
                }
              }
            },
            {
              "physicalLocation": {
                "artifactLocation": {
                  "uri": "src/UncheckedReturn.sol"
                },
                "region": {
                  "byteLength": 47,
                  "byteOffset": 575
                }
              }
            }
          ],
          "message": {
            "text": "Function returns a value but it is ignored."
          },
          "ruleId": "unchecked-return"
        },
        {
          "level": "warning",
          "locations": [
            {
              "physicalLocation": {
                "artifactLocation": {
                  "uri": "src/DangerousUnaryOperator.sol"
                },
                "region": {
                  "byteLength": 10,
                  "byteOffset": 220
                }
              }
            },
            {
              "physicalLocation": {
                "artifactLocation": {
                  "uri": "src/DangerousUnaryOperator.sol"
                },
                "region": {
                  "byteLength": 10,
                  "byteOffset": 247
                }
              }
            }
          ],
          "message": {
            "text": "Potentially mistakened `=+` for `+=` or `=-` for `-=`. Please include a space in between."
          },
          "ruleId": "dangerous-unary-operator"
        },
        {
          "level": "warning",
          "locations": [
            {
              "physicalLocation": {
                "artifactLocation": {
                  "uri": "src/TautologyOrContradiction.sol"
                },
                "region": {
                  "byteLength": 7,
                  "byteOffset": 296
                }
              }
            },
            {
              "physicalLocation": {
                "artifactLocation": {
                  "uri": "src/TautologyOrContradiction.sol"
                },
                "region": {
                  "byteLength": 11,
                  "byteOffset": 369
                }
              }
            }
          ],
          "message": {
            "text": "The condition has been determined to be either always true or always false due to the integer range in which we're operating."
          },
          "ruleId": "tautology-or-contradiction"
        },
        {
          "level": "warning",
          "locations": [
            {
              "physicalLocation": {
                "artifactLocation": {
                  "uri": "src/DangerousStrictEquality1.sol"
                },
                "region": {
                  "byteLength": 25,
                  "byteOffset": 177
                }
              }
            },
            {
              "physicalLocation": {
                "artifactLocation": {
                  "uri": "src/DangerousStrictEquality2.sol"
                },
                "region": {
                  "byteLength": 34,
                  "byteOffset": 177
                }
              }
            },
            {
              "physicalLocation": {
                "artifactLocation": {
                  "uri": "src/DangerousStrictEquality2.sol"
                },
                "region": {
                  "byteLength": 43,
                  "byteOffset": 305
                }
              }
            }
          ],
          "message": {
            "text": "A contract's balance can be forcibly manipulated by another selfdestructing contract. Therefore, it's recommended to use >, <, >= or <= instead of strict equality."
          },
          "ruleId": "dangerous-strict-equailty-on-contract-balance"
        },
        {
          "level": "warning",
          "locations": [
            {
              "physicalLocation": {
                "artifactLocation": {
                  "uri": "src/CompilerBugStorageSignedIntegerArray.sol"
                },
                "region": {
                  "byteLength": 10,
                  "byteOffset": 230
                }
              }
            }
          ],
          "message": {
            "text": "If you want to leverage signed arrays in storage by assigning a literal array with at least one negative number, then you mus use solidity version 0.5.10 or above. This is because of a bug in older compilers."
          },
          "ruleId": "signed-storage-array"
        },
        {
          "level": "warning",
          "locations": [
            {
              "physicalLocation": {
                "artifactLocation": {
                  "uri": "src/WeakRandomness.sol"
                },
                "region": {
                  "byteLength": 70,
                  "byteOffset": 188
                }
              }
            },
            {
              "physicalLocation": {
                "artifactLocation": {
                  "uri": "src/WeakRandomness.sol"
                },
                "region": {
                  "byteLength": 41,
                  "byteOffset": 386
                }
              }
            },
            {
              "physicalLocation": {
                "artifactLocation": {
                  "uri": "src/WeakRandomness.sol"
                },
                "region": {
                  "byteLength": 20,
                  "byteOffset": 597
                }
              }
            },
            {
              "physicalLocation": {
                "artifactLocation": {
                  "uri": "src/WeakRandomness.sol"
                },
                "region": {
                  "byteLength": 20,
                  "byteOffset": 793
                }
              }
            },
            {
              "physicalLocation": {
                "artifactLocation": {
                  "uri": "src/WeakRandomness.sol"
                },
                "region": {
                  "byteLength": 20,
                  "byteOffset": 915
                }
              }
            },
            {
              "physicalLocation": {
                "artifactLocation": {
                  "uri": "src/WeakRandomness.sol"
                },
                "region": {
                  "byteLength": 5,
                  "byteOffset": 1095
                }
              }
            },
            {
              "physicalLocation": {
                "artifactLocation": {
                  "uri": "src/WeakRandomness.sol"
                },
                "region": {
                  "byteLength": 37,
                  "byteOffset": 1217
                }
              }
            },
            {
              "physicalLocation": {
                "artifactLocation": {
                  "uri": "src/WeakRandomness.sol"
                },
                "region": {
                  "byteLength": 9,
                  "byteOffset": 1434
                }
              }
            },
            {
              "physicalLocation": {
                "artifactLocation": {
                  "uri": "src/WeakRandomness.sol"
                },
                "region": {
                  "byteLength": 16,
                  "byteOffset": 1563
                }
              }
            }
          ],
          "message": {
            "text": "The use of keccak256 hash functions on predictable values like block.timestamp, block.number, or similar data, including modulo operations on these values, should be avoided for generating randomness, as they are easily predictable and manipulable. The `PREVRANDAO` opcode also should not be used as a source of randomness. Instead, utilize Chainlink VRF for cryptographically secure and provably random values to ensure protocol integrity."
          },
          "ruleId": "weak-randomness"
        },
        {
          "level": "warning",
          "locations": [
            {
              "physicalLocation": {
                "artifactLocation": {
                  "uri": "src/PreDeclaredVarUsage.sol"
                },
                "region": {
                  "byteLength": 1,
                  "byteOffset": 196
                }
              }
            }
          ],
          "message": {
            "text": "This is a bad practice that may lead to unintended consequences. Please declare the variable before using it."
          },
          "ruleId": "pre-declared-local-variable-usage"
        },
        {
          "level": "warning",
          "locations": [
            {
              "physicalLocation": {
                "artifactLocation": {
                  "uri": "src/DeletionNestedMappingStructureContract.sol"
                },
                "region": {
                  "byteLength": 25,
                  "byteOffset": 426
                }
              }
            }
          ],
          "message": {
            "text": "A deletion in a structure containing a mapping will not delete the mapping. The remaining data may be used to compromise the contract."
          },
          "ruleId": "delete-nested-mapping"
        },
        {
          "level": "warning",
          "locations": [
            {
              "physicalLocation": {
                "artifactLocation": {
                  "uri": "src/TxOriginUsedForAuth.sol"
                },
                "region": {
                  "byteLength": 183,
                  "byteOffset": 1117
                }
              }
            },
            {
              "physicalLocation": {
                "artifactLocation": {
                  "uri": "src/TxOriginUsedForAuth.sol"
                },
                "region": {
                  "byteLength": 90,
                  "byteOffset": 1431
                }
              }
            },
            {
              "physicalLocation": {
                "artifactLocation": {
                  "uri": "src/TxOriginUsedForAuth.sol"
                },
                "region": {
                  "byteLength": 68,
                  "byteOffset": 1610
                }
              }
            }
          ],
          "message": {
            "text": "Using `tx.origin` may lead to problems when users are interacting via smart contract with your protocol. It is recommended to use `msg.sender` for authentication."
          },
          "ruleId": "tx-origin-used-for-auth"
        },
        {
          "level": "warning",
          "locations": [
            {
              "physicalLocation": {
                "artifactLocation": {
                  "uri": "src/MsgValueInLoop.sol"
                },
                "region": {
                  "byteLength": 107,
                  "byteOffset": 289
                }
              }
            },
            {
              "physicalLocation": {
                "artifactLocation": {
                  "uri": "src/MsgValueInLoop.sol"
                },
                "region": {
                  "byteLength": 94,
                  "byteOffset": 988
                }
              }
            },
            {
              "physicalLocation": {
                "artifactLocation": {
                  "uri": "src/MsgValueInLoop.sol"
                },
                "region": {
                  "byteLength": 93,
                  "byteOffset": 1415
                }
              }
            },
            {
              "physicalLocation": {
                "artifactLocation": {
                  "uri": "src/MsgValueInLoop.sol"
                },
                "region": {
                  "byteLength": 97,
                  "byteOffset": 1844
                }
              }
            }
          ],
          "message": {
            "text": "Provide an explicit array of amounts alongside the receivers array, and check that the sum of all amounts matches `msg.value`."
          },
          "ruleId": "msg-value-in-loop"
        },
        {
          "level": "warning",
          "locations": [
            {
              "physicalLocation": {
                "artifactLocation": {
                  "uri": "src/ContractLocksEther.sol"
                },
                "region": {
                  "byteLength": 10,
                  "byteOffset": 73
                }
              }
            },
            {
              "physicalLocation": {
                "artifactLocation": {
                  "uri": "src/ContractLocksEther.sol"
                },
                "region": {
                  "byteLength": 11,
                  "byteOffset": 822
                }
              }
            },
            {
              "physicalLocation": {
                "artifactLocation": {
                  "uri": "src/EmptyBlocks.sol"
                },
                "region": {
                  "byteLength": 39,
                  "byteOffset": 344
                }
              }
            },
            {
              "physicalLocation": {
                "artifactLocation": {
                  "uri": "src/EmptyBlocks.sol"
                },
                "region": {
                  "byteLength": 11,
                  "byteOffset": 630
                }
              }
            },
            {
              "physicalLocation": {
                "artifactLocation": {
                  "uri": "src/MsgValueInLoop.sol"
                },
                "region": {
                  "byteLength": 15,
                  "byteOffset": 103
                }
              }
            },
            {
              "physicalLocation": {
                "artifactLocation": {
                  "uri": "src/MsgValueInLoop.sol"
                },
                "region": {
                  "byteLength": 19,
                  "byteOffset": 423
                }
              }
            },
            {
              "physicalLocation": {
                "artifactLocation": {
                  "uri": "src/MsgValueInLoop.sol"
                },
                "region": {
                  "byteLength": 15,
                  "byteOffset": 831
                }
              }
            },
            {
              "physicalLocation": {
                "artifactLocation": {
                  "uri": "src/MsgValueInLoop.sol"
                },
                "region": {
                  "byteLength": 15,
                  "byteOffset": 1233
                }
              }
            },
            {
              "physicalLocation": {
                "artifactLocation": {
                  "uri": "src/MsgValueInLoop.sol"
                },
                "region": {
                  "byteLength": 15,
                  "byteOffset": 1659
                }
              }
            },
            {
              "physicalLocation": {
                "artifactLocation": {
                  "uri": "src/eth2/DepositContract.sol"
                },
                "region": {
                  "byteLength": 15,
                  "byteOffset": 4547
                }
              }
            }
          ],
          "message": {
            "text": "It appears that the contract includes a payable function to accept Ether but lacks a corresponding function to withdraw it, which leads to the Ether being locked in the contract. To resolve this issue, please implement a public or external function that allows for the withdrawal of Ether from the contract."
          },
          "ruleId": "contract-locks-ether"
        },
        {
          "level": "warning",
          "locations": [
            {
              "physicalLocation": {
                "artifactLocation": {
                  "uri": "src/IncorrectERC721.sol"
                },
                "region": {
                  "byteLength": 9,
                  "byteOffset": 433
                }
              }
            },
            {
              "physicalLocation": {
                "artifactLocation": {
                  "uri": "src/IncorrectERC721.sol"
                },
                "region": {
                  "byteLength": 7,
                  "byteOffset": 551
                }
              }
            },
            {
              "physicalLocation": {
                "artifactLocation": {
                  "uri": "src/IncorrectERC721.sol"
                },
                "region": {
                  "byteLength": 7,
                  "byteOffset": 696
                }
              }
            },
            {
              "physicalLocation": {
                "artifactLocation": {
                  "uri": "src/IncorrectERC721.sol"
                },
                "region": {
                  "byteLength": 11,
                  "byteOffset": 1092
                }
              }
            },
            {
              "physicalLocation": {
                "artifactLocation": {
                  "uri": "src/IncorrectERC721.sol"
                },
                "region": {
                  "byteLength": 17,
                  "byteOffset": 1231
                }
              }
            },
            {
              "physicalLocation": {
                "artifactLocation": {
                  "uri": "src/IncorrectERC721.sol"
                },
                "region": {
                  "byteLength": 16,
                  "byteOffset": 1484
                }
              }
            },
            {
              "physicalLocation": {
                "artifactLocation": {
                  "uri": "src/IncorrectERC721.sol"
                },
                "region": {
                  "byteLength": 12,
                  "byteOffset": 1684
                }
              }
            },
            {
              "physicalLocation": {
                "artifactLocation": {
                  "uri": "src/IncorrectERC721.sol"
                },
                "region": {
                  "byteLength": 16,
                  "byteOffset": 2086
                }
              }
            }
          ],
          "message": {
            "text": "Incorrect return values for ERC721 functions. A contract compiled with Solidity > 0.4.22 interacting with these functions will fail to execute them, as the return value is missing. Set the appropriate return values and types for the defined ERC721 functions."
          },
          "ruleId": "incorrect-erc721-interface"
        },
        {
          "level": "warning",
          "locations": [
            {
              "physicalLocation": {
                "artifactLocation": {
                  "uri": "src/IncorrectERC20.sol"
                },
                "region": {
                  "byteLength": 8,
                  "byteOffset": 483
                }
              }
            },
            {
              "physicalLocation": {
                "artifactLocation": {
                  "uri": "src/IncorrectERC20.sol"
                },
                "region": {
                  "byteLength": 7,
                  "byteOffset": 690
                }
              }
            },
            {
              "physicalLocation": {
                "artifactLocation": {
                  "uri": "src/IncorrectERC20.sol"
                },
                "region": {
                  "byteLength": 12,
                  "byteOffset": 808
                }
              }
            },
            {
              "physicalLocation": {
                "artifactLocation": {
                  "uri": "src/IncorrectERC20.sol"
                },
                "region": {
                  "byteLength": 9,
                  "byteOffset": 1146
                }
              }
            },
            {
              "physicalLocation": {
                "artifactLocation": {
                  "uri": "src/IncorrectERC20.sol"
                },
                "region": {
                  "byteLength": 9,
                  "byteOffset": 1249
                }
              }
            }
          ],
          "message": {
            "text": "Incorrect return values for ERC20 functions. A contract compiled with Solidity > 0.4.22 interacting with these functions will fail to execute them, as the return value is missing. Set the appropriate return values and types for the defined ERC20 functions."
          },
          "ruleId": "incorrect-erc20-interface"
        },
        {
          "level": "warning",
          "locations": [
            {
              "physicalLocation": {
                "artifactLocation": {
                  "uri": "src/OutOfOrderRetryable.sol"
                },
                "region": {
                  "byteLength": 11,
                  "byteOffset": 1649
                }
              }
            },
            {
              "physicalLocation": {
                "artifactLocation": {
                  "uri": "src/OutOfOrderRetryable.sol"
                },
                "region": {
                  "byteLength": 22,
                  "byteOffset": 2557
                }
              }
            }
          ],
          "message": {
            "text": "Do not rely on the order or successful execution of retryable tickets. Functions like createRetryableTicket, outboundTransferCustomRefund, unsafeCreateRetryableTicket are free to be re-tried in any\n            order if they fail in the first go. Since this operation happens off chain, the sequencer is in control of the\n            order of these transactions. Therefore, restrict the use to at most 1 ticket call per function."
          },
          "ruleId": "out-of-order-retryable"
        },
        {
          "level": "note",
          "locations": [
            {
              "physicalLocation": {
                "artifactLocation": {
                  "uri": "src/AdminContract.sol"
                },
                "region": {
                  "byteLength": 7,
                  "byteOffset": 270
                }
              }
            },
            {
              "physicalLocation": {
                "artifactLocation": {
                  "uri": "src/AdminContract.sol"
                },
                "region": {
                  "byteLength": 9,
                  "byteOffset": 376
                }
              }
            },
            {
              "physicalLocation": {
                "artifactLocation": {
                  "uri": "src/AdminContract.sol"
                },
                "region": {
                  "byteLength": 9,
                  "byteOffset": 505
                }
              }
            },
            {
              "physicalLocation": {
                "artifactLocation": {
                  "uri": "src/DeprecatedOZFunctions.sol"
                },
                "region": {
                  "byteLength": 13,
                  "byteOffset": 295
                }
              }
            },
            {
              "physicalLocation": {
                "artifactLocation": {
                  "uri": "src/EmptyBlocks.sol"
                },
                "region": {
                  "byteLength": 7,
                  "byteOffset": 188
                }
              }
            },
            {
              "physicalLocation": {
                "artifactLocation": {
                  "uri": "src/InternalFunctions.sol"
                },
                "region": {
                  "byteLength": 9,
                  "byteOffset": 250
                }
              }
            },
            {
              "physicalLocation": {
                "artifactLocation": {
                  "uri": "src/auditor_mode/PublicFunctionsWithoutSenderCheck.sol"
                },
                "region": {
                  "byteLength": 7,
                  "byteOffset": 322
                }
              }
            },
            {
              "physicalLocation": {
                "artifactLocation": {
                  "uri": "src/auditor_mode/PublicFunctionsWithoutSenderCheck.sol"
                },
                "region": {
                  "byteLength": 9,
                  "byteOffset": 396
                }
              }
            },
            {
              "physicalLocation": {
                "artifactLocation": {
                  "uri": "src/auditor_mode/PublicFunctionsWithoutSenderCheck.sol"
                },
                "region": {
                  "byteLength": 13,
                  "byteOffset": 975
                }
              }
            },
            {
              "physicalLocation": {
                "artifactLocation": {
                  "uri": "src/auditor_mode/PublicFunctionsWithoutSenderCheck.sol"
                },
                "region": {
                  "byteLength": 14,
                  "byteOffset": 1108
                }
              }
            },
            {
              "physicalLocation": {
                "artifactLocation": {
                  "uri": "src/parent_chain/ParentChainContract.sol"
                },
                "region": {
                  "byteLength": 7,
                  "byteOffset": 282
                }
              }
            },
            {
              "physicalLocation": {
                "artifactLocation": {
                  "uri": "src/parent_chain/ParentChainContract.sol"
                },
                "region": {
                  "byteLength": 9,
                  "byteOffset": 725
                }
              }
            },
            {
              "physicalLocation": {
                "artifactLocation": {
                  "uri": "src/parent_chain/ParentChainContract.sol"
                },
                "region": {
                  "byteLength": 9,
                  "byteOffset": 854
                }
              }
            }
          ],
          "message": {
            "text": "Contracts have owners with privileged rights to perform admin tasks and need to be trusted to not perform malicious updates or drain funds."
          },
          "ruleId": "centralization-risk"
        },
        {
          "level": "note",
          "locations": [
            {
              "physicalLocation": {
                "artifactLocation": {
                  "uri": "src/T11sTranferer.sol"
                },
                "region": {
                  "byteLength": 84,
                  "byteOffset": 57
                }
              }
            }
          ],
          "message": {
            "text": "There is a subtle difference between the implementation of solmate's SafeTransferLib and OZ's SafeERC20: OZ's SafeERC20 checks if the token is a contract or not, solmate's SafeTransferLib does not.\nhttps://github.com/transmissions11/solmate/blob/main/src/utils/SafeTransferLib.sol#L9 \n`@dev Note that none of the functions in this library check that a token has code at all! That responsibility is delegated to the caller`\n"
          },
          "ruleId": "solmate-safe-transfer-lib"
        },
        {
          "level": "note",
          "locations": [
            {
              "physicalLocation": {
                "artifactLocation": {
                  "uri": "src/inheritance/ExtendedInheritance.sol"
                },
                "region": {
                  "byteLength": 9,
                  "byteOffset": 705
                }
              }
            }
          ],
          "message": {
            "text": "The `ecrecover` function is susceptible to signature malleability. This means that the same message can be signed in multiple ways, allowing an attacker to change the message signature without invalidating it. This can lead to unexpected behavior in smart contracts, such as the loss of funds or the ability to bypass access control. Consider using OpenZeppelin's ECDSA library instead of the built-in function."
          },
          "ruleId": "ecrecover"
        },
        {
          "level": "note",
          "locations": [
            {
              "physicalLocation": {
                "artifactLocation": {
                  "uri": "src/DeprecatedOZFunctions.sol"
                },
                "region": {
                  "byteLength": 10,
                  "byteOffset": 737
                }
              }
            },
            {
              "physicalLocation": {
                "artifactLocation": {
                  "uri": "src/DeprecatedOZFunctions.sol"
                },
                "region": {
                  "byteLength": 17,
                  "byteOffset": 898
                }
              }
            }
          ],
          "message": {
            "text": "Openzeppelin has deprecated several functions and replaced with newer versions. Please consult https://docs.openzeppelin.com/"
          },
          "ruleId": "deprecated-oz-functions"
        },
        {
          "level": "note",
          "locations": [
            {
              "physicalLocation": {
                "artifactLocation": {
                  "uri": "src/ArbitraryTransferFrom.sol"
                },
                "region": {
                  "byteLength": 20,
                  "byteOffset": 370
                }
              }
            },
            {
              "physicalLocation": {
                "artifactLocation": {
                  "uri": "src/ArbitraryTransferFrom.sol"
                },
                "region": {
                  "byteLength": 20,
                  "byteOffset": 864
                }
              }
            },
            {
              "physicalLocation": {
                "artifactLocation": {
                  "uri": "src/ArbitraryTransferFrom.sol"
                },
                "region": {
                  "byteLength": 20,
                  "byteOffset": 1517
                }
              }
            },
            {
              "physicalLocation": {
                "artifactLocation": {
                  "uri": "src/ContractLocksEther.sol"
                },
                "region": {
                  "byteLength": 18,
                  "byteOffset": 5185
                }
              }
            },
            {
              "physicalLocation": {
                "artifactLocation": {
                  "uri": "src/DeprecatedOZFunctions.sol"
                },
                "region": {
                  "byteLength": 13,
                  "byteOffset": 1062
                }
              }
            },
            {
              "physicalLocation": {
                "artifactLocation": {
                  "uri": "src/DeprecatedOZFunctions.sol"
                },
                "region": {
                  "byteLength": 13,
                  "byteOffset": 1272
                }
              }
            },
            {
              "physicalLocation": {
                "artifactLocation": {
                  "uri": "src/DeprecatedOZFunctions.sol"
                },
                "region": {
                  "byteLength": 13,
                  "byteOffset": 1322
                }
              }
            },
            {
              "physicalLocation": {
                "artifactLocation": {
                  "uri": "src/DeprecatedOZFunctions.sol"
                },
                "region": {
                  "byteLength": 13,
                  "byteOffset": 1424
                }
              }
            },
            {
              "physicalLocation": {
                "artifactLocation": {
                  "uri": "src/DeprecatedOZFunctions.sol"
                },
                "region": {
                  "byteLength": 18,
                  "byteOffset": 1598
                }
              }
            },
            {
              "physicalLocation": {
                "artifactLocation": {
                  "uri": "src/OutOfOrderRetryable.sol"
                },
                "region": {
                  "byteLength": 28,
                  "byteOffset": 4927
                }
              }
            },
            {
              "physicalLocation": {
                "artifactLocation": {
                  "uri": "src/OutOfOrderRetryable.sol"
                },
                "region": {
                  "byteLength": 28,
                  "byteOffset": 5328
                }
              }
            },
            {
              "physicalLocation": {
                "artifactLocation": {
                  "uri": "src/SendEtherNoChecks.sol"
                },
                "region": {
                  "byteLength": 19,
                  "byteOffset": 1255
                }
              }
            },
            {
              "physicalLocation": {
                "artifactLocation": {
                  "uri": "src/StateShadowing.sol"
                },
                "region": {
                  "byteLength": 19,
                  "byteOffset": 368
                }
              }
            },
            {
              "physicalLocation": {
                "artifactLocation": {
                  "uri": "src/UninitializedStateVariable.sol"
                },
                "region": {
                  "byteLength": 29,
                  "byteOffset": 599
                }
              }
            }
          ],
          "message": {
            "text": "ERC20 functions may not behave as expected. For example: return values are not always meaningful. It is recommended to use OpenZeppelin's SafeERC20 library."
          },
          "ruleId": "unsafe-erc20-functions"
        },
        {
          "level": "note",
          "locations": [
            {
              "physicalLocation": {
                "artifactLocation": {
                  "uri": "src/BuiltinSymbolShadow.sol"
                },
                "region": {
                  "byteLength": 23,
                  "byteOffset": 32
                }
              }
            },
            {
              "physicalLocation": {
                "artifactLocation": {
                  "uri": "src/CompilerBugStorageSignedIntegerArray.sol"
                },
                "region": {
                  "byteLength": 23,
                  "byteOffset": 32
                }
              }
            },
            {
              "physicalLocation": {
                "artifactLocation": {
                  "uri": "src/ConstantFuncsAssembly.sol"
                },
                "region": {
                  "byteLength": 23,
                  "byteOffset": 32
                }
              }
            },
            {
              "physicalLocation": {
                "artifactLocation": {
                  "uri": "src/ContractLocksEther.sol"
                },
                "region": {
                  "byteLength": 23,
                  "byteOffset": 32
                }
              }
            },
            {
              "physicalLocation": {
                "artifactLocation": {
                  "uri": "src/ContractWithTodo.sol"
                },
                "region": {
                  "byteLength": 23,
                  "byteOffset": 32
                }
              }
            },
            {
              "physicalLocation": {
                "artifactLocation": {
                  "uri": "src/Counter.sol"
                },
                "region": {
                  "byteLength": 24,
                  "byteOffset": 39
                }
              }
            },
            {
              "physicalLocation": {
                "artifactLocation": {
                  "uri": "src/CrazyPragma.sol"
                },
                "region": {
                  "byteLength": 32,
                  "byteOffset": 32
                }
              }
            },
            {
              "physicalLocation": {
                "artifactLocation": {
                  "uri": "src/DangerousStrictEquality1.sol"
                },
                "region": {
                  "byteLength": 23,
                  "byteOffset": 32
                }
              }
            },
            {
              "physicalLocation": {
                "artifactLocation": {
                  "uri": "src/DangerousUnaryOperator.sol"
                },
                "region": {
                  "byteLength": 23,
                  "byteOffset": 32
                }
              }
            },
            {
              "physicalLocation": {
                "artifactLocation": {
                  "uri": "src/DelegateCallWithoutAddressCheck.sol"
                },
                "region": {
                  "byteLength": 21,
                  "byteOffset": 32
                }
              }
            },
            {
              "physicalLocation": {
                "artifactLocation": {
                  "uri": "src/DeletionNestedMappingStructureContract.sol"
                },
                "region": {
                  "byteLength": 23,
                  "byteOffset": 32
                }
              }
            },
            {
              "physicalLocation": {
                "artifactLocation": {
                  "uri": "src/FunctionInitializingState.sol"
                },
                "region": {
                  "byteLength": 21,
                  "byteOffset": 32
                }
              }
            },
            {
              "physicalLocation": {
                "artifactLocation": {
                  "uri": "src/InconsistentUints.sol"
                },
                "region": {
                  "byteLength": 24,
                  "byteOffset": 0
                }
              }
            },
            {
              "physicalLocation": {
                "artifactLocation": {
                  "uri": "src/IncorrectERC20.sol"
                },
                "region": {
                  "byteLength": 23,
                  "byteOffset": 32
                }
              }
            },
            {
              "physicalLocation": {
                "artifactLocation": {
                  "uri": "src/IncorrectERC721.sol"
                },
                "region": {
                  "byteLength": 23,
                  "byteOffset": 32
                }
              }
            },
            {
              "physicalLocation": {
                "artifactLocation": {
                  "uri": "src/MsgValueInLoop.sol"
                },
                "region": {
                  "byteLength": 23,
                  "byteOffset": 32
                }
              }
            },
            {
              "physicalLocation": {
                "artifactLocation": {
                  "uri": "src/OutOfOrderRetryable.sol"
                },
                "region": {
                  "byteLength": 23,
                  "byteOffset": 32
                }
              }
            },
            {
              "physicalLocation": {
                "artifactLocation": {
                  "uri": "src/PreDeclaredVarUsage.sol"
                },
                "region": {
                  "byteLength": 23,
                  "byteOffset": 32
                }
              }
            },
            {
              "physicalLocation": {
                "artifactLocation": {
                  "uri": "src/RedundantStatements.sol"
                },
                "region": {
                  "byteLength": 23,
                  "byteOffset": 32
                }
              }
            },
            {
              "physicalLocation": {
                "artifactLocation": {
                  "uri": "src/StateVariablesManipulation.sol"
                },
                "region": {
                  "byteLength": 23,
                  "byteOffset": 32
                }
              }
            },
            {
              "physicalLocation": {
                "artifactLocation": {
                  "uri": "src/TautologyOrContradiction.sol"
                },
                "region": {
                  "byteLength": 23,
                  "byteOffset": 32
                }
              }
            },
            {
              "physicalLocation": {
                "artifactLocation": {
                  "uri": "src/TxOriginUsedForAuth.sol"
                },
                "region": {
                  "byteLength": 24,
                  "byteOffset": 32
                }
              }
            },
            {
              "physicalLocation": {
                "artifactLocation": {
                  "uri": "src/UncheckedSend.sol"
                },
                "region": {
                  "byteLength": 23,
                  "byteOffset": 32
                }
              }
            },
            {
              "physicalLocation": {
                "artifactLocation": {
                  "uri": "src/UnusedStateVariables.sol"
                },
                "region": {
                  "byteLength": 24,
                  "byteOffset": 32
                }
              }
            },
            {
              "physicalLocation": {
                "artifactLocation": {
                  "uri": "src/UsingSelfdestruct.sol"
                },
                "region": {
                  "byteLength": 23,
                  "byteOffset": 32
                }
              }
            },
            {
              "physicalLocation": {
                "artifactLocation": {
                  "uri": "src/cloc/AnotherHeavilyCommentedContract.sol"
                },
                "region": {
                  "byteLength": 24,
                  "byteOffset": 46
                }
              }
            },
            {
              "physicalLocation": {
                "artifactLocation": {
                  "uri": "src/cloc/HeavilyCommentedContract.sol"
                },
                "region": {
                  "byteLength": 32,
                  "byteOffset": 46
                }
              }
            },
            {
              "physicalLocation": {
                "artifactLocation": {
                  "uri": "src/inheritance/IContractInheritance.sol"
                },
                "region": {
                  "byteLength": 24,
                  "byteOffset": 32
                }
              }
            },
            {
              "physicalLocation": {
                "artifactLocation": {
                  "uri": "src/inheritance/InheritanceBase.sol"
                },
                "region": {
                  "byteLength": 23,
                  "byteOffset": 32
                }
              }
            },
            {
              "physicalLocation": {
                "artifactLocation": {
                  "uri": "src/nested_mappings/LaterVersion.sol"
                },
                "region": {
                  "byteLength": 23,
                  "byteOffset": 36
                }
              }
            },
            {
              "physicalLocation": {
                "artifactLocation": {
                  "uri": "src/nested_mappings/NestedMappings.sol"
                },
                "region": {
                  "byteLength": 24,
                  "byteOffset": 36
                }
              }
            }
          ],
          "message": {
            "text": "Consider using a specific version of Solidity in your contracts instead of a wide version. For example, instead of `pragma solidity ^0.8.0;`, use `pragma solidity 0.8.0;`"
          },
          "ruleId": "unspecific-solidity-pragma"
        },
        {
          "level": "note",
          "locations": [
            {
              "physicalLocation": {
                "artifactLocation": {
                  "uri": "src/ArbitraryTransferFrom.sol"
                },
                "region": {
                  "byteLength": 15,
                  "byteOffset": 267
                }
              }
            },
            {
              "physicalLocation": {
                "artifactLocation": {
                  "uri": "src/OutOfOrderRetryable.sol"
                },
                "region": {
                  "byteLength": 14,
                  "byteOffset": 1416
                }
              }
            },
            {
              "physicalLocation": {
                "artifactLocation": {
                  "uri": "src/OutOfOrderRetryable.sol"
                },
                "region": {
                  "byteLength": 24,
                  "byteOffset": 1440
                }
              }
            },
            {
              "physicalLocation": {
                "artifactLocation": {
                  "uri": "src/StateVariables.sol"
                },
                "region": {
                  "byteLength": 14,
                  "byteOffset": 2121
                }
              }
            },
            {
              "physicalLocation": {
                "artifactLocation": {
                  "uri": "src/StateVariablesManipulation.sol"
                },
                "region": {
                  "byteLength": 17,
                  "byteOffset": 1657
                }
              }
            },
            {
              "physicalLocation": {
                "artifactLocation": {
                  "uri": "src/ZeroAddressCheck.sol"
                },
                "region": {
                  "byteLength": 14,
                  "byteOffset": 1171
                }
              }
            },
            {
              "physicalLocation": {
                "artifactLocation": {
                  "uri": "src/ZeroAddressCheck.sol"
                },
                "region": {
                  "byteLength": 16,
                  "byteOffset": 1248
                }
              }
            },
            {
              "physicalLocation": {
                "artifactLocation": {
                  "uri": "src/ZeroAddressCheck.sol"
                },
                "region": {
                  "byteLength": 23,
                  "byteOffset": 1327
                }
              }
            },
            {
              "physicalLocation": {
                "artifactLocation": {
                  "uri": "src/uniswap/UniswapV2Swapper.sol"
                },
                "region": {
                  "byteLength": 17,
                  "byteOffset": 365
                }
              }
            }
          ],
          "message": {
            "text": "Check for `address(0)` when assigning values to address state variables."
          },
          "ruleId": "zero-address-check"
        },
        {
          "level": "note",
          "locations": [
            {
              "physicalLocation": {
                "artifactLocation": {
                  "uri": "src/ArbitraryTransferFrom.sol"
                },
                "region": {
                  "byteLength": 5,
                  "byteOffset": 772
                }
              }
            },
            {
              "physicalLocation": {
                "artifactLocation": {
                  "uri": "src/AssemblyExample.sol"
                },
                "region": {
                  "byteLength": 1,
                  "byteOffset": 113
                }
              }
            },
            {
              "physicalLocation": {
                "artifactLocation": {
                  "uri": "src/BuiltinSymbolShadow.sol"
                },
                "region": {
                  "byteLength": 41,
                  "byteOffset": 125
                }
              }
            },
            {
              "physicalLocation": {
                "artifactLocation": {
                  "uri": "src/ContractLocksEther.sol"
                },
                "region": {
                  "byteLength": 10,
                  "byteOffset": 539
                }
              }
            },
            {
              "physicalLocation": {
                "artifactLocation": {
                  "uri": "src/ContractLocksEther.sol"
                },
                "region": {
                  "byteLength": 10,
                  "byteOffset": 1379
                }
              }
            },
            {
              "physicalLocation": {
                "artifactLocation": {
                  "uri": "src/ContractLocksEther.sol"
                },
                "region": {
                  "byteLength": 10,
                  "byteOffset": 2414
                }
              }
            },
            {
              "physicalLocation": {
                "artifactLocation": {
                  "uri": "src/ContractLocksEther.sol"
                },
                "region": {
                  "byteLength": 10,
                  "byteOffset": 3653
                }
              }
            },
            {
              "physicalLocation": {
                "artifactLocation": {
                  "uri": "src/ContractLocksEther.sol"
                },
                "region": {
                  "byteLength": 10,
                  "byteOffset": 4877
                }
              }
            },
            {
              "physicalLocation": {
                "artifactLocation": {
                  "uri": "src/ContractLocksEther.sol"
                },
                "region": {
                  "byteLength": 10,
                  "byteOffset": 5775
                }
              }
            },
            {
              "physicalLocation": {
                "artifactLocation": {
                  "uri": "src/ContractWithTodo.sol"
                },
                "region": {
                  "byteLength": 15,
                  "byteOffset": 337
                }
              }
            },
            {
              "physicalLocation": {
                "artifactLocation": {
                  "uri": "src/Counter.sol"
                },
                "region": {
                  "byteLength": 9,
                  "byteOffset": 129
                }
              }
            },
            {
              "physicalLocation": {
                "artifactLocation": {
                  "uri": "src/IncorrectERC20.sol"
                },
                "region": {
                  "byteLength": 8,
                  "byteOffset": 483
                }
              }
            },
            {
              "physicalLocation": {
                "artifactLocation": {
                  "uri": "src/IncorrectERC20.sol"
                },
                "region": {
                  "byteLength": 7,
                  "byteOffset": 690
                }
              }
            },
            {
              "physicalLocation": {
                "artifactLocation": {
                  "uri": "src/IncorrectERC20.sol"
                },
                "region": {
                  "byteLength": 12,
                  "byteOffset": 808
                }
              }
            },
            {
              "physicalLocation": {
                "artifactLocation": {
                  "uri": "src/IncorrectERC20.sol"
                },
                "region": {
                  "byteLength": 9,
                  "byteOffset": 1146
                }
              }
            },
            {
              "physicalLocation": {
                "artifactLocation": {
                  "uri": "src/IncorrectERC20.sol"
                },
                "region": {
                  "byteLength": 9,
                  "byteOffset": 1249
                }
              }
            },
            {
              "physicalLocation": {
                "artifactLocation": {
                  "uri": "src/OutOfOrderRetryable.sol"
                },
                "region": {
                  "byteLength": 13,
                  "byteOffset": 4685
                }
              }
            },
            {
              "physicalLocation": {
                "artifactLocation": {
                  "uri": "src/OutOfOrderRetryable.sol"
                },
                "region": {
                  "byteLength": 7,
                  "byteOffset": 5072
                }
              }
            },
            {
              "physicalLocation": {
                "artifactLocation": {
                  "uri": "src/ReturnBomb.sol"
                },
                "region": {
                  "byteLength": 4,
                  "byteOffset": 358
                }
              }
            },
            {
              "physicalLocation": {
                "artifactLocation": {
                  "uri": "src/ReturnBomb.sol"
                },
                "region": {
                  "byteLength": 4,
                  "byteOffset": 839
                }
              }
            },
            {
              "physicalLocation": {
                "artifactLocation": {
                  "uri": "src/ReturnBomb.sol"
                },
                "region": {
                  "byteLength": 4,
                  "byteOffset": 1273
                }
              }
            },
            {
              "physicalLocation": {
                "artifactLocation": {
                  "uri": "src/ReturnBomb.sol"
                },
                "region": {
                  "byteLength": 4,
                  "byteOffset": 1646
                }
              }
            },
            {
              "physicalLocation": {
                "artifactLocation": {
                  "uri": "src/StateVariables.sol"
                },
                "region": {
                  "byteLength": 18,
                  "byteOffset": 1764
                }
              }
            },
            {
              "physicalLocation": {
                "artifactLocation": {
                  "uri": "src/StateVariables.sol"
                },
                "region": {
                  "byteLength": 20,
                  "byteOffset": 1915
                }
              }
            },
            {
              "physicalLocation": {
                "artifactLocation": {
                  "uri": "src/StateVariables.sol"
                },
                "region": {
                  "byteLength": 14,
                  "byteOffset": 2072
                }
              }
            },
            {
              "physicalLocation": {
                "artifactLocation": {
                  "uri": "src/StateVariables.sol"
                },
                "region": {
                  "byteLength": 22,
                  "byteOffset": 2157
                }
              }
            },
            {
              "physicalLocation": {
                "artifactLocation": {
                  "uri": "src/StateVariables.sol"
                },
                "region": {
                  "byteLength": 25,
                  "byteOffset": 2539
                }
              }
            },
            {
              "physicalLocation": {
                "artifactLocation": {
                  "uri": "src/UninitializedStateVariable.sol"
                },
                "region": {
                  "byteLength": 8,
                  "byteOffset": 563
                }
              }
            },
            {
              "physicalLocation": {
                "artifactLocation": {
                  "uri": "src/auditor_mode/PublicFunctionsWithoutSenderCheck.sol"
                },
                "region": {
                  "byteLength": 27,
                  "byteOffset": 475
                }
              }
            },
            {
              "physicalLocation": {
                "artifactLocation": {
                  "uri": "src/auditor_mode/PublicFunctionsWithoutSenderCheck.sol"
                },
                "region": {
                  "byteLength": 28,
                  "byteOffset": 653
                }
              }
            },
            {
              "physicalLocation": {
                "artifactLocation": {
                  "uri": "src/auditor_mode/PublicFunctionsWithoutSenderCheck.sol"
                },
                "region": {
                  "byteLength": 26,
                  "byteOffset": 1324
                }
              }
            },
            {
              "physicalLocation": {
                "artifactLocation": {
                  "uri": "src/auditor_mode/PublicFunctionsWithoutSenderCheck.sol"
                },
                "region": {
                  "byteLength": 27,
                  "byteOffset": 1637
                }
              }
            },
            {
              "physicalLocation": {
                "artifactLocation": {
                  "uri": "src/auditor_mode/PublicFunctionsWithoutSenderCheck.sol"
                },
                "region": {
                  "byteLength": 20,
                  "byteOffset": 2014
                }
              }
            },
            {
              "physicalLocation": {
                "artifactLocation": {
                  "uri": "src/auditor_mode/PublicFunctionsWithoutSenderCheck.sol"
                },
                "region": {
                  "byteLength": 28,
                  "byteOffset": 2183
                }
              }
            },
            {
              "physicalLocation": {
                "artifactLocation": {
                  "uri": "src/cloc/AnotherHeavilyCommentedContract.sol"
                },
                "region": {
                  "byteLength": 3,
                  "byteOffset": 500
                }
              }
            },
            {
              "physicalLocation": {
                "artifactLocation": {
                  "uri": "src/cloc/AnotherHeavilyCommentedContract.sol"
                },
                "region": {
                  "byteLength": 5,
                  "byteOffset": 637
                }
              }
            },
            {
              "physicalLocation": {
                "artifactLocation": {
                  "uri": "src/cloc/AnotherHeavilyCommentedContract.sol"
                },
                "region": {
                  "byteLength": 4,
                  "byteOffset": 738
                }
              }
            },
            {
              "physicalLocation": {
                "artifactLocation": {
                  "uri": "src/cloc/HeavilyCommentedContract.sol"
                },
                "region": {
                  "byteLength": 3,
                  "byteOffset": 509
                }
              }
            },
            {
              "physicalLocation": {
                "artifactLocation": {
                  "uri": "src/cloc/HeavilyCommentedContract.sol"
                },
                "region": {
                  "byteLength": 4,
                  "byteOffset": 646
                }
              }
            },
            {
              "physicalLocation": {
                "artifactLocation": {
                  "uri": "src/parent_chain/ParentChainContract.sol"
                },
                "region": {
                  "byteLength": 9,
                  "byteOffset": 355
                }
              }
            },
            {
              "physicalLocation": {
                "artifactLocation": {
                  "uri": "src/parent_chain/ParentChainContract.sol"
                },
                "region": {
                  "byteLength": 9,
                  "byteOffset": 422
                }
              }
            }
          ],
          "message": {
            "text": "Instead of marking a function as `public`, consider marking it as `external` if it is not used internally."
          },
          "ruleId": "useless-public-function"
        },
        {
          "level": "note",
          "locations": [
            {
              "physicalLocation": {
                "artifactLocation": {
                  "uri": "src/BooleanEquality.sol"
                },
                "region": {
                  "byteLength": 3,
                  "byteOffset": 170
                }
              }
            },
            {
              "physicalLocation": {
                "artifactLocation": {
                  "uri": "src/BooleanEquality.sol"
                },
                "region": {
                  "byteLength": 3,
                  "byteOffset": 330
                }
              }
            },
            {
              "physicalLocation": {
                "artifactLocation": {
                  "uri": "src/BooleanEquality.sol"
                },
                "region": {
                  "byteLength": 3,
                  "byteOffset": 360
                }
              }
            },
            {
              "physicalLocation": {
                "artifactLocation": {
                  "uri": "src/BooleanEquality.sol"
                },
                "region": {
                  "byteLength": 3,
                  "byteOffset": 492
                }
              }
            },
            {
              "physicalLocation": {
                "artifactLocation": {
                  "uri": "src/BooleanEquality.sol"
                },
                "region": {
                  "byteLength": 3,
                  "byteOffset": 653
                }
              }
            },
            {
              "physicalLocation": {
                "artifactLocation": {
                  "uri": "src/BooleanEquality.sol"
                },
                "region": {
                  "byteLength": 3,
                  "byteOffset": 683
                }
              }
            },
            {
              "physicalLocation": {
                "artifactLocation": {
                  "uri": "src/CacheArrayLength.sol"
                },
                "region": {
                  "byteLength": 3,
                  "byteOffset": 611
                }
              }
            },
            {
              "physicalLocation": {
                "artifactLocation": {
                  "uri": "src/CacheArrayLength.sol"
                },
                "region": {
                  "byteLength": 3,
                  "byteOffset": 639
                }
              }
            },
            {
              "physicalLocation": {
                "artifactLocation": {
                  "uri": "src/CacheArrayLength.sol"
                },
                "region": {
                  "byteLength": 3,
                  "byteOffset": 1015
                }
              }
            },
            {
              "physicalLocation": {
                "artifactLocation": {
                  "uri": "src/CacheArrayLength.sol"
                },
                "region": {
                  "byteLength": 3,
                  "byteOffset": 1043
                }
              }
            },
            {
              "physicalLocation": {
                "artifactLocation": {
                  "uri": "src/Casting.sol"
                },
                "region": {
                  "byteLength": 18,
                  "byteOffset": 483
                }
              }
            },
            {
              "physicalLocation": {
                "artifactLocation": {
                  "uri": "src/Casting.sol"
                },
                "region": {
                  "byteLength": 18,
                  "byteOffset": 646
                }
              }
            },
            {
              "physicalLocation": {
                "artifactLocation": {
                  "uri": "src/Casting.sol"
                },
                "region": {
                  "byteLength": 18,
                  "byteOffset": 921
                }
              }
            },
            {
              "physicalLocation": {
                "artifactLocation": {
                  "uri": "src/Casting.sol"
                },
                "region": {
                  "byteLength": 18,
                  "byteOffset": 2103
                }
              }
            },
            {
              "physicalLocation": {
                "artifactLocation": {
                  "uri": "src/CompilerBugStorageSignedIntegerArray.sol"
                },
                "region": {
                  "byteLength": 1,
                  "byteOffset": 235
                }
              }
            },
            {
              "physicalLocation": {
                "artifactLocation": {
                  "uri": "src/CompilerBugStorageSignedIntegerArray.sol"
                },
                "region": {
                  "byteLength": 1,
                  "byteOffset": 352
                }
              }
            },
            {
              "physicalLocation": {
                "artifactLocation": {
                  "uri": "src/ConstantsLiterals.sol"
                },
                "region": {
                  "byteLength": 3,
                  "byteOffset": 958
                }
              }
            },
            {
              "physicalLocation": {
                "artifactLocation": {
                  "uri": "src/ConstantsLiterals.sol"
                },
                "region": {
                  "byteLength": 3,
                  "byteOffset": 992
                }
              }
            },
            {
              "physicalLocation": {
                "artifactLocation": {
                  "uri": "src/ConstantsLiterals.sol"
                },
                "region": {
                  "byteLength": 4,
                  "byteOffset": 1032
                }
              }
            },
            {
              "physicalLocation": {
                "artifactLocation": {
                  "uri": "src/ConstantsLiterals.sol"
                },
                "region": {
                  "byteLength": 4,
                  "byteOffset": 1068
                }
              }
            },
            {
              "physicalLocation": {
                "artifactLocation": {
                  "uri": "src/ConstantsLiterals.sol"
                },
                "region": {
                  "byteLength": 42,
                  "byteOffset": 1117
                }
              }
            },
            {
              "physicalLocation": {
                "artifactLocation": {
                  "uri": "src/ConstantsLiterals.sol"
                },
                "region": {
                  "byteLength": 42,
                  "byteOffset": 1192
                }
              }
            },
            {
              "physicalLocation": {
                "artifactLocation": {
                  "uri": "src/ConstantsLiterals.sol"
                },
                "region": {
                  "byteLength": 66,
                  "byteOffset": 1275
                }
              }
            },
            {
              "physicalLocation": {
                "artifactLocation": {
                  "uri": "src/DangerousStrictEquality2.sol"
                },
                "region": {
                  "byteLength": 9,
                  "byteOffset": 202
                }
              }
            },
            {
              "physicalLocation": {
                "artifactLocation": {
                  "uri": "src/DangerousStrictEquality2.sol"
                },
                "region": {
                  "byteLength": 9,
                  "byteOffset": 339
                }
              }
            },
            {
              "physicalLocation": {
                "artifactLocation": {
                  "uri": "src/DelegateCallWithoutAddressCheck.sol"
                },
                "region": {
                  "byteLength": 1,
                  "byteOffset": 718
                }
              }
            },
            {
              "physicalLocation": {
                "artifactLocation": {
                  "uri": "src/DelegateCallWithoutAddressCheck.sol"
                },
                "region": {
                  "byteLength": 1,
                  "byteOffset": 771
                }
              }
            },
            {
              "physicalLocation": {
                "artifactLocation": {
                  "uri": "src/DelegateCallWithoutAddressCheck.sol"
                },
                "region": {
                  "byteLength": 1,
                  "byteOffset": 838
                }
              }
            },
            {
              "physicalLocation": {
                "artifactLocation": {
                  "uri": "src/DynamicArrayLengthAssignment.sol"
                },
                "region": {
                  "byteLength": 3,
                  "byteOffset": 312
                }
              }
            },
            {
              "physicalLocation": {
                "artifactLocation": {
                  "uri": "src/DynamicArrayLengthAssignment.sol"
                },
                "region": {
                  "byteLength": 3,
                  "byteOffset": 346
                }
              }
            },
            {
              "physicalLocation": {
                "artifactLocation": {
                  "uri": "src/DynamicArrayLengthAssignment.sol"
                },
                "region": {
                  "byteLength": 3,
                  "byteOffset": 457
                }
              }
            },
            {
              "physicalLocation": {
                "artifactLocation": {
                  "uri": "src/FunctionInitializingState.sol"
                },
                "region": {
                  "byteLength": 2,
                  "byteOffset": 790
                }
              }
            },
            {
              "physicalLocation": {
                "artifactLocation": {
                  "uri": "src/FunctionInitializingState.sol"
                },
                "region": {
                  "byteLength": 2,
                  "byteOffset": 820
                }
              }
            },
            {
              "physicalLocation": {
                "artifactLocation": {
                  "uri": "src/FunctionInitializingState.sol"
                },
                "region": {
                  "byteLength": 2,
                  "byteOffset": 1109
                }
              }
            },
            {
              "physicalLocation": {
                "artifactLocation": {
                  "uri": "src/FunctionInitializingState.sol"
                },
                "region": {
                  "byteLength": 2,
                  "byteOffset": 1139
                }
              }
            },
            {
              "physicalLocation": {
                "artifactLocation": {
                  "uri": "src/FunctionInitializingState.sol"
                },
                "region": {
                  "byteLength": 4,
                  "byteOffset": 1268
                }
              }
            },
            {
              "physicalLocation": {
                "artifactLocation": {
                  "uri": "src/FunctionInitializingState.sol"
                },
                "region": {
                  "byteLength": 4,
                  "byteOffset": 1275
                }
              }
            },
            {
              "physicalLocation": {
                "artifactLocation": {
                  "uri": "src/FunctionInitializingState.sol"
                },
                "region": {
                  "byteLength": 4,
                  "byteOffset": 1459
                }
              }
            },
            {
              "physicalLocation": {
                "artifactLocation": {
                  "uri": "src/FunctionInitializingState.sol"
                },
                "region": {
                  "byteLength": 4,
                  "byteOffset": 1466
                }
              }
            },
            {
              "physicalLocation": {
                "artifactLocation": {
                  "uri": "src/IncorrectCaretOperator.sol"
                },
                "region": {
                  "byteLength": 2,
                  "byteOffset": 563
                }
              }
            },
            {
              "physicalLocation": {
                "artifactLocation": {
                  "uri": "src/IncorrectCaretOperator.sol"
                },
                "region": {
                  "byteLength": 2,
                  "byteOffset": 606
                }
              }
            },
            {
              "physicalLocation": {
                "artifactLocation": {
                  "uri": "src/PreDeclaredVarUsage.sol"
                },
                "region": {
                  "byteLength": 3,
                  "byteOffset": 200
                }
              }
            },
            {
              "physicalLocation": {
                "artifactLocation": {
                  "uri": "src/PreDeclaredVarUsage.sol"
                },
                "region": {
                  "byteLength": 3,
                  "byteOffset": 222
                }
              }
            },
            {
              "physicalLocation": {
                "artifactLocation": {
                  "uri": "src/RevertsAndRequriesInLoops.sol"
                },
                "region": {
                  "byteLength": 2,
                  "byteOffset": 253
                }
              }
            },
            {
              "physicalLocation": {
                "artifactLocation": {
                  "uri": "src/RevertsAndRequriesInLoops.sol"
                },
                "region": {
                  "byteLength": 2,
                  "byteOffset": 442
                }
              }
            },
            {
              "physicalLocation": {
                "artifactLocation": {
                  "uri": "src/RevertsAndRequriesInLoops.sol"
                },
                "region": {
                  "byteLength": 2,
                  "byteOffset": 706
                }
              }
            },
            {
              "physicalLocation": {
                "artifactLocation": {
                  "uri": "src/RevertsAndRequriesInLoops.sol"
                },
                "region": {
                  "byteLength": 2,
                  "byteOffset": 745
                }
              }
            },
            {
              "physicalLocation": {
                "artifactLocation": {
                  "uri": "src/StateVariablesManipulation.sol"
                },
                "region": {
                  "byteLength": 2,
                  "byteOffset": 3471
                }
              }
            },
            {
              "physicalLocation": {
                "artifactLocation": {
                  "uri": "src/StateVariablesManipulation.sol"
                },
                "region": {
                  "byteLength": 2,
                  "byteOffset": 3542
                }
              }
            },
            {
              "physicalLocation": {
                "artifactLocation": {
                  "uri": "src/StateVariablesManipulation.sol"
                },
                "region": {
                  "byteLength": 3,
                  "byteOffset": 5408
                }
              }
            },
            {
              "physicalLocation": {
                "artifactLocation": {
                  "uri": "src/StateVariablesManipulation.sol"
                },
                "region": {
                  "byteLength": 3,
                  "byteOffset": 5621
                }
              }
            },
            {
              "physicalLocation": {
                "artifactLocation": {
                  "uri": "src/StateVariablesManipulation.sol"
                },
                "region": {
                  "byteLength": 1,
                  "byteOffset": 6372
                }
              }
            },
            {
              "physicalLocation": {
                "artifactLocation": {
                  "uri": "src/StateVariablesManipulation.sol"
                },
                "region": {
                  "byteLength": 2,
                  "byteOffset": 6468
                }
              }
            },
            {
              "physicalLocation": {
                "artifactLocation": {
                  "uri": "src/StateVariablesManipulation.sol"
                },
                "region": {
                  "byteLength": 2,
                  "byteOffset": 6543
                }
              }
            },
            {
              "physicalLocation": {
                "artifactLocation": {
                  "uri": "src/StateVariablesManipulation.sol"
                },
                "region": {
                  "byteLength": 2,
                  "byteOffset": 6704
                }
              }
            },
            {
              "physicalLocation": {
                "artifactLocation": {
                  "uri": "src/StateVariablesManipulation.sol"
                },
                "region": {
                  "byteLength": 1,
                  "byteOffset": 7236
                }
              }
            },
            {
              "physicalLocation": {
                "artifactLocation": {
                  "uri": "src/StateVariablesManipulation.sol"
                },
                "region": {
                  "byteLength": 1,
                  "byteOffset": 7497
                }
              }
            },
            {
              "physicalLocation": {
                "artifactLocation": {
                  "uri": "src/StateVariablesManipulation.sol"
                },
                "region": {
                  "byteLength": 3,
                  "byteOffset": 9506
                }
              }
            },
            {
              "physicalLocation": {
                "artifactLocation": {
                  "uri": "src/StateVariablesManipulation.sol"
                },
                "region": {
                  "byteLength": 3,
                  "byteOffset": 9671
                }
              }
            },
            {
              "physicalLocation": {
                "artifactLocation": {
                  "uri": "src/UncheckedReturn.sol"
                },
                "region": {
                  "byteLength": 7,
                  "byteOffset": 607
                }
              }
            },
            {
              "physicalLocation": {
                "artifactLocation": {
                  "uri": "src/UncheckedReturn.sol"
                },
                "region": {
                  "byteLength": 7,
                  "byteOffset": 805
                }
              }
            },
            {
              "physicalLocation": {
                "artifactLocation": {
                  "uri": "src/UncheckedReturn.sol"
                },
                "region": {
                  "byteLength": 7,
                  "byteOffset": 995
                }
              }
            },
            {
              "physicalLocation": {
                "artifactLocation": {
                  "uri": "src/UncheckedReturn.sol"
                },
                "region": {
                  "byteLength": 7,
                  "byteOffset": 1190
                }
              }
            },
            {
              "physicalLocation": {
                "artifactLocation": {
                  "uri": "src/WeakRandomness.sol"
                },
                "region": {
                  "byteLength": 2,
                  "byteOffset": 933
                }
              }
            },
            {
              "physicalLocation": {
                "artifactLocation": {
                  "uri": "src/WeakRandomness.sol"
                },
                "region": {
                  "byteLength": 2,
                  "byteOffset": 1252
                }
              }
            },
            {
              "physicalLocation": {
                "artifactLocation": {
                  "uri": "src/WeakRandomness.sol"
                },
                "region": {
                  "byteLength": 2,
                  "byteOffset": 1441
                }
              }
            },
            {
              "physicalLocation": {
                "artifactLocation": {
                  "uri": "src/eth2/DepositContract.sol"
                },
                "region": {
                  "byteLength": 2,
                  "byteOffset": 7252
                }
              }
            },
            {
              "physicalLocation": {
                "artifactLocation": {
                  "uri": "src/eth2/DepositContract.sol"
                },
                "region": {
                  "byteLength": 2,
                  "byteOffset": 7293
                }
              }
            }
          ],
          "message": {
            "text": "If the same constant literal value is used multiple times, create a constant state variable and reference it throughout the contract."
          },
          "ruleId": "constants-instead-of-literals"
        },
        {
          "level": "note",
          "locations": [
            {
              "physicalLocation": {
                "artifactLocation": {
                  "uri": "src/ContractLocksEther.sol"
                },
                "region": {
                  "byteLength": 56,
                  "byteOffset": 119
                }
              }
            },
            {
              "physicalLocation": {
                "artifactLocation": {
                  "uri": "src/ContractLocksEther.sol"
                },
                "region": {
                  "byteLength": 56,
                  "byteOffset": 869
                }
              }
            },
            {
              "physicalLocation": {
                "artifactLocation": {
                  "uri": "src/ContractLocksEther.sol"
                },
                "region": {
                  "byteLength": 54,
                  "byteOffset": 961
                }
              }
            },
            {
              "physicalLocation": {
                "artifactLocation": {
                  "uri": "src/ContractLocksEther.sol"
                },
                "region": {
                  "byteLength": 56,
                  "byteOffset": 1904
                }
              }
            },
            {
              "physicalLocation": {
                "artifactLocation": {
                  "uri": "src/ContractLocksEther.sol"
                },
                "region": {
                  "byteLength": 54,
                  "byteOffset": 1996
                }
              }
            },
            {
              "physicalLocation": {
                "artifactLocation": {
                  "uri": "src/ContractLocksEther.sol"
                },
                "region": {
                  "byteLength": 56,
                  "byteOffset": 3143
                }
              }
            },
            {
              "physicalLocation": {
                "artifactLocation": {
                  "uri": "src/ContractLocksEther.sol"
                },
                "region": {
                  "byteLength": 54,
                  "byteOffset": 3235
                }
              }
            },
            {
              "physicalLocation": {
                "artifactLocation": {
                  "uri": "src/ContractLocksEther.sol"
                },
                "region": {
                  "byteLength": 56,
                  "byteOffset": 4367
                }
              }
            },
            {
              "physicalLocation": {
                "artifactLocation": {
                  "uri": "src/ContractLocksEther.sol"
                },
                "region": {
                  "byteLength": 54,
                  "byteOffset": 4459
                }
              }
            },
            {
              "physicalLocation": {
                "artifactLocation": {
                  "uri": "src/ContractLocksEther.sol"
                },
                "region": {
                  "byteLength": 56,
                  "byteOffset": 5563
                }
              }
            },
            {
              "physicalLocation": {
                "artifactLocation": {
                  "uri": "src/ContractLocksEther.sol"
                },
                "region": {
                  "byteLength": 54,
                  "byteOffset": 5655
                }
              }
            },
            {
              "physicalLocation": {
                "artifactLocation": {
                  "uri": "src/IncorrectERC721.sol"
                },
                "region": {
                  "byteLength": 115,
                  "byteOffset": 3122
                }
              }
            },
            {
              "physicalLocation": {
                "artifactLocation": {
                  "uri": "src/TestERC20.sol"
                },
                "region": {
                  "byteLength": 70,
                  "byteOffset": 338
                }
              }
            },
            {
              "physicalLocation": {
                "artifactLocation": {
                  "uri": "src/TestERC20.sol"
                },
                "region": {
                  "byteLength": 70,
                  "byteOffset": 413
                }
              }
            },
            {
              "physicalLocation": {
                "artifactLocation": {
                  "uri": "src/UncheckedReturn.sol"
                },
                "region": {
                  "byteLength": 30,
                  "byteOffset": 297
                }
              }
            },
            {
              "physicalLocation": {
                "artifactLocation": {
                  "uri": "src/UninitializedStateVariable.sol"
                },
                "region": {
                  "byteLength": 27,
                  "byteOffset": 700
                }
              }
            },
            {
              "physicalLocation": {
                "artifactLocation": {
                  "uri": "src/eth2/DepositContract.sol"
                },
                "region": {
                  "byteLength": 107,
                  "byteOffset": 2641
                }
              }
            },
            {
              "physicalLocation": {
                "artifactLocation": {
                  "uri": "src/inheritance/ExtendedInheritance.sol"
                },
                "region": {
                  "byteLength": 45,
                  "byteOffset": 144
                }
              }
            },
            {
              "physicalLocation": {
                "artifactLocation": {
                  "uri": "src/inheritance/InheritanceBase.sol"
                },
                "region": {
                  "byteLength": 28,
                  "byteOffset": 150
                }
              }
            }
          ],
          "message": {
            "text": "Index event fields make the field more quickly accessible to off-chain tools that parse events. However, note that each index field costs extra gas during emission, so it's not necessarily best to index the maximum allowed per event (three fields). Each event should use three indexed fields if there are three or more fields, and gas usage is not particularly of concern for the events in question. If there are fewer than three fields, all of the fields should be indexed."
          },
          "ruleId": "unindexed-events"
        },
        {
          "level": "note",
          "locations": [
            {
              "physicalLocation": {
                "artifactLocation": {
                  "uri": "src/CallGraphTests.sol"
                },
                "region": {
                  "byteLength": 7,
                  "byteOffset": 128
                }
              }
            },
            {
              "physicalLocation": {
                "artifactLocation": {
                  "uri": "src/CallGraphTests.sol"
                },
                "region": {
                  "byteLength": 6,
                  "byteOffset": 531
                }
              }
            },
            {
              "physicalLocation": {
                "artifactLocation": {
                  "uri": "src/CallGraphTests.sol"
                },
                "region": {
                  "byteLength": 6,
                  "byteOffset": 936
                }
              }
            },
            {
              "physicalLocation": {
                "artifactLocation": {
                  "uri": "src/CallGraphTests.sol"
                },
                "region": {
                  "byteLength": 7,
                  "byteOffset": 1246
                }
              }
            },
            {
              "physicalLocation": {
                "artifactLocation": {
                  "uri": "src/DelegateCallWithoutAddressCheck.sol"
                },
                "region": {
                  "byteLength": 7,
                  "byteOffset": 948
                }
              }
            },
            {
              "physicalLocation": {
                "artifactLocation": {
                  "uri": "src/DeprecatedOZFunctions.sol"
                },
                "region": {
                  "byteLength": 7,
                  "byteOffset": 1264
                }
              }
            },
            {
              "physicalLocation": {
                "artifactLocation": {
                  "uri": "src/DeprecatedOZFunctions.sol"
                },
                "region": {
                  "byteLength": 6,
                  "byteOffset": 1389
                }
              }
            },
            {
              "physicalLocation": {
                "artifactLocation": {
                  "uri": "src/RevertsAndRequriesInLoops.sol"
                },
                "region": {
                  "byteLength": 6,
                  "byteOffset": 503
                }
              }
            },
            {
              "physicalLocation": {
                "artifactLocation": {
                  "uri": "src/SendEtherNoChecks.sol"
                },
                "region": {
                  "byteLength": 6,
                  "byteOffset": 268
                }
              }
            },
            {
              "physicalLocation": {
                "artifactLocation": {
                  "uri": "src/SendEtherNoChecks.sol"
                },
                "region": {
                  "byteLength": 7,
                  "byteOffset": 513
                }
              }
            },
            {
              "physicalLocation": {
                "artifactLocation": {
                  "uri": "src/SendEtherNoChecks.sol"
                },
                "region": {
                  "byteLength": 6,
                  "byteOffset": 920
                }
              }
            },
            {
              "physicalLocation": {
                "artifactLocation": {
                  "uri": "src/StateShadowing.sol"
                },
                "region": {
                  "byteLength": 7,
                  "byteOffset": 135
                }
              }
            },
            {
              "physicalLocation": {
                "artifactLocation": {
                  "uri": "src/ZeroAddressCheck.sol"
                },
                "region": {
                  "byteLength": 6,
                  "byteOffset": 329
                }
              }
            },
            {
              "physicalLocation": {
                "artifactLocation": {
                  "uri": "src/ZeroAddressCheck.sol"
                },
                "region": {
                  "byteLength": 6,
                  "byteOffset": 608
                }
              }
            },
            {
              "physicalLocation": {
                "artifactLocation": {
                  "uri": "src/ZeroAddressCheck.sol"
                },
                "region": {
                  "byteLength": 6,
                  "byteOffset": 1074
                }
              }
            },
            {
              "physicalLocation": {
                "artifactLocation": {
                  "uri": "src/cloc/AnotherHeavilyCommentedContract.sol"
                },
                "region": {
                  "byteLength": 7,
                  "byteOffset": 589
                }
              }
            },
            {
              "physicalLocation": {
                "artifactLocation": {
                  "uri": "src/cloc/AnotherHeavilyCommentedContract.sol"
                },
                "region": {
                  "byteLength": 7,
                  "byteOffset": 1403
                }
              }
            },
            {
              "physicalLocation": {
                "artifactLocation": {
                  "uri": "src/cloc/HeavilyCommentedContract.sol"
                },
                "region": {
                  "byteLength": 7,
                  "byteOffset": 598
                }
              }
            },
            {
              "physicalLocation": {
                "artifactLocation": {
                  "uri": "src/cloc/HeavilyCommentedContract.sol"
                },
                "region": {
                  "byteLength": 7,
                  "byteOffset": 1408
                }
              }
            }
          ],
          "message": {
            "text": "Use descriptive reason strings or custom errors for revert paths."
          },
          "ruleId": "require-with-string"
        },
        {
          "level": "note",
          "locations": [
            {
              "physicalLocation": {
                "artifactLocation": {
                  "uri": "src/AdminContract.sol"
                },
                "region": {
                  "byteLength": 12,
                  "byteOffset": 386
                }
              }
            },
            {
              "physicalLocation": {
                "artifactLocation": {
                  "uri": "src/parent_chain/ParentChainContract.sol"
                },
                "region": {
                  "byteLength": 12,
                  "byteOffset": 735
                }
              }
            }
          ],
          "message": {
            "text": "This is a best-practice to protect against reentrancy in other modifiers."
          },
          "ruleId": "non-reentrant-before-others"
        },
        {
          "level": "note",
          "locations": [
            {
              "physicalLocation": {
                "artifactLocation": {
                  "uri": "src/UnsafeERC721Mint.sol"
                },
                "region": {
                  "byteLength": 5,
                  "byteOffset": 410
                }
              }
            }
          ],
          "message": {
            "text": "Using `ERC721::_mint()` can mint ERC721 tokens to addresses which don't support ERC721 tokens. Use `_safeMint()` instead of `_mint()` for ERC721."
          },
          "ruleId": "unsafe-oz-erc721-mint"
        },
        {
          "level": "note",
          "locations": [
            {
              "physicalLocation": {
                "artifactLocation": {
                  "uri": "src/AdminContract.sol"
                },
                "region": {
                  "byteLength": 23,
                  "byteOffset": 32
                }
              }
            },
            {
              "physicalLocation": {
                "artifactLocation": {
                  "uri": "src/CacheArrayLength.sol"
                },
                "region": {
                  "byteLength": 23,
                  "byteOffset": 32
                }
              }
            },
            {
              "physicalLocation": {
                "artifactLocation": {
                  "uri": "src/ContractLocksEther.sol"
                },
                "region": {
                  "byteLength": 23,
                  "byteOffset": 32
                }
              }
            },
            {
              "physicalLocation": {
                "artifactLocation": {
                  "uri": "src/ContractWithTodo.sol"
                },
                "region": {
                  "byteLength": 23,
                  "byteOffset": 32
                }
              }
            },
            {
              "physicalLocation": {
                "artifactLocation": {
                  "uri": "src/Counter.sol"
                },
                "region": {
                  "byteLength": 24,
                  "byteOffset": 39
                }
              }
            },
            {
              "physicalLocation": {
                "artifactLocation": {
                  "uri": "src/CrazyPragma.sol"
                },
                "region": {
                  "byteLength": 32,
                  "byteOffset": 32
                }
              }
            },
            {
              "physicalLocation": {
                "artifactLocation": {
                  "uri": "src/DangerousStrictEquality2.sol"
                },
                "region": {
                  "byteLength": 23,
                  "byteOffset": 32
                }
              }
            },
            {
              "physicalLocation": {
                "artifactLocation": {
                  "uri": "src/DelegateCallWithoutAddressCheck.sol"
                },
                "region": {
                  "byteLength": 21,
                  "byteOffset": 32
                }
              }
            },
            {
              "physicalLocation": {
                "artifactLocation": {
                  "uri": "src/DeletionNestedMappingStructureContract.sol"
                },
                "region": {
                  "byteLength": 23,
                  "byteOffset": 32
                }
              }
            },
            {
              "physicalLocation": {
                "artifactLocation": {
                  "uri": "src/DeprecatedOZFunctions.sol"
                },
                "region": {
                  "byteLength": 23,
                  "byteOffset": 32
                }
              }
            },
            {
              "physicalLocation": {
                "artifactLocation": {
                  "uri": "src/InconsistentUints.sol"
                },
                "region": {
                  "byteLength": 24,
                  "byteOffset": 0
                }
              }
            },
            {
              "physicalLocation": {
                "artifactLocation": {
                  "uri": "src/IncorrectERC20.sol"
                },
                "region": {
                  "byteLength": 23,
                  "byteOffset": 32
                }
              }
            },
            {
              "physicalLocation": {
                "artifactLocation": {
                  "uri": "src/IncorrectERC721.sol"
                },
                "region": {
                  "byteLength": 23,
                  "byteOffset": 32
                }
              }
            },
            {
              "physicalLocation": {
                "artifactLocation": {
                  "uri": "src/KeccakContract.sol"
                },
                "region": {
                  "byteLength": 23,
                  "byteOffset": 32
                }
              }
            },
            {
              "physicalLocation": {
                "artifactLocation": {
                  "uri": "src/MsgValueInLoop.sol"
                },
                "region": {
                  "byteLength": 23,
                  "byteOffset": 32
                }
              }
            },
            {
              "physicalLocation": {
                "artifactLocation": {
                  "uri": "src/OutOfOrderRetryable.sol"
                },
                "region": {
                  "byteLength": 23,
                  "byteOffset": 32
                }
              }
            },
            {
              "physicalLocation": {
                "artifactLocation": {
                  "uri": "src/ReturnBomb.sol"
                },
                "region": {
                  "byteLength": 23,
                  "byteOffset": 32
                }
              }
            },
            {
              "physicalLocation": {
                "artifactLocation": {
                  "uri": "src/StateVariables.sol"
                },
                "region": {
                  "byteLength": 23,
                  "byteOffset": 32
                }
              }
            },
            {
              "physicalLocation": {
                "artifactLocation": {
                  "uri": "src/StateVariablesManipulation.sol"
                },
                "region": {
                  "byteLength": 23,
                  "byteOffset": 32
                }
              }
            },
            {
              "physicalLocation": {
                "artifactLocation": {
                  "uri": "src/StorageConditionals.sol"
                },
                "region": {
                  "byteLength": 23,
                  "byteOffset": 32
                }
              }
            },
            {
              "physicalLocation": {
                "artifactLocation": {
                  "uri": "src/T11sTranferer.sol"
                },
                "region": {
                  "byteLength": 23,
                  "byteOffset": 32
                }
              }
            },
            {
              "physicalLocation": {
                "artifactLocation": {
                  "uri": "src/TautologicalCompare.sol"
                },
                "region": {
                  "byteLength": 23,
                  "byteOffset": 32
                }
              }
            },
            {
              "physicalLocation": {
                "artifactLocation": {
                  "uri": "src/TxOriginUsedForAuth.sol"
                },
                "region": {
                  "byteLength": 24,
                  "byteOffset": 32
                }
              }
            },
            {
              "physicalLocation": {
                "artifactLocation": {
                  "uri": "src/UnsafeERC721Mint.sol"
                },
                "region": {
                  "byteLength": 23,
                  "byteOffset": 32
                }
              }
            },
            {
              "physicalLocation": {
                "artifactLocation": {
                  "uri": "src/UnusedStateVariables.sol"
                },
                "region": {
                  "byteLength": 24,
                  "byteOffset": 32
                }
              }
            },
            {
              "physicalLocation": {
                "artifactLocation": {
                  "uri": "src/WeakRandomness.sol"
                },
                "region": {
                  "byteLength": 23,
                  "byteOffset": 32
                }
              }
            },
            {
              "physicalLocation": {
                "artifactLocation": {
                  "uri": "src/cloc/AnotherHeavilyCommentedContract.sol"
                },
                "region": {
                  "byteLength": 24,
                  "byteOffset": 46
                }
              }
            },
            {
              "physicalLocation": {
                "artifactLocation": {
                  "uri": "src/cloc/HeavilyCommentedContract.sol"
                },
                "region": {
                  "byteLength": 32,
                  "byteOffset": 46
                }
              }
            },
            {
              "physicalLocation": {
                "artifactLocation": {
                  "uri": "src/eth2/DepositContract.sol"
                },
                "region": {
                  "byteLength": 23,
                  "byteOffset": 2302
                }
              }
            },
            {
              "physicalLocation": {
                "artifactLocation": {
                  "uri": "src/inheritance/ExtendedInheritance.sol"
                },
                "region": {
                  "byteLength": 23,
                  "byteOffset": 32
                }
              }
            },
            {
              "physicalLocation": {
                "artifactLocation": {
                  "uri": "src/inheritance/IContractInheritance.sol"
                },
                "region": {
                  "byteLength": 24,
                  "byteOffset": 32
                }
              }
            },
            {
              "physicalLocation": {
                "artifactLocation": {
                  "uri": "src/inheritance/InheritanceBase.sol"
                },
                "region": {
                  "byteLength": 23,
                  "byteOffset": 32
                }
              }
            },
            {
              "physicalLocation": {
                "artifactLocation": {
                  "uri": "src/nested/1/Nested.sol"
                },
                "region": {
                  "byteLength": 23,
                  "byteOffset": 180
                }
              }
            },
            {
              "physicalLocation": {
                "artifactLocation": {
                  "uri": "src/nested/2/Nested.sol"
                },
                "region": {
                  "byteLength": 23,
                  "byteOffset": 180
                }
              }
            },
            {
              "physicalLocation": {
                "artifactLocation": {
                  "uri": "src/nested_mappings/LaterVersion.sol"
                },
                "region": {
                  "byteLength": 23,
                  "byteOffset": 36
                }
              }
            },
            {
              "physicalLocation": {
                "artifactLocation": {
                  "uri": "src/parent_chain/ParentChainContract.sol"
                },
                "region": {
                  "byteLength": 23,
                  "byteOffset": 32
                }
              }
            },
            {
              "physicalLocation": {
                "artifactLocation": {
                  "uri": "src/uniswap/UniswapV2Swapper.sol"
                },
                "region": {
                  "byteLength": 23,
                  "byteOffset": 32
                }
              }
            },
            {
              "physicalLocation": {
                "artifactLocation": {
                  "uri": "src/uniswap/UniswapV3Swapper.sol"
                },
                "region": {
                  "byteLength": 23,
                  "byteOffset": 32
                }
              }
            }
          ],
          "message": {
            "text": "Solc compiler version 0.8.20 switches the default target EVM version to Shanghai, which means that the generated bytecode will include PUSH0 opcodes. Be sure to select the appropriate EVM version in case you intend to deploy on a chain other than mainnet like L2 chains that may not support PUSH0, otherwise deployment of your contracts will fail."
          },
          "ruleId": "push-zero-opcode"
        },
        {
          "level": "note",
          "locations": [
            {
              "physicalLocation": {
                "artifactLocation": {
                  "uri": "src/BuiltinSymbolShadow.sol"
                },
                "region": {
                  "byteLength": 39,
                  "byteOffset": 358
                }
              }
            },
            {
              "physicalLocation": {
                "artifactLocation": {
                  "uri": "src/CallGraphTests.sol"
                },
                "region": {
                  "byteLength": 22,
                  "byteOffset": 186
                }
              }
            },
            {
              "physicalLocation": {
                "artifactLocation": {
                  "uri": "src/CallGraphTests.sol"
                },
                "region": {
                  "byteLength": 22,
                  "byteOffset": 571
                }
              }
            },
            {
              "physicalLocation": {
                "artifactLocation": {
                  "uri": "src/CallGraphTests.sol"
                },
                "region": {
                  "byteLength": 22,
                  "byteOffset": 976
                }
              }
            },
            {
              "physicalLocation": {
                "artifactLocation": {
                  "uri": "src/DelegateCallWithoutAddressCheck.sol"
                },
                "region": {
                  "byteLength": 9,
                  "byteOffset": 678
                }
              }
            },
            {
              "physicalLocation": {
                "artifactLocation": {
                  "uri": "src/InternalFunctions.sol"
                },
                "region": {
                  "byteLength": 9,
                  "byteOffset": 413
                }
              }
            },
            {
              "physicalLocation": {
                "artifactLocation": {
                  "uri": "src/OnceModifierExample.sol"
                },
                "region": {
                  "byteLength": 8,
                  "byteOffset": 103
                }
              }
            },
            {
              "physicalLocation": {
                "artifactLocation": {
                  "uri": "src/SendEtherNoChecks.sol"
                },
                "region": {
                  "byteLength": 4,
                  "byteOffset": 308
                }
              }
            },
            {
              "physicalLocation": {
                "artifactLocation": {
                  "uri": "src/SendEtherNoChecks.sol"
                },
                "region": {
                  "byteLength": 4,
                  "byteOffset": 960
                }
              }
            },
            {
              "physicalLocation": {
                "artifactLocation": {
                  "uri": "src/SendEtherNoChecks.sol"
                },
                "region": {
                  "byteLength": 4,
                  "byteOffset": 1301
                }
              }
            },
            {
              "physicalLocation": {
                "artifactLocation": {
                  "uri": "src/SendEtherNoChecks.sol"
                },
                "region": {
                  "byteLength": 4,
                  "byteOffset": 1704
                }
              }
            },
            {
              "physicalLocation": {
                "artifactLocation": {
                  "uri": "src/StateShadowing.sol"
                },
                "region": {
                  "byteLength": 74,
                  "byteOffset": 107
                }
              }
            },
            {
              "physicalLocation": {
                "artifactLocation": {
                  "uri": "src/UnprotectedInitialize.sol"
                },
                "region": {
                  "byteLength": 21,
                  "byteOffset": 222
                }
              }
            }
          ],
          "message": {
            "text": ""
          },
          "ruleId": "useless-modifier"
        },
        {
          "level": "note",
          "locations": [
            {
              "physicalLocation": {
                "artifactLocation": {
                  "uri": "src/AdminContract.sol"
                },
                "region": {
                  "byteLength": 23,
                  "byteOffset": 457
                }
              }
            },
            {
              "physicalLocation": {
                "artifactLocation": {
<<<<<<< HEAD
                  "uri": "src/CacheArrayLength.sol"
                },
                "region": {
                  "byteLength": 2,
                  "byteOffset": 337
                }
              }
            },
            {
              "physicalLocation": {
                "artifactLocation": {
                  "uri": "src/CacheArrayLength.sol"
                },
                "region": {
                  "byteLength": 2,
                  "byteOffset": 1104
=======
                  "uri": "src/BuiltinSymbolShadow.sol"
                },
                "region": {
                  "byteLength": 41,
                  "byteOffset": 125
>>>>>>> 87d8c5b4
                }
              }
            },
            {
              "physicalLocation": {
                "artifactLocation": {
                  "uri": "src/CallGraphTests.sol"
                },
                "region": {
                  "byteLength": 16,
                  "byteOffset": 291
                }
              }
            },
            {
              "physicalLocation": {
                "artifactLocation": {
                  "uri": "src/CallGraphTests.sol"
                },
                "region": {
                  "byteLength": 16,
                  "byteOffset": 686
                }
              }
            },
            {
              "physicalLocation": {
                "artifactLocation": {
                  "uri": "src/ContractWithTodo.sol"
                },
                "region": {
                  "byteLength": 10,
                  "byteOffset": 129
                }
              }
            },
            {
              "physicalLocation": {
                "artifactLocation": {
                  "uri": "src/ContractWithTodo.sol"
                },
                "region": {
                  "byteLength": 15,
                  "byteOffset": 337
                }
              }
            },
            {
              "physicalLocation": {
                "artifactLocation": {
                  "uri": "src/EmptyBlocks.sol"
                },
                "region": {
                  "byteLength": 12,
                  "byteOffset": 503
                }
              }
            },
            {
              "physicalLocation": {
                "artifactLocation": {
                  "uri": "src/EmptyBlocks.sol"
                },
                "region": {
                  "byteLength": 12,
                  "byteOffset": 599
                }
              }
            },
            {
              "physicalLocation": {
                "artifactLocation": {
                  "uri": "src/EmptyBlocks.sol"
                },
                "region": {
                  "byteLength": 12,
                  "byteOffset": 739
                }
              }
            },
            {
              "physicalLocation": {
                "artifactLocation": {
                  "uri": "src/EmptyBlocks.sol"
                },
                "region": {
                  "byteLength": 13,
                  "byteOffset": 888
                }
              }
            },
            {
              "physicalLocation": {
                "artifactLocation": {
                  "uri": "src/EmptyBlocks.sol"
                },
                "region": {
                  "byteLength": 24,
                  "byteOffset": 946
                }
              }
            },
            {
              "physicalLocation": {
                "artifactLocation": {
                  "uri": "src/EmptyBlocks.sol"
                },
                "region": {
                  "byteLength": 30,
                  "byteOffset": 1068
                }
              }
            },
            {
              "physicalLocation": {
                "artifactLocation": {
                  "uri": "src/EmptyBlocks.sol"
                },
                "region": {
                  "byteLength": 41,
                  "byteOffset": 1219
                }
              }
            },
            {
              "physicalLocation": {
                "artifactLocation": {
                  "uri": "src/OnceModifierExample.sol"
                },
                "region": {
                  "byteLength": 7,
                  "byteOffset": 147
                }
              }
            },
            {
              "physicalLocation": {
                "artifactLocation": {
                  "uri": "src/OutOfOrderRetryable.sol"
                },
                "region": {
                  "byteLength": 13,
                  "byteOffset": 5775
                }
              }
            },
            {
              "physicalLocation": {
                "artifactLocation": {
                  "uri": "src/SendEtherNoChecks.sol"
                },
                "region": {
                  "byteLength": 5,
                  "byteOffset": 1060
                }
              }
            },
            {
              "physicalLocation": {
                "artifactLocation": {
                  "uri": "src/SendEtherNoChecks.sol"
                },
                "region": {
                  "byteLength": 5,
                  "byteOffset": 1405
                }
              }
            },
            {
              "physicalLocation": {
                "artifactLocation": {
                  "uri": "src/SendEtherNoChecks.sol"
                },
                "region": {
                  "byteLength": 5,
                  "byteOffset": 1795
                }
              }
            },
            {
              "physicalLocation": {
                "artifactLocation": {
                  "uri": "src/TautologyOrContradiction.sol"
                },
                "region": {
                  "byteLength": 229,
                  "byteOffset": 161
                }
              }
            },
            {
              "physicalLocation": {
                "artifactLocation": {
                  "uri": "src/UncheckedSend.sol"
                },
                "region": {
                  "byteLength": 65,
                  "byteOffset": 915
                }
              }
            },
            {
              "physicalLocation": {
                "artifactLocation": {
                  "uri": "src/auditor_mode/PublicFunctionsWithoutSenderCheck.sol"
                },
                "region": {
                  "byteLength": 17,
                  "byteOffset": 367
                }
              }
            },
            {
              "physicalLocation": {
                "artifactLocation": {
                  "uri": "src/auditor_mode/PublicFunctionsWithoutSenderCheck.sol"
                },
                "region": {
                  "byteLength": 25,
                  "byteOffset": 852
                }
              }
            },
            {
              "physicalLocation": {
                "artifactLocation": {
                  "uri": "src/auditor_mode/PublicFunctionsWithoutSenderCheck.sol"
                },
                "region": {
                  "byteLength": 16,
                  "byteOffset": 1080
                }
              }
            },
            {
              "physicalLocation": {
                "artifactLocation": {
                  "uri": "src/auditor_mode/PublicFunctionsWithoutSenderCheck.sol"
                },
                "region": {
                  "byteLength": 17,
                  "byteOffset": 1840
                }
              }
            },
            {
              "physicalLocation": {
                "artifactLocation": {
                  "uri": "src/auditor_mode/PublicFunctionsWithoutSenderCheck.sol"
                },
                "region": {
                  "byteLength": 25,
                  "byteOffset": 2380
                }
              }
            },
            {
              "physicalLocation": {
                "artifactLocation": {
                  "uri": "src/parent_chain/ParentChainContract.sol"
                },
                "region": {
                  "byteLength": 9,
                  "byteOffset": 355
                }
              }
            },
            {
              "physicalLocation": {
                "artifactLocation": {
                  "uri": "src/parent_chain/ParentChainContract.sol"
                },
                "region": {
                  "byteLength": 23,
                  "byteOffset": 806
                }
              }
            },
            {
              "physicalLocation": {
                "artifactLocation": {
                  "uri": "src/parent_chain/ParentChainContract.sol"
                },
                "region": {
                  "byteLength": 8,
                  "byteOffset": 946
                }
              }
            },
            {
              "physicalLocation": {
                "artifactLocation": {
                  "uri": "src/parent_chain/ParentChainContract.sol"
                },
                "region": {
                  "byteLength": 23,
                  "byteOffset": 1011
                }
              }
            }
          ],
          "message": {
            "text": "Consider removing empty blocks."
          },
          "ruleId": "empty-block"
        },
        {
          "level": "note",
          "locations": [
            {
              "physicalLocation": {
                "artifactLocation": {
                  "uri": "src/HugeConstants.sol"
                },
                "region": {
                  "byteLength": 24,
                  "byteOffset": 182
                }
              }
            },
            {
              "physicalLocation": {
                "artifactLocation": {
                  "uri": "src/HugeConstants.sol"
                },
                "region": {
                  "byteLength": 23,
                  "byteOffset": 252
                }
              }
            },
            {
              "physicalLocation": {
                "artifactLocation": {
                  "uri": "src/HugeConstants.sol"
                },
                "region": {
                  "byteLength": 22,
                  "byteOffset": 321
                }
              }
            },
            {
              "physicalLocation": {
                "artifactLocation": {
                  "uri": "src/HugeConstants.sol"
                },
                "region": {
                  "byteLength": 21,
                  "byteOffset": 389
                }
              }
            },
            {
              "physicalLocation": {
                "artifactLocation": {
                  "uri": "src/HugeConstants.sol"
                },
                "region": {
                  "byteLength": 20,
                  "byteOffset": 456
                }
              }
            },
            {
              "physicalLocation": {
                "artifactLocation": {
                  "uri": "src/HugeConstants.sol"
                },
                "region": {
                  "byteLength": 19,
                  "byteOffset": 522
                }
              }
            },
            {
              "physicalLocation": {
                "artifactLocation": {
                  "uri": "src/HugeConstants.sol"
                },
                "region": {
                  "byteLength": 18,
                  "byteOffset": 587
                }
              }
            },
            {
              "physicalLocation": {
                "artifactLocation": {
                  "uri": "src/HugeConstants.sol"
                },
                "region": {
                  "byteLength": 17,
                  "byteOffset": 651
                }
              }
            },
            {
              "physicalLocation": {
                "artifactLocation": {
                  "uri": "src/HugeConstants.sol"
                },
                "region": {
                  "byteLength": 16,
                  "byteOffset": 714
                }
              }
            },
            {
              "physicalLocation": {
                "artifactLocation": {
                  "uri": "src/HugeConstants.sol"
                },
                "region": {
                  "byteLength": 15,
                  "byteOffset": 777
                }
              }
            },
            {
              "physicalLocation": {
                "artifactLocation": {
                  "uri": "src/HugeConstants.sol"
                },
                "region": {
                  "byteLength": 14,
                  "byteOffset": 839
                }
              }
            },
            {
              "physicalLocation": {
                "artifactLocation": {
                  "uri": "src/HugeConstants.sol"
                },
                "region": {
                  "byteLength": 13,
                  "byteOffset": 900
                }
              }
            },
            {
              "physicalLocation": {
                "artifactLocation": {
                  "uri": "src/HugeConstants.sol"
                },
                "region": {
                  "byteLength": 12,
                  "byteOffset": 960
                }
              }
            },
            {
              "physicalLocation": {
                "artifactLocation": {
                  "uri": "src/HugeConstants.sol"
                },
                "region": {
                  "byteLength": 11,
                  "byteOffset": 1019
                }
              }
            },
            {
              "physicalLocation": {
                "artifactLocation": {
                  "uri": "src/HugeConstants.sol"
                },
                "region": {
                  "byteLength": 10,
                  "byteOffset": 1077
                }
              }
            },
            {
              "physicalLocation": {
                "artifactLocation": {
                  "uri": "src/HugeConstants.sol"
                },
                "region": {
                  "byteLength": 9,
                  "byteOffset": 1134
                }
              }
            },
            {
              "physicalLocation": {
                "artifactLocation": {
                  "uri": "src/HugeConstants.sol"
                },
                "region": {
                  "byteLength": 8,
                  "byteOffset": 1190
                }
              }
            },
            {
              "physicalLocation": {
                "artifactLocation": {
                  "uri": "src/HugeConstants.sol"
                },
                "region": {
                  "byteLength": 7,
                  "byteOffset": 1245
                }
              }
            },
            {
              "physicalLocation": {
                "artifactLocation": {
                  "uri": "src/HugeConstants.sol"
                },
                "region": {
                  "byteLength": 6,
                  "byteOffset": 1299
                }
              }
            },
            {
              "physicalLocation": {
                "artifactLocation": {
                  "uri": "src/HugeConstants.sol"
                },
                "region": {
                  "byteLength": 5,
                  "byteOffset": 1352
                }
              }
            },
            {
              "physicalLocation": {
                "artifactLocation": {
                  "uri": "src/HugeConstants.sol"
                },
                "region": {
                  "byteLength": 29,
                  "byteOffset": 1585
                }
              }
            },
            {
              "physicalLocation": {
                "artifactLocation": {
                  "uri": "src/HugeConstants.sol"
                },
                "region": {
                  "byteLength": 6,
                  "byteOffset": 1673
                }
              }
            },
            {
              "physicalLocation": {
                "artifactLocation": {
                  "uri": "src/IncorrectERC20.sol"
                },
                "region": {
                  "byteLength": 7,
                  "byteOffset": 225
                }
              }
            },
            {
              "physicalLocation": {
                "artifactLocation": {
                  "uri": "src/IncorrectERC20.sol"
                },
                "region": {
                  "byteLength": 7,
                  "byteOffset": 1550
                }
              }
            }
          ],
          "message": {
            "text": "Use `e` notation, for example: `1e18`, instead of its full numeric value."
          },
          "ruleId": "large-numeric-literal"
        },
        {
          "level": "note",
          "locations": [
            {
              "physicalLocation": {
                "artifactLocation": {
                  "uri": "src/CallGraphTests.sol"
                },
                "region": {
                  "byteLength": 17,
                  "byteOffset": 89
                }
              }
            },
            {
              "physicalLocation": {
                "artifactLocation": {
                  "uri": "src/CallGraphTests.sol"
                },
                "region": {
                  "byteLength": 17,
                  "byteOffset": 398
                }
              }
            },
            {
              "physicalLocation": {
                "artifactLocation": {
                  "uri": "src/CallGraphTests.sol"
                },
                "region": {
                  "byteLength": 17,
                  "byteOffset": 803
                }
              }
            },
            {
              "physicalLocation": {
                "artifactLocation": {
                  "uri": "src/CallGraphTests.sol"
                },
                "region": {
                  "byteLength": 18,
                  "byteOffset": 1206
                }
              }
            },
            {
              "physicalLocation": {
                "artifactLocation": {
                  "uri": "src/ConstantFuncsAssembly.sol"
                },
                "region": {
                  "byteLength": 232,
                  "byteOffset": 651
                }
              }
            },
            {
              "physicalLocation": {
                "artifactLocation": {
                  "uri": "src/InternalFunctions.sol"
                },
                "region": {
                  "byteLength": 12,
                  "byteOffset": 693
                }
              }
            },
            {
              "physicalLocation": {
                "artifactLocation": {
                  "uri": "src/MsgValueInLoop.sol"
                },
                "region": {
                  "byteLength": 8,
                  "byteOffset": 1103
                }
              }
            },
            {
              "physicalLocation": {
                "artifactLocation": {
                  "uri": "src/MsgValueInLoop.sol"
                },
                "region": {
                  "byteLength": 8,
                  "byteOffset": 1529
                }
              }
            },
            {
              "physicalLocation": {
                "artifactLocation": {
                  "uri": "src/MsgValueInLoop.sol"
                },
                "region": {
                  "byteLength": 8,
                  "byteOffset": 1962
                }
              }
            },
            {
              "physicalLocation": {
                "artifactLocation": {
                  "uri": "src/SendEtherNoChecks.sol"
                },
                "region": {
                  "byteLength": 20,
                  "byteOffset": 132
                }
              }
            },
            {
              "physicalLocation": {
                "artifactLocation": {
                  "uri": "src/SendEtherNoChecks.sol"
                },
                "region": {
                  "byteLength": 5,
                  "byteOffset": 481
                }
              }
            },
            {
              "physicalLocation": {
                "artifactLocation": {
                  "uri": "src/SendEtherNoChecks.sol"
                },
                "region": {
                  "byteLength": 20,
                  "byteOffset": 784
                }
              }
            },
            {
              "physicalLocation": {
                "artifactLocation": {
                  "uri": "src/SendEtherNoChecks.sol"
                },
                "region": {
                  "byteLength": 15,
                  "byteOffset": 1209
                }
              }
            },
            {
              "physicalLocation": {
                "artifactLocation": {
                  "uri": "src/SendEtherNoChecks.sol"
                },
                "region": {
                  "byteLength": 11,
                  "byteOffset": 1551
                }
              }
            },
            {
              "physicalLocation": {
                "artifactLocation": {
                  "uri": "src/StorageParameters.sol"
                },
                "region": {
                  "byteLength": 11,
                  "byteOffset": 388
                }
              }
            },
            {
              "physicalLocation": {
                "artifactLocation": {
                  "uri": "src/UncheckedSend.sol"
                },
                "region": {
                  "byteLength": 65,
                  "byteOffset": 915
                }
              }
            }
          ],
          "message": {
            "text": "Instead of separating the logic into a separate function, consider inlining the logic into the calling function. This can reduce the number of function calls and improve readability."
          },
          "ruleId": "useless-internal-function"
        },
        {
          "level": "note",
          "locations": [
            {
              "physicalLocation": {
                "artifactLocation": {
                  "uri": "src/ContractWithTodo.sol"
                },
                "region": {
                  "byteLength": 8,
                  "byteOffset": 66
                }
              }
            },
            {
              "physicalLocation": {
                "artifactLocation": {
                  "uri": "src/Counter.sol"
                },
                "region": {
                  "byteLength": 7,
                  "byteOffset": 74
                }
              }
            }
          ],
          "message": {
            "text": "Contract contains comments with TODOS"
          },
          "ruleId": "contract-with-todos"
        },
        {
          "level": "note",
          "locations": [
            {
              "physicalLocation": {
                "artifactLocation": {
                  "uri": "src/Casting.sol"
                },
                "region": {
                  "byteLength": 14,
                  "byteOffset": 904
                }
              }
            },
            {
              "physicalLocation": {
                "artifactLocation": {
                  "uri": "src/Casting.sol"
                },
                "region": {
                  "byteLength": 13,
                  "byteOffset": 2086
                }
              }
            },
            {
              "physicalLocation": {
                "artifactLocation": {
                  "uri": "src/InconsistentUints.sol"
                },
                "region": {
                  "byteLength": 12,
                  "byteOffset": 122
                }
              }
            },
            {
              "physicalLocation": {
                "artifactLocation": {
                  "uri": "src/InconsistentUints.sol"
                },
                "region": {
                  "byteLength": 11,
                  "byteOffset": 197
                }
              }
            },
            {
              "physicalLocation": {
                "artifactLocation": {
                  "uri": "src/InconsistentUints.sol"
                },
                "region": {
                  "byteLength": 10,
                  "byteOffset": 289
                }
              }
            },
            {
              "physicalLocation": {
                "artifactLocation": {
                  "uri": "src/InconsistentUints.sol"
                },
                "region": {
                  "byteLength": 9,
                  "byteOffset": 340
                }
              }
            },
            {
              "physicalLocation": {
                "artifactLocation": {
                  "uri": "src/InconsistentUints.sol"
                },
                "region": {
                  "byteLength": 9,
                  "byteOffset": 383
                }
              }
            },
            {
              "physicalLocation": {
                "artifactLocation": {
                  "uri": "src/InconsistentUints.sol"
                },
                "region": {
                  "byteLength": 10,
                  "byteOffset": 434
                }
              }
            },
            {
              "physicalLocation": {
                "artifactLocation": {
                  "uri": "src/InconsistentUints.sol"
                },
                "region": {
                  "byteLength": 12,
                  "byteOffset": 528
                }
              }
            },
            {
              "physicalLocation": {
                "artifactLocation": {
                  "uri": "src/TautologicalCompare.sol"
                },
                "region": {
                  "byteLength": 1,
                  "byteOffset": 186
                }
              }
            },
            {
              "physicalLocation": {
                "artifactLocation": {
                  "uri": "src/TautologyOrContradiction.sol"
                },
                "region": {
                  "byteLength": 6,
                  "byteOffset": 133
                }
              }
            },
            {
              "physicalLocation": {
                "artifactLocation": {
                  "uri": "src/eth2/DepositContract.sol"
                },
                "region": {
                  "byteLength": 27,
                  "byteOffset": 4611
                }
              }
            },
            {
              "physicalLocation": {
                "artifactLocation": {
                  "uri": "src/eth2/DepositContract.sol"
                },
                "region": {
                  "byteLength": 17,
                  "byteOffset": 4732
                }
              }
            },
            {
              "physicalLocation": {
                "artifactLocation": {
                  "uri": "src/eth2/DepositContract.sol"
                },
                "region": {
                  "byteLength": 6,
                  "byteOffset": 5020
                }
              }
            },
            {
              "physicalLocation": {
                "artifactLocation": {
                  "uri": "src/eth2/DepositContract.sol"
                },
                "region": {
                  "byteLength": 4,
                  "byteOffset": 5307
                }
              }
            },
            {
              "physicalLocation": {
                "artifactLocation": {
                  "uri": "src/eth2/DepositContract.sol"
                },
                "region": {
                  "byteLength": 6,
                  "byteOffset": 5347
                }
              }
            },
            {
              "physicalLocation": {
                "artifactLocation": {
                  "uri": "src/eth2/DepositContract.sol"
                },
                "region": {
                  "byteLength": 14,
                  "byteOffset": 6636
                }
              }
            },
            {
              "physicalLocation": {
                "artifactLocation": {
                  "uri": "src/eth2/DepositContract.sol"
                },
                "region": {
                  "byteLength": 4,
                  "byteOffset": 8101
                }
              }
            },
            {
              "physicalLocation": {
                "artifactLocation": {
                  "uri": "src/eth2/DepositContract.sol"
                },
                "region": {
                  "byteLength": 6,
                  "byteOffset": 8141
                }
              }
            },
            {
              "physicalLocation": {
                "artifactLocation": {
                  "uri": "src/nested_mappings/LaterVersion.sol"
                },
                "region": {
                  "byteLength": 5,
                  "byteOffset": 184
                }
              }
            },
            {
              "physicalLocation": {
                "artifactLocation": {
                  "uri": "src/nested_mappings/NestedMappings.sol"
                },
                "region": {
                  "byteLength": 10,
                  "byteOffset": 168
                }
              }
            }
          ],
          "message": {
            "text": "Consider keeping the naming convention consistent in a given contract. Explicit size declarations are preferred (uint256, int256) over implicit ones (uint, int) to avoid confusion."
          },
          "ruleId": "inconsistent-type-names"
        },
        {
          "level": "note",
          "locations": [
            {
              "physicalLocation": {
                "artifactLocation": {
                  "uri": "src/UnusedError.sol"
                },
                "region": {
                  "byteLength": 27,
                  "byteOffset": 84
                }
              }
            },
            {
              "physicalLocation": {
                "artifactLocation": {
                  "uri": "src/UnusedError.sol"
                },
                "region": {
                  "byteLength": 36,
                  "byteOffset": 258
                }
              }
            },
            {
              "physicalLocation": {
                "artifactLocation": {
                  "uri": "src/WrongOrderOfLayout.sol"
                },
                "region": {
                  "byteLength": 21,
                  "byteOffset": 274
                }
              }
            }
          ],
          "message": {
            "text": "it is recommended that the definition be removed when custom error is unused"
          },
          "ruleId": "useless-error"
        },
        {
          "level": "note",
          "locations": [
            {
              "physicalLocation": {
                "artifactLocation": {
                  "uri": "src/RevertsAndRequriesInLoops.sol"
                },
                "region": {
                  "byteLength": 129,
                  "byteOffset": 227
                }
              }
            },
            {
              "physicalLocation": {
                "artifactLocation": {
                  "uri": "src/RevertsAndRequriesInLoops.sol"
                },
                "region": {
                  "byteLength": 150,
                  "byteOffset": 416
                }
              }
            }
          ],
          "message": {
            "text": "Avoid `require` / `revert` statements in a loop because a single bad item can cause the whole transaction to fail. It's better to forgive on fail and return failed elements post processing of the loop"
          },
          "ruleId": "reverts-and-requires-in-loops"
        },
        {
          "level": "note",
          "locations": [
            {
              "physicalLocation": {
                "artifactLocation": {
                  "uri": "src/DivisionBeforeMultiplication.sol"
                },
                "region": {
                  "byteLength": 5,
                  "byteOffset": 218
                }
              }
            },
            {
              "physicalLocation": {
                "artifactLocation": {
                  "uri": "src/DivisionBeforeMultiplication.sol"
                },
                "region": {
                  "byteLength": 5,
                  "byteOffset": 330
                }
              }
            },
            {
              "physicalLocation": {
                "artifactLocation": {
                  "uri": "src/DivisionBeforeMultiplication.sol"
                },
                "region": {
                  "byteLength": 5,
                  "byteOffset": 432
                }
              }
            },
            {
              "physicalLocation": {
                "artifactLocation": {
                  "uri": "src/DivisionBeforeMultiplication.sol"
                },
                "region": {
                  "byteLength": 5,
                  "byteOffset": 541
                }
              }
            }
          ],
          "message": {
            "text": "Division operations followed directly by multiplication operations can lead to precision loss due to the way integer arithmetic is handled in Solidity."
          },
          "ruleId": "division-before-multiplication"
        },
        {
          "level": "note",
          "locations": [
            {
              "physicalLocation": {
                "artifactLocation": {
                  "uri": "src/RedundantStatements.sol"
                },
                "region": {
                  "byteLength": 4,
                  "byteOffset": 131
                }
              }
            },
            {
              "physicalLocation": {
                "artifactLocation": {
                  "uri": "src/RedundantStatements.sol"
                },
                "region": {
                  "byteLength": 4,
                  "byteOffset": 169
                }
              }
            },
            {
              "physicalLocation": {
                "artifactLocation": {
                  "uri": "src/RedundantStatements.sol"
                },
                "region": {
                  "byteLength": 27,
                  "byteOffset": 207
                }
              }
            },
            {
              "physicalLocation": {
                "artifactLocation": {
                  "uri": "src/RedundantStatements.sol"
                },
                "region": {
                  "byteLength": 4,
                  "byteOffset": 309
                }
              }
            },
            {
              "physicalLocation": {
                "artifactLocation": {
                  "uri": "src/RedundantStatements.sol"
                },
                "region": {
                  "byteLength": 6,
                  "byteOffset": 347
                }
              }
            },
            {
              "physicalLocation": {
                "artifactLocation": {
                  "uri": "src/RedundantStatements.sol"
                },
                "region": {
                  "byteLength": 4,
                  "byteOffset": 377
                }
              }
            }
          ],
          "message": {
            "text": "Remove the redundant statements because no code will be generated and it just congests the codebase."
          },
          "ruleId": "redundant-statements"
        },
        {
          "level": "note",
          "locations": [
            {
              "physicalLocation": {
                "artifactLocation": {
                  "uri": "src/PublicVariableReadInExternalContext.sol"
                },
                "region": {
                  "byteLength": 14,
                  "byteOffset": 355
                }
              }
            },
            {
              "physicalLocation": {
                "artifactLocation": {
                  "uri": "src/PublicVariableReadInExternalContext.sol"
                },
                "region": {
                  "byteLength": 16,
                  "byteOffset": 457
                }
              }
            },
            {
              "physicalLocation": {
                "artifactLocation": {
                  "uri": "src/PublicVariableReadInExternalContext.sol"
                },
                "region": {
                  "byteLength": 12,
                  "byteOffset": 553
                }
              }
            },
            {
              "physicalLocation": {
                "artifactLocation": {
                  "uri": "src/PublicVariableReadInExternalContext.sol"
                },
                "region": {
                  "byteLength": 14,
                  "byteOffset": 1175
                }
              }
            }
          ],
          "message": {
            "text": "The contract reads it's own variable using `this` which adds an unnecessary STATICCALL. Remove `this` and access the variable like storage."
          },
          "ruleId": "public-variable-read-in-external-context"
        },
        {
          "level": "note",
          "locations": [
            {
              "physicalLocation": {
                "artifactLocation": {
                  "uri": "src/AssemblyExample.sol"
                },
                "region": {
                  "byteLength": 1,
                  "byteOffset": 97
                }
              }
            },
            {
              "physicalLocation": {
                "artifactLocation": {
                  "uri": "src/InconsistentUints.sol"
                },
                "region": {
                  "byteLength": 10,
                  "byteOffset": 434
                }
              }
            },
            {
              "physicalLocation": {
                "artifactLocation": {
                  "uri": "src/StateVariables.sol"
                },
                "region": {
                  "byteLength": 19,
                  "byteOffset": 199
                }
              }
            },
            {
              "physicalLocation": {
                "artifactLocation": {
                  "uri": "src/StateVariables.sol"
                },
                "region": {
                  "byteLength": 20,
                  "byteOffset": 241
                }
              }
            },
            {
              "physicalLocation": {
                "artifactLocation": {
                  "uri": "src/StateVariables.sol"
                },
                "region": {
                  "byteLength": 27,
                  "byteOffset": 383
                }
              }
            },
            {
              "physicalLocation": {
                "artifactLocation": {
                  "uri": "src/StateVariables.sol"
                },
                "region": {
                  "byteLength": 28,
                  "byteOffset": 437
                }
              }
            },
            {
              "physicalLocation": {
                "artifactLocation": {
                  "uri": "src/StateVariables.sol"
                },
                "region": {
                  "byteLength": 16,
                  "byteOffset": 1056
                }
              }
            },
            {
              "physicalLocation": {
                "artifactLocation": {
                  "uri": "src/StateVariables.sol"
                },
                "region": {
                  "byteLength": 17,
                  "byteOffset": 1108
                }
              }
            },
            {
              "physicalLocation": {
                "artifactLocation": {
                  "uri": "src/TautologyOrContradiction.sol"
                },
                "region": {
                  "byteLength": 6,
                  "byteOffset": 133
                }
              }
            },
            {
              "physicalLocation": {
                "artifactLocation": {
                  "uri": "src/TautologyOrContradiction.sol"
                },
                "region": {
                  "byteLength": 9,
                  "byteOffset": 145
                }
              }
            },
            {
              "physicalLocation": {
                "artifactLocation": {
                  "uri": "src/UninitializedStateVariable.sol"
                },
                "region": {
                  "byteLength": 3,
                  "byteOffset": 503
                }
              }
            },
            {
              "physicalLocation": {
                "artifactLocation": {
                  "uri": "src/UnusedStateVariables.sol"
                },
                "region": {
                  "byteLength": 13,
                  "byteOffset": 147
                }
              }
            },
            {
              "physicalLocation": {
                "artifactLocation": {
                  "uri": "src/UnusedStateVariables.sol"
                },
                "region": {
                  "byteLength": 13,
                  "byteOffset": 183
                }
              }
            },
            {
              "physicalLocation": {
                "artifactLocation": {
                  "uri": "src/UnusedStateVariables.sol"
                },
                "region": {
                  "byteLength": 10,
                  "byteOffset": 215
                }
              }
            },
            {
              "physicalLocation": {
                "artifactLocation": {
                  "uri": "src/UnusedStateVariables.sol"
                },
                "region": {
                  "byteLength": 12,
                  "byteOffset": 246
                }
              }
            },
            {
              "physicalLocation": {
                "artifactLocation": {
                  "uri": "src/cloc/AnotherHeavilyCommentedContract.sol"
                },
                "region": {
                  "byteLength": 3,
                  "byteOffset": 151
                }
              }
            },
            {
              "physicalLocation": {
                "artifactLocation": {
                  "uri": "src/cloc/AnotherHeavilyCommentedContract.sol"
                },
                "region": {
                  "byteLength": 3,
                  "byteOffset": 190
                }
              }
            },
            {
              "physicalLocation": {
                "artifactLocation": {
                  "uri": "src/cloc/AnotherHeavilyCommentedContract.sol"
                },
                "region": {
                  "byteLength": 3,
                  "byteOffset": 261
                }
              }
            },
            {
              "physicalLocation": {
                "artifactLocation": {
                  "uri": "src/cloc/AnotherHeavilyCommentedContract.sol"
                },
                "region": {
                  "byteLength": 3,
                  "byteOffset": 367
                }
              }
            },
            {
              "physicalLocation": {
                "artifactLocation": {
                  "uri": "src/cloc/AnotherHeavilyCommentedContract.sol"
                },
                "region": {
                  "byteLength": 3,
                  "byteOffset": 477
                }
              }
            },
            {
              "physicalLocation": {
                "artifactLocation": {
                  "uri": "src/cloc/HeavilyCommentedContract.sol"
                },
                "region": {
                  "byteLength": 3,
                  "byteOffset": 160
                }
              }
            },
            {
              "physicalLocation": {
                "artifactLocation": {
                  "uri": "src/cloc/HeavilyCommentedContract.sol"
                },
                "region": {
                  "byteLength": 3,
                  "byteOffset": 199
                }
              }
            },
            {
              "physicalLocation": {
                "artifactLocation": {
                  "uri": "src/cloc/HeavilyCommentedContract.sol"
                },
                "region": {
                  "byteLength": 3,
                  "byteOffset": 270
                }
              }
            },
            {
              "physicalLocation": {
                "artifactLocation": {
                  "uri": "src/cloc/HeavilyCommentedContract.sol"
                },
                "region": {
                  "byteLength": 3,
                  "byteOffset": 376
                }
              }
            },
            {
              "physicalLocation": {
                "artifactLocation": {
                  "uri": "src/cloc/HeavilyCommentedContract.sol"
                },
                "region": {
                  "byteLength": 3,
                  "byteOffset": 486
                }
              }
            }
          ],
          "message": {
            "text": "State variable appears to be unused. No analysis has been performed to see if any inilne assembly references it. So if that's not the case, consider removing this unused variable."
          },
          "ruleId": "unused-state-variable"
        },
        {
          "level": "note",
          "locations": [
            {
              "physicalLocation": {
                "artifactLocation": {
                  "uri": "src/ConstantFuncsAssembly.sol"
                },
                "region": {
                  "byteLength": 175,
                  "byteOffset": 182
                }
              }
            },
            {
              "physicalLocation": {
                "artifactLocation": {
                  "uri": "src/ConstantFuncsAssembly.sol"
                },
                "region": {
                  "byteLength": 237,
                  "byteOffset": 408
                }
              }
            },
            {
              "physicalLocation": {
                "artifactLocation": {
                  "uri": "src/ConstantFuncsAssembly.sol"
                },
                "region": {
                  "byteLength": 98,
                  "byteOffset": 934
                }
              }
            }
          ],
          "message": {
            "text": "If the assembly code contains bugs or unintended side effects, it can lead to incorrect results or vulnerabilities, which are hard to debug and resolve, especially when the function is meant to be simple and predictable."
          },
          "ruleId": "constant-functions-assembly"
        },
        {
          "level": "note",
          "locations": [
            {
              "physicalLocation": {
                "artifactLocation": {
                  "uri": "src/BooleanEquality.sol"
                },
                "region": {
                  "byteLength": 14,
                  "byteOffset": 133
                }
              }
            },
            {
              "physicalLocation": {
                "artifactLocation": {
                  "uri": "src/BooleanEquality.sol"
                },
                "region": {
                  "byteLength": 15,
                  "byteOffset": 292
                }
              }
            },
            {
              "physicalLocation": {
                "artifactLocation": {
                  "uri": "src/BooleanEquality.sol"
                },
                "region": {
                  "byteLength": 15,
                  "byteOffset": 454
                }
              }
            },
            {
              "physicalLocation": {
                "artifactLocation": {
                  "uri": "src/BooleanEquality.sol"
                },
                "region": {
                  "byteLength": 16,
                  "byteOffset": 614
                }
              }
            }
          ],
          "message": {
            "text": "If `x` is a boolean, there is no need to do `if(x == true)` or `if(x == false)`. Just use `if(x)` and `if(!x)` respectively."
          },
          "ruleId": "boolean-equality"
        },
        {
          "level": "note",
          "locations": [
            {
              "physicalLocation": {
                "artifactLocation": {
                  "uri": "src/ReturnBomb.sol"
                },
                "region": {
                  "byteLength": 115,
                  "byteOffset": 591
                }
              }
            }
          ],
          "message": {
            "text": "A low level callee may consume all callers gas unexpectedly. Avoid unlimited implicit decoding of returndata on calls to unchecked addresses. You can limit the gas by passing a gas limit as an option to the call. For example, `unknownAdress.call{gas: gasLimitHere}(\"calldata\")` That would act as a safety net from OOG errors.\n        "
          },
          "ruleId": "return-bomb"
        },
        {
          "level": "note",
          "locations": [
            {
              "physicalLocation": {
                "artifactLocation": {
                  "uri": "src/FunctionInitializingState.sol"
                },
                "region": {
                  "byteLength": 21,
                  "byteOffset": 108
                }
              }
            },
            {
              "physicalLocation": {
                "artifactLocation": {
                  "uri": "src/FunctionInitializingState.sol"
                },
                "region": {
                  "byteLength": 21,
                  "byteOffset": 199
                }
              }
            },
            {
              "physicalLocation": {
                "artifactLocation": {
                  "uri": "src/FunctionInitializingState.sol"
                },
                "region": {
                  "byteLength": 21,
                  "byteOffset": 267
                }
              }
            }
          ],
          "message": {
            "text": "Detects the immediate initialization of state variables through function calls that are not pure/constant, or that use non-constant state variable. Remove any initialization of state variables via non-constant state variables or function calls. If variables must be set upon contract deployment, locate initialization in the constructor instead."
          },
          "ruleId": "function-initializing-state"
        },
        {
          "level": "note",
          "locations": [
            {
              "physicalLocation": {
                "artifactLocation": {
<<<<<<< HEAD
                  "uri": "src/CacheArrayLength.sol"
                },
                "region": {
                  "byteLength": 82,
                  "byteOffset": 234
=======
                  "uri": "src/BuiltinSymbolShadow.sol"
                },
                "region": {
                  "byteLength": 8,
                  "byteOffset": 92
>>>>>>> 87d8c5b4
                }
              }
            },
            {
              "physicalLocation": {
                "artifactLocation": {
<<<<<<< HEAD
                  "uri": "src/CacheArrayLength.sol"
                },
                "region": {
                  "byteLength": 64,
                  "byteOffset": 1160
=======
                  "uri": "src/BuiltinSymbolShadow.sol"
                },
                "region": {
                  "byteLength": 41,
                  "byteOffset": 125
>>>>>>> 87d8c5b4
                }
              }
            },
            {
              "physicalLocation": {
                "artifactLocation": {
<<<<<<< HEAD
                  "uri": "src/CacheArrayLength.sol"
                },
                "region": {
                  "byteLength": 183,
                  "byteOffset": 1325
=======
                  "uri": "src/BuiltinSymbolShadow.sol"
                },
                "region": {
                  "byteLength": 39,
                  "byteOffset": 358
                }
              }
            },
            {
              "physicalLocation": {
                "artifactLocation": {
                  "uri": "src/BuiltinSymbolShadow.sol"
                },
                "region": {
                  "byteLength": 15,
                  "byteOffset": 414
>>>>>>> 87d8c5b4
                }
              }
            }
          ],
          "message": {
<<<<<<< HEAD
            "text": "Cache the lengths of storage arrays if they are used and not modified in for loops."
          },
          "ruleId": "cache-array-length"
=======
            "text": "Name clashes with a built-in-symbol. Consider renaming it."
          },
          "ruleId": "builtin-symbol-shadow"
>>>>>>> 87d8c5b4
        }
      ],
      "tool": {
        "driver": {
          "fullName": "Cyfrin - Aderyn",
          "informationUri": "https://github.com/Cyfrin/aderyn",
          "name": "Aderyn",
          "organization": "Cyfrin",
          "semanticVersion": "0.1.10",
          "version": "0.1.10"
        }
      }
    }
  ]
}<|MERGE_RESOLUTION|>--- conflicted
+++ resolved
@@ -6546,7 +6546,17 @@
             {
               "physicalLocation": {
                 "artifactLocation": {
-<<<<<<< HEAD
+                  "uri": "src/BuiltinSymbolShadow.sol"
+                },
+                "region": {
+                  "byteLength": 41,
+                  "byteOffset": 125
+                }
+              }
+            },
+            {
+              "physicalLocation": {
+                "artifactLocation": {
                   "uri": "src/CacheArrayLength.sol"
                 },
                 "region": {
@@ -6563,13 +6573,6 @@
                 "region": {
                   "byteLength": 2,
                   "byteOffset": 1104
-=======
-                  "uri": "src/BuiltinSymbolShadow.sol"
-                },
-                "region": {
-                  "byteLength": 41,
-                  "byteOffset": 125
->>>>>>> 87d8c5b4
                 }
               }
             },
@@ -8306,82 +8309,94 @@
             {
               "physicalLocation": {
                 "artifactLocation": {
-<<<<<<< HEAD
                   "uri": "src/CacheArrayLength.sol"
                 },
                 "region": {
                   "byteLength": 82,
                   "byteOffset": 234
-=======
-                  "uri": "src/BuiltinSymbolShadow.sol"
-                },
-                "region": {
-                  "byteLength": 8,
-                  "byteOffset": 92
->>>>>>> 87d8c5b4
-                }
-              }
-            },
-            {
-              "physicalLocation": {
-                "artifactLocation": {
-<<<<<<< HEAD
+                }
+              }
+            },
+            {
+              "physicalLocation": {
+                "artifactLocation": {
                   "uri": "src/CacheArrayLength.sol"
                 },
                 "region": {
                   "byteLength": 64,
                   "byteOffset": 1160
-=======
-                  "uri": "src/BuiltinSymbolShadow.sol"
-                },
-                "region": {
-                  "byteLength": 41,
-                  "byteOffset": 125
->>>>>>> 87d8c5b4
-                }
-              }
-            },
-            {
-              "physicalLocation": {
-                "artifactLocation": {
-<<<<<<< HEAD
+                }
+              }
+            },
+            {
+              "physicalLocation": {
+                "artifactLocation": {
                   "uri": "src/CacheArrayLength.sol"
                 },
                 "region": {
                   "byteLength": 183,
                   "byteOffset": 1325
-=======
-                  "uri": "src/BuiltinSymbolShadow.sol"
-                },
-                "region": {
-                  "byteLength": 39,
-                  "byteOffset": 358
-                }
-              }
-            },
-            {
-              "physicalLocation": {
-                "artifactLocation": {
-                  "uri": "src/BuiltinSymbolShadow.sol"
-                },
-                "region": {
-                  "byteLength": 15,
-                  "byteOffset": 414
->>>>>>> 87d8c5b4
                 }
               }
             }
           ],
           "message": {
-<<<<<<< HEAD
             "text": "Cache the lengths of storage arrays if they are used and not modified in for loops."
           },
           "ruleId": "cache-array-length"
-=======
+        },
+        {
+          "level": "note",
+          "locations": [
+            {
+              "physicalLocation": {
+                "artifactLocation": {
+                  "uri": "src/BuiltinSymbolShadow.sol"
+                },
+                "region": {
+                  "byteLength": 8,
+                  "byteOffset": 92
+                }
+              }
+            },
+            {
+              "physicalLocation": {
+                "artifactLocation": {
+                  "uri": "src/BuiltinSymbolShadow.sol"
+                },
+                "region": {
+                  "byteLength": 41,
+                  "byteOffset": 125
+                }
+              }
+            },
+            {
+              "physicalLocation": {
+                "artifactLocation": {
+                  "uri": "src/BuiltinSymbolShadow.sol"
+                },
+                "region": {
+                  "byteLength": 39,
+                  "byteOffset": 358
+                }
+              }
+            },
+            {
+              "physicalLocation": {
+                "artifactLocation": {
+                  "uri": "src/BuiltinSymbolShadow.sol"
+                },
+                "region": {
+                  "byteLength": 15,
+                  "byteOffset": 414
+                }
+              }
+            }
+          ],
+          "message": {
             "text": "Name clashes with a built-in-symbol. Consider renaming it."
           },
           "ruleId": "builtin-symbol-shadow"
->>>>>>> 87d8c5b4
         }
       ],
       "tool": {
