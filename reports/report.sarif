{
  "$schema": "http://json.schemastore.org/sarif-2.1.0-rtm.6",
  "version": "2.1.0",
  "runs": [
    {
      "results": [
        {
          "level": "warning",
          "locations": [
            {
              "physicalLocation": {
                "artifactLocation": {
                  "uri": "src/inheritance/ExtendedInheritance.sol"
                },
                "region": {
                  "byteLength": 19,
                  "byteOffset": 488
                }
              }
            }
          ],
          "message": {
            "text": "When calling `delegatecall` the same `msg.value` amount will be accredited multiple times."
          },
          "ruleId": "delegate-call-in-loop"
        },
        {
          "level": "warning",
          "locations": [
            {
              "physicalLocation": {
                "artifactLocation": {
                  "uri": "src/KeccakContract.sol"
                },
                "region": {
                  "byteLength": 16,
                  "byteOffset": 587
                }
              }
            },
            {
              "physicalLocation": {
                "artifactLocation": {
                  "uri": "src/KeccakContract.sol"
                },
                "region": {
                  "byteLength": 16,
                  "byteOffset": 734
                }
              }
            },
            {
              "physicalLocation": {
                "artifactLocation": {
                  "uri": "src/KeccakContract.sol"
                },
                "region": {
                  "byteLength": 16,
                  "byteOffset": 887
                }
              }
            }
          ],
          "message": {
            "text": "Use `abi.encode()` instead which will pad items to 32 bytes, which will [prevent hash collisions](https://docs.soliditylang.org/en/v0.8.13/abi-spec.html#non-standard-packed-mode) (e.g. `abi.encodePacked(0x123,0x456)` => `0x123456` => `abi.encodePacked(0x1,0x23456)`, but `abi.encode(0x123,0x456)` => `0x0...1230...456`). Unless there is a compelling reason, `abi.encode` should be preferred. If there is only one argument to `abi.encodePacked()` it can often be cast to `bytes()` or `bytes32()` [instead](https://ethereum.stackexchange.com/questions/30912/how-to-compare-strings-in-solidity#answer-82739).\nIf all arguments are strings and or bytes, `bytes.concat()` should be used instead."
          },
          "ruleId": "avoid-abi-encode-packed"
        },
        {
          "level": "warning",
          "locations": [
            {
              "physicalLocation": {
                "artifactLocation": {
                  "uri": "src/uniswap/UniswapV2Swapper.sol"
                },
                "region": {
                  "byteLength": 83,
                  "byteOffset": 670
                }
              }
            },
            {
              "physicalLocation": {
                "artifactLocation": {
                  "uri": "src/uniswap/UniswapV2Swapper.sol"
                },
                "region": {
                  "byteLength": 83,
                  "byteOffset": 763
                }
              }
            },
            {
              "physicalLocation": {
                "artifactLocation": {
                  "uri": "src/uniswap/UniswapV2Swapper.sol"
                },
                "region": {
                  "byteLength": 70,
                  "byteOffset": 856
                }
              }
            },
            {
              "physicalLocation": {
                "artifactLocation": {
                  "uri": "src/uniswap/UniswapV2Swapper.sol"
                },
                "region": {
                  "byteLength": 80,
                  "byteOffset": 936
                }
              }
            },
            {
              "physicalLocation": {
                "artifactLocation": {
                  "uri": "src/uniswap/UniswapV2Swapper.sol"
                },
                "region": {
                  "byteLength": 80,
                  "byteOffset": 1026
                }
              }
            },
            {
              "physicalLocation": {
                "artifactLocation": {
                  "uri": "src/uniswap/UniswapV2Swapper.sol"
                },
                "region": {
                  "byteLength": 112,
                  "byteOffset": 1278
                }
              }
            },
            {
              "physicalLocation": {
                "artifactLocation": {
                  "uri": "src/uniswap/UniswapV2Swapper.sol"
                },
                "region": {
                  "byteLength": 99,
                  "byteOffset": 1400
                }
              }
            },
            {
              "physicalLocation": {
                "artifactLocation": {
                  "uri": "src/uniswap/UniswapV2Swapper.sol"
                },
                "region": {
                  "byteLength": 109,
                  "byteOffset": 1509
                }
              }
            },
            {
              "physicalLocation": {
                "artifactLocation": {
                  "uri": "src/uniswap/UniswapV3Swapper.sol"
                },
                "region": {
                  "byteLength": 143,
                  "byteOffset": 1115
                }
              }
            },
            {
              "physicalLocation": {
                "artifactLocation": {
                  "uri": "src/uniswap/UniswapV3Swapper.sol"
                },
                "region": {
                  "byteLength": 321,
                  "byteOffset": 1293
                }
              }
            },
            {
              "physicalLocation": {
                "artifactLocation": {
                  "uri": "src/uniswap/UniswapV3Swapper.sol"
                },
                "region": {
                  "byteLength": 131,
                  "byteOffset": 1668
                }
              }
            },
            {
              "physicalLocation": {
                "artifactLocation": {
                  "uri": "src/uniswap/UniswapV3Swapper.sol"
                },
                "region": {
                  "byteLength": 236,
                  "byteOffset": 1828
                }
              }
            },
            {
              "physicalLocation": {
                "artifactLocation": {
                  "uri": "src/uniswap/UniswapV3Swapper.sol"
                },
                "region": {
                  "byteLength": 144,
                  "byteOffset": 2132
                }
              }
            },
            {
              "physicalLocation": {
                "artifactLocation": {
                  "uri": "src/uniswap/UniswapV3Swapper.sol"
                },
                "region": {
                  "byteLength": 322,
                  "byteOffset": 2312
                }
              }
            },
            {
              "physicalLocation": {
                "artifactLocation": {
                  "uri": "src/uniswap/UniswapV3Swapper.sol"
                },
                "region": {
                  "byteLength": 132,
                  "byteOffset": 2690
                }
              }
            },
            {
              "physicalLocation": {
                "artifactLocation": {
                  "uri": "src/uniswap/UniswapV3Swapper.sol"
                },
                "region": {
                  "byteLength": 237,
                  "byteOffset": 2852
                }
              }
            }
          ],
          "message": {
            "text": "In the PoS model, proposers know well in advance if they will propose one or consecutive blocks ahead of time. In such a scenario, a malicious validator can hold back the transaction and execute it at a more favourable block number.Consider allowing function caller to specify swap deadline input parameter."
          },
          "ruleId": "block-timestamp-deadline"
        },
        {
          "level": "warning",
          "locations": [
            {
              "physicalLocation": {
                "artifactLocation": {
                  "uri": "src/ArbitraryTransferFrom.sol"
                },
                "region": {
                  "byteLength": 38,
                  "byteOffset": 370
                }
              }
            },
            {
              "physicalLocation": {
                "artifactLocation": {
                  "uri": "src/ArbitraryTransferFrom.sol"
                },
                "region": {
                  "byteLength": 42,
                  "byteOffset": 496
                }
              }
            },
            {
              "physicalLocation": {
                "artifactLocation": {
                  "uri": "src/ArbitraryTransferFrom.sol"
                },
                "region": {
                  "byteLength": 53,
                  "byteOffset": 634
                }
              }
            },
            {
              "physicalLocation": {
                "artifactLocation": {
                  "uri": "src/ArbitraryTransferFrom.sol"
                },
                "region": {
                  "byteLength": 44,
                  "byteOffset": 864
                }
              }
            },
            {
              "physicalLocation": {
                "artifactLocation": {
                  "uri": "src/DeprecatedOZFunctions.sol"
                },
                "region": {
                  "byteLength": 39,
                  "byteOffset": 579
                }
              }
            },
            {
              "physicalLocation": {
                "artifactLocation": {
                  "uri": "src/DeprecatedOZFunctions.sol"
                },
                "region": {
                  "byteLength": 35,
                  "byteOffset": 1598
                }
              }
            }
          ],
          "message": {
            "text": "Passing an arbitrary `from` address to `transferFrom` (or `safeTransferFrom`) can lead to loss of funds, because anyone can transfer tokens from the `from` address if an approval is made.  "
          },
          "ruleId": "arbitrary-transfer-from"
        },
        {
          "level": "warning",
          "locations": [
            {
              "physicalLocation": {
                "artifactLocation": {
                  "uri": "src/UnprotectedInitialize.sol"
                },
                "region": {
                  "byteLength": 33,
                  "byteOffset": 820
                }
              }
            }
          ],
          "message": {
            "text": "Consider protecting the initializer functions with modifiers."
          },
          "ruleId": "unprotected-initializer"
        },
        {
          "level": "warning",
          "locations": [
            {
              "physicalLocation": {
                "artifactLocation": {
                  "uri": "src/Casting.sol"
                },
                "region": {
                  "byteLength": 10,
                  "byteOffset": 1065
                }
              }
            },
            {
              "physicalLocation": {
                "artifactLocation": {
                  "uri": "src/Casting.sol"
                },
                "region": {
                  "byteLength": 10,
                  "byteOffset": 1097
                }
              }
            },
            {
              "physicalLocation": {
                "artifactLocation": {
                  "uri": "src/Casting.sol"
                },
                "region": {
                  "byteLength": 10,
                  "byteOffset": 1129
                }
              }
            },
            {
              "physicalLocation": {
                "artifactLocation": {
                  "uri": "src/Casting.sol"
                },
                "region": {
                  "byteLength": 10,
                  "byteOffset": 1161
                }
              }
            },
            {
              "physicalLocation": {
                "artifactLocation": {
                  "uri": "src/Casting.sol"
                },
                "region": {
                  "byteLength": 10,
                  "byteOffset": 1193
                }
              }
            },
            {
              "physicalLocation": {
                "artifactLocation": {
                  "uri": "src/Casting.sol"
                },
                "region": {
                  "byteLength": 10,
                  "byteOffset": 1225
                }
              }
            },
            {
              "physicalLocation": {
                "artifactLocation": {
                  "uri": "src/Casting.sol"
                },
                "region": {
                  "byteLength": 10,
                  "byteOffset": 1257
                }
              }
            },
            {
              "physicalLocation": {
                "artifactLocation": {
                  "uri": "src/Casting.sol"
                },
                "region": {
                  "byteLength": 10,
                  "byteOffset": 1289
                }
              }
            },
            {
              "physicalLocation": {
                "artifactLocation": {
                  "uri": "src/Casting.sol"
                },
                "region": {
                  "byteLength": 10,
                  "byteOffset": 1321
                }
              }
            },
            {
              "physicalLocation": {
                "artifactLocation": {
                  "uri": "src/Casting.sol"
                },
                "region": {
                  "byteLength": 10,
                  "byteOffset": 1353
                }
              }
            },
            {
              "physicalLocation": {
                "artifactLocation": {
                  "uri": "src/Casting.sol"
                },
                "region": {
                  "byteLength": 10,
                  "byteOffset": 1385
                }
              }
            },
            {
              "physicalLocation": {
                "artifactLocation": {
                  "uri": "src/Casting.sol"
                },
                "region": {
                  "byteLength": 10,
                  "byteOffset": 1417
                }
              }
            },
            {
              "physicalLocation": {
                "artifactLocation": {
                  "uri": "src/Casting.sol"
                },
                "region": {
                  "byteLength": 10,
                  "byteOffset": 1449
                }
              }
            },
            {
              "physicalLocation": {
                "artifactLocation": {
                  "uri": "src/Casting.sol"
                },
                "region": {
                  "byteLength": 10,
                  "byteOffset": 1481
                }
              }
            },
            {
              "physicalLocation": {
                "artifactLocation": {
                  "uri": "src/Casting.sol"
                },
                "region": {
                  "byteLength": 10,
                  "byteOffset": 1513
                }
              }
            },
            {
              "physicalLocation": {
                "artifactLocation": {
                  "uri": "src/Casting.sol"
                },
                "region": {
                  "byteLength": 10,
                  "byteOffset": 1545
                }
              }
            },
            {
              "physicalLocation": {
                "artifactLocation": {
                  "uri": "src/Casting.sol"
                },
                "region": {
                  "byteLength": 10,
                  "byteOffset": 1577
                }
              }
            },
            {
              "physicalLocation": {
                "artifactLocation": {
                  "uri": "src/Casting.sol"
                },
                "region": {
                  "byteLength": 10,
                  "byteOffset": 1609
                }
              }
            },
            {
              "physicalLocation": {
                "artifactLocation": {
                  "uri": "src/Casting.sol"
                },
                "region": {
                  "byteLength": 10,
                  "byteOffset": 1641
                }
              }
            },
            {
              "physicalLocation": {
                "artifactLocation": {
                  "uri": "src/Casting.sol"
                },
                "region": {
                  "byteLength": 9,
                  "byteOffset": 1672
                }
              }
            },
            {
              "physicalLocation": {
                "artifactLocation": {
                  "uri": "src/Casting.sol"
                },
                "region": {
                  "byteLength": 9,
                  "byteOffset": 1702
                }
              }
            },
            {
              "physicalLocation": {
                "artifactLocation": {
                  "uri": "src/Casting.sol"
                },
                "region": {
                  "byteLength": 9,
                  "byteOffset": 1732
                }
              }
            },
            {
              "physicalLocation": {
                "artifactLocation": {
                  "uri": "src/Casting.sol"
                },
                "region": {
                  "byteLength": 9,
                  "byteOffset": 1762
                }
              }
            },
            {
              "physicalLocation": {
                "artifactLocation": {
                  "uri": "src/Casting.sol"
                },
                "region": {
                  "byteLength": 9,
                  "byteOffset": 1792
                }
              }
            },
            {
              "physicalLocation": {
                "artifactLocation": {
                  "uri": "src/Casting.sol"
                },
                "region": {
                  "byteLength": 9,
                  "byteOffset": 1822
                }
              }
            },
            {
              "physicalLocation": {
                "artifactLocation": {
                  "uri": "src/Casting.sol"
                },
                "region": {
                  "byteLength": 9,
                  "byteOffset": 1853
                }
              }
            },
            {
              "physicalLocation": {
                "artifactLocation": {
                  "uri": "src/Casting.sol"
                },
                "region": {
                  "byteLength": 10,
                  "byteOffset": 1884
                }
              }
            },
            {
              "physicalLocation": {
                "artifactLocation": {
                  "uri": "src/Casting.sol"
                },
                "region": {
                  "byteLength": 10,
                  "byteOffset": 1916
                }
              }
            },
            {
              "physicalLocation": {
                "artifactLocation": {
                  "uri": "src/Casting.sol"
                },
                "region": {
                  "byteLength": 10,
                  "byteOffset": 1948
                }
              }
            },
            {
              "physicalLocation": {
                "artifactLocation": {
                  "uri": "src/Casting.sol"
                },
                "region": {
                  "byteLength": 10,
                  "byteOffset": 1980
                }
              }
            },
            {
              "physicalLocation": {
                "artifactLocation": {
                  "uri": "src/Casting.sol"
                },
                "region": {
                  "byteLength": 9,
                  "byteOffset": 2013
                }
              }
            },
            {
              "physicalLocation": {
                "artifactLocation": {
                  "uri": "src/Casting.sol"
                },
                "region": {
                  "byteLength": 9,
                  "byteOffset": 2242
                }
              }
            },
            {
              "physicalLocation": {
                "artifactLocation": {
                  "uri": "src/Casting.sol"
                },
                "region": {
                  "byteLength": 9,
                  "byteOffset": 2272
                }
              }
            },
            {
              "physicalLocation": {
                "artifactLocation": {
                  "uri": "src/Casting.sol"
                },
                "region": {
                  "byteLength": 9,
                  "byteOffset": 2302
                }
              }
            },
            {
              "physicalLocation": {
                "artifactLocation": {
                  "uri": "src/Casting.sol"
                },
                "region": {
                  "byteLength": 9,
                  "byteOffset": 2332
                }
              }
            },
            {
              "physicalLocation": {
                "artifactLocation": {
                  "uri": "src/Casting.sol"
                },
                "region": {
                  "byteLength": 9,
                  "byteOffset": 2362
                }
              }
            },
            {
              "physicalLocation": {
                "artifactLocation": {
                  "uri": "src/Casting.sol"
                },
                "region": {
                  "byteLength": 9,
                  "byteOffset": 2392
                }
              }
            },
            {
              "physicalLocation": {
                "artifactLocation": {
                  "uri": "src/Casting.sol"
                },
                "region": {
                  "byteLength": 9,
                  "byteOffset": 2422
                }
              }
            },
            {
              "physicalLocation": {
                "artifactLocation": {
                  "uri": "src/Casting.sol"
                },
                "region": {
                  "byteLength": 9,
                  "byteOffset": 2452
                }
              }
            },
            {
              "physicalLocation": {
                "artifactLocation": {
                  "uri": "src/Casting.sol"
                },
                "region": {
                  "byteLength": 9,
                  "byteOffset": 2482
                }
              }
            },
            {
              "physicalLocation": {
                "artifactLocation": {
                  "uri": "src/Casting.sol"
                },
                "region": {
                  "byteLength": 9,
                  "byteOffset": 2512
                }
              }
            },
            {
              "physicalLocation": {
                "artifactLocation": {
                  "uri": "src/Casting.sol"
                },
                "region": {
                  "byteLength": 9,
                  "byteOffset": 2542
                }
              }
            },
            {
              "physicalLocation": {
                "artifactLocation": {
                  "uri": "src/Casting.sol"
                },
                "region": {
                  "byteLength": 9,
                  "byteOffset": 2572
                }
              }
            },
            {
              "physicalLocation": {
                "artifactLocation": {
                  "uri": "src/Casting.sol"
                },
                "region": {
                  "byteLength": 9,
                  "byteOffset": 2602
                }
              }
            },
            {
              "physicalLocation": {
                "artifactLocation": {
                  "uri": "src/Casting.sol"
                },
                "region": {
                  "byteLength": 9,
                  "byteOffset": 2632
                }
              }
            },
            {
              "physicalLocation": {
                "artifactLocation": {
                  "uri": "src/Casting.sol"
                },
                "region": {
                  "byteLength": 9,
                  "byteOffset": 2662
                }
              }
            },
            {
              "physicalLocation": {
                "artifactLocation": {
                  "uri": "src/Casting.sol"
                },
                "region": {
                  "byteLength": 9,
                  "byteOffset": 2692
                }
              }
            },
            {
              "physicalLocation": {
                "artifactLocation": {
                  "uri": "src/Casting.sol"
                },
                "region": {
                  "byteLength": 9,
                  "byteOffset": 2722
                }
              }
            },
            {
              "physicalLocation": {
                "artifactLocation": {
                  "uri": "src/Casting.sol"
                },
                "region": {
                  "byteLength": 9,
                  "byteOffset": 2752
                }
              }
            },
            {
              "physicalLocation": {
                "artifactLocation": {
                  "uri": "src/Casting.sol"
                },
                "region": {
                  "byteLength": 9,
                  "byteOffset": 2782
                }
              }
            },
            {
              "physicalLocation": {
                "artifactLocation": {
                  "uri": "src/Casting.sol"
                },
                "region": {
                  "byteLength": 8,
                  "byteOffset": 2811
                }
              }
            },
            {
              "physicalLocation": {
                "artifactLocation": {
                  "uri": "src/Casting.sol"
                },
                "region": {
                  "byteLength": 8,
                  "byteOffset": 2839
                }
              }
            },
            {
              "physicalLocation": {
                "artifactLocation": {
                  "uri": "src/Casting.sol"
                },
                "region": {
                  "byteLength": 8,
                  "byteOffset": 2867
                }
              }
            },
            {
              "physicalLocation": {
                "artifactLocation": {
                  "uri": "src/Casting.sol"
                },
                "region": {
                  "byteLength": 8,
                  "byteOffset": 2895
                }
              }
            },
            {
              "physicalLocation": {
                "artifactLocation": {
                  "uri": "src/Casting.sol"
                },
                "region": {
                  "byteLength": 8,
                  "byteOffset": 2923
                }
              }
            },
            {
              "physicalLocation": {
                "artifactLocation": {
                  "uri": "src/Casting.sol"
                },
                "region": {
                  "byteLength": 8,
                  "byteOffset": 2951
                }
              }
            },
            {
              "physicalLocation": {
                "artifactLocation": {
                  "uri": "src/Casting.sol"
                },
                "region": {
                  "byteLength": 8,
                  "byteOffset": 2980
                }
              }
            },
            {
              "physicalLocation": {
                "artifactLocation": {
                  "uri": "src/Casting.sol"
                },
                "region": {
                  "byteLength": 9,
                  "byteOffset": 3009
                }
              }
            },
            {
              "physicalLocation": {
                "artifactLocation": {
                  "uri": "src/Casting.sol"
                },
                "region": {
                  "byteLength": 9,
                  "byteOffset": 3039
                }
              }
            },
            {
              "physicalLocation": {
                "artifactLocation": {
                  "uri": "src/Casting.sol"
                },
                "region": {
                  "byteLength": 9,
                  "byteOffset": 3069
                }
              }
            },
            {
              "physicalLocation": {
                "artifactLocation": {
                  "uri": "src/Casting.sol"
                },
                "region": {
                  "byteLength": 9,
                  "byteOffset": 3099
                }
              }
            },
            {
              "physicalLocation": {
                "artifactLocation": {
                  "uri": "src/Casting.sol"
                },
                "region": {
                  "byteLength": 8,
                  "byteOffset": 3130
                }
              }
            },
            {
              "physicalLocation": {
                "artifactLocation": {
                  "uri": "src/Casting.sol"
                },
                "region": {
                  "byteLength": 10,
                  "byteOffset": 3426
                }
              }
            },
            {
              "physicalLocation": {
                "artifactLocation": {
                  "uri": "src/Casting.sol"
                },
                "region": {
                  "byteLength": 10,
                  "byteOffset": 3458
                }
              }
            },
            {
              "physicalLocation": {
                "artifactLocation": {
                  "uri": "src/Casting.sol"
                },
                "region": {
                  "byteLength": 10,
                  "byteOffset": 3490
                }
              }
            },
            {
              "physicalLocation": {
                "artifactLocation": {
                  "uri": "src/Casting.sol"
                },
                "region": {
                  "byteLength": 10,
                  "byteOffset": 3522
                }
              }
            },
            {
              "physicalLocation": {
                "artifactLocation": {
                  "uri": "src/Casting.sol"
                },
                "region": {
                  "byteLength": 10,
                  "byteOffset": 3554
                }
              }
            },
            {
              "physicalLocation": {
                "artifactLocation": {
                  "uri": "src/Casting.sol"
                },
                "region": {
                  "byteLength": 10,
                  "byteOffset": 3586
                }
              }
            },
            {
              "physicalLocation": {
                "artifactLocation": {
                  "uri": "src/Casting.sol"
                },
                "region": {
                  "byteLength": 10,
                  "byteOffset": 3618
                }
              }
            },
            {
              "physicalLocation": {
                "artifactLocation": {
                  "uri": "src/Casting.sol"
                },
                "region": {
                  "byteLength": 10,
                  "byteOffset": 3650
                }
              }
            },
            {
              "physicalLocation": {
                "artifactLocation": {
                  "uri": "src/Casting.sol"
                },
                "region": {
                  "byteLength": 10,
                  "byteOffset": 3682
                }
              }
            },
            {
              "physicalLocation": {
                "artifactLocation": {
                  "uri": "src/Casting.sol"
                },
                "region": {
                  "byteLength": 10,
                  "byteOffset": 3714
                }
              }
            },
            {
              "physicalLocation": {
                "artifactLocation": {
                  "uri": "src/Casting.sol"
                },
                "region": {
                  "byteLength": 10,
                  "byteOffset": 3746
                }
              }
            },
            {
              "physicalLocation": {
                "artifactLocation": {
                  "uri": "src/Casting.sol"
                },
                "region": {
                  "byteLength": 10,
                  "byteOffset": 3778
                }
              }
            },
            {
              "physicalLocation": {
                "artifactLocation": {
                  "uri": "src/Casting.sol"
                },
                "region": {
                  "byteLength": 10,
                  "byteOffset": 3810
                }
              }
            },
            {
              "physicalLocation": {
                "artifactLocation": {
                  "uri": "src/Casting.sol"
                },
                "region": {
                  "byteLength": 10,
                  "byteOffset": 3842
                }
              }
            },
            {
              "physicalLocation": {
                "artifactLocation": {
                  "uri": "src/Casting.sol"
                },
                "region": {
                  "byteLength": 10,
                  "byteOffset": 3874
                }
              }
            },
            {
              "physicalLocation": {
                "artifactLocation": {
                  "uri": "src/Casting.sol"
                },
                "region": {
                  "byteLength": 10,
                  "byteOffset": 3906
                }
              }
            },
            {
              "physicalLocation": {
                "artifactLocation": {
                  "uri": "src/Casting.sol"
                },
                "region": {
                  "byteLength": 10,
                  "byteOffset": 3938
                }
              }
            },
            {
              "physicalLocation": {
                "artifactLocation": {
                  "uri": "src/Casting.sol"
                },
                "region": {
                  "byteLength": 10,
                  "byteOffset": 3970
                }
              }
            },
            {
              "physicalLocation": {
                "artifactLocation": {
                  "uri": "src/Casting.sol"
                },
                "region": {
                  "byteLength": 10,
                  "byteOffset": 4002
                }
              }
            },
            {
              "physicalLocation": {
                "artifactLocation": {
                  "uri": "src/Casting.sol"
                },
                "region": {
                  "byteLength": 10,
                  "byteOffset": 4034
                }
              }
            },
            {
              "physicalLocation": {
                "artifactLocation": {
                  "uri": "src/Casting.sol"
                },
                "region": {
                  "byteLength": 10,
                  "byteOffset": 4066
                }
              }
            },
            {
              "physicalLocation": {
                "artifactLocation": {
                  "uri": "src/Casting.sol"
                },
                "region": {
                  "byteLength": 10,
                  "byteOffset": 4098
                }
              }
            },
            {
              "physicalLocation": {
                "artifactLocation": {
                  "uri": "src/Casting.sol"
                },
                "region": {
                  "byteLength": 9,
                  "byteOffset": 4129
                }
              }
            },
            {
              "physicalLocation": {
                "artifactLocation": {
                  "uri": "src/Casting.sol"
                },
                "region": {
                  "byteLength": 9,
                  "byteOffset": 4159
                }
              }
            },
            {
              "physicalLocation": {
                "artifactLocation": {
                  "uri": "src/Casting.sol"
                },
                "region": {
                  "byteLength": 9,
                  "byteOffset": 4189
                }
              }
            },
            {
              "physicalLocation": {
                "artifactLocation": {
                  "uri": "src/Casting.sol"
                },
                "region": {
                  "byteLength": 9,
                  "byteOffset": 4220
                }
              }
            },
            {
              "physicalLocation": {
                "artifactLocation": {
                  "uri": "src/Casting.sol"
                },
                "region": {
                  "byteLength": 10,
                  "byteOffset": 4251
                }
              }
            },
            {
              "physicalLocation": {
                "artifactLocation": {
                  "uri": "src/Casting.sol"
                },
                "region": {
                  "byteLength": 10,
                  "byteOffset": 4283
                }
              }
            },
            {
              "physicalLocation": {
                "artifactLocation": {
                  "uri": "src/Casting.sol"
                },
                "region": {
                  "byteLength": 10,
                  "byteOffset": 4315
                }
              }
            },
            {
              "physicalLocation": {
                "artifactLocation": {
                  "uri": "src/Casting.sol"
                },
                "region": {
                  "byteLength": 10,
                  "byteOffset": 4347
                }
              }
            },
            {
              "physicalLocation": {
                "artifactLocation": {
                  "uri": "src/Casting.sol"
                },
                "region": {
                  "byteLength": 10,
                  "byteOffset": 4381
                }
              }
            }
          ],
          "message": {
            "text": "Downcasting int/uints in Solidity can be unsafe due to the potential for data loss and unintended behavior.When downcasting a larger integer type to a smaller one (e.g., uint256 to uint128), the value may exceed the range of the target type,leading to truncation and loss of significant digits. Use OpenZeppelin's SafeCast library to safely downcast integers."
          },
          "ruleId": "unsafe-casting-detector"
        },
        {
          "level": "warning",
          "locations": [
            {
              "physicalLocation": {
                "artifactLocation": {
                  "uri": "src/EnumerableSetIteration.sol"
                },
                "region": {
                  "byteLength": 17,
                  "byteOffset": 1105
                }
              }
            },
            {
              "physicalLocation": {
                "artifactLocation": {
                  "uri": "src/EnumerableSetIteration.sol"
                },
                "region": {
                  "byteLength": 17,
                  "byteOffset": 1350
                }
              }
            },
            {
              "physicalLocation": {
                "artifactLocation": {
                  "uri": "src/EnumerableSetIteration.sol"
                },
                "region": {
                  "byteLength": 17,
                  "byteOffset": 1586
                }
              }
            },
            {
              "physicalLocation": {
                "artifactLocation": {
                  "uri": "src/EnumerableSetIteration.sol"
                },
                "region": {
                  "byteLength": 17,
                  "byteOffset": 1865
                }
              }
            },
            {
              "physicalLocation": {
                "artifactLocation": {
                  "uri": "src/EnumerableSetIteration.sol"
                },
                "region": {
                  "byteLength": 14,
                  "byteOffset": 2083
                }
              }
            }
          ],
          "message": {
            "text": "If the order of an EnumerableSet is required, removing items in a loop using `at` and `remove` corrupts this order.\nConsider using a different data structure or removing items by collecting them during the loop, then removing after the loop."
          },
          "ruleId": "enumerable-loop-removal"
        },
        {
          "level": "warning",
          "locations": [
            {
              "physicalLocation": {
                "artifactLocation": {
                  "uri": "src/ExperimentalEncoder.sol"
                },
                "region": {
                  "byteLength": 33,
                  "byteOffset": 23
                }
              }
            }
          ],
          "message": {
            "text": "Experimental encoders should not be used in production. There are multiple known compiler bugs that are caused by the experimental encoder. Upgrade your solidity version to remove the need for experimental features."
          },
          "ruleId": "experimental-encoder"
        },
        {
          "level": "warning",
          "locations": [
            {
              "physicalLocation": {
                "artifactLocation": {
                  "uri": "src/IncorrectShift.sol"
                },
                "region": {
                  "byteLength": 15,
                  "byteOffset": 192
                }
              }
            },
            {
              "physicalLocation": {
                "artifactLocation": {
                  "uri": "src/IncorrectShift.sol"
                },
                "region": {
                  "byteLength": 15,
                  "byteOffset": 238
                }
              }
            }
          ],
          "message": {
            "text": "Example: `shl(shifted, 4)` will shift the right constant `4` by `a` bits. The correct order is `shl(4, shifted)`."
          },
          "ruleId": "incorrect-shift-order"
        },
        {
          "level": "warning",
          "locations": [
            {
              "physicalLocation": {
                "artifactLocation": {
                  "uri": "src/StorageParameters.sol"
                },
                "region": {
                  "byteLength": 10,
                  "byteOffset": 241
                }
              }
            }
          ],
          "message": {
            "text": "Storage reference is passed to a function with a memory parameter. This will not update the storage variable as expected. Consider using storage parameters instead."
          },
          "ruleId": "storage-array-edit-with-memory"
        },
        {
          "level": "warning",
          "locations": [
            {
              "physicalLocation": {
                "artifactLocation": {
                  "uri": "src/MultipleConstructorSchemes.sol"
                },
                "region": {
                  "byteLength": 180,
                  "byteOffset": 25
                }
              }
            }
          ],
          "message": {
            "text": "In some versions of Solidity, contracts compile with multiple constructors. The first constructor takes precedence. This can lead to unexpected behavior."
          },
          "ruleId": "multiple-constructors"
        },
        {
          "level": "warning",
          "locations": [
            {
              "physicalLocation": {
                "artifactLocation": {
                  "uri": "src/nested/1/Nested.sol"
                },
                "region": {
                  "byteLength": 6,
                  "byteOffset": 214
                }
              }
            },
            {
              "physicalLocation": {
                "artifactLocation": {
                  "uri": "src/nested/2/Nested.sol"
                },
                "region": {
                  "byteLength": 6,
                  "byteOffset": 214
                }
              }
            },
            {
              "physicalLocation": {
                "artifactLocation": {
                  "uri": "src/reused_contract_name/ContractA.sol"
                },
                "region": {
                  "byteLength": 10,
                  "byteOffset": 70
                }
              }
            },
            {
              "physicalLocation": {
                "artifactLocation": {
                  "uri": "src/reused_contract_name/ContractB.sol"
                },
                "region": {
                  "byteLength": 10,
                  "byteOffset": 70
                }
              }
            }
          ],
          "message": {
            "text": "When compiling contracts with certain development frameworks (for example: Truffle), having contracts with the same name across different files can lead to one being overwritten."
          },
          "ruleId": "reused-contract-name"
        },
        {
          "level": "warning",
          "locations": [
            {
              "physicalLocation": {
                "artifactLocation": {
                  "uri": "src/nested_mappings/NestedMappings.sol"
                },
                "region": {
                  "byteLength": 58,
                  "byteOffset": 367
                }
              }
            }
          ],
          "message": {
            "text": "Prior to updates in Solidity 0.5.0, public mappings with nested structs compiled, but produced incorrect values. Refrain from using these, or update to a more recent version of Solidity."
          },
          "ruleId": "nested-struct-in-mapping"
        },
        {
          "level": "warning",
          "locations": [
            {
              "physicalLocation": {
                "artifactLocation": {
                  "uri": "src/UsingSelfdestruct.sol"
                },
                "region": {
                  "byteLength": 12,
                  "byteOffset": 146
                }
              }
            }
          ],
          "message": {
            "text": ""
          },
          "ruleId": "selfdestruct-identifier"
        },
        {
          "level": "warning",
          "locations": [
            {
              "physicalLocation": {
                "artifactLocation": {
                  "uri": "src/DynamicArrayLengthAssignment.sol"
                },
                "region": {
                  "byteLength": 14,
                  "byteOffset": 295
                }
              }
            },
            {
              "physicalLocation": {
                "artifactLocation": {
                  "uri": "src/DynamicArrayLengthAssignment.sol"
                },
                "region": {
                  "byteLength": 18,
                  "byteOffset": 325
                }
              }
            },
            {
              "physicalLocation": {
                "artifactLocation": {
                  "uri": "src/DynamicArrayLengthAssignment.sol"
                },
                "region": {
                  "byteLength": 33,
                  "byteOffset": 359
                }
              }
            },
            {
              "physicalLocation": {
                "artifactLocation": {
                  "uri": "src/DynamicArrayLengthAssignment.sol"
                },
                "region": {
                  "byteLength": 15,
                  "byteOffset": 408
                }
              }
            },
            {
              "physicalLocation": {
                "artifactLocation": {
                  "uri": "src/DynamicArrayLengthAssignment.sol"
                },
                "region": {
                  "byteLength": 14,
                  "byteOffset": 439
                }
              }
            }
          ],
          "message": {
            "text": "If the length of a dynamic array (storage variable) directly assigned to, it may allow access to other storage slots by tweaking it's value. This practice has been depracated in newer Solidity versions"
          },
          "ruleId": "dynamic-array-length-assignment"
        },
        {
          "level": "warning",
          "locations": [
            {
              "physicalLocation": {
                "artifactLocation": {
                  "uri": "src/AssemblyExample.sol"
                },
                "region": {
                  "byteLength": 1,
                  "byteOffset": 97
                }
              }
            },
            {
              "physicalLocation": {
                "artifactLocation": {
                  "uri": "src/BuiltinSymbolShadow.sol"
                },
                "region": {
                  "byteLength": 8,
                  "byteOffset": 92
                }
              }
            },
            {
              "physicalLocation": {
                "artifactLocation": {
                  "uri": "src/ConstantFuncsAssembly.sol"
                },
                "region": {
                  "byteLength": 20,
                  "byteOffset": 110
                }
              }
            },
            {
              "physicalLocation": {
                "artifactLocation": {
                  "uri": "src/DelegateCallWithoutAddressCheck.sol"
                },
                "region": {
                  "byteLength": 7,
                  "byteOffset": 337
                }
              }
            },
            {
              "physicalLocation": {
                "artifactLocation": {
                  "uri": "src/InconsistentUints.sol"
                },
                "region": {
                  "byteLength": 11,
                  "byteOffset": 197
                }
              }
            },
            {
              "physicalLocation": {
                "artifactLocation": {
                  "uri": "src/InconsistentUints.sol"
                },
                "region": {
                  "byteLength": 14,
                  "byteOffset": 233
                }
              }
            },
            {
              "physicalLocation": {
                "artifactLocation": {
                  "uri": "src/IncorrectCaretOperator.sol"
                },
                "region": {
                  "byteLength": 7,
                  "byteOffset": 355
                }
              }
            },
            {
              "physicalLocation": {
                "artifactLocation": {
                  "uri": "src/IncorrectERC721.sol"
                },
                "region": {
                  "byteLength": 11,
                  "byteOffset": 4076
                }
              }
            },
            {
              "physicalLocation": {
                "artifactLocation": {
                  "uri": "src/PublicVariableReadInExternalContext.sol"
                },
                "region": {
                  "byteLength": 26,
                  "byteOffset": 130
                }
              }
            },
            {
              "physicalLocation": {
                "artifactLocation": {
                  "uri": "src/ReturnBomb.sol"
                },
                "region": {
                  "byteLength": 7,
                  "byteOffset": 1623
                }
              }
            },
            {
              "physicalLocation": {
                "artifactLocation": {
                  "uri": "src/StateShadowing.sol"
                },
                "region": {
                  "byteLength": 13,
                  "byteOffset": 87
                }
              }
            },
            {
              "physicalLocation": {
                "artifactLocation": {
                  "uri": "src/StateVariables.sol"
                },
                "region": {
                  "byteLength": 19,
                  "byteOffset": 199
                }
              }
            },
            {
              "physicalLocation": {
                "artifactLocation": {
                  "uri": "src/StateVariables.sol"
                },
                "region": {
                  "byteLength": 20,
                  "byteOffset": 241
                }
              }
            },
            {
              "physicalLocation": {
                "artifactLocation": {
                  "uri": "src/StateVariables.sol"
                },
                "region": {
                  "byteLength": 18,
                  "byteOffset": 282
                }
              }
            },
            {
              "physicalLocation": {
                "artifactLocation": {
                  "uri": "src/StateVariablesManipulation.sol"
                },
                "region": {
                  "byteLength": 10,
<<<<<<< HEAD
                  "byteOffset": 205
=======
                  "byteOffset": 184
>>>>>>> f4323da5
                }
              }
            },
            {
              "physicalLocation": {
                "artifactLocation": {
                  "uri": "src/StateVariablesManipulation.sol"
                },
                "region": {
                  "byteLength": 9,
<<<<<<< HEAD
                  "byteOffset": 235
=======
                  "byteOffset": 214
>>>>>>> f4323da5
                }
              }
            },
            {
              "physicalLocation": {
                "artifactLocation": {
                  "uri": "src/StateVariablesManipulation.sol"
                },
                "region": {
                  "byteLength": 10,
<<<<<<< HEAD
                  "byteOffset": 262
=======
                  "byteOffset": 241
>>>>>>> f4323da5
                }
              }
            },
            {
              "physicalLocation": {
                "artifactLocation": {
                  "uri": "src/StateVariablesManipulation.sol"
                },
                "region": {
                  "byteLength": 13,
<<<<<<< HEAD
                  "byteOffset": 293
=======
                  "byteOffset": 272
>>>>>>> f4323da5
                }
              }
            },
            {
              "physicalLocation": {
                "artifactLocation": {
                  "uri": "src/StateVariablesManipulation.sol"
                },
                "region": {
                  "byteLength": 20,
<<<<<<< HEAD
                  "byteOffset": 335
=======
                  "byteOffset": 314
>>>>>>> f4323da5
                }
              }
            },
            {
              "physicalLocation": {
                "artifactLocation": {
                  "uri": "src/StateVariablesManipulation.sol"
                },
                "region": {
                  "byteLength": 12,
<<<<<<< HEAD
                  "byteOffset": 375
=======
                  "byteOffset": 354
>>>>>>> f4323da5
                }
              }
            },
            {
              "physicalLocation": {
                "artifactLocation": {
                  "uri": "src/StateVariablesManipulation.sol"
                },
                "region": {
                  "byteLength": 11,
<<<<<<< HEAD
                  "byteOffset": 406
=======
                  "byteOffset": 385
>>>>>>> f4323da5
                }
              }
            },
            {
              "physicalLocation": {
                "artifactLocation": {
                  "uri": "src/TautologyOrContradiction.sol"
                },
                "region": {
                  "byteLength": 6,
                  "byteOffset": 133
                }
              }
            },
            {
              "physicalLocation": {
                "artifactLocation": {
                  "uri": "src/TautologyOrContradiction.sol"
                },
                "region": {
                  "byteLength": 9,
                  "byteOffset": 145
                }
              }
            },
            {
              "physicalLocation": {
                "artifactLocation": {
                  "uri": "src/UninitializedStateVariable.sol"
                },
                "region": {
                  "byteLength": 8,
                  "byteOffset": 122
                }
              }
            },
            {
              "physicalLocation": {
                "artifactLocation": {
                  "uri": "src/UninitializedStateVariable.sol"
                },
                "region": {
                  "byteLength": 11,
                  "byteOffset": 529
                }
              }
            },
            {
              "physicalLocation": {
                "artifactLocation": {
                  "uri": "src/UnusedStateVariables.sol"
                },
                "region": {
                  "byteLength": 13,
                  "byteOffset": 147
                }
              }
            },
            {
              "physicalLocation": {
                "artifactLocation": {
                  "uri": "src/UnusedStateVariables.sol"
                },
                "region": {
                  "byteLength": 13,
                  "byteOffset": 183
                }
              }
            },
            {
              "physicalLocation": {
                "artifactLocation": {
                  "uri": "src/UnusedStateVariables.sol"
                },
                "region": {
                  "byteLength": 10,
                  "byteOffset": 215
                }
              }
            },
            {
              "physicalLocation": {
                "artifactLocation": {
                  "uri": "src/UnusedStateVariables.sol"
                },
                "region": {
                  "byteLength": 12,
                  "byteOffset": 246
                }
              }
            },
            {
              "physicalLocation": {
                "artifactLocation": {
                  "uri": "src/UnusedStateVariables.sol"
                },
                "region": {
                  "byteLength": 11,
                  "byteOffset": 314
                }
              }
            },
            {
              "physicalLocation": {
                "artifactLocation": {
                  "uri": "src/WrongOrderOfLayout.sol"
                },
                "region": {
                  "byteLength": 10,
                  "byteOffset": 257
                }
              }
            },
            {
              "physicalLocation": {
                "artifactLocation": {
                  "uri": "src/auditor_mode/PublicFunctionsWithoutSenderCheck.sol"
                },
                "region": {
                  "byteLength": 5,
                  "byteOffset": 1971
                }
              }
            }
          ],
          "message": {
            "text": "Solidity does initialize variables by default when you declare them, however it's good practice to explicitly declare an initial value. For example, if you transfer money to an address we must make sure that the address has been initialized."
          },
          "ruleId": "uninitialized-state-variable"
        },
        {
          "level": "warning",
          "locations": [
            {
              "physicalLocation": {
                "artifactLocation": {
                  "uri": "src/IncorrectCaretOperator.sol"
                },
                "region": {
                  "byteLength": 8,
                  "byteOffset": 519
                }
              }
            },
            {
              "physicalLocation": {
                "artifactLocation": {
                  "uri": "src/IncorrectCaretOperator.sol"
                },
                "region": {
                  "byteLength": 16,
                  "byteOffset": 549
                }
              }
            },
            {
              "physicalLocation": {
                "artifactLocation": {
                  "uri": "src/IncorrectCaretOperator.sol"
                },
                "region": {
                  "byteLength": 21,
                  "byteOffset": 587
                }
              }
            },
            {
              "physicalLocation": {
                "artifactLocation": {
                  "uri": "src/IncorrectCaretOperator.sol"
                },
                "region": {
                  "byteLength": 13,
                  "byteOffset": 631
                }
              }
            },
            {
              "physicalLocation": {
                "artifactLocation": {
                  "uri": "src/IncorrectCaretOperator.sol"
                },
                "region": {
                  "byteLength": 12,
                  "byteOffset": 708
                }
              }
            }
          ],
          "message": {
            "text": "The caret operator is usually mistakenly thought of as an exponentiation operator but actually, it's a bitwise xor operator."
          },
          "ruleId": "incorrect-caret-operator"
        },
        {
          "level": "warning",
          "locations": [
            {
              "physicalLocation": {
                "artifactLocation": {
                  "uri": "src/YulReturn.sol"
                },
                "region": {
                  "byteLength": 12,
                  "byteOffset": 171
                }
              }
            }
          ],
          "message": {
            "text": "Remove this, as this causes execution to halt. Nothing after that call will execute, including code following the assembly block."
          },
          "ruleId": "yul-return"
        },
        {
          "level": "warning",
          "locations": [
            {
              "physicalLocation": {
                "artifactLocation": {
                  "uri": "src/StateShadowing.sol"
                },
                "region": {
                  "byteLength": 13,
                  "byteOffset": 239
                }
              }
            }
          ],
          "message": {
            "text": "This vulnerability arises when a derived contract unintentionally shadows a state variable from a parent contract by declaring a variable with the same name. This can be misleading. To prevent this, ensure variable names are unique across the inheritance hierarchy or use proper visibility and scope controls."
          },
          "ruleId": "state-variable-shadowing"
        },
        {
          "level": "warning",
          "locations": [
            {
              "physicalLocation": {
                "artifactLocation": {
                  "uri": "src/UncheckedSend.sol"
                },
                "region": {
                  "byteLength": 22,
                  "byteOffset": 815
                }
              }
            }
          ],
          "message": {
            "text": "The transaction `address(payable?).send(address)` may fail because of reasons like out-of-gas, invalid receipient address or revert from the recipient. Therefore, the boolean returned by this function call must be checked to be `true` in order to verify that the transaction was successful"
          },
          "ruleId": "unchecked-send"
        },
        {
          "level": "warning",
          "locations": [
            {
              "physicalLocation": {
                "artifactLocation": {
                  "uri": "src/MisusedBoolean.sol"
                },
                "region": {
                  "byteLength": 19,
                  "byteOffset": 257
                }
              }
            },
            {
              "physicalLocation": {
                "artifactLocation": {
                  "uri": "src/MisusedBoolean.sol"
                },
                "region": {
                  "byteLength": 20,
                  "byteOffset": 419
                }
              }
            },
            {
              "physicalLocation": {
                "artifactLocation": {
                  "uri": "src/MisusedBoolean.sol"
                },
                "region": {
                  "byteLength": 20,
                  "byteOffset": 582
                }
              }
            },
            {
              "physicalLocation": {
                "artifactLocation": {
                  "uri": "src/MisusedBoolean.sol"
                },
                "region": {
                  "byteLength": 19,
                  "byteOffset": 745
                }
              }
            },
            {
              "physicalLocation": {
                "artifactLocation": {
                  "uri": "src/MisusedBoolean.sol"
                },
                "region": {
                  "byteLength": 51,
                  "byteOffset": 908
                }
              }
            },
            {
              "physicalLocation": {
                "artifactLocation": {
                  "uri": "src/MisusedBoolean.sol"
                },
                "region": {
                  "byteLength": 52,
                  "byteOffset": 1060
                }
              }
            },
            {
              "physicalLocation": {
                "artifactLocation": {
                  "uri": "src/MisusedBoolean.sol"
                },
                "region": {
                  "byteLength": 53,
                  "byteOffset": 1213
                }
              }
            },
            {
              "physicalLocation": {
                "artifactLocation": {
                  "uri": "src/MisusedBoolean.sol"
                },
                "region": {
                  "byteLength": 21,
                  "byteOffset": 1366
                }
              }
            },
            {
              "physicalLocation": {
                "artifactLocation": {
                  "uri": "src/MisusedBoolean.sol"
                },
                "region": {
                  "byteLength": 17,
                  "byteOffset": 1530
                }
              }
            },
            {
              "physicalLocation": {
                "artifactLocation": {
                  "uri": "src/MisusedBoolean.sol"
                },
                "region": {
                  "byteLength": 18,
                  "byteOffset": 1691
                }
              }
            }
          ],
          "message": {
            "text": "The patterns `if (… || true)` and `if (.. && false)` will always evaluate to true and false respectively."
          },
          "ruleId": "misused-boolean"
        },
        {
          "level": "warning",
          "locations": [
            {
              "physicalLocation": {
                "artifactLocation": {
                  "uri": "src/CallGraphTests.sol"
                },
                "region": {
                  "byteLength": 16,
                  "byteOffset": 686
                }
              }
            },
            {
              "physicalLocation": {
                "artifactLocation": {
                  "uri": "src/ContractLocksEther.sol"
                },
                "region": {
                  "byteLength": 11,
                  "byteOffset": 2981
                }
              }
            },
            {
              "physicalLocation": {
                "artifactLocation": {
                  "uri": "src/ContractLocksEther.sol"
                },
                "region": {
                  "byteLength": 11,
                  "byteOffset": 4205
                }
              }
            },
            {
              "physicalLocation": {
                "artifactLocation": {
                  "uri": "src/ContractLocksEther.sol"
                },
                "region": {
                  "byteLength": 11,
                  "byteOffset": 5373
                }
              }
            },
            {
              "physicalLocation": {
                "artifactLocation": {
                  "uri": "src/ContractLocksEther.sol"
                },
                "region": {
                  "byteLength": 11,
                  "byteOffset": 6342
                }
              }
            },
            {
              "physicalLocation": {
                "artifactLocation": {
                  "uri": "src/OutOfOrderRetryable.sol"
                },
                "region": {
                  "byteLength": 11,
                  "byteOffset": 1649
                }
              }
            },
            {
              "physicalLocation": {
                "artifactLocation": {
                  "uri": "src/OutOfOrderRetryable.sol"
                },
                "region": {
                  "byteLength": 22,
                  "byteOffset": 2557
                }
              }
            },
            {
              "physicalLocation": {
                "artifactLocation": {
                  "uri": "src/OutOfOrderRetryable.sol"
                },
                "region": {
                  "byteLength": 13,
                  "byteOffset": 4685
                }
              }
            },
            {
              "physicalLocation": {
                "artifactLocation": {
                  "uri": "src/OutOfOrderRetryable.sol"
                },
                "region": {
                  "byteLength": 7,
                  "byteOffset": 5072
                }
              }
            },
            {
              "physicalLocation": {
                "artifactLocation": {
                  "uri": "src/SendEtherNoChecks.sol"
                },
                "region": {
                  "byteLength": 5,
                  "byteOffset": 1060
                }
              }
            },
            {
              "physicalLocation": {
                "artifactLocation": {
                  "uri": "src/SendEtherNoChecks.sol"
                },
                "region": {
                  "byteLength": 5,
                  "byteOffset": 1405
                }
              }
            },
            {
              "physicalLocation": {
                "artifactLocation": {
                  "uri": "src/SendEtherNoChecks.sol"
                },
                "region": {
                  "byteLength": 5,
                  "byteOffset": 1795
                }
              }
            },
            {
              "physicalLocation": {
                "artifactLocation": {
                  "uri": "src/UncheckedSend.sol"
                },
                "region": {
                  "byteLength": 246,
                  "byteOffset": 85
                }
              }
            },
            {
              "physicalLocation": {
                "artifactLocation": {
                  "uri": "src/UncheckedSend.sol"
                },
                "region": {
                  "byteLength": 190,
                  "byteOffset": 337
                }
              }
            },
            {
              "physicalLocation": {
                "artifactLocation": {
                  "uri": "src/UncheckedSend.sol"
                },
                "region": {
                  "byteLength": 184,
                  "byteOffset": 533
                }
              }
            },
            {
              "physicalLocation": {
                "artifactLocation": {
                  "uri": "src/UncheckedSend.sol"
                },
                "region": {
                  "byteLength": 186,
                  "byteOffset": 723
                }
              }
            },
            {
              "physicalLocation": {
                "artifactLocation": {
                  "uri": "src/UninitializedStateVariable.sol"
                },
                "region": {
                  "byteLength": 8,
                  "byteOffset": 563
                }
              }
            }
          ],
          "message": {
            "text": "Introduce checks for `msg.sender` in the function"
          },
          "ruleId": "send-ether-no-checks"
        },
        {
          "level": "warning",
          "locations": [
            {
              "physicalLocation": {
                "artifactLocation": {
                  "uri": "src/DelegateCallWithoutAddressCheck.sol"
                },
                "region": {
                  "byteLength": 9,
                  "byteOffset": 392
                }
              }
            },
            {
              "physicalLocation": {
                "artifactLocation": {
                  "uri": "src/auditor_mode/ExternalCalls.sol"
                },
                "region": {
                  "byteLength": 28,
                  "byteOffset": 1253
                }
              }
            },
            {
              "physicalLocation": {
                "artifactLocation": {
                  "uri": "src/inheritance/ExtendedInheritance.sol"
                },
                "region": {
                  "byteLength": 15,
                  "byteOffset": 391
                }
              }
            }
          ],
          "message": {
            "text": "Introduce checks on the address"
          },
          "ruleId": "delegate-call-unchecked-address"
        },
        {
          "level": "warning",
          "locations": [
            {
              "physicalLocation": {
                "artifactLocation": {
                  "uri": "src/TautologicalCompare.sol"
                },
                "region": {
                  "byteLength": 6,
                  "byteOffset": 255
                }
              }
            },
            {
              "physicalLocation": {
                "artifactLocation": {
                  "uri": "src/TautologicalCompare.sol"
                },
                "region": {
                  "byteLength": 6,
                  "byteOffset": 359
                }
              }
            },
            {
              "physicalLocation": {
                "artifactLocation": {
                  "uri": "src/TautologicalCompare.sol"
                },
                "region": {
                  "byteLength": 5,
                  "byteOffset": 463
                }
              }
            },
            {
              "physicalLocation": {
                "artifactLocation": {
                  "uri": "src/TautologicalCompare.sol"
                },
                "region": {
                  "byteLength": 5,
                  "byteOffset": 566
                }
              }
            }
          ],
          "message": {
            "text": "The left hand side and the right hand side of the binary operation has the same value. This makes the condition always true or always false."
          },
          "ruleId": "tautological-compare"
        },
        {
          "level": "warning",
          "locations": [
            {
              "physicalLocation": {
                "artifactLocation": {
                  "uri": "src/RTLO.sol"
                },
                "region": {
                  "byteLength": 157,
                  "byteOffset": 33
                }
              }
            }
          ],
          "message": {
            "text": "Right to left override character may be misledaing and cause potential attacks by visually misordering method arguments!"
          },
          "ruleId": "rtlo"
        },
        {
          "level": "warning",
          "locations": [
            {
              "physicalLocation": {
                "artifactLocation": {
                  "uri": "src/OutOfOrderRetryable.sol"
                },
                "region": {
                  "byteLength": 390,
                  "byteOffset": 1705
                }
              }
            },
            {
              "physicalLocation": {
                "artifactLocation": {
                  "uri": "src/OutOfOrderRetryable.sol"
                },
                "region": {
                  "byteLength": 379,
                  "byteOffset": 2129
                }
              }
            },
            {
              "physicalLocation": {
                "artifactLocation": {
                  "uri": "src/OutOfOrderRetryable.sol"
                },
                "region": {
                  "byteLength": 390,
                  "byteOffset": 2624
                }
              }
            },
            {
              "physicalLocation": {
                "artifactLocation": {
                  "uri": "src/OutOfOrderRetryable.sol"
                },
                "region": {
                  "byteLength": 379,
                  "byteOffset": 3107
                }
              }
            },
            {
              "physicalLocation": {
                "artifactLocation": {
                  "uri": "src/OutOfOrderRetryable.sol"
                },
                "region": {
                  "byteLength": 208,
                  "byteOffset": 3777
                }
              }
            },
            {
              "physicalLocation": {
                "artifactLocation": {
                  "uri": "src/OutOfOrderRetryable.sol"
                },
                "region": {
                  "byteLength": 261,
                  "byteOffset": 4337
                }
              }
            },
            {
              "physicalLocation": {
                "artifactLocation": {
                  "uri": "src/StateVariablesManipulation.sol"
                },
                "region": {
                  "byteLength": 20,
<<<<<<< HEAD
                  "byteOffset": 4365
=======
                  "byteOffset": 4146
>>>>>>> f4323da5
                }
              }
            },
            {
              "physicalLocation": {
                "artifactLocation": {
                  "uri": "src/UncheckedReturn.sol"
                },
                "region": {
                  "byteLength": 5,
                  "byteOffset": 279
                }
              }
            },
            {
              "physicalLocation": {
                "artifactLocation": {
                  "uri": "src/UncheckedReturn.sol"
                },
                "region": {
                  "byteLength": 47,
                  "byteOffset": 575
                }
              }
            }
          ],
          "message": {
            "text": "Function returns a value but it is ignored."
          },
          "ruleId": "unchecked-return"
        },
        {
          "level": "warning",
          "locations": [
            {
              "physicalLocation": {
                "artifactLocation": {
                  "uri": "src/DangerousUnaryOperator.sol"
                },
                "region": {
                  "byteLength": 10,
                  "byteOffset": 220
                }
              }
            },
            {
              "physicalLocation": {
                "artifactLocation": {
                  "uri": "src/DangerousUnaryOperator.sol"
                },
                "region": {
                  "byteLength": 10,
                  "byteOffset": 247
                }
              }
            }
          ],
          "message": {
            "text": "Potentially mistakened `=+` for `+=` or `=-` for `-=`. Please include a space in between."
          },
          "ruleId": "dangerous-unary-operator"
        },
        {
          "level": "warning",
          "locations": [
            {
              "physicalLocation": {
                "artifactLocation": {
                  "uri": "src/TautologyOrContradiction.sol"
                },
                "region": {
                  "byteLength": 7,
                  "byteOffset": 296
                }
              }
            },
            {
              "physicalLocation": {
                "artifactLocation": {
                  "uri": "src/TautologyOrContradiction.sol"
                },
                "region": {
                  "byteLength": 11,
                  "byteOffset": 369
                }
              }
            }
          ],
          "message": {
            "text": "The condition has been determined to be either always true or always false due to the integer range in which we're operating."
          },
          "ruleId": "tautology-or-contradiction"
        },
        {
          "level": "warning",
          "locations": [
            {
              "physicalLocation": {
                "artifactLocation": {
                  "uri": "src/DangerousStrictEquality1.sol"
                },
                "region": {
                  "byteLength": 25,
                  "byteOffset": 177
                }
              }
            },
            {
              "physicalLocation": {
                "artifactLocation": {
                  "uri": "src/DangerousStrictEquality2.sol"
                },
                "region": {
                  "byteLength": 34,
                  "byteOffset": 177
                }
              }
            },
            {
              "physicalLocation": {
                "artifactLocation": {
                  "uri": "src/DangerousStrictEquality2.sol"
                },
                "region": {
                  "byteLength": 43,
                  "byteOffset": 305
                }
              }
            }
          ],
          "message": {
            "text": "A contract's balance can be forcibly manipulated by another selfdestructing contract. Therefore, it's recommended to use >, <, >= or <= instead of strict equality."
          },
          "ruleId": "dangerous-strict-equailty-on-contract-balance"
        },
        {
          "level": "warning",
          "locations": [
            {
              "physicalLocation": {
                "artifactLocation": {
                  "uri": "src/CompilerBugStorageSignedIntegerArray.sol"
                },
                "region": {
                  "byteLength": 10,
                  "byteOffset": 230
                }
              }
            }
          ],
          "message": {
            "text": "If you want to leverage signed arrays in storage by assigning a literal array with at least one negative number, then you mus use solidity version 0.5.10 or above. This is because of a bug in older compilers."
          },
          "ruleId": "signed-storage-array"
        },
        {
          "level": "warning",
          "locations": [
            {
              "physicalLocation": {
                "artifactLocation": {
                  "uri": "src/WeakRandomness.sol"
                },
                "region": {
                  "byteLength": 70,
                  "byteOffset": 188
                }
              }
            },
            {
              "physicalLocation": {
                "artifactLocation": {
                  "uri": "src/WeakRandomness.sol"
                },
                "region": {
                  "byteLength": 41,
                  "byteOffset": 386
                }
              }
            },
            {
              "physicalLocation": {
                "artifactLocation": {
                  "uri": "src/WeakRandomness.sol"
                },
                "region": {
                  "byteLength": 20,
                  "byteOffset": 597
                }
              }
            },
            {
              "physicalLocation": {
                "artifactLocation": {
                  "uri": "src/WeakRandomness.sol"
                },
                "region": {
                  "byteLength": 20,
                  "byteOffset": 793
                }
              }
            },
            {
              "physicalLocation": {
                "artifactLocation": {
                  "uri": "src/WeakRandomness.sol"
                },
                "region": {
                  "byteLength": 20,
                  "byteOffset": 915
                }
              }
            },
            {
              "physicalLocation": {
                "artifactLocation": {
                  "uri": "src/WeakRandomness.sol"
                },
                "region": {
                  "byteLength": 5,
                  "byteOffset": 1095
                }
              }
            },
            {
              "physicalLocation": {
                "artifactLocation": {
                  "uri": "src/WeakRandomness.sol"
                },
                "region": {
                  "byteLength": 37,
                  "byteOffset": 1217
                }
              }
            },
            {
              "physicalLocation": {
                "artifactLocation": {
                  "uri": "src/WeakRandomness.sol"
                },
                "region": {
                  "byteLength": 9,
                  "byteOffset": 1434
                }
              }
            },
            {
              "physicalLocation": {
                "artifactLocation": {
                  "uri": "src/WeakRandomness.sol"
                },
                "region": {
                  "byteLength": 16,
                  "byteOffset": 1563
                }
              }
            }
          ],
          "message": {
            "text": "The use of keccak256 hash functions on predictable values like block.timestamp, block.number, or similar data, including modulo operations on these values, should be avoided for generating randomness, as they are easily predictable and manipulable. The `PREVRANDAO` opcode also should not be used as a source of randomness. Instead, utilize Chainlink VRF for cryptographically secure and provably random values to ensure protocol integrity."
          },
          "ruleId": "weak-randomness"
        },
        {
          "level": "warning",
          "locations": [
            {
              "physicalLocation": {
                "artifactLocation": {
                  "uri": "src/PreDeclaredVarUsage.sol"
                },
                "region": {
                  "byteLength": 1,
                  "byteOffset": 196
                }
              }
            }
          ],
          "message": {
            "text": "This is a bad practice that may lead to unintended consequences. Please declare the variable before using it."
          },
          "ruleId": "pre-declared-local-variable-usage"
        },
        {
          "level": "warning",
          "locations": [
            {
              "physicalLocation": {
                "artifactLocation": {
                  "uri": "src/DeletionNestedMappingStructureContract.sol"
                },
                "region": {
                  "byteLength": 25,
                  "byteOffset": 426
                }
              }
            }
          ],
          "message": {
            "text": "A deletion in a structure containing a mapping will not delete the mapping. The remaining data may be used to compromise the contract."
          },
          "ruleId": "delete-nested-mapping"
        },
        {
          "level": "warning",
          "locations": [
            {
              "physicalLocation": {
                "artifactLocation": {
                  "uri": "src/TxOriginUsedForAuth.sol"
                },
                "region": {
                  "byteLength": 183,
                  "byteOffset": 1117
                }
              }
            },
            {
              "physicalLocation": {
                "artifactLocation": {
                  "uri": "src/TxOriginUsedForAuth.sol"
                },
                "region": {
                  "byteLength": 90,
                  "byteOffset": 1431
                }
              }
            },
            {
              "physicalLocation": {
                "artifactLocation": {
                  "uri": "src/TxOriginUsedForAuth.sol"
                },
                "region": {
                  "byteLength": 68,
                  "byteOffset": 1610
                }
              }
            }
          ],
          "message": {
            "text": "Using `tx.origin` may lead to problems when users are interacting via smart contract with your protocol. It is recommended to use `msg.sender` for authentication."
          },
          "ruleId": "tx-origin-used-for-auth"
        },
        {
          "level": "warning",
          "locations": [
            {
              "physicalLocation": {
                "artifactLocation": {
                  "uri": "src/MsgValueInLoop.sol"
                },
                "region": {
                  "byteLength": 107,
                  "byteOffset": 289
                }
              }
            },
            {
              "physicalLocation": {
                "artifactLocation": {
                  "uri": "src/MsgValueInLoop.sol"
                },
                "region": {
                  "byteLength": 94,
                  "byteOffset": 988
                }
              }
            },
            {
              "physicalLocation": {
                "artifactLocation": {
                  "uri": "src/MsgValueInLoop.sol"
                },
                "region": {
                  "byteLength": 93,
                  "byteOffset": 1415
                }
              }
            },
            {
              "physicalLocation": {
                "artifactLocation": {
                  "uri": "src/MsgValueInLoop.sol"
                },
                "region": {
                  "byteLength": 97,
                  "byteOffset": 1844
                }
              }
            }
          ],
          "message": {
            "text": "Provide an explicit array of amounts alongside the receivers array, and check that the sum of all amounts matches `msg.value`."
          },
          "ruleId": "msg-value-in-loop"
        },
        {
          "level": "warning",
          "locations": [
            {
              "physicalLocation": {
                "artifactLocation": {
                  "uri": "src/ContractLocksEther.sol"
                },
                "region": {
                  "byteLength": 10,
                  "byteOffset": 73
                }
              }
            },
            {
              "physicalLocation": {
                "artifactLocation": {
                  "uri": "src/ContractLocksEther.sol"
                },
                "region": {
                  "byteLength": 11,
                  "byteOffset": 822
                }
              }
            },
            {
              "physicalLocation": {
                "artifactLocation": {
                  "uri": "src/EmptyBlocks.sol"
                },
                "region": {
                  "byteLength": 39,
                  "byteOffset": 344
                }
              }
            },
            {
              "physicalLocation": {
                "artifactLocation": {
                  "uri": "src/EmptyBlocks.sol"
                },
                "region": {
                  "byteLength": 11,
                  "byteOffset": 630
                }
              }
            },
            {
              "physicalLocation": {
                "artifactLocation": {
                  "uri": "src/MsgValueInLoop.sol"
                },
                "region": {
                  "byteLength": 15,
                  "byteOffset": 103
                }
              }
            },
            {
              "physicalLocation": {
                "artifactLocation": {
                  "uri": "src/MsgValueInLoop.sol"
                },
                "region": {
                  "byteLength": 19,
                  "byteOffset": 423
                }
              }
            },
            {
              "physicalLocation": {
                "artifactLocation": {
                  "uri": "src/MsgValueInLoop.sol"
                },
                "region": {
                  "byteLength": 15,
                  "byteOffset": 831
                }
              }
            },
            {
              "physicalLocation": {
                "artifactLocation": {
                  "uri": "src/MsgValueInLoop.sol"
                },
                "region": {
                  "byteLength": 15,
                  "byteOffset": 1233
                }
              }
            },
            {
              "physicalLocation": {
                "artifactLocation": {
                  "uri": "src/MsgValueInLoop.sol"
                },
                "region": {
                  "byteLength": 15,
                  "byteOffset": 1659
                }
              }
            },
            {
              "physicalLocation": {
                "artifactLocation": {
                  "uri": "src/eth2/DepositContract.sol"
                },
                "region": {
                  "byteLength": 15,
                  "byteOffset": 4547
                }
              }
            }
          ],
          "message": {
            "text": "It appears that the contract includes a payable function to accept Ether but lacks a corresponding function to withdraw it, which leads to the Ether being locked in the contract. To resolve this issue, please implement a public or external function that allows for the withdrawal of Ether from the contract."
          },
          "ruleId": "contract-locks-ether"
        },
        {
          "level": "warning",
          "locations": [
            {
              "physicalLocation": {
                "artifactLocation": {
                  "uri": "src/IncorrectERC721.sol"
                },
                "region": {
                  "byteLength": 9,
                  "byteOffset": 433
                }
              }
            },
            {
              "physicalLocation": {
                "artifactLocation": {
                  "uri": "src/IncorrectERC721.sol"
                },
                "region": {
                  "byteLength": 7,
                  "byteOffset": 551
                }
              }
            },
            {
              "physicalLocation": {
                "artifactLocation": {
                  "uri": "src/IncorrectERC721.sol"
                },
                "region": {
                  "byteLength": 7,
                  "byteOffset": 696
                }
              }
            },
            {
              "physicalLocation": {
                "artifactLocation": {
                  "uri": "src/IncorrectERC721.sol"
                },
                "region": {
                  "byteLength": 11,
                  "byteOffset": 1092
                }
              }
            },
            {
              "physicalLocation": {
                "artifactLocation": {
                  "uri": "src/IncorrectERC721.sol"
                },
                "region": {
                  "byteLength": 17,
                  "byteOffset": 1231
                }
              }
            },
            {
              "physicalLocation": {
                "artifactLocation": {
                  "uri": "src/IncorrectERC721.sol"
                },
                "region": {
                  "byteLength": 16,
                  "byteOffset": 1484
                }
              }
            },
            {
              "physicalLocation": {
                "artifactLocation": {
                  "uri": "src/IncorrectERC721.sol"
                },
                "region": {
                  "byteLength": 12,
                  "byteOffset": 1684
                }
              }
            },
            {
              "physicalLocation": {
                "artifactLocation": {
                  "uri": "src/IncorrectERC721.sol"
                },
                "region": {
                  "byteLength": 16,
                  "byteOffset": 2086
                }
              }
            }
          ],
          "message": {
            "text": "Incorrect return values for ERC721 functions. A contract compiled with Solidity > 0.4.22 interacting with these functions will fail to execute them, as the return value is missing. Set the appropriate return values and types for the defined ERC721 functions."
          },
          "ruleId": "incorrect-erc721-interface"
        },
        {
          "level": "warning",
          "locations": [
            {
              "physicalLocation": {
                "artifactLocation": {
                  "uri": "src/IncorrectERC20.sol"
                },
                "region": {
                  "byteLength": 8,
                  "byteOffset": 483
                }
              }
            },
            {
              "physicalLocation": {
                "artifactLocation": {
                  "uri": "src/IncorrectERC20.sol"
                },
                "region": {
                  "byteLength": 7,
                  "byteOffset": 690
                }
              }
            },
            {
              "physicalLocation": {
                "artifactLocation": {
                  "uri": "src/IncorrectERC20.sol"
                },
                "region": {
                  "byteLength": 12,
                  "byteOffset": 808
                }
              }
            },
            {
              "physicalLocation": {
                "artifactLocation": {
                  "uri": "src/IncorrectERC20.sol"
                },
                "region": {
                  "byteLength": 9,
                  "byteOffset": 1146
                }
              }
            },
            {
              "physicalLocation": {
                "artifactLocation": {
                  "uri": "src/IncorrectERC20.sol"
                },
                "region": {
                  "byteLength": 9,
                  "byteOffset": 1249
                }
              }
            }
          ],
          "message": {
            "text": "Incorrect return values for ERC20 functions. A contract compiled with Solidity > 0.4.22 interacting with these functions will fail to execute them, as the return value is missing. Set the appropriate return values and types for the defined ERC20 functions."
          },
          "ruleId": "incorrect-erc20-interface"
        },
        {
          "level": "warning",
          "locations": [
            {
              "physicalLocation": {
                "artifactLocation": {
                  "uri": "src/OutOfOrderRetryable.sol"
                },
                "region": {
                  "byteLength": 11,
                  "byteOffset": 1649
                }
              }
            },
            {
              "physicalLocation": {
                "artifactLocation": {
                  "uri": "src/OutOfOrderRetryable.sol"
                },
                "region": {
                  "byteLength": 22,
                  "byteOffset": 2557
                }
              }
            }
          ],
          "message": {
            "text": "Do not rely on the order or successful execution of retryable tickets. Functions like createRetryableTicket, outboundTransferCustomRefund, unsafeCreateRetryableTicket are free to be re-tried in any\n            order if they fail in the first go. Since this operation happens off chain, the sequencer is in control of the\n            order of these transactions. Therefore, restrict the use to at most 1 ticket call per function."
          },
          "ruleId": "out-of-order-retryable"
        },
        {
          "level": "warning",
          "locations": [
            {
              "physicalLocation": {
                "artifactLocation": {
                  "uri": "src/ConstFuncChangeState.sol"
                },
                "region": {
                  "byteLength": 112,
                  "byteOffset": 173
                }
              }
            }
          ],
          "message": {
            "text": "Function is declared constant/view but it changes state. Ensure that the attributes of contract compiled prior to 0.5 are correct."
          },
          "ruleId": "constant-function-changing-state"
        },
        {
          "level": "warning",
          "locations": [
            {
              "message": {
                "text": "collides with the following function name(s) in scope: OwnerTransferV7b711143"
              },
              "physicalLocation": {
                "artifactLocation": {
                  "uri": "src/FunctionSignatureCollision.sol"
                },
                "region": {
                  "byteLength": 8,
                  "byteOffset": 166
                }
              }
            },
            {
              "message": {
                "text": "collides with the following function name(s) in scope: withdraw"
              },
              "physicalLocation": {
                "artifactLocation": {
                  "uri": "src/FunctionSignatureCollision.sol"
                },
                "region": {
                  "byteLength": 22,
                  "byteOffset": 231
                }
              }
            }
          ],
          "message": {
            "text": "Function selector collides with other functions. This may cause the solidity function dispatcher to invoke the wrong function if the functions happen to be included in the same contract through an inheritance hirearchy later down the line. It is recommended to rename this function or change its parameters."
          },
          "ruleId": "function-selector-collision"
        },
        {
          "level": "note",
          "locations": [
            {
              "physicalLocation": {
                "artifactLocation": {
                  "uri": "src/AdminContract.sol"
                },
                "region": {
                  "byteLength": 7,
                  "byteOffset": 270
                }
              }
            },
            {
              "physicalLocation": {
                "artifactLocation": {
                  "uri": "src/AdminContract.sol"
                },
                "region": {
                  "byteLength": 9,
                  "byteOffset": 376
                }
              }
            },
            {
              "physicalLocation": {
                "artifactLocation": {
                  "uri": "src/AdminContract.sol"
                },
                "region": {
                  "byteLength": 9,
                  "byteOffset": 505
                }
              }
            },
            {
              "physicalLocation": {
                "artifactLocation": {
                  "uri": "src/DeprecatedOZFunctions.sol"
                },
                "region": {
                  "byteLength": 13,
                  "byteOffset": 295
                }
              }
            },
            {
              "physicalLocation": {
                "artifactLocation": {
                  "uri": "src/EmptyBlocks.sol"
                },
                "region": {
                  "byteLength": 7,
                  "byteOffset": 188
                }
              }
            },
            {
              "physicalLocation": {
                "artifactLocation": {
                  "uri": "src/InternalFunctions.sol"
                },
                "region": {
                  "byteLength": 9,
                  "byteOffset": 250
                }
              }
            },
            {
              "physicalLocation": {
                "artifactLocation": {
                  "uri": "src/auditor_mode/PublicFunctionsWithoutSenderCheck.sol"
                },
                "region": {
                  "byteLength": 7,
                  "byteOffset": 322
                }
              }
            },
            {
              "physicalLocation": {
                "artifactLocation": {
                  "uri": "src/auditor_mode/PublicFunctionsWithoutSenderCheck.sol"
                },
                "region": {
                  "byteLength": 9,
                  "byteOffset": 396
                }
              }
            },
            {
              "physicalLocation": {
                "artifactLocation": {
                  "uri": "src/auditor_mode/PublicFunctionsWithoutSenderCheck.sol"
                },
                "region": {
                  "byteLength": 13,
                  "byteOffset": 975
                }
              }
            },
            {
              "physicalLocation": {
                "artifactLocation": {
                  "uri": "src/auditor_mode/PublicFunctionsWithoutSenderCheck.sol"
                },
                "region": {
                  "byteLength": 14,
                  "byteOffset": 1108
                }
              }
            },
            {
              "physicalLocation": {
                "artifactLocation": {
                  "uri": "src/parent_chain/ParentChainContract.sol"
                },
                "region": {
                  "byteLength": 7,
                  "byteOffset": 282
                }
              }
            },
            {
              "physicalLocation": {
                "artifactLocation": {
                  "uri": "src/parent_chain/ParentChainContract.sol"
                },
                "region": {
                  "byteLength": 9,
                  "byteOffset": 725
                }
              }
            },
            {
              "physicalLocation": {
                "artifactLocation": {
                  "uri": "src/parent_chain/ParentChainContract.sol"
                },
                "region": {
                  "byteLength": 9,
                  "byteOffset": 854
                }
              }
            }
          ],
          "message": {
            "text": "Contracts have owners with privileged rights to perform admin tasks and need to be trusted to not perform malicious updates or drain funds."
          },
          "ruleId": "centralization-risk"
        },
        {
          "level": "note",
          "locations": [
            {
              "physicalLocation": {
                "artifactLocation": {
                  "uri": "src/T11sTranferer.sol"
                },
                "region": {
                  "byteLength": 84,
                  "byteOffset": 57
                }
              }
            }
          ],
          "message": {
            "text": "There is a subtle difference between the implementation of solmate's SafeTransferLib and OZ's SafeERC20: OZ's SafeERC20 checks if the token is a contract or not, solmate's SafeTransferLib does not.\nhttps://github.com/transmissions11/solmate/blob/main/src/utils/SafeTransferLib.sol#L9 \n`@dev Note that none of the functions in this library check that a token has code at all! That responsibility is delegated to the caller`\n"
          },
          "ruleId": "solmate-safe-transfer-lib"
        },
        {
          "level": "note",
          "locations": [
            {
              "physicalLocation": {
                "artifactLocation": {
                  "uri": "src/inheritance/ExtendedInheritance.sol"
                },
                "region": {
                  "byteLength": 9,
                  "byteOffset": 705
                }
              }
            }
          ],
          "message": {
            "text": "The `ecrecover` function is susceptible to signature malleability. This means that the same message can be signed in multiple ways, allowing an attacker to change the message signature without invalidating it. This can lead to unexpected behavior in smart contracts, such as the loss of funds or the ability to bypass access control. Consider using OpenZeppelin's ECDSA library instead of the built-in function."
          },
          "ruleId": "ecrecover"
        },
        {
          "level": "note",
          "locations": [
            {
              "physicalLocation": {
                "artifactLocation": {
                  "uri": "src/DeprecatedOZFunctions.sol"
                },
                "region": {
                  "byteLength": 10,
                  "byteOffset": 737
                }
              }
            },
            {
              "physicalLocation": {
                "artifactLocation": {
                  "uri": "src/DeprecatedOZFunctions.sol"
                },
                "region": {
                  "byteLength": 17,
                  "byteOffset": 898
                }
              }
            }
          ],
          "message": {
            "text": "Openzeppelin has deprecated several functions and replaced with newer versions. Please consult https://docs.openzeppelin.com/"
          },
          "ruleId": "deprecated-oz-functions"
        },
        {
          "level": "note",
          "locations": [
            {
              "physicalLocation": {
                "artifactLocation": {
                  "uri": "src/ArbitraryTransferFrom.sol"
                },
                "region": {
                  "byteLength": 20,
                  "byteOffset": 370
                }
              }
            },
            {
              "physicalLocation": {
                "artifactLocation": {
                  "uri": "src/ArbitraryTransferFrom.sol"
                },
                "region": {
                  "byteLength": 20,
                  "byteOffset": 864
                }
              }
            },
            {
              "physicalLocation": {
                "artifactLocation": {
                  "uri": "src/ArbitraryTransferFrom.sol"
                },
                "region": {
                  "byteLength": 20,
                  "byteOffset": 1517
                }
              }
            },
            {
              "physicalLocation": {
                "artifactLocation": {
                  "uri": "src/ContractLocksEther.sol"
                },
                "region": {
                  "byteLength": 18,
                  "byteOffset": 5185
                }
              }
            },
            {
              "physicalLocation": {
                "artifactLocation": {
                  "uri": "src/DeprecatedOZFunctions.sol"
                },
                "region": {
                  "byteLength": 13,
                  "byteOffset": 1062
                }
              }
            },
            {
              "physicalLocation": {
                "artifactLocation": {
                  "uri": "src/DeprecatedOZFunctions.sol"
                },
                "region": {
                  "byteLength": 13,
                  "byteOffset": 1272
                }
              }
            },
            {
              "physicalLocation": {
                "artifactLocation": {
                  "uri": "src/DeprecatedOZFunctions.sol"
                },
                "region": {
                  "byteLength": 13,
                  "byteOffset": 1322
                }
              }
            },
            {
              "physicalLocation": {
                "artifactLocation": {
                  "uri": "src/DeprecatedOZFunctions.sol"
                },
                "region": {
                  "byteLength": 13,
                  "byteOffset": 1424
                }
              }
            },
            {
              "physicalLocation": {
                "artifactLocation": {
                  "uri": "src/DeprecatedOZFunctions.sol"
                },
                "region": {
                  "byteLength": 18,
                  "byteOffset": 1598
                }
              }
            },
            {
              "physicalLocation": {
                "artifactLocation": {
                  "uri": "src/OutOfOrderRetryable.sol"
                },
                "region": {
                  "byteLength": 28,
                  "byteOffset": 4927
                }
              }
            },
            {
              "physicalLocation": {
                "artifactLocation": {
                  "uri": "src/OutOfOrderRetryable.sol"
                },
                "region": {
                  "byteLength": 28,
                  "byteOffset": 5328
                }
              }
            },
            {
              "physicalLocation": {
                "artifactLocation": {
                  "uri": "src/SendEtherNoChecks.sol"
                },
                "region": {
                  "byteLength": 19,
                  "byteOffset": 1255
                }
              }
            },
            {
              "physicalLocation": {
                "artifactLocation": {
                  "uri": "src/StateShadowing.sol"
                },
                "region": {
                  "byteLength": 19,
                  "byteOffset": 368
                }
              }
            },
            {
              "physicalLocation": {
                "artifactLocation": {
                  "uri": "src/UninitializedStateVariable.sol"
                },
                "region": {
                  "byteLength": 29,
                  "byteOffset": 599
                }
              }
            }
          ],
          "message": {
            "text": "ERC20 functions may not behave as expected. For example: return values are not always meaningful. It is recommended to use OpenZeppelin's SafeERC20 library."
          },
          "ruleId": "unsafe-erc20-functions"
        },
        {
          "level": "note",
          "locations": [
            {
              "physicalLocation": {
                "artifactLocation": {
                  "uri": "src/BuiltinSymbolShadow.sol"
                },
                "region": {
                  "byteLength": 23,
                  "byteOffset": 32
                }
              }
            },
            {
              "physicalLocation": {
                "artifactLocation": {
                  "uri": "src/CompilerBugStorageSignedIntegerArray.sol"
                },
                "region": {
                  "byteLength": 23,
                  "byteOffset": 32
                }
              }
            },
            {
              "physicalLocation": {
                "artifactLocation": {
                  "uri": "src/ConstFuncChangeState.sol"
                },
                "region": {
                  "byteLength": 23,
                  "byteOffset": 32
                }
              }
            },
            {
              "physicalLocation": {
                "artifactLocation": {
                  "uri": "src/ConstantFuncsAssembly.sol"
                },
                "region": {
                  "byteLength": 23,
                  "byteOffset": 32
                }
              }
            },
            {
              "physicalLocation": {
                "artifactLocation": {
                  "uri": "src/ContractLocksEther.sol"
                },
                "region": {
                  "byteLength": 23,
                  "byteOffset": 32
                }
              }
            },
            {
              "physicalLocation": {
                "artifactLocation": {
                  "uri": "src/ContractWithTodo.sol"
                },
                "region": {
                  "byteLength": 23,
                  "byteOffset": 32
                }
              }
            },
            {
              "physicalLocation": {
                "artifactLocation": {
                  "uri": "src/CostlyOperationsInsideLoops.sol"
                },
                "region": {
                  "byteLength": 23,
                  "byteOffset": 32
                }
              }
            },
            {
              "physicalLocation": {
                "artifactLocation": {
                  "uri": "src/Counter.sol"
                },
                "region": {
                  "byteLength": 24,
                  "byteOffset": 39
                }
              }
            },
            {
              "physicalLocation": {
                "artifactLocation": {
                  "uri": "src/CrazyPragma.sol"
                },
                "region": {
                  "byteLength": 32,
                  "byteOffset": 32
                }
              }
            },
            {
              "physicalLocation": {
                "artifactLocation": {
                  "uri": "src/DangerousStrictEquality1.sol"
                },
                "region": {
                  "byteLength": 23,
                  "byteOffset": 32
                }
              }
            },
            {
              "physicalLocation": {
                "artifactLocation": {
                  "uri": "src/DangerousUnaryOperator.sol"
                },
                "region": {
                  "byteLength": 23,
                  "byteOffset": 32
                }
              }
            },
            {
              "physicalLocation": {
                "artifactLocation": {
                  "uri": "src/DelegateCallWithoutAddressCheck.sol"
                },
                "region": {
                  "byteLength": 21,
                  "byteOffset": 32
                }
              }
            },
            {
              "physicalLocation": {
                "artifactLocation": {
                  "uri": "src/DeletionNestedMappingStructureContract.sol"
                },
                "region": {
                  "byteLength": 23,
                  "byteOffset": 32
                }
              }
            },
            {
              "physicalLocation": {
                "artifactLocation": {
                  "uri": "src/FunctionInitializingState.sol"
                },
                "region": {
                  "byteLength": 21,
                  "byteOffset": 32
                }
              }
            },
            {
              "physicalLocation": {
                "artifactLocation": {
                  "uri": "src/FunctionSignatureCollision.sol"
                },
                "region": {
                  "byteLength": 23,
                  "byteOffset": 32
                }
              }
            },
            {
              "physicalLocation": {
                "artifactLocation": {
                  "uri": "src/InconsistentUints.sol"
                },
                "region": {
                  "byteLength": 24,
                  "byteOffset": 0
                }
              }
            },
            {
              "physicalLocation": {
                "artifactLocation": {
                  "uri": "src/IncorrectERC20.sol"
                },
                "region": {
                  "byteLength": 23,
                  "byteOffset": 32
                }
              }
            },
            {
              "physicalLocation": {
                "artifactLocation": {
                  "uri": "src/IncorrectERC721.sol"
                },
                "region": {
                  "byteLength": 23,
                  "byteOffset": 32
                }
              }
            },
            {
              "physicalLocation": {
                "artifactLocation": {
                  "uri": "src/MsgValueInLoop.sol"
                },
                "region": {
                  "byteLength": 23,
                  "byteOffset": 32
                }
              }
            },
            {
              "physicalLocation": {
                "artifactLocation": {
                  "uri": "src/OutOfOrderRetryable.sol"
                },
                "region": {
                  "byteLength": 23,
                  "byteOffset": 32
                }
              }
            },
            {
              "physicalLocation": {
                "artifactLocation": {
                  "uri": "src/PreDeclaredVarUsage.sol"
                },
                "region": {
                  "byteLength": 23,
                  "byteOffset": 32
                }
              }
            },
            {
              "physicalLocation": {
                "artifactLocation": {
                  "uri": "src/RedundantStatements.sol"
                },
                "region": {
                  "byteLength": 23,
                  "byteOffset": 32
                }
              }
            },
            {
              "physicalLocation": {
                "artifactLocation": {
<<<<<<< HEAD
                  "uri": "src/StateVariableCouldBeDeclaredConstant.sol"
                },
                "region": {
                  "byteLength": 23,
                  "byteOffset": 32
                }
              }
            },
            {
              "physicalLocation": {
                "artifactLocation": {
=======
>>>>>>> f4323da5
                  "uri": "src/StateVariablesManipulation.sol"
                },
                "region": {
                  "byteLength": 23,
                  "byteOffset": 32
                }
              }
            },
            {
              "physicalLocation": {
                "artifactLocation": {
                  "uri": "src/TautologyOrContradiction.sol"
                },
                "region": {
                  "byteLength": 23,
                  "byteOffset": 32
                }
              }
            },
            {
              "physicalLocation": {
                "artifactLocation": {
                  "uri": "src/TxOriginUsedForAuth.sol"
                },
                "region": {
                  "byteLength": 24,
                  "byteOffset": 32
                }
              }
            },
            {
              "physicalLocation": {
                "artifactLocation": {
                  "uri": "src/UncheckedSend.sol"
                },
                "region": {
                  "byteLength": 23,
                  "byteOffset": 32
                }
              }
            },
            {
              "physicalLocation": {
                "artifactLocation": {
                  "uri": "src/UnusedStateVariables.sol"
                },
                "region": {
                  "byteLength": 24,
                  "byteOffset": 32
                }
              }
            },
            {
              "physicalLocation": {
                "artifactLocation": {
                  "uri": "src/UsingSelfdestruct.sol"
                },
                "region": {
                  "byteLength": 23,
                  "byteOffset": 32
                }
              }
            },
            {
              "physicalLocation": {
                "artifactLocation": {
                  "uri": "src/cloc/AnotherHeavilyCommentedContract.sol"
                },
                "region": {
                  "byteLength": 24,
                  "byteOffset": 46
                }
              }
            },
            {
              "physicalLocation": {
                "artifactLocation": {
                  "uri": "src/cloc/HeavilyCommentedContract.sol"
                },
                "region": {
                  "byteLength": 32,
                  "byteOffset": 46
                }
              }
            },
            {
              "physicalLocation": {
                "artifactLocation": {
                  "uri": "src/inheritance/IContractInheritance.sol"
                },
                "region": {
                  "byteLength": 24,
                  "byteOffset": 32
                }
              }
            },
            {
              "physicalLocation": {
                "artifactLocation": {
                  "uri": "src/inheritance/InheritanceBase.sol"
                },
                "region": {
                  "byteLength": 23,
                  "byteOffset": 32
                }
              }
            },
            {
              "physicalLocation": {
                "artifactLocation": {
                  "uri": "src/nested_mappings/LaterVersion.sol"
                },
                "region": {
                  "byteLength": 23,
                  "byteOffset": 36
                }
              }
            },
            {
              "physicalLocation": {
                "artifactLocation": {
                  "uri": "src/nested_mappings/NestedMappings.sol"
                },
                "region": {
                  "byteLength": 24,
                  "byteOffset": 36
                }
              }
            }
          ],
          "message": {
            "text": "Consider using a specific version of Solidity in your contracts instead of a wide version. For example, instead of `pragma solidity ^0.8.0;`, use `pragma solidity 0.8.0;`"
          },
          "ruleId": "unspecific-solidity-pragma"
        },
        {
          "level": "note",
          "locations": [
            {
              "physicalLocation": {
                "artifactLocation": {
                  "uri": "src/ArbitraryTransferFrom.sol"
                },
                "region": {
                  "byteLength": 15,
                  "byteOffset": 267
                }
              }
            },
            {
              "physicalLocation": {
                "artifactLocation": {
                  "uri": "src/OutOfOrderRetryable.sol"
                },
                "region": {
                  "byteLength": 14,
                  "byteOffset": 1416
                }
              }
            },
            {
              "physicalLocation": {
                "artifactLocation": {
                  "uri": "src/OutOfOrderRetryable.sol"
                },
                "region": {
                  "byteLength": 24,
                  "byteOffset": 1440
                }
              }
            },
            {
              "physicalLocation": {
                "artifactLocation": {
                  "uri": "src/StateVariables.sol"
                },
                "region": {
                  "byteLength": 14,
                  "byteOffset": 2121
                }
              }
            },
            {
              "physicalLocation": {
                "artifactLocation": {
                  "uri": "src/StateVariablesManipulation.sol"
                },
                "region": {
                  "byteLength": 17,
<<<<<<< HEAD
                  "byteOffset": 1876
=======
                  "byteOffset": 1657
>>>>>>> f4323da5
                }
              }
            },
            {
              "physicalLocation": {
                "artifactLocation": {
                  "uri": "src/ZeroAddressCheck.sol"
                },
                "region": {
                  "byteLength": 14,
                  "byteOffset": 1171
                }
              }
            },
            {
              "physicalLocation": {
                "artifactLocation": {
                  "uri": "src/ZeroAddressCheck.sol"
                },
                "region": {
                  "byteLength": 16,
                  "byteOffset": 1248
                }
              }
            },
            {
              "physicalLocation": {
                "artifactLocation": {
                  "uri": "src/ZeroAddressCheck.sol"
                },
                "region": {
                  "byteLength": 23,
                  "byteOffset": 1327
                }
              }
            },
            {
              "physicalLocation": {
                "artifactLocation": {
                  "uri": "src/uniswap/UniswapV2Swapper.sol"
                },
                "region": {
                  "byteLength": 17,
                  "byteOffset": 365
                }
              }
            }
          ],
          "message": {
            "text": "Check for `address(0)` when assigning values to address state variables."
          },
          "ruleId": "zero-address-check"
        },
        {
          "level": "note",
          "locations": [
            {
              "physicalLocation": {
                "artifactLocation": {
                  "uri": "src/ArbitraryTransferFrom.sol"
                },
                "region": {
                  "byteLength": 5,
                  "byteOffset": 772
                }
              }
            },
            {
              "physicalLocation": {
                "artifactLocation": {
                  "uri": "src/AssemblyExample.sol"
                },
                "region": {
                  "byteLength": 1,
                  "byteOffset": 113
                }
              }
            },
            {
              "physicalLocation": {
                "artifactLocation": {
                  "uri": "src/AssertStateChange.sol"
                },
                "region": {
                  "byteLength": 3,
                  "byteOffset": 131
                }
              }
            },
            {
              "physicalLocation": {
                "artifactLocation": {
                  "uri": "src/AssertStateChange.sol"
                },
                "region": {
                  "byteLength": 4,
                  "byteOffset": 199
                }
              }
            },
            {
              "physicalLocation": {
                "artifactLocation": {
                  "uri": "src/BuiltinSymbolShadow.sol"
                },
                "region": {
                  "byteLength": 41,
                  "byteOffset": 125
                }
              }
            },
            {
              "physicalLocation": {
                "artifactLocation": {
                  "uri": "src/ConstFuncChangeState.sol"
                },
                "region": {
                  "byteLength": 112,
                  "byteOffset": 173
                }
              }
            },
            {
              "physicalLocation": {
                "artifactLocation": {
                  "uri": "src/ConstFuncChangeState.sol"
                },
                "region": {
                  "byteLength": 108,
                  "byteOffset": 339
                }
              }
            },
            {
              "physicalLocation": {
                "artifactLocation": {
                  "uri": "src/ConstFuncChangeState.sol"
                },
                "region": {
                  "byteLength": 89,
                  "byteOffset": 517
                }
              }
            },
            {
              "physicalLocation": {
                "artifactLocation": {
                  "uri": "src/ContractLocksEther.sol"
                },
                "region": {
                  "byteLength": 10,
                  "byteOffset": 539
                }
              }
            },
            {
              "physicalLocation": {
                "artifactLocation": {
                  "uri": "src/ContractLocksEther.sol"
                },
                "region": {
                  "byteLength": 10,
                  "byteOffset": 1379
                }
              }
            },
            {
              "physicalLocation": {
                "artifactLocation": {
                  "uri": "src/ContractLocksEther.sol"
                },
                "region": {
                  "byteLength": 10,
                  "byteOffset": 2414
                }
              }
            },
            {
              "physicalLocation": {
                "artifactLocation": {
                  "uri": "src/ContractLocksEther.sol"
                },
                "region": {
                  "byteLength": 10,
                  "byteOffset": 3653
                }
              }
            },
            {
              "physicalLocation": {
                "artifactLocation": {
                  "uri": "src/ContractLocksEther.sol"
                },
                "region": {
                  "byteLength": 10,
                  "byteOffset": 4877
                }
              }
            },
            {
              "physicalLocation": {
                "artifactLocation": {
                  "uri": "src/ContractLocksEther.sol"
                },
                "region": {
                  "byteLength": 10,
                  "byteOffset": 5775
                }
              }
            },
            {
              "physicalLocation": {
                "artifactLocation": {
                  "uri": "src/ContractWithTodo.sol"
                },
                "region": {
                  "byteLength": 15,
                  "byteOffset": 337
                }
              }
            },
            {
              "physicalLocation": {
                "artifactLocation": {
                  "uri": "src/Counter.sol"
                },
                "region": {
                  "byteLength": 9,
                  "byteOffset": 129
                }
              }
            },
            {
              "physicalLocation": {
                "artifactLocation": {
                  "uri": "src/IncorrectERC20.sol"
                },
                "region": {
                  "byteLength": 8,
                  "byteOffset": 483
                }
              }
            },
            {
              "physicalLocation": {
                "artifactLocation": {
                  "uri": "src/IncorrectERC20.sol"
                },
                "region": {
                  "byteLength": 7,
                  "byteOffset": 690
                }
              }
            },
            {
              "physicalLocation": {
                "artifactLocation": {
                  "uri": "src/IncorrectERC20.sol"
                },
                "region": {
                  "byteLength": 12,
                  "byteOffset": 808
                }
              }
            },
            {
              "physicalLocation": {
                "artifactLocation": {
                  "uri": "src/IncorrectERC20.sol"
                },
                "region": {
                  "byteLength": 9,
                  "byteOffset": 1146
                }
              }
            },
            {
              "physicalLocation": {
                "artifactLocation": {
                  "uri": "src/IncorrectERC20.sol"
                },
                "region": {
                  "byteLength": 9,
                  "byteOffset": 1249
                }
              }
            },
            {
              "physicalLocation": {
                "artifactLocation": {
                  "uri": "src/OutOfOrderRetryable.sol"
                },
                "region": {
                  "byteLength": 13,
                  "byteOffset": 4685
                }
              }
            },
            {
              "physicalLocation": {
                "artifactLocation": {
                  "uri": "src/OutOfOrderRetryable.sol"
                },
                "region": {
                  "byteLength": 7,
                  "byteOffset": 5072
                }
              }
            },
            {
              "physicalLocation": {
                "artifactLocation": {
                  "uri": "src/ReturnBomb.sol"
                },
                "region": {
                  "byteLength": 4,
                  "byteOffset": 358
                }
              }
            },
            {
              "physicalLocation": {
                "artifactLocation": {
                  "uri": "src/ReturnBomb.sol"
                },
                "region": {
                  "byteLength": 4,
                  "byteOffset": 839
                }
              }
            },
            {
              "physicalLocation": {
                "artifactLocation": {
                  "uri": "src/ReturnBomb.sol"
                },
                "region": {
                  "byteLength": 4,
                  "byteOffset": 1273
                }
              }
            },
            {
              "physicalLocation": {
                "artifactLocation": {
                  "uri": "src/ReturnBomb.sol"
                },
                "region": {
                  "byteLength": 4,
                  "byteOffset": 1646
                }
              }
            },
            {
              "physicalLocation": {
                "artifactLocation": {
                  "uri": "src/StateVariableCouldBeDeclaredConstant.sol"
                },
                "region": {
                  "byteLength": 16,
                  "byteOffset": 354
                }
              }
            },
            {
              "physicalLocation": {
                "artifactLocation": {
                  "uri": "src/StateVariables.sol"
                },
                "region": {
                  "byteLength": 18,
                  "byteOffset": 1764
                }
              }
            },
            {
              "physicalLocation": {
                "artifactLocation": {
                  "uri": "src/StateVariables.sol"
                },
                "region": {
                  "byteLength": 20,
                  "byteOffset": 1915
                }
              }
            },
            {
              "physicalLocation": {
                "artifactLocation": {
                  "uri": "src/StateVariables.sol"
                },
                "region": {
                  "byteLength": 14,
                  "byteOffset": 2072
                }
              }
            },
            {
              "physicalLocation": {
                "artifactLocation": {
                  "uri": "src/StateVariables.sol"
                },
                "region": {
                  "byteLength": 22,
                  "byteOffset": 2157
                }
              }
            },
            {
              "physicalLocation": {
                "artifactLocation": {
                  "uri": "src/StateVariables.sol"
                },
                "region": {
                  "byteLength": 25,
                  "byteOffset": 2539
                }
              }
            },
            {
              "physicalLocation": {
                "artifactLocation": {
                  "uri": "src/UninitializedStateVariable.sol"
                },
                "region": {
                  "byteLength": 8,
                  "byteOffset": 563
                }
              }
            },
            {
              "physicalLocation": {
                "artifactLocation": {
                  "uri": "src/auditor_mode/PublicFunctionsWithoutSenderCheck.sol"
                },
                "region": {
                  "byteLength": 27,
                  "byteOffset": 475
                }
              }
            },
            {
              "physicalLocation": {
                "artifactLocation": {
                  "uri": "src/auditor_mode/PublicFunctionsWithoutSenderCheck.sol"
                },
                "region": {
                  "byteLength": 28,
                  "byteOffset": 653
                }
              }
            },
            {
              "physicalLocation": {
                "artifactLocation": {
                  "uri": "src/auditor_mode/PublicFunctionsWithoutSenderCheck.sol"
                },
                "region": {
                  "byteLength": 26,
                  "byteOffset": 1324
                }
              }
            },
            {
              "physicalLocation": {
                "artifactLocation": {
                  "uri": "src/auditor_mode/PublicFunctionsWithoutSenderCheck.sol"
                },
                "region": {
                  "byteLength": 27,
                  "byteOffset": 1637
                }
              }
            },
            {
              "physicalLocation": {
                "artifactLocation": {
                  "uri": "src/auditor_mode/PublicFunctionsWithoutSenderCheck.sol"
                },
                "region": {
                  "byteLength": 20,
                  "byteOffset": 2014
                }
              }
            },
            {
              "physicalLocation": {
                "artifactLocation": {
                  "uri": "src/auditor_mode/PublicFunctionsWithoutSenderCheck.sol"
                },
                "region": {
                  "byteLength": 28,
                  "byteOffset": 2183
                }
              }
            },
            {
              "physicalLocation": {
                "artifactLocation": {
                  "uri": "src/cloc/AnotherHeavilyCommentedContract.sol"
                },
                "region": {
                  "byteLength": 3,
                  "byteOffset": 500
                }
              }
            },
            {
              "physicalLocation": {
                "artifactLocation": {
                  "uri": "src/cloc/AnotherHeavilyCommentedContract.sol"
                },
                "region": {
                  "byteLength": 5,
                  "byteOffset": 637
                }
              }
            },
            {
              "physicalLocation": {
                "artifactLocation": {
                  "uri": "src/cloc/AnotherHeavilyCommentedContract.sol"
                },
                "region": {
                  "byteLength": 4,
                  "byteOffset": 738
                }
              }
            },
            {
              "physicalLocation": {
                "artifactLocation": {
                  "uri": "src/cloc/HeavilyCommentedContract.sol"
                },
                "region": {
                  "byteLength": 3,
                  "byteOffset": 509
                }
              }
            },
            {
              "physicalLocation": {
                "artifactLocation": {
                  "uri": "src/cloc/HeavilyCommentedContract.sol"
                },
                "region": {
                  "byteLength": 4,
                  "byteOffset": 646
                }
              }
            },
            {
              "physicalLocation": {
                "artifactLocation": {
                  "uri": "src/parent_chain/ParentChainContract.sol"
                },
                "region": {
                  "byteLength": 9,
                  "byteOffset": 355
                }
              }
            },
            {
              "physicalLocation": {
                "artifactLocation": {
                  "uri": "src/parent_chain/ParentChainContract.sol"
                },
                "region": {
                  "byteLength": 9,
                  "byteOffset": 422
                }
              }
            }
          ],
          "message": {
            "text": "Instead of marking a function as `public`, consider marking it as `external` if it is not used internally."
          },
          "ruleId": "useless-public-function"
        },
        {
          "level": "note",
          "locations": [
            {
              "physicalLocation": {
                "artifactLocation": {
                  "uri": "src/AssertStateChange.sol"
                },
                "region": {
                  "byteLength": 2,
                  "byteOffset": 174
                }
              }
            },
            {
              "physicalLocation": {
                "artifactLocation": {
                  "uri": "src/AssertStateChange.sol"
                },
                "region": {
                  "byteLength": 2,
                  "byteOffset": 254
                }
              }
            },
            {
              "physicalLocation": {
                "artifactLocation": {
                  "uri": "src/BooleanEquality.sol"
                },
                "region": {
                  "byteLength": 3,
                  "byteOffset": 170
                }
              }
            },
            {
              "physicalLocation": {
                "artifactLocation": {
                  "uri": "src/BooleanEquality.sol"
                },
                "region": {
                  "byteLength": 3,
                  "byteOffset": 330
                }
              }
            },
            {
              "physicalLocation": {
                "artifactLocation": {
                  "uri": "src/BooleanEquality.sol"
                },
                "region": {
                  "byteLength": 3,
                  "byteOffset": 360
                }
              }
            },
            {
              "physicalLocation": {
                "artifactLocation": {
                  "uri": "src/BooleanEquality.sol"
                },
                "region": {
                  "byteLength": 3,
                  "byteOffset": 492
                }
              }
            },
            {
              "physicalLocation": {
                "artifactLocation": {
                  "uri": "src/BooleanEquality.sol"
                },
                "region": {
                  "byteLength": 3,
                  "byteOffset": 653
                }
              }
            },
            {
              "physicalLocation": {
                "artifactLocation": {
                  "uri": "src/BooleanEquality.sol"
                },
                "region": {
                  "byteLength": 3,
                  "byteOffset": 683
                }
              }
            },
            {
              "physicalLocation": {
                "artifactLocation": {
                  "uri": "src/CacheArrayLength.sol"
                },
                "region": {
                  "byteLength": 3,
                  "byteOffset": 611
                }
              }
            },
            {
              "physicalLocation": {
                "artifactLocation": {
                  "uri": "src/CacheArrayLength.sol"
                },
                "region": {
                  "byteLength": 3,
                  "byteOffset": 639
                }
              }
            },
            {
              "physicalLocation": {
                "artifactLocation": {
                  "uri": "src/CacheArrayLength.sol"
                },
                "region": {
                  "byteLength": 3,
                  "byteOffset": 1015
                }
              }
            },
            {
              "physicalLocation": {
                "artifactLocation": {
                  "uri": "src/CacheArrayLength.sol"
                },
                "region": {
                  "byteLength": 3,
                  "byteOffset": 1043
                }
              }
            },
            {
              "physicalLocation": {
                "artifactLocation": {
                  "uri": "src/Casting.sol"
                },
                "region": {
                  "byteLength": 18,
                  "byteOffset": 483
                }
              }
            },
            {
              "physicalLocation": {
                "artifactLocation": {
                  "uri": "src/Casting.sol"
                },
                "region": {
                  "byteLength": 18,
                  "byteOffset": 646
                }
              }
            },
            {
              "physicalLocation": {
                "artifactLocation": {
                  "uri": "src/Casting.sol"
                },
                "region": {
                  "byteLength": 18,
                  "byteOffset": 921
                }
              }
            },
            {
              "physicalLocation": {
                "artifactLocation": {
                  "uri": "src/Casting.sol"
                },
                "region": {
                  "byteLength": 18,
                  "byteOffset": 2103
                }
              }
            },
            {
              "physicalLocation": {
                "artifactLocation": {
                  "uri": "src/CompilerBugStorageSignedIntegerArray.sol"
                },
                "region": {
                  "byteLength": 1,
                  "byteOffset": 235
                }
              }
            },
            {
              "physicalLocation": {
                "artifactLocation": {
                  "uri": "src/CompilerBugStorageSignedIntegerArray.sol"
                },
                "region": {
                  "byteLength": 1,
                  "byteOffset": 352
                }
              }
            },
            {
              "physicalLocation": {
                "artifactLocation": {
                  "uri": "src/ConstantsLiterals.sol"
                },
                "region": {
                  "byteLength": 3,
                  "byteOffset": 958
                }
              }
            },
            {
              "physicalLocation": {
                "artifactLocation": {
                  "uri": "src/ConstantsLiterals.sol"
                },
                "region": {
                  "byteLength": 3,
                  "byteOffset": 992
                }
              }
            },
            {
              "physicalLocation": {
                "artifactLocation": {
                  "uri": "src/ConstantsLiterals.sol"
                },
                "region": {
                  "byteLength": 4,
                  "byteOffset": 1032
                }
              }
            },
            {
              "physicalLocation": {
                "artifactLocation": {
                  "uri": "src/ConstantsLiterals.sol"
                },
                "region": {
                  "byteLength": 4,
                  "byteOffset": 1068
                }
              }
            },
            {
              "physicalLocation": {
                "artifactLocation": {
                  "uri": "src/ConstantsLiterals.sol"
                },
                "region": {
                  "byteLength": 42,
                  "byteOffset": 1117
                }
              }
            },
            {
              "physicalLocation": {
                "artifactLocation": {
                  "uri": "src/ConstantsLiterals.sol"
                },
                "region": {
                  "byteLength": 42,
                  "byteOffset": 1192
                }
              }
            },
            {
              "physicalLocation": {
                "artifactLocation": {
                  "uri": "src/ConstantsLiterals.sol"
                },
                "region": {
                  "byteLength": 66,
                  "byteOffset": 1275
                }
              }
            },
            {
              "physicalLocation": {
                "artifactLocation": {
                  "uri": "src/DangerousStrictEquality2.sol"
                },
                "region": {
                  "byteLength": 9,
                  "byteOffset": 202
                }
              }
            },
            {
              "physicalLocation": {
                "artifactLocation": {
                  "uri": "src/DangerousStrictEquality2.sol"
                },
                "region": {
                  "byteLength": 9,
                  "byteOffset": 339
                }
              }
            },
            {
              "physicalLocation": {
                "artifactLocation": {
                  "uri": "src/DelegateCallWithoutAddressCheck.sol"
                },
                "region": {
                  "byteLength": 1,
                  "byteOffset": 718
                }
              }
            },
            {
              "physicalLocation": {
                "artifactLocation": {
                  "uri": "src/DelegateCallWithoutAddressCheck.sol"
                },
                "region": {
                  "byteLength": 1,
                  "byteOffset": 771
                }
              }
            },
            {
              "physicalLocation": {
                "artifactLocation": {
                  "uri": "src/DelegateCallWithoutAddressCheck.sol"
                },
                "region": {
                  "byteLength": 1,
                  "byteOffset": 838
                }
              }
            },
            {
              "physicalLocation": {
                "artifactLocation": {
                  "uri": "src/DynamicArrayLengthAssignment.sol"
                },
                "region": {
                  "byteLength": 3,
                  "byteOffset": 312
                }
              }
            },
            {
              "physicalLocation": {
                "artifactLocation": {
                  "uri": "src/DynamicArrayLengthAssignment.sol"
                },
                "region": {
                  "byteLength": 3,
                  "byteOffset": 346
                }
              }
            },
            {
              "physicalLocation": {
                "artifactLocation": {
                  "uri": "src/DynamicArrayLengthAssignment.sol"
                },
                "region": {
                  "byteLength": 3,
                  "byteOffset": 457
                }
              }
            },
            {
              "physicalLocation": {
                "artifactLocation": {
                  "uri": "src/FunctionInitializingState.sol"
                },
                "region": {
                  "byteLength": 2,
                  "byteOffset": 790
                }
              }
            },
            {
              "physicalLocation": {
                "artifactLocation": {
                  "uri": "src/FunctionInitializingState.sol"
                },
                "region": {
                  "byteLength": 2,
                  "byteOffset": 820
                }
              }
            },
            {
              "physicalLocation": {
                "artifactLocation": {
                  "uri": "src/FunctionInitializingState.sol"
                },
                "region": {
                  "byteLength": 2,
                  "byteOffset": 1109
                }
              }
            },
            {
              "physicalLocation": {
                "artifactLocation": {
                  "uri": "src/FunctionInitializingState.sol"
                },
                "region": {
                  "byteLength": 2,
                  "byteOffset": 1139
                }
              }
            },
            {
              "physicalLocation": {
                "artifactLocation": {
                  "uri": "src/FunctionInitializingState.sol"
                },
                "region": {
                  "byteLength": 4,
                  "byteOffset": 1268
                }
              }
            },
            {
              "physicalLocation": {
                "artifactLocation": {
                  "uri": "src/FunctionInitializingState.sol"
                },
                "region": {
                  "byteLength": 4,
                  "byteOffset": 1275
                }
              }
            },
            {
              "physicalLocation": {
                "artifactLocation": {
                  "uri": "src/FunctionInitializingState.sol"
                },
                "region": {
                  "byteLength": 4,
                  "byteOffset": 1459
                }
              }
            },
            {
              "physicalLocation": {
                "artifactLocation": {
                  "uri": "src/FunctionInitializingState.sol"
                },
                "region": {
                  "byteLength": 4,
                  "byteOffset": 1466
                }
              }
            },
            {
              "physicalLocation": {
                "artifactLocation": {
                  "uri": "src/IncorrectCaretOperator.sol"
                },
                "region": {
                  "byteLength": 2,
                  "byteOffset": 563
                }
              }
            },
            {
              "physicalLocation": {
                "artifactLocation": {
                  "uri": "src/IncorrectCaretOperator.sol"
                },
                "region": {
                  "byteLength": 2,
                  "byteOffset": 606
                }
              }
            },
            {
              "physicalLocation": {
                "artifactLocation": {
                  "uri": "src/PreDeclaredVarUsage.sol"
                },
                "region": {
                  "byteLength": 3,
                  "byteOffset": 200
                }
              }
            },
            {
              "physicalLocation": {
                "artifactLocation": {
                  "uri": "src/PreDeclaredVarUsage.sol"
                },
                "region": {
                  "byteLength": 3,
                  "byteOffset": 222
                }
              }
            },
            {
              "physicalLocation": {
                "artifactLocation": {
                  "uri": "src/RevertsAndRequriesInLoops.sol"
                },
                "region": {
                  "byteLength": 2,
                  "byteOffset": 253
                }
              }
            },
            {
              "physicalLocation": {
                "artifactLocation": {
                  "uri": "src/RevertsAndRequriesInLoops.sol"
                },
                "region": {
                  "byteLength": 2,
                  "byteOffset": 442
                }
              }
            },
            {
              "physicalLocation": {
                "artifactLocation": {
                  "uri": "src/RevertsAndRequriesInLoops.sol"
                },
                "region": {
                  "byteLength": 2,
                  "byteOffset": 706
                }
              }
            },
            {
              "physicalLocation": {
                "artifactLocation": {
                  "uri": "src/RevertsAndRequriesInLoops.sol"
                },
                "region": {
                  "byteLength": 2,
                  "byteOffset": 745
                }
              }
            },
            {
              "physicalLocation": {
                "artifactLocation": {
                  "uri": "src/StateVariablesManipulation.sol"
                },
                "region": {
                  "byteLength": 2,
<<<<<<< HEAD
                  "byteOffset": 3690
=======
                  "byteOffset": 3471
>>>>>>> f4323da5
                }
              }
            },
            {
              "physicalLocation": {
                "artifactLocation": {
                  "uri": "src/StateVariablesManipulation.sol"
                },
                "region": {
                  "byteLength": 2,
<<<<<<< HEAD
                  "byteOffset": 3761
=======
                  "byteOffset": 3542
>>>>>>> f4323da5
                }
              }
            },
            {
              "physicalLocation": {
                "artifactLocation": {
                  "uri": "src/StateVariablesManipulation.sol"
                },
                "region": {
                  "byteLength": 3,
<<<<<<< HEAD
                  "byteOffset": 5627
=======
                  "byteOffset": 5408
>>>>>>> f4323da5
                }
              }
            },
            {
              "physicalLocation": {
                "artifactLocation": {
                  "uri": "src/StateVariablesManipulation.sol"
                },
                "region": {
                  "byteLength": 3,
<<<<<<< HEAD
                  "byteOffset": 5840
=======
                  "byteOffset": 5621
>>>>>>> f4323da5
                }
              }
            },
            {
              "physicalLocation": {
                "artifactLocation": {
                  "uri": "src/StateVariablesManipulation.sol"
                },
                "region": {
                  "byteLength": 1,
<<<<<<< HEAD
                  "byteOffset": 6591
=======
                  "byteOffset": 6372
>>>>>>> f4323da5
                }
              }
            },
            {
              "physicalLocation": {
                "artifactLocation": {
                  "uri": "src/StateVariablesManipulation.sol"
                },
                "region": {
                  "byteLength": 2,
<<<<<<< HEAD
                  "byteOffset": 6687
=======
                  "byteOffset": 6468
>>>>>>> f4323da5
                }
              }
            },
            {
              "physicalLocation": {
                "artifactLocation": {
                  "uri": "src/StateVariablesManipulation.sol"
                },
                "region": {
                  "byteLength": 2,
<<<<<<< HEAD
                  "byteOffset": 6762
=======
                  "byteOffset": 6543
>>>>>>> f4323da5
                }
              }
            },
            {
              "physicalLocation": {
                "artifactLocation": {
                  "uri": "src/StateVariablesManipulation.sol"
                },
                "region": {
                  "byteLength": 2,
<<<<<<< HEAD
                  "byteOffset": 6923
=======
                  "byteOffset": 6704
>>>>>>> f4323da5
                }
              }
            },
            {
              "physicalLocation": {
                "artifactLocation": {
                  "uri": "src/StateVariablesManipulation.sol"
                },
                "region": {
                  "byteLength": 1,
<<<<<<< HEAD
                  "byteOffset": 7455
=======
                  "byteOffset": 7236
>>>>>>> f4323da5
                }
              }
            },
            {
              "physicalLocation": {
                "artifactLocation": {
                  "uri": "src/StateVariablesManipulation.sol"
                },
                "region": {
                  "byteLength": 1,
<<<<<<< HEAD
                  "byteOffset": 7716
=======
                  "byteOffset": 7497
>>>>>>> f4323da5
                }
              }
            },
            {
              "physicalLocation": {
                "artifactLocation": {
                  "uri": "src/StateVariablesManipulation.sol"
                },
                "region": {
                  "byteLength": 3,
<<<<<<< HEAD
                  "byteOffset": 9725
=======
                  "byteOffset": 9506
>>>>>>> f4323da5
                }
              }
            },
            {
              "physicalLocation": {
                "artifactLocation": {
                  "uri": "src/StateVariablesManipulation.sol"
                },
                "region": {
                  "byteLength": 3,
<<<<<<< HEAD
                  "byteOffset": 9890
=======
                  "byteOffset": 9671
>>>>>>> f4323da5
                }
              }
            },
            {
              "physicalLocation": {
                "artifactLocation": {
                  "uri": "src/UncheckedReturn.sol"
                },
                "region": {
                  "byteLength": 7,
                  "byteOffset": 607
                }
              }
            },
            {
              "physicalLocation": {
                "artifactLocation": {
                  "uri": "src/UncheckedReturn.sol"
                },
                "region": {
                  "byteLength": 7,
                  "byteOffset": 805
                }
              }
            },
            {
              "physicalLocation": {
                "artifactLocation": {
                  "uri": "src/UncheckedReturn.sol"
                },
                "region": {
                  "byteLength": 7,
                  "byteOffset": 995
                }
              }
            },
            {
              "physicalLocation": {
                "artifactLocation": {
                  "uri": "src/UncheckedReturn.sol"
                },
                "region": {
                  "byteLength": 7,
                  "byteOffset": 1190
                }
              }
            },
            {
              "physicalLocation": {
                "artifactLocation": {
                  "uri": "src/WeakRandomness.sol"
                },
                "region": {
                  "byteLength": 2,
                  "byteOffset": 933
                }
              }
            },
            {
              "physicalLocation": {
                "artifactLocation": {
                  "uri": "src/WeakRandomness.sol"
                },
                "region": {
                  "byteLength": 2,
                  "byteOffset": 1252
                }
              }
            },
            {
              "physicalLocation": {
                "artifactLocation": {
                  "uri": "src/WeakRandomness.sol"
                },
                "region": {
                  "byteLength": 2,
                  "byteOffset": 1441
                }
              }
            },
            {
              "physicalLocation": {
                "artifactLocation": {
                  "uri": "src/eth2/DepositContract.sol"
                },
                "region": {
                  "byteLength": 2,
                  "byteOffset": 7252
                }
              }
            },
            {
              "physicalLocation": {
                "artifactLocation": {
                  "uri": "src/eth2/DepositContract.sol"
                },
                "region": {
                  "byteLength": 2,
                  "byteOffset": 7293
                }
              }
            }
          ],
          "message": {
            "text": "If the same constant literal value is used multiple times, create a constant state variable and reference it throughout the contract."
          },
          "ruleId": "constants-instead-of-literals"
        },
        {
          "level": "note",
          "locations": [
            {
              "physicalLocation": {
                "artifactLocation": {
                  "uri": "src/ContractLocksEther.sol"
                },
                "region": {
                  "byteLength": 56,
                  "byteOffset": 119
                }
              }
            },
            {
              "physicalLocation": {
                "artifactLocation": {
                  "uri": "src/ContractLocksEther.sol"
                },
                "region": {
                  "byteLength": 56,
                  "byteOffset": 869
                }
              }
            },
            {
              "physicalLocation": {
                "artifactLocation": {
                  "uri": "src/ContractLocksEther.sol"
                },
                "region": {
                  "byteLength": 54,
                  "byteOffset": 961
                }
              }
            },
            {
              "physicalLocation": {
                "artifactLocation": {
                  "uri": "src/ContractLocksEther.sol"
                },
                "region": {
                  "byteLength": 56,
                  "byteOffset": 1904
                }
              }
            },
            {
              "physicalLocation": {
                "artifactLocation": {
                  "uri": "src/ContractLocksEther.sol"
                },
                "region": {
                  "byteLength": 54,
                  "byteOffset": 1996
                }
              }
            },
            {
              "physicalLocation": {
                "artifactLocation": {
                  "uri": "src/ContractLocksEther.sol"
                },
                "region": {
                  "byteLength": 56,
                  "byteOffset": 3143
                }
              }
            },
            {
              "physicalLocation": {
                "artifactLocation": {
                  "uri": "src/ContractLocksEther.sol"
                },
                "region": {
                  "byteLength": 54,
                  "byteOffset": 3235
                }
              }
            },
            {
              "physicalLocation": {
                "artifactLocation": {
                  "uri": "src/ContractLocksEther.sol"
                },
                "region": {
                  "byteLength": 56,
                  "byteOffset": 4367
                }
              }
            },
            {
              "physicalLocation": {
                "artifactLocation": {
                  "uri": "src/ContractLocksEther.sol"
                },
                "region": {
                  "byteLength": 54,
                  "byteOffset": 4459
                }
              }
            },
            {
              "physicalLocation": {
                "artifactLocation": {
                  "uri": "src/ContractLocksEther.sol"
                },
                "region": {
                  "byteLength": 56,
                  "byteOffset": 5563
                }
              }
            },
            {
              "physicalLocation": {
                "artifactLocation": {
                  "uri": "src/ContractLocksEther.sol"
                },
                "region": {
                  "byteLength": 54,
                  "byteOffset": 5655
                }
              }
            },
            {
              "physicalLocation": {
                "artifactLocation": {
                  "uri": "src/IncorrectERC721.sol"
                },
                "region": {
                  "byteLength": 115,
                  "byteOffset": 3122
                }
              }
            },
            {
              "physicalLocation": {
                "artifactLocation": {
                  "uri": "src/TestERC20.sol"
                },
                "region": {
                  "byteLength": 70,
                  "byteOffset": 338
                }
              }
            },
            {
              "physicalLocation": {
                "artifactLocation": {
                  "uri": "src/TestERC20.sol"
                },
                "region": {
                  "byteLength": 70,
                  "byteOffset": 413
                }
              }
            },
            {
              "physicalLocation": {
                "artifactLocation": {
                  "uri": "src/UncheckedReturn.sol"
                },
                "region": {
                  "byteLength": 30,
                  "byteOffset": 297
                }
              }
            },
            {
              "physicalLocation": {
                "artifactLocation": {
                  "uri": "src/UninitializedStateVariable.sol"
                },
                "region": {
                  "byteLength": 27,
                  "byteOffset": 700
                }
              }
            },
            {
              "physicalLocation": {
                "artifactLocation": {
                  "uri": "src/eth2/DepositContract.sol"
                },
                "region": {
                  "byteLength": 107,
                  "byteOffset": 2641
                }
              }
            },
            {
              "physicalLocation": {
                "artifactLocation": {
                  "uri": "src/inheritance/ExtendedInheritance.sol"
                },
                "region": {
                  "byteLength": 45,
                  "byteOffset": 144
                }
              }
            },
            {
              "physicalLocation": {
                "artifactLocation": {
                  "uri": "src/inheritance/InheritanceBase.sol"
                },
                "region": {
                  "byteLength": 28,
                  "byteOffset": 150
                }
              }
            }
          ],
          "message": {
            "text": "Index event fields make the field more quickly accessible to off-chain tools that parse events. However, note that each index field costs extra gas during emission, so it's not necessarily best to index the maximum allowed per event (three fields). Each event should use three indexed fields if there are three or more fields, and gas usage is not particularly of concern for the events in question. If there are fewer than three fields, all of the fields should be indexed."
          },
          "ruleId": "unindexed-events"
        },
        {
          "level": "note",
          "locations": [
            {
              "physicalLocation": {
                "artifactLocation": {
                  "uri": "src/CallGraphTests.sol"
                },
                "region": {
                  "byteLength": 7,
                  "byteOffset": 128
                }
              }
            },
            {
              "physicalLocation": {
                "artifactLocation": {
                  "uri": "src/CallGraphTests.sol"
                },
                "region": {
                  "byteLength": 6,
                  "byteOffset": 531
                }
              }
            },
            {
              "physicalLocation": {
                "artifactLocation": {
                  "uri": "src/CallGraphTests.sol"
                },
                "region": {
                  "byteLength": 6,
                  "byteOffset": 936
                }
              }
            },
            {
              "physicalLocation": {
                "artifactLocation": {
                  "uri": "src/CallGraphTests.sol"
                },
                "region": {
                  "byteLength": 7,
                  "byteOffset": 1246
                }
              }
            },
            {
              "physicalLocation": {
                "artifactLocation": {
                  "uri": "src/DelegateCallWithoutAddressCheck.sol"
                },
                "region": {
                  "byteLength": 7,
                  "byteOffset": 948
                }
              }
            },
            {
              "physicalLocation": {
                "artifactLocation": {
                  "uri": "src/DeprecatedOZFunctions.sol"
                },
                "region": {
                  "byteLength": 7,
                  "byteOffset": 1264
                }
              }
            },
            {
              "physicalLocation": {
                "artifactLocation": {
                  "uri": "src/DeprecatedOZFunctions.sol"
                },
                "region": {
                  "byteLength": 6,
                  "byteOffset": 1389
                }
              }
            },
            {
              "physicalLocation": {
                "artifactLocation": {
                  "uri": "src/RevertsAndRequriesInLoops.sol"
                },
                "region": {
                  "byteLength": 6,
                  "byteOffset": 503
                }
              }
            },
            {
              "physicalLocation": {
                "artifactLocation": {
                  "uri": "src/SendEtherNoChecks.sol"
                },
                "region": {
                  "byteLength": 6,
                  "byteOffset": 268
                }
              }
            },
            {
              "physicalLocation": {
                "artifactLocation": {
                  "uri": "src/SendEtherNoChecks.sol"
                },
                "region": {
                  "byteLength": 7,
                  "byteOffset": 513
                }
              }
            },
            {
              "physicalLocation": {
                "artifactLocation": {
                  "uri": "src/SendEtherNoChecks.sol"
                },
                "region": {
                  "byteLength": 6,
                  "byteOffset": 920
                }
              }
            },
            {
              "physicalLocation": {
                "artifactLocation": {
                  "uri": "src/StateShadowing.sol"
                },
                "region": {
                  "byteLength": 7,
                  "byteOffset": 135
                }
              }
            },
            {
              "physicalLocation": {
                "artifactLocation": {
                  "uri": "src/ZeroAddressCheck.sol"
                },
                "region": {
                  "byteLength": 6,
                  "byteOffset": 329
                }
              }
            },
            {
              "physicalLocation": {
                "artifactLocation": {
                  "uri": "src/ZeroAddressCheck.sol"
                },
                "region": {
                  "byteLength": 6,
                  "byteOffset": 608
                }
              }
            },
            {
              "physicalLocation": {
                "artifactLocation": {
                  "uri": "src/ZeroAddressCheck.sol"
                },
                "region": {
                  "byteLength": 6,
                  "byteOffset": 1074
                }
              }
            },
            {
              "physicalLocation": {
                "artifactLocation": {
                  "uri": "src/cloc/AnotherHeavilyCommentedContract.sol"
                },
                "region": {
                  "byteLength": 7,
                  "byteOffset": 589
                }
              }
            },
            {
              "physicalLocation": {
                "artifactLocation": {
                  "uri": "src/cloc/AnotherHeavilyCommentedContract.sol"
                },
                "region": {
                  "byteLength": 7,
                  "byteOffset": 1403
                }
              }
            },
            {
              "physicalLocation": {
                "artifactLocation": {
                  "uri": "src/cloc/HeavilyCommentedContract.sol"
                },
                "region": {
                  "byteLength": 7,
                  "byteOffset": 598
                }
              }
            },
            {
              "physicalLocation": {
                "artifactLocation": {
                  "uri": "src/cloc/HeavilyCommentedContract.sol"
                },
                "region": {
                  "byteLength": 7,
                  "byteOffset": 1408
                }
              }
            }
          ],
          "message": {
            "text": "Use descriptive reason strings or custom errors for revert paths."
          },
          "ruleId": "require-with-string"
        },
        {
          "level": "note",
          "locations": [
            {
              "physicalLocation": {
                "artifactLocation": {
                  "uri": "src/AdminContract.sol"
                },
                "region": {
                  "byteLength": 12,
                  "byteOffset": 386
                }
              }
            },
            {
              "physicalLocation": {
                "artifactLocation": {
                  "uri": "src/parent_chain/ParentChainContract.sol"
                },
                "region": {
                  "byteLength": 12,
                  "byteOffset": 735
                }
              }
            }
          ],
          "message": {
            "text": "This is a best-practice to protect against reentrancy in other modifiers."
          },
          "ruleId": "non-reentrant-before-others"
        },
        {
          "level": "note",
          "locations": [
            {
              "physicalLocation": {
                "artifactLocation": {
                  "uri": "src/UnsafeERC721Mint.sol"
                },
                "region": {
                  "byteLength": 5,
                  "byteOffset": 410
                }
              }
            }
          ],
          "message": {
            "text": "Using `ERC721::_mint()` can mint ERC721 tokens to addresses which don't support ERC721 tokens. Use `_safeMint()` instead of `_mint()` for ERC721."
          },
          "ruleId": "unsafe-oz-erc721-mint"
        },
        {
          "level": "note",
          "locations": [
            {
              "physicalLocation": {
                "artifactLocation": {
                  "uri": "src/AdminContract.sol"
                },
                "region": {
                  "byteLength": 23,
                  "byteOffset": 32
                }
              }
            },
            {
              "physicalLocation": {
                "artifactLocation": {
                  "uri": "src/AssertStateChange.sol"
                },
                "region": {
                  "byteLength": 23,
                  "byteOffset": 32
                }
              }
            },
            {
              "physicalLocation": {
                "artifactLocation": {
                  "uri": "src/CacheArrayLength.sol"
                },
                "region": {
                  "byteLength": 23,
                  "byteOffset": 32
                }
              }
            },
            {
              "physicalLocation": {
                "artifactLocation": {
                  "uri": "src/ContractLocksEther.sol"
                },
                "region": {
                  "byteLength": 23,
                  "byteOffset": 32
                }
              }
            },
            {
              "physicalLocation": {
                "artifactLocation": {
                  "uri": "src/ContractWithTodo.sol"
                },
                "region": {
                  "byteLength": 23,
                  "byteOffset": 32
                }
              }
            },
            {
              "physicalLocation": {
                "artifactLocation": {
                  "uri": "src/Counter.sol"
                },
                "region": {
                  "byteLength": 24,
                  "byteOffset": 39
                }
              }
            },
            {
              "physicalLocation": {
                "artifactLocation": {
                  "uri": "src/CrazyPragma.sol"
                },
                "region": {
                  "byteLength": 32,
                  "byteOffset": 32
                }
              }
            },
            {
              "physicalLocation": {
                "artifactLocation": {
                  "uri": "src/DangerousStrictEquality2.sol"
                },
                "region": {
                  "byteLength": 23,
                  "byteOffset": 32
                }
              }
            },
            {
              "physicalLocation": {
                "artifactLocation": {
                  "uri": "src/DelegateCallWithoutAddressCheck.sol"
                },
                "region": {
                  "byteLength": 21,
                  "byteOffset": 32
                }
              }
            },
            {
              "physicalLocation": {
                "artifactLocation": {
                  "uri": "src/DeletionNestedMappingStructureContract.sol"
                },
                "region": {
                  "byteLength": 23,
                  "byteOffset": 32
                }
              }
            },
            {
              "physicalLocation": {
                "artifactLocation": {
                  "uri": "src/DeprecatedOZFunctions.sol"
                },
                "region": {
                  "byteLength": 23,
                  "byteOffset": 32
                }
              }
            },
            {
              "physicalLocation": {
                "artifactLocation": {
                  "uri": "src/FunctionSignatureCollision.sol"
                },
                "region": {
                  "byteLength": 23,
                  "byteOffset": 32
                }
              }
            },
            {
              "physicalLocation": {
                "artifactLocation": {
                  "uri": "src/InconsistentUints.sol"
                },
                "region": {
                  "byteLength": 24,
                  "byteOffset": 0
                }
              }
            },
            {
              "physicalLocation": {
                "artifactLocation": {
                  "uri": "src/IncorrectERC20.sol"
                },
                "region": {
                  "byteLength": 23,
                  "byteOffset": 32
                }
              }
            },
            {
              "physicalLocation": {
                "artifactLocation": {
                  "uri": "src/IncorrectERC721.sol"
                },
                "region": {
                  "byteLength": 23,
                  "byteOffset": 32
                }
              }
            },
            {
              "physicalLocation": {
                "artifactLocation": {
                  "uri": "src/KeccakContract.sol"
                },
                "region": {
                  "byteLength": 23,
                  "byteOffset": 32
                }
              }
            },
            {
              "physicalLocation": {
                "artifactLocation": {
                  "uri": "src/MsgValueInLoop.sol"
                },
                "region": {
                  "byteLength": 23,
                  "byteOffset": 32
                }
              }
            },
            {
              "physicalLocation": {
                "artifactLocation": {
                  "uri": "src/OutOfOrderRetryable.sol"
                },
                "region": {
                  "byteLength": 23,
                  "byteOffset": 32
                }
              }
            },
            {
              "physicalLocation": {
                "artifactLocation": {
                  "uri": "src/ReturnBomb.sol"
                },
                "region": {
                  "byteLength": 23,
                  "byteOffset": 32
                }
              }
            },
            {
              "physicalLocation": {
                "artifactLocation": {
                  "uri": "src/StateVariableCouldBeDeclaredConstant.sol"
                },
                "region": {
                  "byteLength": 23,
                  "byteOffset": 32
                }
              }
            },
            {
              "physicalLocation": {
                "artifactLocation": {
                  "uri": "src/StateVariables.sol"
                },
                "region": {
                  "byteLength": 23,
                  "byteOffset": 32
                }
              }
            },
            {
              "physicalLocation": {
                "artifactLocation": {
                  "uri": "src/StateVariablesManipulation.sol"
                },
                "region": {
                  "byteLength": 23,
                  "byteOffset": 32
                }
              }
            },
            {
              "physicalLocation": {
                "artifactLocation": {
                  "uri": "src/StorageConditionals.sol"
                },
                "region": {
                  "byteLength": 23,
                  "byteOffset": 32
                }
              }
            },
            {
              "physicalLocation": {
                "artifactLocation": {
                  "uri": "src/T11sTranferer.sol"
                },
                "region": {
                  "byteLength": 23,
                  "byteOffset": 32
                }
              }
            },
            {
              "physicalLocation": {
                "artifactLocation": {
                  "uri": "src/TautologicalCompare.sol"
                },
                "region": {
                  "byteLength": 23,
                  "byteOffset": 32
                }
              }
            },
            {
              "physicalLocation": {
                "artifactLocation": {
                  "uri": "src/TxOriginUsedForAuth.sol"
                },
                "region": {
                  "byteLength": 24,
                  "byteOffset": 32
                }
              }
            },
            {
              "physicalLocation": {
                "artifactLocation": {
                  "uri": "src/UnsafeERC721Mint.sol"
                },
                "region": {
                  "byteLength": 23,
                  "byteOffset": 32
                }
              }
            },
            {
              "physicalLocation": {
                "artifactLocation": {
                  "uri": "src/UnusedStateVariables.sol"
                },
                "region": {
                  "byteLength": 24,
                  "byteOffset": 32
                }
              }
            },
            {
              "physicalLocation": {
                "artifactLocation": {
                  "uri": "src/WeakRandomness.sol"
                },
                "region": {
                  "byteLength": 23,
                  "byteOffset": 32
                }
              }
            },
            {
              "physicalLocation": {
                "artifactLocation": {
                  "uri": "src/cloc/AnotherHeavilyCommentedContract.sol"
                },
                "region": {
                  "byteLength": 24,
                  "byteOffset": 46
                }
              }
            },
            {
              "physicalLocation": {
                "artifactLocation": {
                  "uri": "src/cloc/HeavilyCommentedContract.sol"
                },
                "region": {
                  "byteLength": 32,
                  "byteOffset": 46
                }
              }
            },
            {
              "physicalLocation": {
                "artifactLocation": {
                  "uri": "src/eth2/DepositContract.sol"
                },
                "region": {
                  "byteLength": 23,
                  "byteOffset": 2302
                }
              }
            },
            {
              "physicalLocation": {
                "artifactLocation": {
                  "uri": "src/inheritance/ExtendedInheritance.sol"
                },
                "region": {
                  "byteLength": 23,
                  "byteOffset": 32
                }
              }
            },
            {
              "physicalLocation": {
                "artifactLocation": {
                  "uri": "src/inheritance/IContractInheritance.sol"
                },
                "region": {
                  "byteLength": 24,
                  "byteOffset": 32
                }
              }
            },
            {
              "physicalLocation": {
                "artifactLocation": {
                  "uri": "src/inheritance/InheritanceBase.sol"
                },
                "region": {
                  "byteLength": 23,
                  "byteOffset": 32
                }
              }
            },
            {
              "physicalLocation": {
                "artifactLocation": {
                  "uri": "src/nested/1/Nested.sol"
                },
                "region": {
                  "byteLength": 23,
                  "byteOffset": 180
                }
              }
            },
            {
              "physicalLocation": {
                "artifactLocation": {
                  "uri": "src/nested/2/Nested.sol"
                },
                "region": {
                  "byteLength": 23,
                  "byteOffset": 180
                }
              }
            },
            {
              "physicalLocation": {
                "artifactLocation": {
                  "uri": "src/nested_mappings/LaterVersion.sol"
                },
                "region": {
                  "byteLength": 23,
                  "byteOffset": 36
                }
              }
            },
            {
              "physicalLocation": {
                "artifactLocation": {
                  "uri": "src/parent_chain/ParentChainContract.sol"
                },
                "region": {
                  "byteLength": 23,
                  "byteOffset": 32
                }
              }
            },
            {
              "physicalLocation": {
                "artifactLocation": {
                  "uri": "src/uniswap/UniswapV2Swapper.sol"
                },
                "region": {
                  "byteLength": 23,
                  "byteOffset": 32
                }
              }
            },
            {
              "physicalLocation": {
                "artifactLocation": {
                  "uri": "src/uniswap/UniswapV3Swapper.sol"
                },
                "region": {
                  "byteLength": 23,
                  "byteOffset": 32
                }
              }
            }
          ],
          "message": {
            "text": "Solc compiler version 0.8.20 switches the default target EVM version to Shanghai, which means that the generated bytecode will include PUSH0 opcodes. Be sure to select the appropriate EVM version in case you intend to deploy on a chain other than mainnet like L2 chains that may not support PUSH0, otherwise deployment of your contracts will fail."
          },
          "ruleId": "push-zero-opcode"
        },
        {
          "level": "note",
          "locations": [
            {
              "physicalLocation": {
                "artifactLocation": {
                  "uri": "src/BuiltinSymbolShadow.sol"
                },
                "region": {
                  "byteLength": 39,
                  "byteOffset": 358
                }
              }
            },
            {
              "physicalLocation": {
                "artifactLocation": {
                  "uri": "src/CallGraphTests.sol"
                },
                "region": {
                  "byteLength": 22,
                  "byteOffset": 186
                }
              }
            },
            {
              "physicalLocation": {
                "artifactLocation": {
                  "uri": "src/CallGraphTests.sol"
                },
                "region": {
                  "byteLength": 22,
                  "byteOffset": 571
                }
              }
            },
            {
              "physicalLocation": {
                "artifactLocation": {
                  "uri": "src/CallGraphTests.sol"
                },
                "region": {
                  "byteLength": 22,
                  "byteOffset": 976
                }
              }
            },
            {
              "physicalLocation": {
                "artifactLocation": {
                  "uri": "src/DelegateCallWithoutAddressCheck.sol"
                },
                "region": {
                  "byteLength": 9,
                  "byteOffset": 678
                }
              }
            },
            {
              "physicalLocation": {
                "artifactLocation": {
                  "uri": "src/InternalFunctions.sol"
                },
                "region": {
                  "byteLength": 9,
                  "byteOffset": 413
                }
              }
            },
            {
              "physicalLocation": {
                "artifactLocation": {
                  "uri": "src/OnceModifierExample.sol"
                },
                "region": {
                  "byteLength": 8,
                  "byteOffset": 103
                }
              }
            },
            {
              "physicalLocation": {
                "artifactLocation": {
                  "uri": "src/SendEtherNoChecks.sol"
                },
                "region": {
                  "byteLength": 4,
                  "byteOffset": 308
                }
              }
            },
            {
              "physicalLocation": {
                "artifactLocation": {
                  "uri": "src/SendEtherNoChecks.sol"
                },
                "region": {
                  "byteLength": 4,
                  "byteOffset": 960
                }
              }
            },
            {
              "physicalLocation": {
                "artifactLocation": {
                  "uri": "src/SendEtherNoChecks.sol"
                },
                "region": {
                  "byteLength": 4,
                  "byteOffset": 1301
                }
              }
            },
            {
              "physicalLocation": {
                "artifactLocation": {
                  "uri": "src/SendEtherNoChecks.sol"
                },
                "region": {
                  "byteLength": 4,
                  "byteOffset": 1704
                }
              }
            },
            {
              "physicalLocation": {
                "artifactLocation": {
                  "uri": "src/StateShadowing.sol"
                },
                "region": {
                  "byteLength": 74,
                  "byteOffset": 107
                }
              }
            },
            {
              "physicalLocation": {
                "artifactLocation": {
                  "uri": "src/UnprotectedInitialize.sol"
                },
                "region": {
                  "byteLength": 21,
                  "byteOffset": 222
                }
              }
            }
          ],
          "message": {
            "text": ""
          },
          "ruleId": "useless-modifier"
        },
        {
          "level": "note",
          "locations": [
            {
              "physicalLocation": {
                "artifactLocation": {
                  "uri": "src/AdminContract.sol"
                },
                "region": {
                  "byteLength": 23,
                  "byteOffset": 457
                }
              }
            },
            {
              "physicalLocation": {
                "artifactLocation": {
                  "uri": "src/BuiltinSymbolShadow.sol"
                },
                "region": {
                  "byteLength": 41,
                  "byteOffset": 125
                }
              }
            },
            {
              "physicalLocation": {
                "artifactLocation": {
                  "uri": "src/CacheArrayLength.sol"
                },
                "region": {
                  "byteLength": 2,
                  "byteOffset": 337
                }
              }
            },
            {
              "physicalLocation": {
                "artifactLocation": {
                  "uri": "src/CacheArrayLength.sol"
                },
                "region": {
                  "byteLength": 2,
                  "byteOffset": 1104
                }
              }
            },
            {
              "physicalLocation": {
                "artifactLocation": {
                  "uri": "src/CallGraphTests.sol"
                },
                "region": {
                  "byteLength": 16,
                  "byteOffset": 291
                }
              }
            },
            {
              "physicalLocation": {
                "artifactLocation": {
                  "uri": "src/CallGraphTests.sol"
                },
                "region": {
                  "byteLength": 16,
                  "byteOffset": 686
                }
              }
            },
            {
              "physicalLocation": {
                "artifactLocation": {
                  "uri": "src/ContractWithTodo.sol"
                },
                "region": {
                  "byteLength": 10,
                  "byteOffset": 129
                }
              }
            },
            {
              "physicalLocation": {
                "artifactLocation": {
                  "uri": "src/ContractWithTodo.sol"
                },
                "region": {
                  "byteLength": 15,
                  "byteOffset": 337
                }
              }
            },
            {
              "physicalLocation": {
                "artifactLocation": {
                  "uri": "src/EmptyBlocks.sol"
                },
                "region": {
                  "byteLength": 12,
                  "byteOffset": 503
                }
              }
            },
            {
              "physicalLocation": {
                "artifactLocation": {
                  "uri": "src/EmptyBlocks.sol"
                },
                "region": {
                  "byteLength": 12,
                  "byteOffset": 599
                }
              }
            },
            {
              "physicalLocation": {
                "artifactLocation": {
                  "uri": "src/EmptyBlocks.sol"
                },
                "region": {
                  "byteLength": 12,
                  "byteOffset": 739
                }
              }
            },
            {
              "physicalLocation": {
                "artifactLocation": {
                  "uri": "src/EmptyBlocks.sol"
                },
                "region": {
                  "byteLength": 13,
                  "byteOffset": 888
                }
              }
            },
            {
              "physicalLocation": {
                "artifactLocation": {
                  "uri": "src/EmptyBlocks.sol"
                },
                "region": {
                  "byteLength": 24,
                  "byteOffset": 946
                }
              }
            },
            {
              "physicalLocation": {
                "artifactLocation": {
                  "uri": "src/EmptyBlocks.sol"
                },
                "region": {
                  "byteLength": 30,
                  "byteOffset": 1068
                }
              }
            },
            {
              "physicalLocation": {
                "artifactLocation": {
                  "uri": "src/EmptyBlocks.sol"
                },
                "region": {
                  "byteLength": 41,
                  "byteOffset": 1219
                }
              }
            },
            {
              "physicalLocation": {
                "artifactLocation": {
                  "uri": "src/FunctionSignatureCollision.sol"
                },
                "region": {
                  "byteLength": 8,
                  "byteOffset": 166
                }
              }
            },
            {
              "physicalLocation": {
                "artifactLocation": {
                  "uri": "src/FunctionSignatureCollision.sol"
                },
                "region": {
                  "byteLength": 22,
                  "byteOffset": 231
                }
              }
            },
            {
              "physicalLocation": {
                "artifactLocation": {
                  "uri": "src/OnceModifierExample.sol"
                },
                "region": {
                  "byteLength": 7,
                  "byteOffset": 147
                }
              }
            },
            {
              "physicalLocation": {
                "artifactLocation": {
                  "uri": "src/OutOfOrderRetryable.sol"
                },
                "region": {
                  "byteLength": 13,
                  "byteOffset": 5775
                }
              }
            },
            {
              "physicalLocation": {
                "artifactLocation": {
                  "uri": "src/SendEtherNoChecks.sol"
                },
                "region": {
                  "byteLength": 5,
                  "byteOffset": 1060
                }
              }
            },
            {
              "physicalLocation": {
                "artifactLocation": {
                  "uri": "src/SendEtherNoChecks.sol"
                },
                "region": {
                  "byteLength": 5,
                  "byteOffset": 1405
                }
              }
            },
            {
              "physicalLocation": {
                "artifactLocation": {
                  "uri": "src/SendEtherNoChecks.sol"
                },
                "region": {
                  "byteLength": 5,
                  "byteOffset": 1795
                }
              }
            },
            {
              "physicalLocation": {
                "artifactLocation": {
                  "uri": "src/TautologyOrContradiction.sol"
                },
                "region": {
                  "byteLength": 229,
                  "byteOffset": 161
                }
              }
            },
            {
              "physicalLocation": {
                "artifactLocation": {
                  "uri": "src/UncheckedSend.sol"
                },
                "region": {
                  "byteLength": 65,
                  "byteOffset": 915
                }
              }
            },
            {
              "physicalLocation": {
                "artifactLocation": {
                  "uri": "src/auditor_mode/PublicFunctionsWithoutSenderCheck.sol"
                },
                "region": {
                  "byteLength": 17,
                  "byteOffset": 367
                }
              }
            },
            {
              "physicalLocation": {
                "artifactLocation": {
                  "uri": "src/auditor_mode/PublicFunctionsWithoutSenderCheck.sol"
                },
                "region": {
                  "byteLength": 25,
                  "byteOffset": 852
                }
              }
            },
            {
              "physicalLocation": {
                "artifactLocation": {
                  "uri": "src/auditor_mode/PublicFunctionsWithoutSenderCheck.sol"
                },
                "region": {
                  "byteLength": 16,
                  "byteOffset": 1080
                }
              }
            },
            {
              "physicalLocation": {
                "artifactLocation": {
                  "uri": "src/auditor_mode/PublicFunctionsWithoutSenderCheck.sol"
                },
                "region": {
                  "byteLength": 17,
                  "byteOffset": 1840
                }
              }
            },
            {
              "physicalLocation": {
                "artifactLocation": {
                  "uri": "src/auditor_mode/PublicFunctionsWithoutSenderCheck.sol"
                },
                "region": {
                  "byteLength": 25,
                  "byteOffset": 2380
                }
              }
            },
            {
              "physicalLocation": {
                "artifactLocation": {
                  "uri": "src/parent_chain/ParentChainContract.sol"
                },
                "region": {
                  "byteLength": 9,
                  "byteOffset": 355
                }
              }
            },
            {
              "physicalLocation": {
                "artifactLocation": {
                  "uri": "src/parent_chain/ParentChainContract.sol"
                },
                "region": {
                  "byteLength": 23,
                  "byteOffset": 806
                }
              }
            },
            {
              "physicalLocation": {
                "artifactLocation": {
                  "uri": "src/parent_chain/ParentChainContract.sol"
                },
                "region": {
                  "byteLength": 8,
                  "byteOffset": 946
                }
              }
            },
            {
              "physicalLocation": {
                "artifactLocation": {
                  "uri": "src/parent_chain/ParentChainContract.sol"
                },
                "region": {
                  "byteLength": 23,
                  "byteOffset": 1011
                }
              }
            }
          ],
          "message": {
            "text": "Consider removing empty blocks."
          },
          "ruleId": "empty-block"
        },
        {
          "level": "note",
          "locations": [
            {
              "physicalLocation": {
                "artifactLocation": {
                  "uri": "src/HugeConstants.sol"
                },
                "region": {
                  "byteLength": 24,
                  "byteOffset": 182
                }
              }
            },
            {
              "physicalLocation": {
                "artifactLocation": {
                  "uri": "src/HugeConstants.sol"
                },
                "region": {
                  "byteLength": 23,
                  "byteOffset": 252
                }
              }
            },
            {
              "physicalLocation": {
                "artifactLocation": {
                  "uri": "src/HugeConstants.sol"
                },
                "region": {
                  "byteLength": 22,
                  "byteOffset": 321
                }
              }
            },
            {
              "physicalLocation": {
                "artifactLocation": {
                  "uri": "src/HugeConstants.sol"
                },
                "region": {
                  "byteLength": 21,
                  "byteOffset": 389
                }
              }
            },
            {
              "physicalLocation": {
                "artifactLocation": {
                  "uri": "src/HugeConstants.sol"
                },
                "region": {
                  "byteLength": 20,
                  "byteOffset": 456
                }
              }
            },
            {
              "physicalLocation": {
                "artifactLocation": {
                  "uri": "src/HugeConstants.sol"
                },
                "region": {
                  "byteLength": 19,
                  "byteOffset": 522
                }
              }
            },
            {
              "physicalLocation": {
                "artifactLocation": {
                  "uri": "src/HugeConstants.sol"
                },
                "region": {
                  "byteLength": 18,
                  "byteOffset": 587
                }
              }
            },
            {
              "physicalLocation": {
                "artifactLocation": {
                  "uri": "src/HugeConstants.sol"
                },
                "region": {
                  "byteLength": 17,
                  "byteOffset": 651
                }
              }
            },
            {
              "physicalLocation": {
                "artifactLocation": {
                  "uri": "src/HugeConstants.sol"
                },
                "region": {
                  "byteLength": 16,
                  "byteOffset": 714
                }
              }
            },
            {
              "physicalLocation": {
                "artifactLocation": {
                  "uri": "src/HugeConstants.sol"
                },
                "region": {
                  "byteLength": 15,
                  "byteOffset": 777
                }
              }
            },
            {
              "physicalLocation": {
                "artifactLocation": {
                  "uri": "src/HugeConstants.sol"
                },
                "region": {
                  "byteLength": 14,
                  "byteOffset": 839
                }
              }
            },
            {
              "physicalLocation": {
                "artifactLocation": {
                  "uri": "src/HugeConstants.sol"
                },
                "region": {
                  "byteLength": 13,
                  "byteOffset": 900
                }
              }
            },
            {
              "physicalLocation": {
                "artifactLocation": {
                  "uri": "src/HugeConstants.sol"
                },
                "region": {
                  "byteLength": 12,
                  "byteOffset": 960
                }
              }
            },
            {
              "physicalLocation": {
                "artifactLocation": {
                  "uri": "src/HugeConstants.sol"
                },
                "region": {
                  "byteLength": 11,
                  "byteOffset": 1019
                }
              }
            },
            {
              "physicalLocation": {
                "artifactLocation": {
                  "uri": "src/HugeConstants.sol"
                },
                "region": {
                  "byteLength": 10,
                  "byteOffset": 1077
                }
              }
            },
            {
              "physicalLocation": {
                "artifactLocation": {
                  "uri": "src/HugeConstants.sol"
                },
                "region": {
                  "byteLength": 9,
                  "byteOffset": 1134
                }
              }
            },
            {
              "physicalLocation": {
                "artifactLocation": {
                  "uri": "src/HugeConstants.sol"
                },
                "region": {
                  "byteLength": 8,
                  "byteOffset": 1190
                }
              }
            },
            {
              "physicalLocation": {
                "artifactLocation": {
                  "uri": "src/HugeConstants.sol"
                },
                "region": {
                  "byteLength": 7,
                  "byteOffset": 1245
                }
              }
            },
            {
              "physicalLocation": {
                "artifactLocation": {
                  "uri": "src/HugeConstants.sol"
                },
                "region": {
                  "byteLength": 6,
                  "byteOffset": 1299
                }
              }
            },
            {
              "physicalLocation": {
                "artifactLocation": {
                  "uri": "src/HugeConstants.sol"
                },
                "region": {
                  "byteLength": 5,
                  "byteOffset": 1352
                }
              }
            },
            {
              "physicalLocation": {
                "artifactLocation": {
                  "uri": "src/HugeConstants.sol"
                },
                "region": {
                  "byteLength": 29,
                  "byteOffset": 1585
                }
              }
            },
            {
              "physicalLocation": {
                "artifactLocation": {
                  "uri": "src/HugeConstants.sol"
                },
                "region": {
                  "byteLength": 6,
                  "byteOffset": 1673
                }
              }
            },
            {
              "physicalLocation": {
                "artifactLocation": {
                  "uri": "src/IncorrectERC20.sol"
                },
                "region": {
                  "byteLength": 7,
                  "byteOffset": 225
                }
              }
            },
            {
              "physicalLocation": {
                "artifactLocation": {
                  "uri": "src/IncorrectERC20.sol"
                },
                "region": {
                  "byteLength": 7,
                  "byteOffset": 1550
                }
              }
            }
          ],
          "message": {
            "text": "Use `e` notation, for example: `1e18`, instead of its full numeric value."
          },
          "ruleId": "large-numeric-literal"
        },
        {
          "level": "note",
          "locations": [
            {
              "physicalLocation": {
                "artifactLocation": {
                  "uri": "src/CallGraphTests.sol"
                },
                "region": {
                  "byteLength": 17,
                  "byteOffset": 89
                }
              }
            },
            {
              "physicalLocation": {
                "artifactLocation": {
                  "uri": "src/CallGraphTests.sol"
                },
                "region": {
                  "byteLength": 17,
                  "byteOffset": 398
                }
              }
            },
            {
              "physicalLocation": {
                "artifactLocation": {
                  "uri": "src/CallGraphTests.sol"
                },
                "region": {
                  "byteLength": 17,
                  "byteOffset": 803
                }
              }
            },
            {
              "physicalLocation": {
                "artifactLocation": {
                  "uri": "src/CallGraphTests.sol"
                },
                "region": {
                  "byteLength": 18,
                  "byteOffset": 1206
                }
              }
            },
            {
              "physicalLocation": {
                "artifactLocation": {
                  "uri": "src/ConstantFuncsAssembly.sol"
                },
                "region": {
                  "byteLength": 232,
                  "byteOffset": 651
                }
              }
            },
            {
              "physicalLocation": {
                "artifactLocation": {
                  "uri": "src/InternalFunctions.sol"
                },
                "region": {
                  "byteLength": 12,
                  "byteOffset": 693
                }
              }
            },
            {
              "physicalLocation": {
                "artifactLocation": {
                  "uri": "src/MsgValueInLoop.sol"
                },
                "region": {
                  "byteLength": 8,
                  "byteOffset": 1103
                }
              }
            },
            {
              "physicalLocation": {
                "artifactLocation": {
                  "uri": "src/MsgValueInLoop.sol"
                },
                "region": {
                  "byteLength": 8,
                  "byteOffset": 1529
                }
              }
            },
            {
              "physicalLocation": {
                "artifactLocation": {
                  "uri": "src/MsgValueInLoop.sol"
                },
                "region": {
                  "byteLength": 8,
                  "byteOffset": 1962
                }
              }
            },
            {
              "physicalLocation": {
                "artifactLocation": {
                  "uri": "src/SendEtherNoChecks.sol"
                },
                "region": {
                  "byteLength": 20,
                  "byteOffset": 132
                }
              }
            },
            {
              "physicalLocation": {
                "artifactLocation": {
                  "uri": "src/SendEtherNoChecks.sol"
                },
                "region": {
                  "byteLength": 5,
                  "byteOffset": 481
                }
              }
            },
            {
              "physicalLocation": {
                "artifactLocation": {
                  "uri": "src/SendEtherNoChecks.sol"
                },
                "region": {
                  "byteLength": 20,
                  "byteOffset": 784
                }
              }
            },
            {
              "physicalLocation": {
                "artifactLocation": {
                  "uri": "src/SendEtherNoChecks.sol"
                },
                "region": {
                  "byteLength": 15,
                  "byteOffset": 1209
                }
              }
            },
            {
              "physicalLocation": {
                "artifactLocation": {
                  "uri": "src/SendEtherNoChecks.sol"
                },
                "region": {
                  "byteLength": 11,
                  "byteOffset": 1551
                }
              }
            },
            {
              "physicalLocation": {
                "artifactLocation": {
                  "uri": "src/StorageParameters.sol"
                },
                "region": {
                  "byteLength": 11,
                  "byteOffset": 388
                }
              }
            },
            {
              "physicalLocation": {
                "artifactLocation": {
                  "uri": "src/UncheckedSend.sol"
                },
                "region": {
                  "byteLength": 65,
                  "byteOffset": 915
                }
              }
            }
          ],
          "message": {
            "text": "Instead of separating the logic into a separate function, consider inlining the logic into the calling function. This can reduce the number of function calls and improve readability."
          },
          "ruleId": "useless-internal-function"
        },
        {
          "level": "note",
          "locations": [
            {
              "physicalLocation": {
                "artifactLocation": {
                  "uri": "src/ContractWithTodo.sol"
                },
                "region": {
                  "byteLength": 8,
                  "byteOffset": 66
                }
              }
            },
            {
              "physicalLocation": {
                "artifactLocation": {
                  "uri": "src/Counter.sol"
                },
                "region": {
                  "byteLength": 7,
                  "byteOffset": 74
                }
              }
            }
          ],
          "message": {
            "text": "Contract contains comments with TODOS"
          },
          "ruleId": "contract-with-todos"
        },
        {
          "level": "note",
          "locations": [
            {
              "physicalLocation": {
                "artifactLocation": {
                  "uri": "src/Casting.sol"
                },
                "region": {
                  "byteLength": 14,
                  "byteOffset": 904
                }
              }
            },
            {
              "physicalLocation": {
                "artifactLocation": {
                  "uri": "src/Casting.sol"
                },
                "region": {
                  "byteLength": 13,
                  "byteOffset": 2086
                }
              }
            },
            {
              "physicalLocation": {
                "artifactLocation": {
                  "uri": "src/InconsistentUints.sol"
                },
                "region": {
                  "byteLength": 12,
                  "byteOffset": 122
                }
              }
            },
            {
              "physicalLocation": {
                "artifactLocation": {
                  "uri": "src/InconsistentUints.sol"
                },
                "region": {
                  "byteLength": 11,
                  "byteOffset": 197
                }
              }
            },
            {
              "physicalLocation": {
                "artifactLocation": {
                  "uri": "src/InconsistentUints.sol"
                },
                "region": {
                  "byteLength": 10,
                  "byteOffset": 289
                }
              }
            },
            {
              "physicalLocation": {
                "artifactLocation": {
                  "uri": "src/InconsistentUints.sol"
                },
                "region": {
                  "byteLength": 9,
                  "byteOffset": 340
                }
              }
            },
            {
              "physicalLocation": {
                "artifactLocation": {
                  "uri": "src/InconsistentUints.sol"
                },
                "region": {
                  "byteLength": 9,
                  "byteOffset": 383
                }
              }
            },
            {
              "physicalLocation": {
                "artifactLocation": {
                  "uri": "src/InconsistentUints.sol"
                },
                "region": {
                  "byteLength": 10,
                  "byteOffset": 434
                }
              }
            },
            {
              "physicalLocation": {
                "artifactLocation": {
                  "uri": "src/InconsistentUints.sol"
                },
                "region": {
                  "byteLength": 12,
                  "byteOffset": 528
                }
              }
            },
            {
              "physicalLocation": {
                "artifactLocation": {
                  "uri": "src/TautologicalCompare.sol"
                },
                "region": {
                  "byteLength": 1,
                  "byteOffset": 186
                }
              }
            },
            {
              "physicalLocation": {
                "artifactLocation": {
                  "uri": "src/TautologyOrContradiction.sol"
                },
                "region": {
                  "byteLength": 6,
                  "byteOffset": 133
                }
              }
            },
            {
              "physicalLocation": {
                "artifactLocation": {
                  "uri": "src/eth2/DepositContract.sol"
                },
                "region": {
                  "byteLength": 27,
                  "byteOffset": 4611
                }
              }
            },
            {
              "physicalLocation": {
                "artifactLocation": {
                  "uri": "src/eth2/DepositContract.sol"
                },
                "region": {
                  "byteLength": 17,
                  "byteOffset": 4732
                }
              }
            },
            {
              "physicalLocation": {
                "artifactLocation": {
                  "uri": "src/eth2/DepositContract.sol"
                },
                "region": {
                  "byteLength": 6,
                  "byteOffset": 5020
                }
              }
            },
            {
              "physicalLocation": {
                "artifactLocation": {
                  "uri": "src/eth2/DepositContract.sol"
                },
                "region": {
                  "byteLength": 4,
                  "byteOffset": 5307
                }
              }
            },
            {
              "physicalLocation": {
                "artifactLocation": {
                  "uri": "src/eth2/DepositContract.sol"
                },
                "region": {
                  "byteLength": 6,
                  "byteOffset": 5347
                }
              }
            },
            {
              "physicalLocation": {
                "artifactLocation": {
                  "uri": "src/eth2/DepositContract.sol"
                },
                "region": {
                  "byteLength": 14,
                  "byteOffset": 6636
                }
              }
            },
            {
              "physicalLocation": {
                "artifactLocation": {
                  "uri": "src/eth2/DepositContract.sol"
                },
                "region": {
                  "byteLength": 4,
                  "byteOffset": 8101
                }
              }
            },
            {
              "physicalLocation": {
                "artifactLocation": {
                  "uri": "src/eth2/DepositContract.sol"
                },
                "region": {
                  "byteLength": 6,
                  "byteOffset": 8141
                }
              }
            },
            {
              "physicalLocation": {
                "artifactLocation": {
                  "uri": "src/nested_mappings/LaterVersion.sol"
                },
                "region": {
                  "byteLength": 5,
                  "byteOffset": 184
                }
              }
            },
            {
              "physicalLocation": {
                "artifactLocation": {
                  "uri": "src/nested_mappings/NestedMappings.sol"
                },
                "region": {
                  "byteLength": 10,
                  "byteOffset": 168
                }
              }
            }
          ],
          "message": {
            "text": "Consider keeping the naming convention consistent in a given contract. Explicit size declarations are preferred (uint256, int256) over implicit ones (uint, int) to avoid confusion."
          },
          "ruleId": "inconsistent-type-names"
        },
        {
          "level": "note",
          "locations": [
            {
              "physicalLocation": {
                "artifactLocation": {
                  "uri": "src/UnusedError.sol"
                },
                "region": {
                  "byteLength": 27,
                  "byteOffset": 84
                }
              }
            },
            {
              "physicalLocation": {
                "artifactLocation": {
                  "uri": "src/UnusedError.sol"
                },
                "region": {
                  "byteLength": 36,
                  "byteOffset": 258
                }
              }
            },
            {
              "physicalLocation": {
                "artifactLocation": {
                  "uri": "src/WrongOrderOfLayout.sol"
                },
                "region": {
                  "byteLength": 21,
                  "byteOffset": 274
                }
              }
            }
          ],
          "message": {
            "text": "it is recommended that the definition be removed when custom error is unused"
          },
          "ruleId": "useless-error"
        },
        {
          "level": "note",
          "locations": [
            {
              "physicalLocation": {
                "artifactLocation": {
                  "uri": "src/RevertsAndRequriesInLoops.sol"
                },
                "region": {
                  "byteLength": 129,
                  "byteOffset": 227
                }
              }
            },
            {
              "physicalLocation": {
                "artifactLocation": {
                  "uri": "src/RevertsAndRequriesInLoops.sol"
                },
                "region": {
                  "byteLength": 150,
                  "byteOffset": 416
                }
              }
            }
          ],
          "message": {
            "text": "Avoid `require` / `revert` statements in a loop because a single bad item can cause the whole transaction to fail. It's better to forgive on fail and return failed elements post processing of the loop"
          },
          "ruleId": "reverts-and-requires-in-loops"
        },
        {
          "level": "note",
          "locations": [
            {
              "physicalLocation": {
                "artifactLocation": {
                  "uri": "src/DivisionBeforeMultiplication.sol"
                },
                "region": {
                  "byteLength": 5,
                  "byteOffset": 218
                }
              }
            },
            {
              "physicalLocation": {
                "artifactLocation": {
                  "uri": "src/DivisionBeforeMultiplication.sol"
                },
                "region": {
                  "byteLength": 5,
                  "byteOffset": 330
                }
              }
            },
            {
              "physicalLocation": {
                "artifactLocation": {
                  "uri": "src/DivisionBeforeMultiplication.sol"
                },
                "region": {
                  "byteLength": 5,
                  "byteOffset": 432
                }
              }
            },
            {
              "physicalLocation": {
                "artifactLocation": {
                  "uri": "src/DivisionBeforeMultiplication.sol"
                },
                "region": {
                  "byteLength": 5,
                  "byteOffset": 541
                }
              }
            }
          ],
          "message": {
            "text": "Division operations followed directly by multiplication operations can lead to precision loss due to the way integer arithmetic is handled in Solidity."
          },
          "ruleId": "division-before-multiplication"
        },
        {
          "level": "note",
          "locations": [
            {
              "physicalLocation": {
                "artifactLocation": {
                  "uri": "src/RedundantStatements.sol"
                },
                "region": {
                  "byteLength": 4,
                  "byteOffset": 131
                }
              }
            },
            {
              "physicalLocation": {
                "artifactLocation": {
                  "uri": "src/RedundantStatements.sol"
                },
                "region": {
                  "byteLength": 4,
                  "byteOffset": 169
                }
              }
            },
            {
              "physicalLocation": {
                "artifactLocation": {
                  "uri": "src/RedundantStatements.sol"
                },
                "region": {
                  "byteLength": 27,
                  "byteOffset": 207
                }
              }
            },
            {
              "physicalLocation": {
                "artifactLocation": {
                  "uri": "src/RedundantStatements.sol"
                },
                "region": {
                  "byteLength": 4,
                  "byteOffset": 309
                }
              }
            },
            {
              "physicalLocation": {
                "artifactLocation": {
                  "uri": "src/RedundantStatements.sol"
                },
                "region": {
                  "byteLength": 6,
                  "byteOffset": 347
                }
              }
            },
            {
              "physicalLocation": {
                "artifactLocation": {
                  "uri": "src/RedundantStatements.sol"
                },
                "region": {
                  "byteLength": 4,
                  "byteOffset": 377
                }
              }
            }
          ],
          "message": {
            "text": "Remove the redundant statements because no code will be generated and it just congests the codebase."
          },
          "ruleId": "redundant-statements"
        },
        {
          "level": "note",
          "locations": [
            {
              "physicalLocation": {
                "artifactLocation": {
                  "uri": "src/PublicVariableReadInExternalContext.sol"
                },
                "region": {
                  "byteLength": 14,
                  "byteOffset": 355
                }
              }
            },
            {
              "physicalLocation": {
                "artifactLocation": {
                  "uri": "src/PublicVariableReadInExternalContext.sol"
                },
                "region": {
                  "byteLength": 16,
                  "byteOffset": 457
                }
              }
            },
            {
              "physicalLocation": {
                "artifactLocation": {
                  "uri": "src/PublicVariableReadInExternalContext.sol"
                },
                "region": {
                  "byteLength": 12,
                  "byteOffset": 553
                }
              }
            },
            {
              "physicalLocation": {
                "artifactLocation": {
                  "uri": "src/PublicVariableReadInExternalContext.sol"
                },
                "region": {
                  "byteLength": 14,
                  "byteOffset": 1175
                }
              }
            }
          ],
          "message": {
            "text": "The contract reads it's own variable using `this` which adds an unnecessary STATICCALL. Remove `this` and access the variable like storage."
          },
          "ruleId": "public-variable-read-in-external-context"
        },
        {
          "level": "note",
          "locations": [
            {
              "physicalLocation": {
                "artifactLocation": {
                  "uri": "src/AssemblyExample.sol"
                },
                "region": {
                  "byteLength": 1,
                  "byteOffset": 97
                }
              }
            },
            {
              "physicalLocation": {
                "artifactLocation": {
                  "uri": "src/InconsistentUints.sol"
                },
                "region": {
                  "byteLength": 10,
                  "byteOffset": 434
                }
              }
            },
            {
              "physicalLocation": {
                "artifactLocation": {
                  "uri": "src/StateVariables.sol"
                },
                "region": {
                  "byteLength": 19,
                  "byteOffset": 199
                }
              }
            },
            {
              "physicalLocation": {
                "artifactLocation": {
                  "uri": "src/StateVariables.sol"
                },
                "region": {
                  "byteLength": 20,
                  "byteOffset": 241
                }
              }
            },
            {
              "physicalLocation": {
                "artifactLocation": {
                  "uri": "src/StateVariables.sol"
                },
                "region": {
                  "byteLength": 27,
                  "byteOffset": 383
                }
              }
            },
            {
              "physicalLocation": {
                "artifactLocation": {
                  "uri": "src/StateVariables.sol"
                },
                "region": {
                  "byteLength": 28,
                  "byteOffset": 437
                }
              }
            },
            {
              "physicalLocation": {
                "artifactLocation": {
                  "uri": "src/StateVariables.sol"
                },
                "region": {
                  "byteLength": 16,
                  "byteOffset": 1056
                }
              }
            },
            {
              "physicalLocation": {
                "artifactLocation": {
                  "uri": "src/StateVariables.sol"
                },
                "region": {
                  "byteLength": 17,
                  "byteOffset": 1108
                }
              }
            },
            {
              "physicalLocation": {
                "artifactLocation": {
                  "uri": "src/TautologyOrContradiction.sol"
                },
                "region": {
                  "byteLength": 6,
                  "byteOffset": 133
                }
              }
            },
            {
              "physicalLocation": {
                "artifactLocation": {
                  "uri": "src/TautologyOrContradiction.sol"
                },
                "region": {
                  "byteLength": 9,
                  "byteOffset": 145
                }
              }
            },
            {
              "physicalLocation": {
                "artifactLocation": {
                  "uri": "src/UninitializedStateVariable.sol"
                },
                "region": {
                  "byteLength": 3,
                  "byteOffset": 503
                }
              }
            },
            {
              "physicalLocation": {
                "artifactLocation": {
                  "uri": "src/UnusedStateVariables.sol"
                },
                "region": {
                  "byteLength": 13,
                  "byteOffset": 147
                }
              }
            },
            {
              "physicalLocation": {
                "artifactLocation": {
                  "uri": "src/UnusedStateVariables.sol"
                },
                "region": {
                  "byteLength": 13,
                  "byteOffset": 183
                }
              }
            },
            {
              "physicalLocation": {
                "artifactLocation": {
                  "uri": "src/UnusedStateVariables.sol"
                },
                "region": {
                  "byteLength": 10,
                  "byteOffset": 215
                }
              }
            },
            {
              "physicalLocation": {
                "artifactLocation": {
                  "uri": "src/UnusedStateVariables.sol"
                },
                "region": {
                  "byteLength": 12,
                  "byteOffset": 246
                }
              }
            },
            {
              "physicalLocation": {
                "artifactLocation": {
                  "uri": "src/cloc/AnotherHeavilyCommentedContract.sol"
                },
                "region": {
                  "byteLength": 3,
                  "byteOffset": 151
                }
              }
            },
            {
              "physicalLocation": {
                "artifactLocation": {
                  "uri": "src/cloc/AnotherHeavilyCommentedContract.sol"
                },
                "region": {
                  "byteLength": 3,
                  "byteOffset": 190
                }
              }
            },
            {
              "physicalLocation": {
                "artifactLocation": {
                  "uri": "src/cloc/AnotherHeavilyCommentedContract.sol"
                },
                "region": {
                  "byteLength": 3,
                  "byteOffset": 261
                }
              }
            },
            {
              "physicalLocation": {
                "artifactLocation": {
                  "uri": "src/cloc/AnotherHeavilyCommentedContract.sol"
                },
                "region": {
                  "byteLength": 3,
                  "byteOffset": 367
                }
              }
            },
            {
              "physicalLocation": {
                "artifactLocation": {
                  "uri": "src/cloc/AnotherHeavilyCommentedContract.sol"
                },
                "region": {
                  "byteLength": 3,
                  "byteOffset": 477
                }
              }
            },
            {
              "physicalLocation": {
                "artifactLocation": {
                  "uri": "src/cloc/HeavilyCommentedContract.sol"
                },
                "region": {
                  "byteLength": 3,
                  "byteOffset": 160
                }
              }
            },
            {
              "physicalLocation": {
                "artifactLocation": {
                  "uri": "src/cloc/HeavilyCommentedContract.sol"
                },
                "region": {
                  "byteLength": 3,
                  "byteOffset": 199
                }
              }
            },
            {
              "physicalLocation": {
                "artifactLocation": {
                  "uri": "src/cloc/HeavilyCommentedContract.sol"
                },
                "region": {
                  "byteLength": 3,
                  "byteOffset": 270
                }
              }
            },
            {
              "physicalLocation": {
                "artifactLocation": {
                  "uri": "src/cloc/HeavilyCommentedContract.sol"
                },
                "region": {
                  "byteLength": 3,
                  "byteOffset": 376
                }
              }
            },
            {
              "physicalLocation": {
                "artifactLocation": {
                  "uri": "src/cloc/HeavilyCommentedContract.sol"
                },
                "region": {
                  "byteLength": 3,
                  "byteOffset": 486
                }
              }
            }
          ],
          "message": {
            "text": "State variable appears to be unused. No analysis has been performed to see if any inilne assembly references it. So if that's not the case, consider removing this unused variable."
          },
          "ruleId": "unused-state-variable"
        },
        {
          "level": "note",
          "locations": [
            {
              "physicalLocation": {
                "artifactLocation": {
                  "uri": "src/ConstantFuncsAssembly.sol"
                },
                "region": {
                  "byteLength": 175,
                  "byteOffset": 182
                }
              }
            },
            {
              "physicalLocation": {
                "artifactLocation": {
                  "uri": "src/ConstantFuncsAssembly.sol"
                },
                "region": {
                  "byteLength": 237,
                  "byteOffset": 408
                }
              }
            },
            {
              "physicalLocation": {
                "artifactLocation": {
                  "uri": "src/ConstantFuncsAssembly.sol"
                },
                "region": {
                  "byteLength": 98,
                  "byteOffset": 934
                }
              }
            }
          ],
          "message": {
            "text": "If the assembly code contains bugs or unintended side effects, it can lead to incorrect results or vulnerabilities, which are hard to debug and resolve, especially when the function is meant to be simple and predictable."
          },
          "ruleId": "constant-functions-assembly"
        },
        {
          "level": "note",
          "locations": [
            {
              "physicalLocation": {
                "artifactLocation": {
                  "uri": "src/BooleanEquality.sol"
                },
                "region": {
                  "byteLength": 14,
                  "byteOffset": 133
                }
              }
            },
            {
              "physicalLocation": {
                "artifactLocation": {
                  "uri": "src/BooleanEquality.sol"
                },
                "region": {
                  "byteLength": 15,
                  "byteOffset": 292
                }
              }
            },
            {
              "physicalLocation": {
                "artifactLocation": {
                  "uri": "src/BooleanEquality.sol"
                },
                "region": {
                  "byteLength": 15,
                  "byteOffset": 454
                }
              }
            },
            {
              "physicalLocation": {
                "artifactLocation": {
                  "uri": "src/BooleanEquality.sol"
                },
                "region": {
                  "byteLength": 16,
                  "byteOffset": 614
                }
              }
            }
          ],
          "message": {
            "text": "If `x` is a boolean, there is no need to do `if(x == true)` or `if(x == false)`. Just use `if(x)` and `if(!x)` respectively."
          },
          "ruleId": "boolean-equality"
        },
        {
          "level": "note",
          "locations": [
            {
              "physicalLocation": {
                "artifactLocation": {
                  "uri": "src/ReturnBomb.sol"
                },
                "region": {
                  "byteLength": 115,
                  "byteOffset": 591
                }
              }
            }
          ],
          "message": {
            "text": "A low level callee may consume all callers gas unexpectedly. Avoid unlimited implicit decoding of returndata on calls to unchecked addresses. You can limit the gas by passing a gas limit as an option to the call. For example, `unknownAdress.call{gas: gasLimitHere}(\"calldata\")` That would act as a safety net from OOG errors.\n        "
          },
          "ruleId": "return-bomb"
        },
        {
          "level": "note",
          "locations": [
            {
              "physicalLocation": {
                "artifactLocation": {
                  "uri": "src/FunctionInitializingState.sol"
                },
                "region": {
                  "byteLength": 21,
                  "byteOffset": 108
                }
              }
            },
            {
              "physicalLocation": {
                "artifactLocation": {
                  "uri": "src/FunctionInitializingState.sol"
                },
                "region": {
                  "byteLength": 21,
                  "byteOffset": 199
                }
              }
            },
            {
              "physicalLocation": {
                "artifactLocation": {
                  "uri": "src/FunctionInitializingState.sol"
                },
                "region": {
                  "byteLength": 21,
                  "byteOffset": 267
                }
              }
            }
          ],
          "message": {
            "text": "Detects the immediate initialization of state variables through function calls that are not pure/constant, or that use non-constant state variable. Remove any initialization of state variables via non-constant state variables or function calls. If variables must be set upon contract deployment, locate initialization in the constructor instead."
          },
          "ruleId": "function-initializing-state"
        },
        {
          "level": "note",
          "locations": [
            {
              "physicalLocation": {
                "artifactLocation": {
                  "uri": "src/CacheArrayLength.sol"
                },
                "region": {
                  "byteLength": 82,
                  "byteOffset": 234
                }
              }
            },
            {
              "physicalLocation": {
                "artifactLocation": {
                  "uri": "src/CacheArrayLength.sol"
                },
                "region": {
                  "byteLength": 64,
                  "byteOffset": 1160
                }
              }
            },
            {
              "physicalLocation": {
                "artifactLocation": {
                  "uri": "src/CacheArrayLength.sol"
                },
                "region": {
                  "byteLength": 183,
                  "byteOffset": 1325
                }
              }
            }
          ],
          "message": {
            "text": "Cache the lengths of storage arrays if they are used and not modified in for loops."
          },
          "ruleId": "cache-array-length"
        },
        {
          "level": "note",
          "locations": [
            {
              "physicalLocation": {
                "artifactLocation": {
                  "uri": "src/AssertStateChange.sol"
                },
                "region": {
                  "byteLength": 23,
                  "byteOffset": 154
                }
              }
            }
          ],
          "message": {
            "text": "Argument to `assert()` modifies the state. Use `require` for invariants modifying state."
          },
          "ruleId": "assert-state-change"
        },
        {
          "level": "note",
          "locations": [
            {
              "physicalLocation": {
                "artifactLocation": {
                  "uri": "src/CacheArrayLength.sol"
                },
                "region": {
                  "byteLength": 133,
                  "byteOffset": 546
                }
              }
            },
            {
              "physicalLocation": {
                "artifactLocation": {
                  "uri": "src/CacheArrayLength.sol"
                },
                "region": {
                  "byteLength": 155,
                  "byteOffset": 928
                }
              }
            },
            {
              "physicalLocation": {
                "artifactLocation": {
                  "uri": "src/CostlyOperationsInsideLoops.sol"
                },
                "region": {
                  "byteLength": 79,
                  "byteOffset": 214
                }
              }
            },
            {
              "physicalLocation": {
                "artifactLocation": {
                  "uri": "src/MsgValueInLoop.sol"
                },
                "region": {
                  "byteLength": 107,
                  "byteOffset": 289
                }
              }
            },
            {
              "physicalLocation": {
                "artifactLocation": {
                  "uri": "src/MsgValueInLoop.sol"
                },
                "region": {
                  "byteLength": 122,
                  "byteOffset": 658
                }
              }
            },
            {
              "physicalLocation": {
                "artifactLocation": {
                  "uri": "src/MsgValueInLoop.sol"
                },
                "region": {
                  "byteLength": 94,
                  "byteOffset": 988
                }
              }
            },
            {
              "physicalLocation": {
                "artifactLocation": {
                  "uri": "src/MsgValueInLoop.sol"
                },
                "region": {
                  "byteLength": 93,
                  "byteOffset": 1415
                }
              }
            },
            {
              "physicalLocation": {
                "artifactLocation": {
                  "uri": "src/MsgValueInLoop.sol"
                },
                "region": {
                  "byteLength": 97,
                  "byteOffset": 1844
                }
              }
            },
            {
              "physicalLocation": {
                "artifactLocation": {
                  "uri": "src/RevertsAndRequriesInLoops.sol"
                },
                "region": {
                  "byteLength": 129,
                  "byteOffset": 227
                }
              }
            },
            {
              "physicalLocation": {
                "artifactLocation": {
                  "uri": "src/RevertsAndRequriesInLoops.sol"
                },
                "region": {
                  "byteLength": 150,
                  "byteOffset": 416
                }
              }
            },
            {
              "physicalLocation": {
                "artifactLocation": {
                  "uri": "src/RevertsAndRequriesInLoops.sol"
                },
                "region": {
                  "byteLength": 159,
                  "byteOffset": 719
                }
              }
            },
            {
              "physicalLocation": {
                "artifactLocation": {
                  "uri": "src/eth2/DepositContract.sol"
                },
                "region": {
                  "byteLength": 178,
                  "byteOffset": 5010
                }
              }
            },
            {
              "physicalLocation": {
                "artifactLocation": {
                  "uri": "src/eth2/DepositContract.sol"
                },
                "region": {
                  "byteLength": 283,
                  "byteOffset": 8131
                }
              }
            },
            {
              "physicalLocation": {
                "artifactLocation": {
                  "uri": "src/parent_chain/ParentChainContract.sol"
                },
                "region": {
                  "byteLength": 110,
                  "byteOffset": 512
                }
              }
            }
          ],
          "message": {
            "text": "Invoking `SSTORE`operations in loops may lead to Out-of-gas errors. Use a local variable to hold the loop computation result."
          },
          "ruleId": "costly-operations-inside-loops"
        },
        {
          "level": "note",
          "locations": [
            {
              "physicalLocation": {
                "artifactLocation": {
                  "uri": "src/BuiltinSymbolShadow.sol"
                },
                "region": {
                  "byteLength": 8,
                  "byteOffset": 92
                }
              }
            },
            {
              "physicalLocation": {
                "artifactLocation": {
                  "uri": "src/BuiltinSymbolShadow.sol"
                },
                "region": {
                  "byteLength": 41,
                  "byteOffset": 125
                }
              }
            },
            {
              "physicalLocation": {
                "artifactLocation": {
                  "uri": "src/BuiltinSymbolShadow.sol"
                },
                "region": {
                  "byteLength": 39,
                  "byteOffset": 358
                }
              }
            },
            {
              "physicalLocation": {
                "artifactLocation": {
                  "uri": "src/BuiltinSymbolShadow.sol"
                },
                "region": {
                  "byteLength": 15,
                  "byteOffset": 414
                }
              }
            }
          ],
          "message": {
            "text": "Name clashes with a built-in-symbol. Consider renaming it."
          },
          "ruleId": "builtin-symbol-shadow"
        },
        {
          "level": "note",
          "locations": [
            {
              "physicalLocation": {
                "artifactLocation": {
                  "uri": "src/FunctionInitializingState.sol"
                },
                "region": {
                  "byteLength": 21,
                  "byteOffset": 108
                }
              }
            },
            {
              "physicalLocation": {
                "artifactLocation": {
                  "uri": "src/FunctionInitializingState.sol"
                },
                "region": {
                  "byteLength": 17,
                  "byteOffset": 176
                }
              }
            },
            {
              "physicalLocation": {
                "artifactLocation": {
                  "uri": "src/FunctionInitializingState.sol"
                },
                "region": {
                  "byteLength": 21,
                  "byteOffset": 199
                }
              }
            },
            {
              "physicalLocation": {
                "artifactLocation": {
                  "uri": "src/FunctionInitializingState.sol"
                },
                "region": {
                  "byteLength": 21,
                  "byteOffset": 267
                }
              }
            },
            {
              "physicalLocation": {
                "artifactLocation": {
                  "uri": "src/FunctionInitializingState.sol"
                },
                "region": {
                  "byteLength": 22,
                  "byteOffset": 294
                }
              }
            },
            {
              "physicalLocation": {
                "artifactLocation": {
                  "uri": "src/FunctionInitializingState.sol"
                },
                "region": {
                  "byteLength": 23,
                  "byteOffset": 322
                }
              }
            },
            {
              "physicalLocation": {
                "artifactLocation": {
                  "uri": "src/FunctionInitializingState.sol"
                },
                "region": {
                  "byteLength": 17,
                  "byteOffset": 1603
                }
              }
            },
            {
              "physicalLocation": {
                "artifactLocation": {
                  "uri": "src/IncorrectERC20.sol"
                },
                "region": {
                  "byteLength": 4,
                  "byteOffset": 101
                }
              }
            },
            {
              "physicalLocation": {
                "artifactLocation": {
                  "uri": "src/IncorrectERC20.sol"
                },
                "region": {
                  "byteLength": 6,
                  "byteOffset": 144
                }
              }
            },
            {
              "physicalLocation": {
                "artifactLocation": {
                  "uri": "src/IncorrectERC20.sol"
                },
                "region": {
                  "byteLength": 8,
                  "byteOffset": 177
                }
              }
            },
            {
              "physicalLocation": {
                "artifactLocation": {
                  "uri": "src/IncorrectERC20.sol"
                },
                "region": {
                  "byteLength": 11,
                  "byteOffset": 211
                }
              }
            },
            {
              "physicalLocation": {
                "artifactLocation": {
                  "uri": "src/IncorrectERC20.sol"
                },
                "region": {
                  "byteLength": 4,
                  "byteOffset": 1426
                }
              }
            },
            {
              "physicalLocation": {
                "artifactLocation": {
                  "uri": "src/IncorrectERC20.sol"
                },
                "region": {
                  "byteLength": 6,
                  "byteOffset": 1467
                }
              }
            },
            {
              "physicalLocation": {
                "artifactLocation": {
                  "uri": "src/IncorrectERC20.sol"
                },
                "region": {
                  "byteLength": 8,
                  "byteOffset": 1500
                }
              }
            },
            {
              "physicalLocation": {
                "artifactLocation": {
                  "uri": "src/IncorrectERC20.sol"
                },
                "region": {
                  "byteLength": 12,
                  "byteOffset": 1535
                }
              }
            },
            {
              "physicalLocation": {
                "artifactLocation": {
                  "uri": "src/IncorrectERC721.sol"
                },
                "region": {
                  "byteLength": 4,
                  "byteOffset": 102
                }
              }
            },
            {
              "physicalLocation": {
                "artifactLocation": {
                  "uri": "src/IncorrectERC721.sol"
                },
                "region": {
                  "byteLength": 6,
                  "byteOffset": 143
                }
              }
            },
            {
              "physicalLocation": {
                "artifactLocation": {
                  "uri": "src/IncorrectERC721.sol"
                },
                "region": {
                  "byteLength": 4,
                  "byteOffset": 4001
                }
              }
            },
            {
              "physicalLocation": {
                "artifactLocation": {
                  "uri": "src/IncorrectERC721.sol"
                },
                "region": {
                  "byteLength": 6,
                  "byteOffset": 4040
                }
              }
            },
            {
              "physicalLocation": {
                "artifactLocation": {
                  "uri": "src/StateVariableCouldBeDeclaredConstant.sol"
                },
                "region": {
                  "byteLength": 13,
                  "byteOffset": 188
                }
              }
            },
            {
              "physicalLocation": {
                "artifactLocation": {
                  "uri": "src/StateVariables.sol"
                },
                "region": {
                  "byteLength": 27,
                  "byteOffset": 383
                }
              }
            },
            {
              "physicalLocation": {
                "artifactLocation": {
                  "uri": "src/StateVariables.sol"
                },
                "region": {
                  "byteLength": 28,
                  "byteOffset": 437
                }
              }
            },
            {
              "physicalLocation": {
                "artifactLocation": {
                  "uri": "src/StateVariables.sol"
                },
                "region": {
                  "byteLength": 26,
                  "byteOffset": 490
                }
              }
            },
            {
              "physicalLocation": {
                "artifactLocation": {
                  "uri": "src/StateVariablesManipulation.sol"
                },
                "region": {
                  "byteLength": 9,
                  "byteOffset": 1407
                }
              }
            },
            {
              "physicalLocation": {
                "artifactLocation": {
                  "uri": "src/StateVariablesManipulation.sol"
                },
                "region": {
                  "byteLength": 10,
                  "byteOffset": 1440
                }
              }
            },
            {
              "physicalLocation": {
                "artifactLocation": {
                  "uri": "src/StateVariablesManipulation.sol"
                },
                "region": {
                  "byteLength": 13,
                  "byteOffset": 2287
                }
              }
            },
            {
              "physicalLocation": {
                "artifactLocation": {
                  "uri": "src/UninitializedStateVariable.sol"
                },
                "region": {
                  "byteLength": 11,
                  "byteOffset": 198
                }
              }
            },
            {
              "physicalLocation": {
                "artifactLocation": {
                  "uri": "src/cloc/AnotherHeavilyCommentedContract.sol"
                },
                "region": {
                  "byteLength": 3,
                  "byteOffset": 151
                }
              }
            },
            {
              "physicalLocation": {
                "artifactLocation": {
                  "uri": "src/cloc/AnotherHeavilyCommentedContract.sol"
                },
                "region": {
                  "byteLength": 3,
                  "byteOffset": 190
                }
              }
            },
            {
              "physicalLocation": {
                "artifactLocation": {
                  "uri": "src/cloc/AnotherHeavilyCommentedContract.sol"
                },
                "region": {
                  "byteLength": 3,
                  "byteOffset": 261
                }
              }
            },
            {
              "physicalLocation": {
                "artifactLocation": {
                  "uri": "src/cloc/AnotherHeavilyCommentedContract.sol"
                },
                "region": {
                  "byteLength": 3,
                  "byteOffset": 367
                }
              }
            },
            {
              "physicalLocation": {
                "artifactLocation": {
                  "uri": "src/cloc/AnotherHeavilyCommentedContract.sol"
                },
                "region": {
                  "byteLength": 3,
                  "byteOffset": 477
                }
              }
            },
            {
              "physicalLocation": {
                "artifactLocation": {
                  "uri": "src/cloc/HeavilyCommentedContract.sol"
                },
                "region": {
                  "byteLength": 3,
                  "byteOffset": 160
                }
              }
            },
            {
              "physicalLocation": {
                "artifactLocation": {
                  "uri": "src/cloc/HeavilyCommentedContract.sol"
                },
                "region": {
                  "byteLength": 3,
                  "byteOffset": 199
                }
              }
            },
            {
              "physicalLocation": {
                "artifactLocation": {
                  "uri": "src/cloc/HeavilyCommentedContract.sol"
                },
                "region": {
                  "byteLength": 3,
                  "byteOffset": 270
                }
              }
            },
            {
              "physicalLocation": {
                "artifactLocation": {
                  "uri": "src/cloc/HeavilyCommentedContract.sol"
                },
                "region": {
                  "byteLength": 3,
                  "byteOffset": 376
                }
              }
            },
            {
              "physicalLocation": {
                "artifactLocation": {
                  "uri": "src/cloc/HeavilyCommentedContract.sol"
                },
                "region": {
                  "byteLength": 3,
                  "byteOffset": 486
                }
              }
            }
          ],
          "message": {
            "text": "State variables that are not updated following deployment should be declared constant to save gas. Add the `constant` attribute to state variables that never change."
          },
          "ruleId": "state-variable-could-be-declared-constant"
        }
      ],
      "tool": {
        "driver": {
          "fullName": "Cyfrin - Aderyn",
          "informationUri": "https://github.com/Cyfrin/aderyn",
          "name": "Aderyn",
          "organization": "Cyfrin",
          "semanticVersion": "0.1.11",
          "version": "0.1.11"
        }
      }
    }
  ]
}<|MERGE_RESOLUTION|>--- conflicted
+++ resolved
@@ -1740,28 +1740,6 @@
             {
               "physicalLocation": {
                 "artifactLocation": {
-                  "uri": "src/InconsistentUints.sol"
-                },
-                "region": {
-                  "byteLength": 11,
-                  "byteOffset": 197
-                }
-              }
-            },
-            {
-              "physicalLocation": {
-                "artifactLocation": {
-                  "uri": "src/InconsistentUints.sol"
-                },
-                "region": {
-                  "byteLength": 14,
-                  "byteOffset": 233
-                }
-              }
-            },
-            {
-              "physicalLocation": {
-                "artifactLocation": {
                   "uri": "src/IncorrectCaretOperator.sol"
                 },
                 "region": {
@@ -1773,17 +1751,6 @@
             {
               "physicalLocation": {
                 "artifactLocation": {
-                  "uri": "src/IncorrectERC721.sol"
-                },
-                "region": {
-                  "byteLength": 11,
-                  "byteOffset": 4076
-                }
-              }
-            },
-            {
-              "physicalLocation": {
-                "artifactLocation": {
                   "uri": "src/PublicVariableReadInExternalContext.sol"
                 },
                 "region": {
@@ -1850,111 +1817,6 @@
             {
               "physicalLocation": {
                 "artifactLocation": {
-                  "uri": "src/StateVariablesManipulation.sol"
-                },
-                "region": {
-                  "byteLength": 10,
-<<<<<<< HEAD
-                  "byteOffset": 205
-=======
-                  "byteOffset": 184
->>>>>>> f4323da5
-                }
-              }
-            },
-            {
-              "physicalLocation": {
-                "artifactLocation": {
-                  "uri": "src/StateVariablesManipulation.sol"
-                },
-                "region": {
-                  "byteLength": 9,
-<<<<<<< HEAD
-                  "byteOffset": 235
-=======
-                  "byteOffset": 214
->>>>>>> f4323da5
-                }
-              }
-            },
-            {
-              "physicalLocation": {
-                "artifactLocation": {
-                  "uri": "src/StateVariablesManipulation.sol"
-                },
-                "region": {
-                  "byteLength": 10,
-<<<<<<< HEAD
-                  "byteOffset": 262
-=======
-                  "byteOffset": 241
->>>>>>> f4323da5
-                }
-              }
-            },
-            {
-              "physicalLocation": {
-                "artifactLocation": {
-                  "uri": "src/StateVariablesManipulation.sol"
-                },
-                "region": {
-                  "byteLength": 13,
-<<<<<<< HEAD
-                  "byteOffset": 293
-=======
-                  "byteOffset": 272
->>>>>>> f4323da5
-                }
-              }
-            },
-            {
-              "physicalLocation": {
-                "artifactLocation": {
-                  "uri": "src/StateVariablesManipulation.sol"
-                },
-                "region": {
-                  "byteLength": 20,
-<<<<<<< HEAD
-                  "byteOffset": 335
-=======
-                  "byteOffset": 314
->>>>>>> f4323da5
-                }
-              }
-            },
-            {
-              "physicalLocation": {
-                "artifactLocation": {
-                  "uri": "src/StateVariablesManipulation.sol"
-                },
-                "region": {
-                  "byteLength": 12,
-<<<<<<< HEAD
-                  "byteOffset": 375
-=======
-                  "byteOffset": 354
->>>>>>> f4323da5
-                }
-              }
-            },
-            {
-              "physicalLocation": {
-                "artifactLocation": {
-                  "uri": "src/StateVariablesManipulation.sol"
-                },
-                "region": {
-                  "byteLength": 11,
-<<<<<<< HEAD
-                  "byteOffset": 406
-=======
-                  "byteOffset": 385
->>>>>>> f4323da5
-                }
-              }
-            },
-            {
-              "physicalLocation": {
-                "artifactLocation": {
                   "uri": "src/TautologyOrContradiction.sol"
                 },
                 "region": {
@@ -1993,61 +1855,6 @@
                 "region": {
                   "byteLength": 11,
                   "byteOffset": 529
-                }
-              }
-            },
-            {
-              "physicalLocation": {
-                "artifactLocation": {
-                  "uri": "src/UnusedStateVariables.sol"
-                },
-                "region": {
-                  "byteLength": 13,
-                  "byteOffset": 147
-                }
-              }
-            },
-            {
-              "physicalLocation": {
-                "artifactLocation": {
-                  "uri": "src/UnusedStateVariables.sol"
-                },
-                "region": {
-                  "byteLength": 13,
-                  "byteOffset": 183
-                }
-              }
-            },
-            {
-              "physicalLocation": {
-                "artifactLocation": {
-                  "uri": "src/UnusedStateVariables.sol"
-                },
-                "region": {
-                  "byteLength": 10,
-                  "byteOffset": 215
-                }
-              }
-            },
-            {
-              "physicalLocation": {
-                "artifactLocation": {
-                  "uri": "src/UnusedStateVariables.sol"
-                },
-                "region": {
-                  "byteLength": 12,
-                  "byteOffset": 246
-                }
-              }
-            },
-            {
-              "physicalLocation": {
-                "artifactLocation": {
-                  "uri": "src/UnusedStateVariables.sol"
-                },
-                "region": {
-                  "byteLength": 11,
-                  "byteOffset": 314
                 }
               }
             },
@@ -2383,50 +2190,6 @@
             {
               "physicalLocation": {
                 "artifactLocation": {
-                  "uri": "src/OutOfOrderRetryable.sol"
-                },
-                "region": {
-                  "byteLength": 11,
-                  "byteOffset": 1649
-                }
-              }
-            },
-            {
-              "physicalLocation": {
-                "artifactLocation": {
-                  "uri": "src/OutOfOrderRetryable.sol"
-                },
-                "region": {
-                  "byteLength": 22,
-                  "byteOffset": 2557
-                }
-              }
-            },
-            {
-              "physicalLocation": {
-                "artifactLocation": {
-                  "uri": "src/OutOfOrderRetryable.sol"
-                },
-                "region": {
-                  "byteLength": 13,
-                  "byteOffset": 4685
-                }
-              }
-            },
-            {
-              "physicalLocation": {
-                "artifactLocation": {
-                  "uri": "src/OutOfOrderRetryable.sol"
-                },
-                "region": {
-                  "byteLength": 7,
-                  "byteOffset": 5072
-                }
-              }
-            },
-            {
-              "physicalLocation": {
-                "artifactLocation": {
                   "uri": "src/SendEtherNoChecks.sol"
                 },
                 "region": {
@@ -2639,87 +2402,6 @@
             {
               "physicalLocation": {
                 "artifactLocation": {
-                  "uri": "src/OutOfOrderRetryable.sol"
-                },
-                "region": {
-                  "byteLength": 390,
-                  "byteOffset": 1705
-                }
-              }
-            },
-            {
-              "physicalLocation": {
-                "artifactLocation": {
-                  "uri": "src/OutOfOrderRetryable.sol"
-                },
-                "region": {
-                  "byteLength": 379,
-                  "byteOffset": 2129
-                }
-              }
-            },
-            {
-              "physicalLocation": {
-                "artifactLocation": {
-                  "uri": "src/OutOfOrderRetryable.sol"
-                },
-                "region": {
-                  "byteLength": 390,
-                  "byteOffset": 2624
-                }
-              }
-            },
-            {
-              "physicalLocation": {
-                "artifactLocation": {
-                  "uri": "src/OutOfOrderRetryable.sol"
-                },
-                "region": {
-                  "byteLength": 379,
-                  "byteOffset": 3107
-                }
-              }
-            },
-            {
-              "physicalLocation": {
-                "artifactLocation": {
-                  "uri": "src/OutOfOrderRetryable.sol"
-                },
-                "region": {
-                  "byteLength": 208,
-                  "byteOffset": 3777
-                }
-              }
-            },
-            {
-              "physicalLocation": {
-                "artifactLocation": {
-                  "uri": "src/OutOfOrderRetryable.sol"
-                },
-                "region": {
-                  "byteLength": 261,
-                  "byteOffset": 4337
-                }
-              }
-            },
-            {
-              "physicalLocation": {
-                "artifactLocation": {
-                  "uri": "src/StateVariablesManipulation.sol"
-                },
-                "region": {
-                  "byteLength": 20,
-<<<<<<< HEAD
-                  "byteOffset": 4365
-=======
-                  "byteOffset": 4146
->>>>>>> f4323da5
-                }
-              }
-            },
-            {
-              "physicalLocation": {
-                "artifactLocation": {
                   "uri": "src/UncheckedReturn.sol"
                 },
                 "region": {
@@ -3023,101 +2705,6 @@
             {
               "physicalLocation": {
                 "artifactLocation": {
-                  "uri": "src/TxOriginUsedForAuth.sol"
-                },
-                "region": {
-                  "byteLength": 183,
-                  "byteOffset": 1117
-                }
-              }
-            },
-            {
-              "physicalLocation": {
-                "artifactLocation": {
-                  "uri": "src/TxOriginUsedForAuth.sol"
-                },
-                "region": {
-                  "byteLength": 90,
-                  "byteOffset": 1431
-                }
-              }
-            },
-            {
-              "physicalLocation": {
-                "artifactLocation": {
-                  "uri": "src/TxOriginUsedForAuth.sol"
-                },
-                "region": {
-                  "byteLength": 68,
-                  "byteOffset": 1610
-                }
-              }
-            }
-          ],
-          "message": {
-            "text": "Using `tx.origin` may lead to problems when users are interacting via smart contract with your protocol. It is recommended to use `msg.sender` for authentication."
-          },
-          "ruleId": "tx-origin-used-for-auth"
-        },
-        {
-          "level": "warning",
-          "locations": [
-            {
-              "physicalLocation": {
-                "artifactLocation": {
-                  "uri": "src/MsgValueInLoop.sol"
-                },
-                "region": {
-                  "byteLength": 107,
-                  "byteOffset": 289
-                }
-              }
-            },
-            {
-              "physicalLocation": {
-                "artifactLocation": {
-                  "uri": "src/MsgValueInLoop.sol"
-                },
-                "region": {
-                  "byteLength": 94,
-                  "byteOffset": 988
-                }
-              }
-            },
-            {
-              "physicalLocation": {
-                "artifactLocation": {
-                  "uri": "src/MsgValueInLoop.sol"
-                },
-                "region": {
-                  "byteLength": 93,
-                  "byteOffset": 1415
-                }
-              }
-            },
-            {
-              "physicalLocation": {
-                "artifactLocation": {
-                  "uri": "src/MsgValueInLoop.sol"
-                },
-                "region": {
-                  "byteLength": 97,
-                  "byteOffset": 1844
-                }
-              }
-            }
-          ],
-          "message": {
-            "text": "Provide an explicit array of amounts alongside the receivers array, and check that the sum of all amounts matches `msg.value`."
-          },
-          "ruleId": "msg-value-in-loop"
-        },
-        {
-          "level": "warning",
-          "locations": [
-            {
-              "physicalLocation": {
-                "artifactLocation": {
                   "uri": "src/ContractLocksEther.sol"
                 },
                 "region": {
@@ -3156,61 +2743,6 @@
                 "region": {
                   "byteLength": 11,
                   "byteOffset": 630
-                }
-              }
-            },
-            {
-              "physicalLocation": {
-                "artifactLocation": {
-                  "uri": "src/MsgValueInLoop.sol"
-                },
-                "region": {
-                  "byteLength": 15,
-                  "byteOffset": 103
-                }
-              }
-            },
-            {
-              "physicalLocation": {
-                "artifactLocation": {
-                  "uri": "src/MsgValueInLoop.sol"
-                },
-                "region": {
-                  "byteLength": 19,
-                  "byteOffset": 423
-                }
-              }
-            },
-            {
-              "physicalLocation": {
-                "artifactLocation": {
-                  "uri": "src/MsgValueInLoop.sol"
-                },
-                "region": {
-                  "byteLength": 15,
-                  "byteOffset": 831
-                }
-              }
-            },
-            {
-              "physicalLocation": {
-                "artifactLocation": {
-                  "uri": "src/MsgValueInLoop.sol"
-                },
-                "region": {
-                  "byteLength": 15,
-                  "byteOffset": 1233
-                }
-              }
-            },
-            {
-              "physicalLocation": {
-                "artifactLocation": {
-                  "uri": "src/MsgValueInLoop.sol"
-                },
-                "region": {
-                  "byteLength": 15,
-                  "byteOffset": 1659
                 }
               }
             },
@@ -3237,198 +2769,6 @@
             {
               "physicalLocation": {
                 "artifactLocation": {
-                  "uri": "src/IncorrectERC721.sol"
-                },
-                "region": {
-                  "byteLength": 9,
-                  "byteOffset": 433
-                }
-              }
-            },
-            {
-              "physicalLocation": {
-                "artifactLocation": {
-                  "uri": "src/IncorrectERC721.sol"
-                },
-                "region": {
-                  "byteLength": 7,
-                  "byteOffset": 551
-                }
-              }
-            },
-            {
-              "physicalLocation": {
-                "artifactLocation": {
-                  "uri": "src/IncorrectERC721.sol"
-                },
-                "region": {
-                  "byteLength": 7,
-                  "byteOffset": 696
-                }
-              }
-            },
-            {
-              "physicalLocation": {
-                "artifactLocation": {
-                  "uri": "src/IncorrectERC721.sol"
-                },
-                "region": {
-                  "byteLength": 11,
-                  "byteOffset": 1092
-                }
-              }
-            },
-            {
-              "physicalLocation": {
-                "artifactLocation": {
-                  "uri": "src/IncorrectERC721.sol"
-                },
-                "region": {
-                  "byteLength": 17,
-                  "byteOffset": 1231
-                }
-              }
-            },
-            {
-              "physicalLocation": {
-                "artifactLocation": {
-                  "uri": "src/IncorrectERC721.sol"
-                },
-                "region": {
-                  "byteLength": 16,
-                  "byteOffset": 1484
-                }
-              }
-            },
-            {
-              "physicalLocation": {
-                "artifactLocation": {
-                  "uri": "src/IncorrectERC721.sol"
-                },
-                "region": {
-                  "byteLength": 12,
-                  "byteOffset": 1684
-                }
-              }
-            },
-            {
-              "physicalLocation": {
-                "artifactLocation": {
-                  "uri": "src/IncorrectERC721.sol"
-                },
-                "region": {
-                  "byteLength": 16,
-                  "byteOffset": 2086
-                }
-              }
-            }
-          ],
-          "message": {
-            "text": "Incorrect return values for ERC721 functions. A contract compiled with Solidity > 0.4.22 interacting with these functions will fail to execute them, as the return value is missing. Set the appropriate return values and types for the defined ERC721 functions."
-          },
-          "ruleId": "incorrect-erc721-interface"
-        },
-        {
-          "level": "warning",
-          "locations": [
-            {
-              "physicalLocation": {
-                "artifactLocation": {
-                  "uri": "src/IncorrectERC20.sol"
-                },
-                "region": {
-                  "byteLength": 8,
-                  "byteOffset": 483
-                }
-              }
-            },
-            {
-              "physicalLocation": {
-                "artifactLocation": {
-                  "uri": "src/IncorrectERC20.sol"
-                },
-                "region": {
-                  "byteLength": 7,
-                  "byteOffset": 690
-                }
-              }
-            },
-            {
-              "physicalLocation": {
-                "artifactLocation": {
-                  "uri": "src/IncorrectERC20.sol"
-                },
-                "region": {
-                  "byteLength": 12,
-                  "byteOffset": 808
-                }
-              }
-            },
-            {
-              "physicalLocation": {
-                "artifactLocation": {
-                  "uri": "src/IncorrectERC20.sol"
-                },
-                "region": {
-                  "byteLength": 9,
-                  "byteOffset": 1146
-                }
-              }
-            },
-            {
-              "physicalLocation": {
-                "artifactLocation": {
-                  "uri": "src/IncorrectERC20.sol"
-                },
-                "region": {
-                  "byteLength": 9,
-                  "byteOffset": 1249
-                }
-              }
-            }
-          ],
-          "message": {
-            "text": "Incorrect return values for ERC20 functions. A contract compiled with Solidity > 0.4.22 interacting with these functions will fail to execute them, as the return value is missing. Set the appropriate return values and types for the defined ERC20 functions."
-          },
-          "ruleId": "incorrect-erc20-interface"
-        },
-        {
-          "level": "warning",
-          "locations": [
-            {
-              "physicalLocation": {
-                "artifactLocation": {
-                  "uri": "src/OutOfOrderRetryable.sol"
-                },
-                "region": {
-                  "byteLength": 11,
-                  "byteOffset": 1649
-                }
-              }
-            },
-            {
-              "physicalLocation": {
-                "artifactLocation": {
-                  "uri": "src/OutOfOrderRetryable.sol"
-                },
-                "region": {
-                  "byteLength": 22,
-                  "byteOffset": 2557
-                }
-              }
-            }
-          ],
-          "message": {
-            "text": "Do not rely on the order or successful execution of retryable tickets. Functions like createRetryableTicket, outboundTransferCustomRefund, unsafeCreateRetryableTicket are free to be re-tried in any\n            order if they fail in the first go. Since this operation happens off chain, the sequencer is in control of the\n            order of these transactions. Therefore, restrict the use to at most 1 ticket call per function."
-          },
-          "ruleId": "out-of-order-retryable"
-        },
-        {
-          "level": "warning",
-          "locations": [
-            {
-              "physicalLocation": {
-                "artifactLocation": {
                   "uri": "src/ConstFuncChangeState.sol"
                 },
                 "region": {
@@ -3808,28 +3148,6 @@
             {
               "physicalLocation": {
                 "artifactLocation": {
-                  "uri": "src/OutOfOrderRetryable.sol"
-                },
-                "region": {
-                  "byteLength": 28,
-                  "byteOffset": 4927
-                }
-              }
-            },
-            {
-              "physicalLocation": {
-                "artifactLocation": {
-                  "uri": "src/OutOfOrderRetryable.sol"
-                },
-                "region": {
-                  "byteLength": 28,
-                  "byteOffset": 5328
-                }
-              }
-            },
-            {
-              "physicalLocation": {
-                "artifactLocation": {
                   "uri": "src/SendEtherNoChecks.sol"
                 },
                 "region": {
@@ -4037,18 +3355,7 @@
             {
               "physicalLocation": {
                 "artifactLocation": {
-                  "uri": "src/InconsistentUints.sol"
-                },
-                "region": {
-                  "byteLength": 24,
-                  "byteOffset": 0
-                }
-              }
-            },
-            {
-              "physicalLocation": {
-                "artifactLocation": {
-                  "uri": "src/IncorrectERC20.sol"
+                  "uri": "src/PreDeclaredVarUsage.sol"
                 },
                 "region": {
                   "byteLength": 23,
@@ -4059,7 +3366,7 @@
             {
               "physicalLocation": {
                 "artifactLocation": {
-                  "uri": "src/IncorrectERC721.sol"
+                  "uri": "src/RedundantStatements.sol"
                 },
                 "region": {
                   "byteLength": 23,
@@ -4070,7 +3377,7 @@
             {
               "physicalLocation": {
                 "artifactLocation": {
-                  "uri": "src/MsgValueInLoop.sol"
+                  "uri": "src/TautologyOrContradiction.sol"
                 },
                 "region": {
                   "byteLength": 23,
@@ -4081,7 +3388,7 @@
             {
               "physicalLocation": {
                 "artifactLocation": {
-                  "uri": "src/OutOfOrderRetryable.sol"
+                  "uri": "src/UncheckedSend.sol"
                 },
                 "region": {
                   "byteLength": 23,
@@ -4092,7 +3399,7 @@
             {
               "physicalLocation": {
                 "artifactLocation": {
-                  "uri": "src/PreDeclaredVarUsage.sol"
+                  "uri": "src/UsingSelfdestruct.sol"
                 },
                 "region": {
                   "byteLength": 23,
@@ -4103,146 +3410,33 @@
             {
               "physicalLocation": {
                 "artifactLocation": {
-                  "uri": "src/RedundantStatements.sol"
+                  "uri": "src/cloc/HeavilyCommentedContract.sol"
+                },
+                "region": {
+                  "byteLength": 32,
+                  "byteOffset": 46
+                }
+              }
+            },
+            {
+              "physicalLocation": {
+                "artifactLocation": {
+                  "uri": "src/inheritance/IContractInheritance.sol"
+                },
+                "region": {
+                  "byteLength": 24,
+                  "byteOffset": 32
+                }
+              }
+            },
+            {
+              "physicalLocation": {
+                "artifactLocation": {
+                  "uri": "src/inheritance/InheritanceBase.sol"
                 },
                 "region": {
                   "byteLength": 23,
                   "byteOffset": 32
-                }
-              }
-            },
-            {
-              "physicalLocation": {
-                "artifactLocation": {
-<<<<<<< HEAD
-                  "uri": "src/StateVariableCouldBeDeclaredConstant.sol"
-                },
-                "region": {
-                  "byteLength": 23,
-                  "byteOffset": 32
-                }
-              }
-            },
-            {
-              "physicalLocation": {
-                "artifactLocation": {
-=======
->>>>>>> f4323da5
-                  "uri": "src/StateVariablesManipulation.sol"
-                },
-                "region": {
-                  "byteLength": 23,
-                  "byteOffset": 32
-                }
-              }
-            },
-            {
-              "physicalLocation": {
-                "artifactLocation": {
-                  "uri": "src/TautologyOrContradiction.sol"
-                },
-                "region": {
-                  "byteLength": 23,
-                  "byteOffset": 32
-                }
-              }
-            },
-            {
-              "physicalLocation": {
-                "artifactLocation": {
-                  "uri": "src/TxOriginUsedForAuth.sol"
-                },
-                "region": {
-                  "byteLength": 24,
-                  "byteOffset": 32
-                }
-              }
-            },
-            {
-              "physicalLocation": {
-                "artifactLocation": {
-                  "uri": "src/UncheckedSend.sol"
-                },
-                "region": {
-                  "byteLength": 23,
-                  "byteOffset": 32
-                }
-              }
-            },
-            {
-              "physicalLocation": {
-                "artifactLocation": {
-                  "uri": "src/UnusedStateVariables.sol"
-                },
-                "region": {
-                  "byteLength": 24,
-                  "byteOffset": 32
-                }
-              }
-            },
-            {
-              "physicalLocation": {
-                "artifactLocation": {
-                  "uri": "src/UsingSelfdestruct.sol"
-                },
-                "region": {
-                  "byteLength": 23,
-                  "byteOffset": 32
-                }
-              }
-            },
-            {
-              "physicalLocation": {
-                "artifactLocation": {
-                  "uri": "src/cloc/AnotherHeavilyCommentedContract.sol"
-                },
-                "region": {
-                  "byteLength": 24,
-                  "byteOffset": 46
-                }
-              }
-            },
-            {
-              "physicalLocation": {
-                "artifactLocation": {
-                  "uri": "src/cloc/HeavilyCommentedContract.sol"
-                },
-                "region": {
-                  "byteLength": 32,
-                  "byteOffset": 46
-                }
-              }
-            },
-            {
-              "physicalLocation": {
-                "artifactLocation": {
-                  "uri": "src/inheritance/IContractInheritance.sol"
-                },
-                "region": {
-                  "byteLength": 24,
-                  "byteOffset": 32
-                }
-              }
-            },
-            {
-              "physicalLocation": {
-                "artifactLocation": {
-                  "uri": "src/inheritance/InheritanceBase.sol"
-                },
-                "region": {
-                  "byteLength": 23,
-                  "byteOffset": 32
-                }
-              }
-            },
-            {
-              "physicalLocation": {
-                "artifactLocation": {
-                  "uri": "src/nested_mappings/LaterVersion.sol"
-                },
-                "region": {
-                  "byteLength": 23,
-                  "byteOffset": 36
                 }
               }
             },
@@ -4280,48 +3474,11 @@
             {
               "physicalLocation": {
                 "artifactLocation": {
-                  "uri": "src/OutOfOrderRetryable.sol"
-                },
-                "region": {
-                  "byteLength": 14,
-                  "byteOffset": 1416
-                }
-              }
-            },
-            {
-              "physicalLocation": {
-                "artifactLocation": {
-                  "uri": "src/OutOfOrderRetryable.sol"
-                },
-                "region": {
-                  "byteLength": 24,
-                  "byteOffset": 1440
-                }
-              }
-            },
-            {
-              "physicalLocation": {
-                "artifactLocation": {
                   "uri": "src/StateVariables.sol"
                 },
                 "region": {
                   "byteLength": 14,
                   "byteOffset": 2121
-                }
-              }
-            },
-            {
-              "physicalLocation": {
-                "artifactLocation": {
-                  "uri": "src/StateVariablesManipulation.sol"
-                },
-                "region": {
-                  "byteLength": 17,
-<<<<<<< HEAD
-                  "byteOffset": 1876
-=======
-                  "byteOffset": 1657
->>>>>>> f4323da5
                 }
               }
             },
@@ -4557,83 +3714,6 @@
             {
               "physicalLocation": {
                 "artifactLocation": {
-                  "uri": "src/IncorrectERC20.sol"
-                },
-                "region": {
-                  "byteLength": 8,
-                  "byteOffset": 483
-                }
-              }
-            },
-            {
-              "physicalLocation": {
-                "artifactLocation": {
-                  "uri": "src/IncorrectERC20.sol"
-                },
-                "region": {
-                  "byteLength": 7,
-                  "byteOffset": 690
-                }
-              }
-            },
-            {
-              "physicalLocation": {
-                "artifactLocation": {
-                  "uri": "src/IncorrectERC20.sol"
-                },
-                "region": {
-                  "byteLength": 12,
-                  "byteOffset": 808
-                }
-              }
-            },
-            {
-              "physicalLocation": {
-                "artifactLocation": {
-                  "uri": "src/IncorrectERC20.sol"
-                },
-                "region": {
-                  "byteLength": 9,
-                  "byteOffset": 1146
-                }
-              }
-            },
-            {
-              "physicalLocation": {
-                "artifactLocation": {
-                  "uri": "src/IncorrectERC20.sol"
-                },
-                "region": {
-                  "byteLength": 9,
-                  "byteOffset": 1249
-                }
-              }
-            },
-            {
-              "physicalLocation": {
-                "artifactLocation": {
-                  "uri": "src/OutOfOrderRetryable.sol"
-                },
-                "region": {
-                  "byteLength": 13,
-                  "byteOffset": 4685
-                }
-              }
-            },
-            {
-              "physicalLocation": {
-                "artifactLocation": {
-                  "uri": "src/OutOfOrderRetryable.sol"
-                },
-                "region": {
-                  "byteLength": 7,
-                  "byteOffset": 5072
-                }
-              }
-            },
-            {
-              "physicalLocation": {
-                "artifactLocation": {
                   "uri": "src/ReturnBomb.sol"
                 },
                 "region": {
@@ -4678,17 +3758,6 @@
             {
               "physicalLocation": {
                 "artifactLocation": {
-                  "uri": "src/StateVariableCouldBeDeclaredConstant.sol"
-                },
-                "region": {
-                  "byteLength": 16,
-                  "byteOffset": 354
-                }
-              }
-            },
-            {
-              "physicalLocation": {
-                "artifactLocation": {
                   "uri": "src/StateVariables.sol"
                 },
                 "region": {
@@ -4815,39 +3884,6 @@
                 "region": {
                   "byteLength": 28,
                   "byteOffset": 2183
-                }
-              }
-            },
-            {
-              "physicalLocation": {
-                "artifactLocation": {
-                  "uri": "src/cloc/AnotherHeavilyCommentedContract.sol"
-                },
-                "region": {
-                  "byteLength": 3,
-                  "byteOffset": 500
-                }
-              }
-            },
-            {
-              "physicalLocation": {
-                "artifactLocation": {
-                  "uri": "src/cloc/AnotherHeavilyCommentedContract.sol"
-                },
-                "region": {
-                  "byteLength": 5,
-                  "byteOffset": 637
-                }
-              }
-            },
-            {
-              "physicalLocation": {
-                "artifactLocation": {
-                  "uri": "src/cloc/AnotherHeavilyCommentedContract.sol"
-                },
-                "region": {
-                  "byteLength": 4,
-                  "byteOffset": 738
                 }
               }
             },
@@ -5446,186 +4482,6 @@
             {
               "physicalLocation": {
                 "artifactLocation": {
-                  "uri": "src/StateVariablesManipulation.sol"
-                },
-                "region": {
-                  "byteLength": 2,
-<<<<<<< HEAD
-                  "byteOffset": 3690
-=======
-                  "byteOffset": 3471
->>>>>>> f4323da5
-                }
-              }
-            },
-            {
-              "physicalLocation": {
-                "artifactLocation": {
-                  "uri": "src/StateVariablesManipulation.sol"
-                },
-                "region": {
-                  "byteLength": 2,
-<<<<<<< HEAD
-                  "byteOffset": 3761
-=======
-                  "byteOffset": 3542
->>>>>>> f4323da5
-                }
-              }
-            },
-            {
-              "physicalLocation": {
-                "artifactLocation": {
-                  "uri": "src/StateVariablesManipulation.sol"
-                },
-                "region": {
-                  "byteLength": 3,
-<<<<<<< HEAD
-                  "byteOffset": 5627
-=======
-                  "byteOffset": 5408
->>>>>>> f4323da5
-                }
-              }
-            },
-            {
-              "physicalLocation": {
-                "artifactLocation": {
-                  "uri": "src/StateVariablesManipulation.sol"
-                },
-                "region": {
-                  "byteLength": 3,
-<<<<<<< HEAD
-                  "byteOffset": 5840
-=======
-                  "byteOffset": 5621
->>>>>>> f4323da5
-                }
-              }
-            },
-            {
-              "physicalLocation": {
-                "artifactLocation": {
-                  "uri": "src/StateVariablesManipulation.sol"
-                },
-                "region": {
-                  "byteLength": 1,
-<<<<<<< HEAD
-                  "byteOffset": 6591
-=======
-                  "byteOffset": 6372
->>>>>>> f4323da5
-                }
-              }
-            },
-            {
-              "physicalLocation": {
-                "artifactLocation": {
-                  "uri": "src/StateVariablesManipulation.sol"
-                },
-                "region": {
-                  "byteLength": 2,
-<<<<<<< HEAD
-                  "byteOffset": 6687
-=======
-                  "byteOffset": 6468
->>>>>>> f4323da5
-                }
-              }
-            },
-            {
-              "physicalLocation": {
-                "artifactLocation": {
-                  "uri": "src/StateVariablesManipulation.sol"
-                },
-                "region": {
-                  "byteLength": 2,
-<<<<<<< HEAD
-                  "byteOffset": 6762
-=======
-                  "byteOffset": 6543
->>>>>>> f4323da5
-                }
-              }
-            },
-            {
-              "physicalLocation": {
-                "artifactLocation": {
-                  "uri": "src/StateVariablesManipulation.sol"
-                },
-                "region": {
-                  "byteLength": 2,
-<<<<<<< HEAD
-                  "byteOffset": 6923
-=======
-                  "byteOffset": 6704
->>>>>>> f4323da5
-                }
-              }
-            },
-            {
-              "physicalLocation": {
-                "artifactLocation": {
-                  "uri": "src/StateVariablesManipulation.sol"
-                },
-                "region": {
-                  "byteLength": 1,
-<<<<<<< HEAD
-                  "byteOffset": 7455
-=======
-                  "byteOffset": 7236
->>>>>>> f4323da5
-                }
-              }
-            },
-            {
-              "physicalLocation": {
-                "artifactLocation": {
-                  "uri": "src/StateVariablesManipulation.sol"
-                },
-                "region": {
-                  "byteLength": 1,
-<<<<<<< HEAD
-                  "byteOffset": 7716
-=======
-                  "byteOffset": 7497
->>>>>>> f4323da5
-                }
-              }
-            },
-            {
-              "physicalLocation": {
-                "artifactLocation": {
-                  "uri": "src/StateVariablesManipulation.sol"
-                },
-                "region": {
-                  "byteLength": 3,
-<<<<<<< HEAD
-                  "byteOffset": 9725
-=======
-                  "byteOffset": 9506
->>>>>>> f4323da5
-                }
-              }
-            },
-            {
-              "physicalLocation": {
-                "artifactLocation": {
-                  "uri": "src/StateVariablesManipulation.sol"
-                },
-                "region": {
-                  "byteLength": 3,
-<<<<<<< HEAD
-                  "byteOffset": 9890
-=======
-                  "byteOffset": 9671
->>>>>>> f4323da5
-                }
-              }
-            },
-            {
-              "physicalLocation": {
-                "artifactLocation": {
                   "uri": "src/UncheckedReturn.sol"
                 },
                 "region": {
@@ -5855,17 +4711,6 @@
             {
               "physicalLocation": {
                 "artifactLocation": {
-                  "uri": "src/IncorrectERC721.sol"
-                },
-                "region": {
-                  "byteLength": 115,
-                  "byteOffset": 3122
-                }
-              }
-            },
-            {
-              "physicalLocation": {
-                "artifactLocation": {
                   "uri": "src/TestERC20.sol"
                 },
                 "region": {
@@ -6117,28 +4962,6 @@
             {
               "physicalLocation": {
                 "artifactLocation": {
-                  "uri": "src/cloc/AnotherHeavilyCommentedContract.sol"
-                },
-                "region": {
-                  "byteLength": 7,
-                  "byteOffset": 589
-                }
-              }
-            },
-            {
-              "physicalLocation": {
-                "artifactLocation": {
-                  "uri": "src/cloc/AnotherHeavilyCommentedContract.sol"
-                },
-                "region": {
-                  "byteLength": 7,
-                  "byteOffset": 1403
-                }
-              }
-            },
-            {
-              "physicalLocation": {
-                "artifactLocation": {
                   "uri": "src/cloc/HeavilyCommentedContract.sol"
                 },
                 "region": {
@@ -6353,18 +5176,7 @@
             {
               "physicalLocation": {
                 "artifactLocation": {
-                  "uri": "src/InconsistentUints.sol"
-                },
-                "region": {
-                  "byteLength": 24,
-                  "byteOffset": 0
-                }
-              }
-            },
-            {
-              "physicalLocation": {
-                "artifactLocation": {
-                  "uri": "src/IncorrectERC20.sol"
+                  "uri": "src/KeccakContract.sol"
                 },
                 "region": {
                   "byteLength": 23,
@@ -6375,7 +5187,7 @@
             {
               "physicalLocation": {
                 "artifactLocation": {
-                  "uri": "src/IncorrectERC721.sol"
+                  "uri": "src/ReturnBomb.sol"
                 },
                 "region": {
                   "byteLength": 23,
@@ -6386,7 +5198,7 @@
             {
               "physicalLocation": {
                 "artifactLocation": {
-                  "uri": "src/KeccakContract.sol"
+                  "uri": "src/StateVariables.sol"
                 },
                 "region": {
                   "byteLength": 23,
@@ -6397,7 +5209,7 @@
             {
               "physicalLocation": {
                 "artifactLocation": {
-                  "uri": "src/MsgValueInLoop.sol"
+                  "uri": "src/StorageConditionals.sol"
                 },
                 "region": {
                   "byteLength": 23,
@@ -6408,7 +5220,7 @@
             {
               "physicalLocation": {
                 "artifactLocation": {
-                  "uri": "src/OutOfOrderRetryable.sol"
+                  "uri": "src/T11sTranferer.sol"
                 },
                 "region": {
                   "byteLength": 23,
@@ -6419,7 +5231,7 @@
             {
               "physicalLocation": {
                 "artifactLocation": {
-                  "uri": "src/ReturnBomb.sol"
+                  "uri": "src/TautologicalCompare.sol"
                 },
                 "region": {
                   "byteLength": 23,
@@ -6430,7 +5242,7 @@
             {
               "physicalLocation": {
                 "artifactLocation": {
-                  "uri": "src/StateVariableCouldBeDeclaredConstant.sol"
+                  "uri": "src/UnsafeERC721Mint.sol"
                 },
                 "region": {
                   "byteLength": 23,
@@ -6441,7 +5253,7 @@
             {
               "physicalLocation": {
                 "artifactLocation": {
-                  "uri": "src/StateVariables.sol"
+                  "uri": "src/WeakRandomness.sol"
                 },
                 "region": {
                   "byteLength": 23,
@@ -6452,7 +5264,29 @@
             {
               "physicalLocation": {
                 "artifactLocation": {
-                  "uri": "src/StateVariablesManipulation.sol"
+                  "uri": "src/cloc/HeavilyCommentedContract.sol"
+                },
+                "region": {
+                  "byteLength": 32,
+                  "byteOffset": 46
+                }
+              }
+            },
+            {
+              "physicalLocation": {
+                "artifactLocation": {
+                  "uri": "src/eth2/DepositContract.sol"
+                },
+                "region": {
+                  "byteLength": 23,
+                  "byteOffset": 2302
+                }
+              }
+            },
+            {
+              "physicalLocation": {
+                "artifactLocation": {
+                  "uri": "src/inheritance/ExtendedInheritance.sol"
                 },
                 "region": {
                   "byteLength": 23,
@@ -6463,7 +5297,18 @@
             {
               "physicalLocation": {
                 "artifactLocation": {
-                  "uri": "src/StorageConditionals.sol"
+                  "uri": "src/inheritance/IContractInheritance.sol"
+                },
+                "region": {
+                  "byteLength": 24,
+                  "byteOffset": 32
+                }
+              }
+            },
+            {
+              "physicalLocation": {
+                "artifactLocation": {
+                  "uri": "src/inheritance/InheritanceBase.sol"
                 },
                 "region": {
                   "byteLength": 23,
@@ -6474,138 +5319,6 @@
             {
               "physicalLocation": {
                 "artifactLocation": {
-                  "uri": "src/T11sTranferer.sol"
-                },
-                "region": {
-                  "byteLength": 23,
-                  "byteOffset": 32
-                }
-              }
-            },
-            {
-              "physicalLocation": {
-                "artifactLocation": {
-                  "uri": "src/TautologicalCompare.sol"
-                },
-                "region": {
-                  "byteLength": 23,
-                  "byteOffset": 32
-                }
-              }
-            },
-            {
-              "physicalLocation": {
-                "artifactLocation": {
-                  "uri": "src/TxOriginUsedForAuth.sol"
-                },
-                "region": {
-                  "byteLength": 24,
-                  "byteOffset": 32
-                }
-              }
-            },
-            {
-              "physicalLocation": {
-                "artifactLocation": {
-                  "uri": "src/UnsafeERC721Mint.sol"
-                },
-                "region": {
-                  "byteLength": 23,
-                  "byteOffset": 32
-                }
-              }
-            },
-            {
-              "physicalLocation": {
-                "artifactLocation": {
-                  "uri": "src/UnusedStateVariables.sol"
-                },
-                "region": {
-                  "byteLength": 24,
-                  "byteOffset": 32
-                }
-              }
-            },
-            {
-              "physicalLocation": {
-                "artifactLocation": {
-                  "uri": "src/WeakRandomness.sol"
-                },
-                "region": {
-                  "byteLength": 23,
-                  "byteOffset": 32
-                }
-              }
-            },
-            {
-              "physicalLocation": {
-                "artifactLocation": {
-                  "uri": "src/cloc/AnotherHeavilyCommentedContract.sol"
-                },
-                "region": {
-                  "byteLength": 24,
-                  "byteOffset": 46
-                }
-              }
-            },
-            {
-              "physicalLocation": {
-                "artifactLocation": {
-                  "uri": "src/cloc/HeavilyCommentedContract.sol"
-                },
-                "region": {
-                  "byteLength": 32,
-                  "byteOffset": 46
-                }
-              }
-            },
-            {
-              "physicalLocation": {
-                "artifactLocation": {
-                  "uri": "src/eth2/DepositContract.sol"
-                },
-                "region": {
-                  "byteLength": 23,
-                  "byteOffset": 2302
-                }
-              }
-            },
-            {
-              "physicalLocation": {
-                "artifactLocation": {
-                  "uri": "src/inheritance/ExtendedInheritance.sol"
-                },
-                "region": {
-                  "byteLength": 23,
-                  "byteOffset": 32
-                }
-              }
-            },
-            {
-              "physicalLocation": {
-                "artifactLocation": {
-                  "uri": "src/inheritance/IContractInheritance.sol"
-                },
-                "region": {
-                  "byteLength": 24,
-                  "byteOffset": 32
-                }
-              }
-            },
-            {
-              "physicalLocation": {
-                "artifactLocation": {
-                  "uri": "src/inheritance/InheritanceBase.sol"
-                },
-                "region": {
-                  "byteLength": 23,
-                  "byteOffset": 32
-                }
-              }
-            },
-            {
-              "physicalLocation": {
-                "artifactLocation": {
                   "uri": "src/nested/1/Nested.sol"
                 },
                 "region": {
@@ -6622,17 +5335,6 @@
                 "region": {
                   "byteLength": 23,
                   "byteOffset": 180
-                }
-              }
-            },
-            {
-              "physicalLocation": {
-                "artifactLocation": {
-                  "uri": "src/nested_mappings/LaterVersion.sol"
-                },
-                "region": {
-                  "byteLength": 23,
-                  "byteOffset": 36
                 }
               }
             },
@@ -7031,17 +5733,6 @@
             {
               "physicalLocation": {
                 "artifactLocation": {
-                  "uri": "src/OutOfOrderRetryable.sol"
-                },
-                "region": {
-                  "byteLength": 13,
-                  "byteOffset": 5775
-                }
-              }
-            },
-            {
-              "physicalLocation": {
-                "artifactLocation": {
                   "uri": "src/SendEtherNoChecks.sol"
                 },
                 "region": {
@@ -7443,28 +6134,6 @@
                   "byteOffset": 1673
                 }
               }
-            },
-            {
-              "physicalLocation": {
-                "artifactLocation": {
-                  "uri": "src/IncorrectERC20.sol"
-                },
-                "region": {
-                  "byteLength": 7,
-                  "byteOffset": 225
-                }
-              }
-            },
-            {
-              "physicalLocation": {
-                "artifactLocation": {
-                  "uri": "src/IncorrectERC20.sol"
-                },
-                "region": {
-                  "byteLength": 7,
-                  "byteOffset": 1550
-                }
-              }
             }
           ],
           "message": {
@@ -7544,39 +6213,6 @@
             {
               "physicalLocation": {
                 "artifactLocation": {
-                  "uri": "src/MsgValueInLoop.sol"
-                },
-                "region": {
-                  "byteLength": 8,
-                  "byteOffset": 1103
-                }
-              }
-            },
-            {
-              "physicalLocation": {
-                "artifactLocation": {
-                  "uri": "src/MsgValueInLoop.sol"
-                },
-                "region": {
-                  "byteLength": 8,
-                  "byteOffset": 1529
-                }
-              }
-            },
-            {
-              "physicalLocation": {
-                "artifactLocation": {
-                  "uri": "src/MsgValueInLoop.sol"
-                },
-                "region": {
-                  "byteLength": 8,
-                  "byteOffset": 1962
-                }
-              }
-            },
-            {
-              "physicalLocation": {
-                "artifactLocation": {
                   "uri": "src/SendEtherNoChecks.sol"
                 },
                 "region": {
@@ -7716,83 +6352,6 @@
             {
               "physicalLocation": {
                 "artifactLocation": {
-                  "uri": "src/InconsistentUints.sol"
-                },
-                "region": {
-                  "byteLength": 12,
-                  "byteOffset": 122
-                }
-              }
-            },
-            {
-              "physicalLocation": {
-                "artifactLocation": {
-                  "uri": "src/InconsistentUints.sol"
-                },
-                "region": {
-                  "byteLength": 11,
-                  "byteOffset": 197
-                }
-              }
-            },
-            {
-              "physicalLocation": {
-                "artifactLocation": {
-                  "uri": "src/InconsistentUints.sol"
-                },
-                "region": {
-                  "byteLength": 10,
-                  "byteOffset": 289
-                }
-              }
-            },
-            {
-              "physicalLocation": {
-                "artifactLocation": {
-                  "uri": "src/InconsistentUints.sol"
-                },
-                "region": {
-                  "byteLength": 9,
-                  "byteOffset": 340
-                }
-              }
-            },
-            {
-              "physicalLocation": {
-                "artifactLocation": {
-                  "uri": "src/InconsistentUints.sol"
-                },
-                "region": {
-                  "byteLength": 9,
-                  "byteOffset": 383
-                }
-              }
-            },
-            {
-              "physicalLocation": {
-                "artifactLocation": {
-                  "uri": "src/InconsistentUints.sol"
-                },
-                "region": {
-                  "byteLength": 10,
-                  "byteOffset": 434
-                }
-              }
-            },
-            {
-              "physicalLocation": {
-                "artifactLocation": {
-                  "uri": "src/InconsistentUints.sol"
-                },
-                "region": {
-                  "byteLength": 12,
-                  "byteOffset": 528
-                }
-              }
-            },
-            {
-              "physicalLocation": {
-                "artifactLocation": {
                   "uri": "src/TautologicalCompare.sol"
                 },
                 "region": {
@@ -7897,17 +6456,6 @@
                 "region": {
                   "byteLength": 6,
                   "byteOffset": 8141
-                }
-              }
-            },
-            {
-              "physicalLocation": {
-                "artifactLocation": {
-                  "uri": "src/nested_mappings/LaterVersion.sol"
-                },
-                "region": {
-                  "byteLength": 5,
-                  "byteOffset": 184
                 }
               }
             },
@@ -8199,17 +6747,6 @@
             {
               "physicalLocation": {
                 "artifactLocation": {
-                  "uri": "src/InconsistentUints.sol"
-                },
-                "region": {
-                  "byteLength": 10,
-                  "byteOffset": 434
-                }
-              }
-            },
-            {
-              "physicalLocation": {
-                "artifactLocation": {
                   "uri": "src/StateVariables.sol"
                 },
                 "region": {
@@ -8303,105 +6840,6 @@
                 "region": {
                   "byteLength": 3,
                   "byteOffset": 503
-                }
-              }
-            },
-            {
-              "physicalLocation": {
-                "artifactLocation": {
-                  "uri": "src/UnusedStateVariables.sol"
-                },
-                "region": {
-                  "byteLength": 13,
-                  "byteOffset": 147
-                }
-              }
-            },
-            {
-              "physicalLocation": {
-                "artifactLocation": {
-                  "uri": "src/UnusedStateVariables.sol"
-                },
-                "region": {
-                  "byteLength": 13,
-                  "byteOffset": 183
-                }
-              }
-            },
-            {
-              "physicalLocation": {
-                "artifactLocation": {
-                  "uri": "src/UnusedStateVariables.sol"
-                },
-                "region": {
-                  "byteLength": 10,
-                  "byteOffset": 215
-                }
-              }
-            },
-            {
-              "physicalLocation": {
-                "artifactLocation": {
-                  "uri": "src/UnusedStateVariables.sol"
-                },
-                "region": {
-                  "byteLength": 12,
-                  "byteOffset": 246
-                }
-              }
-            },
-            {
-              "physicalLocation": {
-                "artifactLocation": {
-                  "uri": "src/cloc/AnotherHeavilyCommentedContract.sol"
-                },
-                "region": {
-                  "byteLength": 3,
-                  "byteOffset": 151
-                }
-              }
-            },
-            {
-              "physicalLocation": {
-                "artifactLocation": {
-                  "uri": "src/cloc/AnotherHeavilyCommentedContract.sol"
-                },
-                "region": {
-                  "byteLength": 3,
-                  "byteOffset": 190
-                }
-              }
-            },
-            {
-              "physicalLocation": {
-                "artifactLocation": {
-                  "uri": "src/cloc/AnotherHeavilyCommentedContract.sol"
-                },
-                "region": {
-                  "byteLength": 3,
-                  "byteOffset": 261
-                }
-              }
-            },
-            {
-              "physicalLocation": {
-                "artifactLocation": {
-                  "uri": "src/cloc/AnotherHeavilyCommentedContract.sol"
-                },
-                "region": {
-                  "byteLength": 3,
-                  "byteOffset": 367
-                }
-              }
-            },
-            {
-              "physicalLocation": {
-                "artifactLocation": {
-                  "uri": "src/cloc/AnotherHeavilyCommentedContract.sol"
-                },
-                "region": {
-                  "byteLength": 3,
-                  "byteOffset": 477
                 }
               }
             },
@@ -8724,61 +7162,6 @@
             {
               "physicalLocation": {
                 "artifactLocation": {
-                  "uri": "src/MsgValueInLoop.sol"
-                },
-                "region": {
-                  "byteLength": 107,
-                  "byteOffset": 289
-                }
-              }
-            },
-            {
-              "physicalLocation": {
-                "artifactLocation": {
-                  "uri": "src/MsgValueInLoop.sol"
-                },
-                "region": {
-                  "byteLength": 122,
-                  "byteOffset": 658
-                }
-              }
-            },
-            {
-              "physicalLocation": {
-                "artifactLocation": {
-                  "uri": "src/MsgValueInLoop.sol"
-                },
-                "region": {
-                  "byteLength": 94,
-                  "byteOffset": 988
-                }
-              }
-            },
-            {
-              "physicalLocation": {
-                "artifactLocation": {
-                  "uri": "src/MsgValueInLoop.sol"
-                },
-                "region": {
-                  "byteLength": 93,
-                  "byteOffset": 1415
-                }
-              }
-            },
-            {
-              "physicalLocation": {
-                "artifactLocation": {
-                  "uri": "src/MsgValueInLoop.sol"
-                },
-                "region": {
-                  "byteLength": 97,
-                  "byteOffset": 1844
-                }
-              }
-            },
-            {
-              "physicalLocation": {
-                "artifactLocation": {
                   "uri": "src/RevertsAndRequriesInLoops.sol"
                 },
                 "region": {
@@ -8847,475 +7230,6 @@
             "text": "Invoking `SSTORE`operations in loops may lead to Out-of-gas errors. Use a local variable to hold the loop computation result."
           },
           "ruleId": "costly-operations-inside-loops"
-        },
-        {
-          "level": "note",
-          "locations": [
-            {
-              "physicalLocation": {
-                "artifactLocation": {
-                  "uri": "src/BuiltinSymbolShadow.sol"
-                },
-                "region": {
-                  "byteLength": 8,
-                  "byteOffset": 92
-                }
-              }
-            },
-            {
-              "physicalLocation": {
-                "artifactLocation": {
-                  "uri": "src/BuiltinSymbolShadow.sol"
-                },
-                "region": {
-                  "byteLength": 41,
-                  "byteOffset": 125
-                }
-              }
-            },
-            {
-              "physicalLocation": {
-                "artifactLocation": {
-                  "uri": "src/BuiltinSymbolShadow.sol"
-                },
-                "region": {
-                  "byteLength": 39,
-                  "byteOffset": 358
-                }
-              }
-            },
-            {
-              "physicalLocation": {
-                "artifactLocation": {
-                  "uri": "src/BuiltinSymbolShadow.sol"
-                },
-                "region": {
-                  "byteLength": 15,
-                  "byteOffset": 414
-                }
-              }
-            }
-          ],
-          "message": {
-            "text": "Name clashes with a built-in-symbol. Consider renaming it."
-          },
-          "ruleId": "builtin-symbol-shadow"
-        },
-        {
-          "level": "note",
-          "locations": [
-            {
-              "physicalLocation": {
-                "artifactLocation": {
-                  "uri": "src/FunctionInitializingState.sol"
-                },
-                "region": {
-                  "byteLength": 21,
-                  "byteOffset": 108
-                }
-              }
-            },
-            {
-              "physicalLocation": {
-                "artifactLocation": {
-                  "uri": "src/FunctionInitializingState.sol"
-                },
-                "region": {
-                  "byteLength": 17,
-                  "byteOffset": 176
-                }
-              }
-            },
-            {
-              "physicalLocation": {
-                "artifactLocation": {
-                  "uri": "src/FunctionInitializingState.sol"
-                },
-                "region": {
-                  "byteLength": 21,
-                  "byteOffset": 199
-                }
-              }
-            },
-            {
-              "physicalLocation": {
-                "artifactLocation": {
-                  "uri": "src/FunctionInitializingState.sol"
-                },
-                "region": {
-                  "byteLength": 21,
-                  "byteOffset": 267
-                }
-              }
-            },
-            {
-              "physicalLocation": {
-                "artifactLocation": {
-                  "uri": "src/FunctionInitializingState.sol"
-                },
-                "region": {
-                  "byteLength": 22,
-                  "byteOffset": 294
-                }
-              }
-            },
-            {
-              "physicalLocation": {
-                "artifactLocation": {
-                  "uri": "src/FunctionInitializingState.sol"
-                },
-                "region": {
-                  "byteLength": 23,
-                  "byteOffset": 322
-                }
-              }
-            },
-            {
-              "physicalLocation": {
-                "artifactLocation": {
-                  "uri": "src/FunctionInitializingState.sol"
-                },
-                "region": {
-                  "byteLength": 17,
-                  "byteOffset": 1603
-                }
-              }
-            },
-            {
-              "physicalLocation": {
-                "artifactLocation": {
-                  "uri": "src/IncorrectERC20.sol"
-                },
-                "region": {
-                  "byteLength": 4,
-                  "byteOffset": 101
-                }
-              }
-            },
-            {
-              "physicalLocation": {
-                "artifactLocation": {
-                  "uri": "src/IncorrectERC20.sol"
-                },
-                "region": {
-                  "byteLength": 6,
-                  "byteOffset": 144
-                }
-              }
-            },
-            {
-              "physicalLocation": {
-                "artifactLocation": {
-                  "uri": "src/IncorrectERC20.sol"
-                },
-                "region": {
-                  "byteLength": 8,
-                  "byteOffset": 177
-                }
-              }
-            },
-            {
-              "physicalLocation": {
-                "artifactLocation": {
-                  "uri": "src/IncorrectERC20.sol"
-                },
-                "region": {
-                  "byteLength": 11,
-                  "byteOffset": 211
-                }
-              }
-            },
-            {
-              "physicalLocation": {
-                "artifactLocation": {
-                  "uri": "src/IncorrectERC20.sol"
-                },
-                "region": {
-                  "byteLength": 4,
-                  "byteOffset": 1426
-                }
-              }
-            },
-            {
-              "physicalLocation": {
-                "artifactLocation": {
-                  "uri": "src/IncorrectERC20.sol"
-                },
-                "region": {
-                  "byteLength": 6,
-                  "byteOffset": 1467
-                }
-              }
-            },
-            {
-              "physicalLocation": {
-                "artifactLocation": {
-                  "uri": "src/IncorrectERC20.sol"
-                },
-                "region": {
-                  "byteLength": 8,
-                  "byteOffset": 1500
-                }
-              }
-            },
-            {
-              "physicalLocation": {
-                "artifactLocation": {
-                  "uri": "src/IncorrectERC20.sol"
-                },
-                "region": {
-                  "byteLength": 12,
-                  "byteOffset": 1535
-                }
-              }
-            },
-            {
-              "physicalLocation": {
-                "artifactLocation": {
-                  "uri": "src/IncorrectERC721.sol"
-                },
-                "region": {
-                  "byteLength": 4,
-                  "byteOffset": 102
-                }
-              }
-            },
-            {
-              "physicalLocation": {
-                "artifactLocation": {
-                  "uri": "src/IncorrectERC721.sol"
-                },
-                "region": {
-                  "byteLength": 6,
-                  "byteOffset": 143
-                }
-              }
-            },
-            {
-              "physicalLocation": {
-                "artifactLocation": {
-                  "uri": "src/IncorrectERC721.sol"
-                },
-                "region": {
-                  "byteLength": 4,
-                  "byteOffset": 4001
-                }
-              }
-            },
-            {
-              "physicalLocation": {
-                "artifactLocation": {
-                  "uri": "src/IncorrectERC721.sol"
-                },
-                "region": {
-                  "byteLength": 6,
-                  "byteOffset": 4040
-                }
-              }
-            },
-            {
-              "physicalLocation": {
-                "artifactLocation": {
-                  "uri": "src/StateVariableCouldBeDeclaredConstant.sol"
-                },
-                "region": {
-                  "byteLength": 13,
-                  "byteOffset": 188
-                }
-              }
-            },
-            {
-              "physicalLocation": {
-                "artifactLocation": {
-                  "uri": "src/StateVariables.sol"
-                },
-                "region": {
-                  "byteLength": 27,
-                  "byteOffset": 383
-                }
-              }
-            },
-            {
-              "physicalLocation": {
-                "artifactLocation": {
-                  "uri": "src/StateVariables.sol"
-                },
-                "region": {
-                  "byteLength": 28,
-                  "byteOffset": 437
-                }
-              }
-            },
-            {
-              "physicalLocation": {
-                "artifactLocation": {
-                  "uri": "src/StateVariables.sol"
-                },
-                "region": {
-                  "byteLength": 26,
-                  "byteOffset": 490
-                }
-              }
-            },
-            {
-              "physicalLocation": {
-                "artifactLocation": {
-                  "uri": "src/StateVariablesManipulation.sol"
-                },
-                "region": {
-                  "byteLength": 9,
-                  "byteOffset": 1407
-                }
-              }
-            },
-            {
-              "physicalLocation": {
-                "artifactLocation": {
-                  "uri": "src/StateVariablesManipulation.sol"
-                },
-                "region": {
-                  "byteLength": 10,
-                  "byteOffset": 1440
-                }
-              }
-            },
-            {
-              "physicalLocation": {
-                "artifactLocation": {
-                  "uri": "src/StateVariablesManipulation.sol"
-                },
-                "region": {
-                  "byteLength": 13,
-                  "byteOffset": 2287
-                }
-              }
-            },
-            {
-              "physicalLocation": {
-                "artifactLocation": {
-                  "uri": "src/UninitializedStateVariable.sol"
-                },
-                "region": {
-                  "byteLength": 11,
-                  "byteOffset": 198
-                }
-              }
-            },
-            {
-              "physicalLocation": {
-                "artifactLocation": {
-                  "uri": "src/cloc/AnotherHeavilyCommentedContract.sol"
-                },
-                "region": {
-                  "byteLength": 3,
-                  "byteOffset": 151
-                }
-              }
-            },
-            {
-              "physicalLocation": {
-                "artifactLocation": {
-                  "uri": "src/cloc/AnotherHeavilyCommentedContract.sol"
-                },
-                "region": {
-                  "byteLength": 3,
-                  "byteOffset": 190
-                }
-              }
-            },
-            {
-              "physicalLocation": {
-                "artifactLocation": {
-                  "uri": "src/cloc/AnotherHeavilyCommentedContract.sol"
-                },
-                "region": {
-                  "byteLength": 3,
-                  "byteOffset": 261
-                }
-              }
-            },
-            {
-              "physicalLocation": {
-                "artifactLocation": {
-                  "uri": "src/cloc/AnotherHeavilyCommentedContract.sol"
-                },
-                "region": {
-                  "byteLength": 3,
-                  "byteOffset": 367
-                }
-              }
-            },
-            {
-              "physicalLocation": {
-                "artifactLocation": {
-                  "uri": "src/cloc/AnotherHeavilyCommentedContract.sol"
-                },
-                "region": {
-                  "byteLength": 3,
-                  "byteOffset": 477
-                }
-              }
-            },
-            {
-              "physicalLocation": {
-                "artifactLocation": {
-                  "uri": "src/cloc/HeavilyCommentedContract.sol"
-                },
-                "region": {
-                  "byteLength": 3,
-                  "byteOffset": 160
-                }
-              }
-            },
-            {
-              "physicalLocation": {
-                "artifactLocation": {
-                  "uri": "src/cloc/HeavilyCommentedContract.sol"
-                },
-                "region": {
-                  "byteLength": 3,
-                  "byteOffset": 199
-                }
-              }
-            },
-            {
-              "physicalLocation": {
-                "artifactLocation": {
-                  "uri": "src/cloc/HeavilyCommentedContract.sol"
-                },
-                "region": {
-                  "byteLength": 3,
-                  "byteOffset": 270
-                }
-              }
-            },
-            {
-              "physicalLocation": {
-                "artifactLocation": {
-                  "uri": "src/cloc/HeavilyCommentedContract.sol"
-                },
-                "region": {
-                  "byteLength": 3,
-                  "byteOffset": 376
-                }
-              }
-            },
-            {
-              "physicalLocation": {
-                "artifactLocation": {
-                  "uri": "src/cloc/HeavilyCommentedContract.sol"
-                },
-                "region": {
-                  "byteLength": 3,
-                  "byteOffset": 486
-                }
-              }
-            }
-          ],
-          "message": {
-            "text": "State variables that are not updated following deployment should be declared constant to save gas. Add the `constant` attribute to state variables that never change."
-          },
-          "ruleId": "state-variable-could-be-declared-constant"
         }
       ],
       "tool": {
