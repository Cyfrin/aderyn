{
  "$schema": "http://json.schemastore.org/sarif-2.1.0-rtm.6",
  "version": "2.1.0",
  "runs": [
    {
      "results": [
        {
          "level": "warning",
          "locations": [
            {
              "physicalLocation": {
                "artifactLocation": {
                  "uri": "src/inheritance/ExtendedInheritance.sol"
                },
                "region": {
                  "byteLength": 19,
                  "byteOffset": 488
                }
              }
            }
          ],
          "message": {
            "text": "When calling `delegatecall` the same `msg.value` amount will be accredited multiple times."
          },
          "ruleId": "delegate-call-in-loop"
        },
        {
          "level": "warning",
          "locations": [
            {
              "physicalLocation": {
                "artifactLocation": {
                  "uri": "src/KeccakContract.sol"
                },
                "region": {
                  "byteLength": 16,
                  "byteOffset": 587
                }
              }
            },
            {
              "physicalLocation": {
                "artifactLocation": {
                  "uri": "src/KeccakContract.sol"
                },
                "region": {
                  "byteLength": 16,
                  "byteOffset": 734
                }
              }
            },
            {
              "physicalLocation": {
                "artifactLocation": {
                  "uri": "src/KeccakContract.sol"
                },
                "region": {
                  "byteLength": 16,
                  "byteOffset": 887
                }
              }
            }
          ],
          "message": {
            "text": "Use `abi.encode()` instead which will pad items to 32 bytes, which will [prevent hash collisions](https://docs.soliditylang.org/en/v0.8.13/abi-spec.html#non-standard-packed-mode) (e.g. `abi.encodePacked(0x123,0x456)` => `0x123456` => `abi.encodePacked(0x1,0x23456)`, but `abi.encode(0x123,0x456)` => `0x0...1230...456`). Unless there is a compelling reason, `abi.encode` should be preferred. If there is only one argument to `abi.encodePacked()` it can often be cast to `bytes()` or `bytes32()` [instead](https://ethereum.stackexchange.com/questions/30912/how-to-compare-strings-in-solidity#answer-82739).\nIf all arguments are strings and or bytes, `bytes.concat()` should be used instead."
          },
          "ruleId": "avoid-abi-encode-packed"
        },
        {
          "level": "warning",
          "locations": [
            {
              "physicalLocation": {
                "artifactLocation": {
                  "uri": "src/uniswap/UniswapV2Swapper.sol"
                },
                "region": {
                  "byteLength": 83,
                  "byteOffset": 670
                }
              }
            },
            {
              "physicalLocation": {
                "artifactLocation": {
                  "uri": "src/uniswap/UniswapV2Swapper.sol"
                },
                "region": {
                  "byteLength": 83,
                  "byteOffset": 763
                }
              }
            },
            {
              "physicalLocation": {
                "artifactLocation": {
                  "uri": "src/uniswap/UniswapV2Swapper.sol"
                },
                "region": {
                  "byteLength": 70,
                  "byteOffset": 856
                }
              }
            },
            {
              "physicalLocation": {
                "artifactLocation": {
                  "uri": "src/uniswap/UniswapV2Swapper.sol"
                },
                "region": {
                  "byteLength": 80,
                  "byteOffset": 936
                }
              }
            },
            {
              "physicalLocation": {
                "artifactLocation": {
                  "uri": "src/uniswap/UniswapV2Swapper.sol"
                },
                "region": {
                  "byteLength": 80,
                  "byteOffset": 1026
                }
              }
            },
            {
              "physicalLocation": {
                "artifactLocation": {
                  "uri": "src/uniswap/UniswapV2Swapper.sol"
                },
                "region": {
                  "byteLength": 112,
                  "byteOffset": 1278
                }
              }
            },
            {
              "physicalLocation": {
                "artifactLocation": {
                  "uri": "src/uniswap/UniswapV2Swapper.sol"
                },
                "region": {
                  "byteLength": 99,
                  "byteOffset": 1400
                }
              }
            },
            {
              "physicalLocation": {
                "artifactLocation": {
                  "uri": "src/uniswap/UniswapV2Swapper.sol"
                },
                "region": {
                  "byteLength": 109,
                  "byteOffset": 1509
                }
              }
            },
            {
              "physicalLocation": {
                "artifactLocation": {
                  "uri": "src/uniswap/UniswapV3Swapper.sol"
                },
                "region": {
                  "byteLength": 143,
                  "byteOffset": 1115
                }
              }
            },
            {
              "physicalLocation": {
                "artifactLocation": {
                  "uri": "src/uniswap/UniswapV3Swapper.sol"
                },
                "region": {
                  "byteLength": 321,
                  "byteOffset": 1293
                }
              }
            },
            {
              "physicalLocation": {
                "artifactLocation": {
                  "uri": "src/uniswap/UniswapV3Swapper.sol"
                },
                "region": {
                  "byteLength": 131,
                  "byteOffset": 1668
                }
              }
            },
            {
              "physicalLocation": {
                "artifactLocation": {
                  "uri": "src/uniswap/UniswapV3Swapper.sol"
                },
                "region": {
                  "byteLength": 236,
                  "byteOffset": 1828
                }
              }
            },
            {
              "physicalLocation": {
                "artifactLocation": {
                  "uri": "src/uniswap/UniswapV3Swapper.sol"
                },
                "region": {
                  "byteLength": 144,
                  "byteOffset": 2132
                }
              }
            },
            {
              "physicalLocation": {
                "artifactLocation": {
                  "uri": "src/uniswap/UniswapV3Swapper.sol"
                },
                "region": {
                  "byteLength": 322,
                  "byteOffset": 2312
                }
              }
            },
            {
              "physicalLocation": {
                "artifactLocation": {
                  "uri": "src/uniswap/UniswapV3Swapper.sol"
                },
                "region": {
                  "byteLength": 132,
                  "byteOffset": 2690
                }
              }
            },
            {
              "physicalLocation": {
                "artifactLocation": {
                  "uri": "src/uniswap/UniswapV3Swapper.sol"
                },
                "region": {
                  "byteLength": 237,
                  "byteOffset": 2852
                }
              }
            }
          ],
          "message": {
            "text": "In the PoS model, proposers know well in advance if they will propose one or consecutive blocks ahead of time. In such a scenario, a malicious validator can hold back the transaction and execute it at a more favourable block number.Consider allowing function caller to specify swap deadline input parameter."
          },
          "ruleId": "block-timestamp-deadline"
        },
        {
          "level": "warning",
          "locations": [
            {
              "physicalLocation": {
                "artifactLocation": {
                  "uri": "src/ArbitraryTransferFrom.sol"
                },
                "region": {
                  "byteLength": 38,
                  "byteOffset": 370
                }
              }
            },
            {
              "physicalLocation": {
                "artifactLocation": {
                  "uri": "src/ArbitraryTransferFrom.sol"
                },
                "region": {
                  "byteLength": 42,
                  "byteOffset": 496
                }
              }
            },
            {
              "physicalLocation": {
                "artifactLocation": {
                  "uri": "src/ArbitraryTransferFrom.sol"
                },
                "region": {
                  "byteLength": 53,
                  "byteOffset": 634
                }
              }
            },
            {
              "physicalLocation": {
                "artifactLocation": {
                  "uri": "src/ArbitraryTransferFrom.sol"
                },
                "region": {
                  "byteLength": 44,
                  "byteOffset": 864
                }
              }
            },
            {
              "physicalLocation": {
                "artifactLocation": {
                  "uri": "src/DeprecatedOZFunctions.sol"
                },
                "region": {
                  "byteLength": 39,
                  "byteOffset": 579
                }
              }
            },
            {
              "physicalLocation": {
                "artifactLocation": {
                  "uri": "src/DeprecatedOZFunctions.sol"
                },
                "region": {
                  "byteLength": 35,
                  "byteOffset": 1598
                }
              }
            }
          ],
          "message": {
            "text": "Passing an arbitrary `from` address to `transferFrom` (or `safeTransferFrom`) can lead to loss of funds, because anyone can transfer tokens from the `from` address if an approval is made.  "
          },
          "ruleId": "arbitrary-transfer-from"
        },
        {
          "level": "warning",
          "locations": [
            {
              "physicalLocation": {
                "artifactLocation": {
                  "uri": "src/UnprotectedInitialize.sol"
                },
                "region": {
                  "byteLength": 33,
                  "byteOffset": 820
                }
              }
            }
          ],
          "message": {
            "text": "Consider protecting the initializer functions with modifiers."
          },
          "ruleId": "unprotected-initializer"
        },
        {
          "level": "warning",
          "locations": [
            {
              "physicalLocation": {
                "artifactLocation": {
                  "uri": "src/Casting.sol"
                },
                "region": {
                  "byteLength": 10,
                  "byteOffset": 1065
                }
              }
            },
            {
              "physicalLocation": {
                "artifactLocation": {
                  "uri": "src/Casting.sol"
                },
                "region": {
                  "byteLength": 10,
                  "byteOffset": 1097
                }
              }
            },
            {
              "physicalLocation": {
                "artifactLocation": {
                  "uri": "src/Casting.sol"
                },
                "region": {
                  "byteLength": 10,
                  "byteOffset": 1129
                }
              }
            },
            {
              "physicalLocation": {
                "artifactLocation": {
                  "uri": "src/Casting.sol"
                },
                "region": {
                  "byteLength": 10,
                  "byteOffset": 1161
                }
              }
            },
            {
              "physicalLocation": {
                "artifactLocation": {
                  "uri": "src/Casting.sol"
                },
                "region": {
                  "byteLength": 10,
                  "byteOffset": 1193
                }
              }
            },
            {
              "physicalLocation": {
                "artifactLocation": {
                  "uri": "src/Casting.sol"
                },
                "region": {
                  "byteLength": 10,
                  "byteOffset": 1225
                }
              }
            },
            {
              "physicalLocation": {
                "artifactLocation": {
                  "uri": "src/Casting.sol"
                },
                "region": {
                  "byteLength": 10,
                  "byteOffset": 1257
                }
              }
            },
            {
              "physicalLocation": {
                "artifactLocation": {
                  "uri": "src/Casting.sol"
                },
                "region": {
                  "byteLength": 10,
                  "byteOffset": 1289
                }
              }
            },
            {
              "physicalLocation": {
                "artifactLocation": {
                  "uri": "src/Casting.sol"
                },
                "region": {
                  "byteLength": 10,
                  "byteOffset": 1321
                }
              }
            },
            {
              "physicalLocation": {
                "artifactLocation": {
                  "uri": "src/Casting.sol"
                },
                "region": {
                  "byteLength": 10,
                  "byteOffset": 1353
                }
              }
            },
            {
              "physicalLocation": {
                "artifactLocation": {
                  "uri": "src/Casting.sol"
                },
                "region": {
                  "byteLength": 10,
                  "byteOffset": 1385
                }
              }
            },
            {
              "physicalLocation": {
                "artifactLocation": {
                  "uri": "src/Casting.sol"
                },
                "region": {
                  "byteLength": 10,
                  "byteOffset": 1417
                }
              }
            },
            {
              "physicalLocation": {
                "artifactLocation": {
                  "uri": "src/Casting.sol"
                },
                "region": {
                  "byteLength": 10,
                  "byteOffset": 1449
                }
              }
            },
            {
              "physicalLocation": {
                "artifactLocation": {
                  "uri": "src/Casting.sol"
                },
                "region": {
                  "byteLength": 10,
                  "byteOffset": 1481
                }
              }
            },
            {
              "physicalLocation": {
                "artifactLocation": {
                  "uri": "src/Casting.sol"
                },
                "region": {
                  "byteLength": 10,
                  "byteOffset": 1513
                }
              }
            },
            {
              "physicalLocation": {
                "artifactLocation": {
                  "uri": "src/Casting.sol"
                },
                "region": {
                  "byteLength": 10,
                  "byteOffset": 1545
                }
              }
            },
            {
              "physicalLocation": {
                "artifactLocation": {
                  "uri": "src/Casting.sol"
                },
                "region": {
                  "byteLength": 10,
                  "byteOffset": 1577
                }
              }
            },
            {
              "physicalLocation": {
                "artifactLocation": {
                  "uri": "src/Casting.sol"
                },
                "region": {
                  "byteLength": 10,
                  "byteOffset": 1609
                }
              }
            },
            {
              "physicalLocation": {
                "artifactLocation": {
                  "uri": "src/Casting.sol"
                },
                "region": {
                  "byteLength": 10,
                  "byteOffset": 1641
                }
              }
            },
            {
              "physicalLocation": {
                "artifactLocation": {
                  "uri": "src/Casting.sol"
                },
                "region": {
                  "byteLength": 9,
                  "byteOffset": 1672
                }
              }
            },
            {
              "physicalLocation": {
                "artifactLocation": {
                  "uri": "src/Casting.sol"
                },
                "region": {
                  "byteLength": 9,
                  "byteOffset": 1702
                }
              }
            },
            {
              "physicalLocation": {
                "artifactLocation": {
                  "uri": "src/Casting.sol"
                },
                "region": {
                  "byteLength": 9,
                  "byteOffset": 1732
                }
              }
            },
            {
              "physicalLocation": {
                "artifactLocation": {
                  "uri": "src/Casting.sol"
                },
                "region": {
                  "byteLength": 9,
                  "byteOffset": 1762
                }
              }
            },
            {
              "physicalLocation": {
                "artifactLocation": {
                  "uri": "src/Casting.sol"
                },
                "region": {
                  "byteLength": 9,
                  "byteOffset": 1792
                }
              }
            },
            {
              "physicalLocation": {
                "artifactLocation": {
                  "uri": "src/Casting.sol"
                },
                "region": {
                  "byteLength": 9,
                  "byteOffset": 1822
                }
              }
            },
            {
              "physicalLocation": {
                "artifactLocation": {
                  "uri": "src/Casting.sol"
                },
                "region": {
                  "byteLength": 9,
                  "byteOffset": 1853
                }
              }
            },
            {
              "physicalLocation": {
                "artifactLocation": {
                  "uri": "src/Casting.sol"
                },
                "region": {
                  "byteLength": 10,
                  "byteOffset": 1884
                }
              }
            },
            {
              "physicalLocation": {
                "artifactLocation": {
                  "uri": "src/Casting.sol"
                },
                "region": {
                  "byteLength": 10,
                  "byteOffset": 1916
                }
              }
            },
            {
              "physicalLocation": {
                "artifactLocation": {
                  "uri": "src/Casting.sol"
                },
                "region": {
                  "byteLength": 10,
                  "byteOffset": 1948
                }
              }
            },
            {
              "physicalLocation": {
                "artifactLocation": {
                  "uri": "src/Casting.sol"
                },
                "region": {
                  "byteLength": 10,
                  "byteOffset": 1980
                }
              }
            },
            {
              "physicalLocation": {
                "artifactLocation": {
                  "uri": "src/Casting.sol"
                },
                "region": {
                  "byteLength": 9,
                  "byteOffset": 2013
                }
              }
            },
            {
              "physicalLocation": {
                "artifactLocation": {
                  "uri": "src/Casting.sol"
                },
                "region": {
                  "byteLength": 9,
                  "byteOffset": 2242
                }
              }
            },
            {
              "physicalLocation": {
                "artifactLocation": {
                  "uri": "src/Casting.sol"
                },
                "region": {
                  "byteLength": 9,
                  "byteOffset": 2272
                }
              }
            },
            {
              "physicalLocation": {
                "artifactLocation": {
                  "uri": "src/Casting.sol"
                },
                "region": {
                  "byteLength": 9,
                  "byteOffset": 2302
                }
              }
            },
            {
              "physicalLocation": {
                "artifactLocation": {
                  "uri": "src/Casting.sol"
                },
                "region": {
                  "byteLength": 9,
                  "byteOffset": 2332
                }
              }
            },
            {
              "physicalLocation": {
                "artifactLocation": {
                  "uri": "src/Casting.sol"
                },
                "region": {
                  "byteLength": 9,
                  "byteOffset": 2362
                }
              }
            },
            {
              "physicalLocation": {
                "artifactLocation": {
                  "uri": "src/Casting.sol"
                },
                "region": {
                  "byteLength": 9,
                  "byteOffset": 2392
                }
              }
            },
            {
              "physicalLocation": {
                "artifactLocation": {
                  "uri": "src/Casting.sol"
                },
                "region": {
                  "byteLength": 9,
                  "byteOffset": 2422
                }
              }
            },
            {
              "physicalLocation": {
                "artifactLocation": {
                  "uri": "src/Casting.sol"
                },
                "region": {
                  "byteLength": 9,
                  "byteOffset": 2452
                }
              }
            },
            {
              "physicalLocation": {
                "artifactLocation": {
                  "uri": "src/Casting.sol"
                },
                "region": {
                  "byteLength": 9,
                  "byteOffset": 2482
                }
              }
            },
            {
              "physicalLocation": {
                "artifactLocation": {
                  "uri": "src/Casting.sol"
                },
                "region": {
                  "byteLength": 9,
                  "byteOffset": 2512
                }
              }
            },
            {
              "physicalLocation": {
                "artifactLocation": {
                  "uri": "src/Casting.sol"
                },
                "region": {
                  "byteLength": 9,
                  "byteOffset": 2542
                }
              }
            },
            {
              "physicalLocation": {
                "artifactLocation": {
                  "uri": "src/Casting.sol"
                },
                "region": {
                  "byteLength": 9,
                  "byteOffset": 2572
                }
              }
            },
            {
              "physicalLocation": {
                "artifactLocation": {
                  "uri": "src/Casting.sol"
                },
                "region": {
                  "byteLength": 9,
                  "byteOffset": 2602
                }
              }
            },
            {
              "physicalLocation": {
                "artifactLocation": {
                  "uri": "src/Casting.sol"
                },
                "region": {
                  "byteLength": 9,
                  "byteOffset": 2632
                }
              }
            },
            {
              "physicalLocation": {
                "artifactLocation": {
                  "uri": "src/Casting.sol"
                },
                "region": {
                  "byteLength": 9,
                  "byteOffset": 2662
                }
              }
            },
            {
              "physicalLocation": {
                "artifactLocation": {
                  "uri": "src/Casting.sol"
                },
                "region": {
                  "byteLength": 9,
                  "byteOffset": 2692
                }
              }
            },
            {
              "physicalLocation": {
                "artifactLocation": {
                  "uri": "src/Casting.sol"
                },
                "region": {
                  "byteLength": 9,
                  "byteOffset": 2722
                }
              }
            },
            {
              "physicalLocation": {
                "artifactLocation": {
                  "uri": "src/Casting.sol"
                },
                "region": {
                  "byteLength": 9,
                  "byteOffset": 2752
                }
              }
            },
            {
              "physicalLocation": {
                "artifactLocation": {
                  "uri": "src/Casting.sol"
                },
                "region": {
                  "byteLength": 9,
                  "byteOffset": 2782
                }
              }
            },
            {
              "physicalLocation": {
                "artifactLocation": {
                  "uri": "src/Casting.sol"
                },
                "region": {
                  "byteLength": 8,
                  "byteOffset": 2811
                }
              }
            },
            {
              "physicalLocation": {
                "artifactLocation": {
                  "uri": "src/Casting.sol"
                },
                "region": {
                  "byteLength": 8,
                  "byteOffset": 2839
                }
              }
            },
            {
              "physicalLocation": {
                "artifactLocation": {
                  "uri": "src/Casting.sol"
                },
                "region": {
                  "byteLength": 8,
                  "byteOffset": 2867
                }
              }
            },
            {
              "physicalLocation": {
                "artifactLocation": {
                  "uri": "src/Casting.sol"
                },
                "region": {
                  "byteLength": 8,
                  "byteOffset": 2895
                }
              }
            },
            {
              "physicalLocation": {
                "artifactLocation": {
                  "uri": "src/Casting.sol"
                },
                "region": {
                  "byteLength": 8,
                  "byteOffset": 2923
                }
              }
            },
            {
              "physicalLocation": {
                "artifactLocation": {
                  "uri": "src/Casting.sol"
                },
                "region": {
                  "byteLength": 8,
                  "byteOffset": 2951
                }
              }
            },
            {
              "physicalLocation": {
                "artifactLocation": {
                  "uri": "src/Casting.sol"
                },
                "region": {
                  "byteLength": 8,
                  "byteOffset": 2980
                }
              }
            },
            {
              "physicalLocation": {
                "artifactLocation": {
                  "uri": "src/Casting.sol"
                },
                "region": {
                  "byteLength": 9,
                  "byteOffset": 3009
                }
              }
            },
            {
              "physicalLocation": {
                "artifactLocation": {
                  "uri": "src/Casting.sol"
                },
                "region": {
                  "byteLength": 9,
                  "byteOffset": 3039
                }
              }
            },
            {
              "physicalLocation": {
                "artifactLocation": {
                  "uri": "src/Casting.sol"
                },
                "region": {
                  "byteLength": 9,
                  "byteOffset": 3069
                }
              }
            },
            {
              "physicalLocation": {
                "artifactLocation": {
                  "uri": "src/Casting.sol"
                },
                "region": {
                  "byteLength": 9,
                  "byteOffset": 3099
                }
              }
            },
            {
              "physicalLocation": {
                "artifactLocation": {
                  "uri": "src/Casting.sol"
                },
                "region": {
                  "byteLength": 8,
                  "byteOffset": 3130
                }
              }
            },
            {
              "physicalLocation": {
                "artifactLocation": {
                  "uri": "src/Casting.sol"
                },
                "region": {
                  "byteLength": 10,
                  "byteOffset": 3426
                }
              }
            },
            {
              "physicalLocation": {
                "artifactLocation": {
                  "uri": "src/Casting.sol"
                },
                "region": {
                  "byteLength": 10,
                  "byteOffset": 3458
                }
              }
            },
            {
              "physicalLocation": {
                "artifactLocation": {
                  "uri": "src/Casting.sol"
                },
                "region": {
                  "byteLength": 10,
                  "byteOffset": 3490
                }
              }
            },
            {
              "physicalLocation": {
                "artifactLocation": {
                  "uri": "src/Casting.sol"
                },
                "region": {
                  "byteLength": 10,
                  "byteOffset": 3522
                }
              }
            },
            {
              "physicalLocation": {
                "artifactLocation": {
                  "uri": "src/Casting.sol"
                },
                "region": {
                  "byteLength": 10,
                  "byteOffset": 3554
                }
              }
            },
            {
              "physicalLocation": {
                "artifactLocation": {
                  "uri": "src/Casting.sol"
                },
                "region": {
                  "byteLength": 10,
                  "byteOffset": 3586
                }
              }
            },
            {
              "physicalLocation": {
                "artifactLocation": {
                  "uri": "src/Casting.sol"
                },
                "region": {
                  "byteLength": 10,
                  "byteOffset": 3618
                }
              }
            },
            {
              "physicalLocation": {
                "artifactLocation": {
                  "uri": "src/Casting.sol"
                },
                "region": {
                  "byteLength": 10,
                  "byteOffset": 3650
                }
              }
            },
            {
              "physicalLocation": {
                "artifactLocation": {
                  "uri": "src/Casting.sol"
                },
                "region": {
                  "byteLength": 10,
                  "byteOffset": 3682
                }
              }
            },
            {
              "physicalLocation": {
                "artifactLocation": {
                  "uri": "src/Casting.sol"
                },
                "region": {
                  "byteLength": 10,
                  "byteOffset": 3714
                }
              }
            },
            {
              "physicalLocation": {
                "artifactLocation": {
                  "uri": "src/Casting.sol"
                },
                "region": {
                  "byteLength": 10,
                  "byteOffset": 3746
                }
              }
            },
            {
              "physicalLocation": {
                "artifactLocation": {
                  "uri": "src/Casting.sol"
                },
                "region": {
                  "byteLength": 10,
                  "byteOffset": 3778
                }
              }
            },
            {
              "physicalLocation": {
                "artifactLocation": {
                  "uri": "src/Casting.sol"
                },
                "region": {
                  "byteLength": 10,
                  "byteOffset": 3810
                }
              }
            },
            {
              "physicalLocation": {
                "artifactLocation": {
                  "uri": "src/Casting.sol"
                },
                "region": {
                  "byteLength": 10,
                  "byteOffset": 3842
                }
              }
            },
            {
              "physicalLocation": {
                "artifactLocation": {
                  "uri": "src/Casting.sol"
                },
                "region": {
                  "byteLength": 10,
                  "byteOffset": 3874
                }
              }
            },
            {
              "physicalLocation": {
                "artifactLocation": {
                  "uri": "src/Casting.sol"
                },
                "region": {
                  "byteLength": 10,
                  "byteOffset": 3906
                }
              }
            },
            {
              "physicalLocation": {
                "artifactLocation": {
                  "uri": "src/Casting.sol"
                },
                "region": {
                  "byteLength": 10,
                  "byteOffset": 3938
                }
              }
            },
            {
              "physicalLocation": {
                "artifactLocation": {
                  "uri": "src/Casting.sol"
                },
                "region": {
                  "byteLength": 10,
                  "byteOffset": 3970
                }
              }
            },
            {
              "physicalLocation": {
                "artifactLocation": {
                  "uri": "src/Casting.sol"
                },
                "region": {
                  "byteLength": 10,
                  "byteOffset": 4002
                }
              }
            },
            {
              "physicalLocation": {
                "artifactLocation": {
                  "uri": "src/Casting.sol"
                },
                "region": {
                  "byteLength": 10,
                  "byteOffset": 4034
                }
              }
            },
            {
              "physicalLocation": {
                "artifactLocation": {
                  "uri": "src/Casting.sol"
                },
                "region": {
                  "byteLength": 10,
                  "byteOffset": 4066
                }
              }
            },
            {
              "physicalLocation": {
                "artifactLocation": {
                  "uri": "src/Casting.sol"
                },
                "region": {
                  "byteLength": 10,
                  "byteOffset": 4098
                }
              }
            },
            {
              "physicalLocation": {
                "artifactLocation": {
                  "uri": "src/Casting.sol"
                },
                "region": {
                  "byteLength": 9,
                  "byteOffset": 4129
                }
              }
            },
            {
              "physicalLocation": {
                "artifactLocation": {
                  "uri": "src/Casting.sol"
                },
                "region": {
                  "byteLength": 9,
                  "byteOffset": 4159
                }
              }
            },
            {
              "physicalLocation": {
                "artifactLocation": {
                  "uri": "src/Casting.sol"
                },
                "region": {
                  "byteLength": 9,
                  "byteOffset": 4189
                }
              }
            },
            {
              "physicalLocation": {
                "artifactLocation": {
                  "uri": "src/Casting.sol"
                },
                "region": {
                  "byteLength": 9,
                  "byteOffset": 4220
                }
              }
            },
            {
              "physicalLocation": {
                "artifactLocation": {
                  "uri": "src/Casting.sol"
                },
                "region": {
                  "byteLength": 10,
                  "byteOffset": 4251
                }
              }
            },
            {
              "physicalLocation": {
                "artifactLocation": {
                  "uri": "src/Casting.sol"
                },
                "region": {
                  "byteLength": 10,
                  "byteOffset": 4283
                }
              }
            },
            {
              "physicalLocation": {
                "artifactLocation": {
                  "uri": "src/Casting.sol"
                },
                "region": {
                  "byteLength": 10,
                  "byteOffset": 4315
                }
              }
            },
            {
              "physicalLocation": {
                "artifactLocation": {
                  "uri": "src/Casting.sol"
                },
                "region": {
                  "byteLength": 10,
                  "byteOffset": 4347
                }
              }
            },
            {
              "physicalLocation": {
                "artifactLocation": {
                  "uri": "src/Casting.sol"
                },
                "region": {
                  "byteLength": 10,
                  "byteOffset": 4381
                }
              }
            }
          ],
          "message": {
            "text": "Downcasting int/uints in Solidity can be unsafe due to the potential for data loss and unintended behavior.When downcasting a larger integer type to a smaller one (e.g., uint256 to uint128), the value may exceed the range of the target type,leading to truncation and loss of significant digits. Use OpenZeppelin's SafeCast library to safely downcast integers."
          },
          "ruleId": "unsafe-casting-detector"
        },
        {
          "level": "warning",
          "locations": [
            {
              "physicalLocation": {
                "artifactLocation": {
                  "uri": "src/EnumerableSetIteration.sol"
                },
                "region": {
                  "byteLength": 17,
                  "byteOffset": 1105
                }
              }
            },
            {
              "physicalLocation": {
                "artifactLocation": {
                  "uri": "src/EnumerableSetIteration.sol"
                },
                "region": {
                  "byteLength": 17,
                  "byteOffset": 1350
                }
              }
            },
            {
              "physicalLocation": {
                "artifactLocation": {
                  "uri": "src/EnumerableSetIteration.sol"
                },
                "region": {
                  "byteLength": 17,
                  "byteOffset": 1586
                }
              }
            },
            {
              "physicalLocation": {
                "artifactLocation": {
                  "uri": "src/EnumerableSetIteration.sol"
                },
                "region": {
                  "byteLength": 17,
                  "byteOffset": 1865
                }
              }
            },
            {
              "physicalLocation": {
                "artifactLocation": {
                  "uri": "src/EnumerableSetIteration.sol"
                },
                "region": {
                  "byteLength": 14,
                  "byteOffset": 2083
                }
              }
            }
          ],
          "message": {
            "text": "If the order of an EnumerableSet is required, removing items in a loop using `at` and `remove` corrupts this order.\nConsider using a different data structure or removing items by collecting them during the loop, then removing after the loop."
          },
          "ruleId": "enumerable-loop-removal"
        },
        {
          "level": "warning",
          "locations": [
            {
              "physicalLocation": {
                "artifactLocation": {
                  "uri": "src/ExperimentalEncoder.sol"
                },
                "region": {
                  "byteLength": 33,
                  "byteOffset": 23
                }
              }
            }
          ],
          "message": {
            "text": "Experimental encoders should not be used in production. There are multiple known compiler bugs that are caused by the experimental encoder. Upgrade your solidity version to remove the need for experimental features."
          },
          "ruleId": "experimental-encoder"
        },
        {
          "level": "warning",
          "locations": [
            {
              "physicalLocation": {
                "artifactLocation": {
                  "uri": "src/IncorrectShift.sol"
                },
                "region": {
                  "byteLength": 15,
                  "byteOffset": 192
                }
              }
            },
            {
              "physicalLocation": {
                "artifactLocation": {
                  "uri": "src/IncorrectShift.sol"
                },
                "region": {
                  "byteLength": 15,
                  "byteOffset": 238
                }
              }
            }
          ],
          "message": {
            "text": "Example: `shl(shifted, 4)` will shift the right constant `4` by `a` bits. The correct order is `shl(4, shifted)`."
          },
          "ruleId": "incorrect-shift-order"
        },
        {
          "level": "warning",
          "locations": [
            {
              "physicalLocation": {
                "artifactLocation": {
                  "uri": "src/StorageParameters.sol"
                },
                "region": {
                  "byteLength": 10,
                  "byteOffset": 241
                }
              }
            }
          ],
          "message": {
            "text": "Storage reference is passed to a function with a memory parameter. This will not update the storage variable as expected. Consider using storage parameters instead."
          },
          "ruleId": "storage-array-edit-with-memory"
        },
        {
          "level": "warning",
          "locations": [
            {
              "physicalLocation": {
                "artifactLocation": {
                  "uri": "src/MultipleConstructorSchemes.sol"
                },
                "region": {
                  "byteLength": 180,
                  "byteOffset": 25
                }
              }
            }
          ],
          "message": {
            "text": "In some versions of Solidity, contracts compile with multiple constructors. The first constructor takes precedence. This can lead to unexpected behavior."
          },
          "ruleId": "multiple-constructors"
        },
        {
          "level": "warning",
          "locations": [
            {
              "physicalLocation": {
                "artifactLocation": {
                  "uri": "src/nested/1/Nested.sol"
                },
                "region": {
                  "byteLength": 6,
                  "byteOffset": 214
                }
              }
            },
            {
              "physicalLocation": {
                "artifactLocation": {
                  "uri": "src/nested/2/Nested.sol"
                },
                "region": {
                  "byteLength": 6,
                  "byteOffset": 214
                }
              }
            },
            {
              "physicalLocation": {
                "artifactLocation": {
                  "uri": "src/reused_contract_name/ContractA.sol"
                },
                "region": {
                  "byteLength": 10,
                  "byteOffset": 70
                }
              }
            },
            {
              "physicalLocation": {
                "artifactLocation": {
                  "uri": "src/reused_contract_name/ContractB.sol"
                },
                "region": {
                  "byteLength": 10,
                  "byteOffset": 70
                }
              }
            }
          ],
          "message": {
            "text": "When compiling contracts with certain development frameworks (for example: Truffle), having contracts with the same name across different files can lead to one being overwritten."
          },
          "ruleId": "reused-contract-name"
        },
        {
          "level": "warning",
          "locations": [
            {
              "physicalLocation": {
                "artifactLocation": {
                  "uri": "src/nested_mappings/NestedMappings.sol"
                },
                "region": {
                  "byteLength": 58,
                  "byteOffset": 367
                }
              }
            }
          ],
          "message": {
            "text": "Prior to updates in Solidity 0.5.0, public mappings with nested structs compiled, but produced incorrect values. Refrain from using these, or update to a more recent version of Solidity."
          },
          "ruleId": "nested-struct-in-mapping"
        },
        {
          "level": "warning",
          "locations": [
            {
              "physicalLocation": {
                "artifactLocation": {
                  "uri": "src/UsingSelfdestruct.sol"
                },
                "region": {
                  "byteLength": 12,
                  "byteOffset": 146
                }
              }
            }
          ],
          "message": {
            "text": ""
          },
          "ruleId": "selfdestruct-identifier"
        },
        {
          "level": "warning",
          "locations": [
            {
              "physicalLocation": {
                "artifactLocation": {
                  "uri": "src/DynamicArrayLengthAssignment.sol"
                },
                "region": {
                  "byteLength": 14,
                  "byteOffset": 295
                }
              }
            },
            {
              "physicalLocation": {
                "artifactLocation": {
                  "uri": "src/DynamicArrayLengthAssignment.sol"
                },
                "region": {
                  "byteLength": 18,
                  "byteOffset": 325
                }
              }
            },
            {
              "physicalLocation": {
                "artifactLocation": {
                  "uri": "src/DynamicArrayLengthAssignment.sol"
                },
                "region": {
                  "byteLength": 33,
                  "byteOffset": 359
                }
              }
            },
            {
              "physicalLocation": {
                "artifactLocation": {
                  "uri": "src/DynamicArrayLengthAssignment.sol"
                },
                "region": {
                  "byteLength": 15,
                  "byteOffset": 408
                }
              }
            },
            {
              "physicalLocation": {
                "artifactLocation": {
                  "uri": "src/DynamicArrayLengthAssignment.sol"
                },
                "region": {
                  "byteLength": 14,
                  "byteOffset": 439
                }
              }
            }
          ],
          "message": {
            "text": "If the length of a dynamic array (storage variable) directly assigned to, it may allow access to other storage slots by tweaking it's value. This practice has been depracated in newer Solidity versions"
          },
          "ruleId": "dynamic-array-length-assignment"
        },
        {
          "level": "warning",
          "locations": [
            {
              "physicalLocation": {
                "artifactLocation": {
                  "uri": "src/AssemblyExample.sol"
                },
                "region": {
                  "byteLength": 1,
                  "byteOffset": 97
                }
              }
            },
            {
              "physicalLocation": {
                "artifactLocation": {
                  "uri": "src/DelegateCallWithoutAddressCheck.sol"
                },
                "region": {
                  "byteLength": 7,
                  "byteOffset": 337
                }
              }
            },
            {
              "physicalLocation": {
                "artifactLocation": {
                  "uri": "src/InconsistentUints.sol"
                },
                "region": {
                  "byteLength": 11,
                  "byteOffset": 197
                }
              }
            },
            {
              "physicalLocation": {
                "artifactLocation": {
                  "uri": "src/InconsistentUints.sol"
                },
                "region": {
                  "byteLength": 14,
                  "byteOffset": 233
                }
              }
            },
            {
              "physicalLocation": {
                "artifactLocation": {
                  "uri": "src/IncorrectCaretOperator.sol"
                },
                "region": {
                  "byteLength": 7,
                  "byteOffset": 355
                }
              }
            },
            {
              "physicalLocation": {
                "artifactLocation": {
                  "uri": "src/StateShadowing.sol"
                },
                "region": {
                  "byteLength": 13,
                  "byteOffset": 87
                }
              }
            },
            {
              "physicalLocation": {
                "artifactLocation": {
                  "uri": "src/StateVariables.sol"
                },
                "region": {
                  "byteLength": 19,
                  "byteOffset": 199
                }
              }
            },
            {
              "physicalLocation": {
                "artifactLocation": {
                  "uri": "src/StateVariables.sol"
                },
                "region": {
                  "byteLength": 20,
                  "byteOffset": 241
                }
              }
            },
            {
              "physicalLocation": {
                "artifactLocation": {
                  "uri": "src/StateVariables.sol"
                },
                "region": {
                  "byteLength": 18,
                  "byteOffset": 282
                }
              }
            },
            {
              "physicalLocation": {
                "artifactLocation": {
                  "uri": "src/UninitializedStateVariable.sol"
                },
                "region": {
                  "byteLength": 8,
                  "byteOffset": 122
                }
              }
            },
            {
              "physicalLocation": {
                "artifactLocation": {
                  "uri": "src/UninitializedStateVariable.sol"
                },
                "region": {
                  "byteLength": 11,
                  "byteOffset": 529
                }
              }
            },
            {
              "physicalLocation": {
                "artifactLocation": {
                  "uri": "src/WrongOrderOfLayout.sol"
                },
                "region": {
                  "byteLength": 10,
                  "byteOffset": 257
                }
              }
            },
            {
              "physicalLocation": {
                "artifactLocation": {
                  "uri": "src/auditor_mode/PublicFunctionsWithoutSenderCheck.sol"
                },
                "region": {
                  "byteLength": 5,
                  "byteOffset": 1971
                }
              }
            }
          ],
          "message": {
            "text": "Solidity does initialize variables by default when you declare them, however it's good practice to explicitly declare an initial value. For example, if you transfer money to an address we must make sure that the address has been initialized."
          },
          "ruleId": "uninitialized-state-variable"
        },
        {
          "level": "warning",
          "locations": [
            {
              "physicalLocation": {
                "artifactLocation": {
                  "uri": "src/IncorrectCaretOperator.sol"
                },
                "region": {
                  "byteLength": 8,
                  "byteOffset": 519
                }
              }
            },
            {
              "physicalLocation": {
                "artifactLocation": {
                  "uri": "src/IncorrectCaretOperator.sol"
                },
                "region": {
                  "byteLength": 16,
                  "byteOffset": 549
                }
              }
            },
            {
              "physicalLocation": {
                "artifactLocation": {
                  "uri": "src/IncorrectCaretOperator.sol"
                },
                "region": {
                  "byteLength": 21,
                  "byteOffset": 587
                }
              }
            },
            {
              "physicalLocation": {
                "artifactLocation": {
                  "uri": "src/IncorrectCaretOperator.sol"
                },
                "region": {
                  "byteLength": 13,
                  "byteOffset": 631
                }
              }
            },
            {
              "physicalLocation": {
                "artifactLocation": {
                  "uri": "src/IncorrectCaretOperator.sol"
                },
                "region": {
                  "byteLength": 12,
                  "byteOffset": 708
                }
              }
            }
          ],
          "message": {
            "text": "The caret operator is usually mistakenly thought of as an exponentiation operator but actually, it's a bitwise xor operator."
          },
          "ruleId": "incorrect-caret-operator"
        },
        {
          "level": "warning",
          "locations": [
            {
              "physicalLocation": {
                "artifactLocation": {
                  "uri": "src/YulReturn.sol"
                },
                "region": {
                  "byteLength": 12,
                  "byteOffset": 171
                }
              }
            }
          ],
          "message": {
            "text": "Remove this, as this causes execution to halt. Nothing after that call will execute, including code following the assembly block."
          },
          "ruleId": "yul-return"
        },
        {
          "level": "warning",
          "locations": [
            {
              "physicalLocation": {
                "artifactLocation": {
                  "uri": "src/StateShadowing.sol"
                },
                "region": {
                  "byteLength": 13,
                  "byteOffset": 239
                }
              }
            }
          ],
          "message": {
            "text": "Description of the high issue."
          },
          "ruleId": "state-variable-shadowing"
        },
        {
          "level": "warning",
          "locations": [
            {
              "physicalLocation": {
                "artifactLocation": {
                  "uri": "src/MisusedBoolean.sol"
                },
                "region": {
                  "byteLength": 19,
                  "byteOffset": 257
                }
              }
            },
            {
              "physicalLocation": {
                "artifactLocation": {
                  "uri": "src/MisusedBoolean.sol"
                },
                "region": {
                  "byteLength": 20,
                  "byteOffset": 419
                }
              }
            },
            {
              "physicalLocation": {
                "artifactLocation": {
                  "uri": "src/MisusedBoolean.sol"
                },
                "region": {
                  "byteLength": 20,
                  "byteOffset": 582
                }
              }
            },
            {
              "physicalLocation": {
                "artifactLocation": {
                  "uri": "src/MisusedBoolean.sol"
                },
                "region": {
                  "byteLength": 19,
                  "byteOffset": 745
                }
              }
            },
            {
              "physicalLocation": {
                "artifactLocation": {
                  "uri": "src/MisusedBoolean.sol"
                },
                "region": {
                  "byteLength": 51,
                  "byteOffset": 908
                }
              }
            },
            {
              "physicalLocation": {
                "artifactLocation": {
                  "uri": "src/MisusedBoolean.sol"
                },
                "region": {
                  "byteLength": 52,
                  "byteOffset": 1060
                }
              }
            },
            {
              "physicalLocation": {
                "artifactLocation": {
                  "uri": "src/MisusedBoolean.sol"
                },
                "region": {
                  "byteLength": 53,
                  "byteOffset": 1213
                }
              }
            },
            {
              "physicalLocation": {
                "artifactLocation": {
                  "uri": "src/MisusedBoolean.sol"
                },
                "region": {
                  "byteLength": 21,
                  "byteOffset": 1366
                }
              }
            },
            {
              "physicalLocation": {
                "artifactLocation": {
                  "uri": "src/MisusedBoolean.sol"
                },
                "region": {
                  "byteLength": 17,
                  "byteOffset": 1530
                }
              }
            },
            {
              "physicalLocation": {
                "artifactLocation": {
                  "uri": "src/MisusedBoolean.sol"
                },
                "region": {
                  "byteLength": 18,
                  "byteOffset": 1691
                }
              }
            }
          ],
          "message": {
            "text": "The patterns `if (… || true)` and `if (.. && false)` will always evaluate to true and false respectively."
          },
          "ruleId": "misused-boolean"
        },
        {
          "level": "warning",
          "locations": [
            {
              "physicalLocation": {
                "artifactLocation": {
                  "uri": "src/CallGraphTests.sol"
                },
                "region": {
                  "byteLength": 16,
                  "byteOffset": 686
                }
              }
            },
            {
              "physicalLocation": {
                "artifactLocation": {
                  "uri": "src/SendEtherNoChecks.sol"
                },
                "region": {
                  "byteLength": 5,
                  "byteOffset": 1060
                }
              }
            },
            {
              "physicalLocation": {
                "artifactLocation": {
                  "uri": "src/SendEtherNoChecks.sol"
                },
                "region": {
                  "byteLength": 5,
                  "byteOffset": 1405
                }
              }
            },
            {
              "physicalLocation": {
                "artifactLocation": {
                  "uri": "src/SendEtherNoChecks.sol"
                },
                "region": {
                  "byteLength": 5,
                  "byteOffset": 1795
                }
              }
            },
            {
              "physicalLocation": {
                "artifactLocation": {
                  "uri": "src/UninitializedStateVariable.sol"
                },
                "region": {
                  "byteLength": 8,
                  "byteOffset": 563
                }
              }
            }
          ],
          "message": {
            "text": "Introduce checks for `msg.sender` in the function"
          },
          "ruleId": "send-ether-no-checks"
        },
        {
          "level": "warning",
          "locations": [
            {
              "physicalLocation": {
                "artifactLocation": {
                  "uri": "src/DelegateCallWithoutAddressCheck.sol"
                },
                "region": {
                  "byteLength": 9,
                  "byteOffset": 392
                }
              }
            },
            {
              "physicalLocation": {
                "artifactLocation": {
                  "uri": "src/auditor_mode/ExternalCalls.sol"
                },
                "region": {
                  "byteLength": 28,
                  "byteOffset": 1253
                }
              }
            },
            {
              "physicalLocation": {
                "artifactLocation": {
                  "uri": "src/inheritance/ExtendedInheritance.sol"
                },
                "region": {
                  "byteLength": 15,
                  "byteOffset": 391
                }
              }
            }
          ],
          "message": {
            "text": "Introduce checks on the address"
          },
          "ruleId": "delegate-call-unchecked-address"
        },
        {
          "level": "warning",
          "locations": [
            {
              "physicalLocation": {
                "artifactLocation": {
                  "uri": "src/TautologicalCompare.sol"
                },
                "region": {
                  "byteLength": 6,
                  "byteOffset": 255
                }
              }
            },
            {
              "physicalLocation": {
                "artifactLocation": {
                  "uri": "src/TautologicalCompare.sol"
                },
                "region": {
                  "byteLength": 6,
                  "byteOffset": 359
                }
              }
            },
            {
              "physicalLocation": {
                "artifactLocation": {
                  "uri": "src/TautologicalCompare.sol"
                },
                "region": {
                  "byteLength": 5,
                  "byteOffset": 463
                }
              }
            },
            {
              "physicalLocation": {
                "artifactLocation": {
                  "uri": "src/TautologicalCompare.sol"
                },
                "region": {
                  "byteLength": 5,
                  "byteOffset": 566
                }
              }
            }
          ],
          "message": {
            "text": "The left hand side and the right hand side of the binary operation has the same value. This makes the condition always true or always false."
          },
          "ruleId": "tautological-compare"
        },
        {
          "level": "warning",
          "locations": [
            {
              "physicalLocation": {
                "artifactLocation": {
                  "uri": "src/RTLO.sol"
                },
                "region": {
                  "byteLength": 157,
                  "byteOffset": 33
                }
              }
            }
          ],
          "message": {
            "text": "Right to left override character may be misledaing and cause potential attacks by visually misordering method arguments!"
          },
          "ruleId": "rtlo"
        },
        {
          "level": "warning",
          "locations": [
            {
              "physicalLocation": {
                "artifactLocation": {
                  "uri": "src/UncheckedReturn.sol"
                },
                "region": {
                  "byteLength": 5,
                  "byteOffset": 279
                }
              }
            },
            {
              "physicalLocation": {
                "artifactLocation": {
                  "uri": "src/UncheckedReturn.sol"
                },
                "region": {
                  "byteLength": 47,
                  "byteOffset": 575
                }
              }
            }
          ],
          "message": {
            "text": "Function returns a value but it is ignored."
          },
          "ruleId": "unchecked-return"
        },
        {
          "level": "warning",
          "locations": [
            {
              "physicalLocation": {
                "artifactLocation": {
                  "uri": "src/DangerousUnaryOperator.sol"
                },
                "region": {
                  "byteLength": 10,
                  "byteOffset": 220
                }
              }
            },
            {
              "physicalLocation": {
                "artifactLocation": {
                  "uri": "src/DangerousUnaryOperator.sol"
                },
                "region": {
                  "byteLength": 10,
                  "byteOffset": 247
                }
              }
            }
          ],
          "message": {
            "text": "Potentially mistakened `=+` for `+=` or `=-` for `-=`. Please include a space in between."
          },
          "ruleId": "dangerous-unary-operator"
        },
        {
          "level": "warning",
          "locations": [
            {
              "physicalLocation": {
                "artifactLocation": {
<<<<<<< HEAD
                  "uri": "src/PreDeclaredVarUsage.sol"
                },
                "region": {
                  "byteLength": 1,
                  "byteOffset": 196
=======
                  "uri": "src/DeletionNestedMappingStructureContract.sol"
                },
                "region": {
                  "byteLength": 25,
                  "byteOffset": 426
>>>>>>> e949a4d6
                }
              }
            }
          ],
          "message": {
<<<<<<< HEAD
            "text": "This is a bad practice that may lead to unintended consequences. Please declare the variable before using it."
          },
          "ruleId": "pre-declared-local-variable-usage"
=======
            "text": "A deletion in a structure containing a mapping will not delete the mapping. The remaining data may be used to compromise the contract."
          },
          "ruleId": "delete-nested-mapping"
>>>>>>> e949a4d6
        },
        {
          "level": "note",
          "locations": [
            {
              "physicalLocation": {
                "artifactLocation": {
                  "uri": "src/AdminContract.sol"
                },
                "region": {
                  "byteLength": 7,
                  "byteOffset": 270
                }
              }
            },
            {
              "physicalLocation": {
                "artifactLocation": {
                  "uri": "src/AdminContract.sol"
                },
                "region": {
                  "byteLength": 9,
                  "byteOffset": 376
                }
              }
            },
            {
              "physicalLocation": {
                "artifactLocation": {
                  "uri": "src/AdminContract.sol"
                },
                "region": {
                  "byteLength": 9,
                  "byteOffset": 505
                }
              }
            },
            {
              "physicalLocation": {
                "artifactLocation": {
                  "uri": "src/DeprecatedOZFunctions.sol"
                },
                "region": {
                  "byteLength": 13,
                  "byteOffset": 295
                }
              }
            },
            {
              "physicalLocation": {
                "artifactLocation": {
                  "uri": "src/EmptyBlocks.sol"
                },
                "region": {
                  "byteLength": 7,
                  "byteOffset": 188
                }
              }
            },
            {
              "physicalLocation": {
                "artifactLocation": {
                  "uri": "src/InternalFunctions.sol"
                },
                "region": {
                  "byteLength": 9,
                  "byteOffset": 250
                }
              }
            },
            {
              "physicalLocation": {
                "artifactLocation": {
                  "uri": "src/auditor_mode/PublicFunctionsWithoutSenderCheck.sol"
                },
                "region": {
                  "byteLength": 7,
                  "byteOffset": 322
                }
              }
            },
            {
              "physicalLocation": {
                "artifactLocation": {
                  "uri": "src/auditor_mode/PublicFunctionsWithoutSenderCheck.sol"
                },
                "region": {
                  "byteLength": 9,
                  "byteOffset": 396
                }
              }
            },
            {
              "physicalLocation": {
                "artifactLocation": {
                  "uri": "src/auditor_mode/PublicFunctionsWithoutSenderCheck.sol"
                },
                "region": {
                  "byteLength": 13,
                  "byteOffset": 975
                }
              }
            },
            {
              "physicalLocation": {
                "artifactLocation": {
                  "uri": "src/auditor_mode/PublicFunctionsWithoutSenderCheck.sol"
                },
                "region": {
                  "byteLength": 14,
                  "byteOffset": 1108
                }
              }
            },
            {
              "physicalLocation": {
                "artifactLocation": {
                  "uri": "src/parent_chain/ParentChainContract.sol"
                },
                "region": {
                  "byteLength": 7,
                  "byteOffset": 282
                }
              }
            },
            {
              "physicalLocation": {
                "artifactLocation": {
                  "uri": "src/parent_chain/ParentChainContract.sol"
                },
                "region": {
                  "byteLength": 9,
                  "byteOffset": 725
                }
              }
            },
            {
              "physicalLocation": {
                "artifactLocation": {
                  "uri": "src/parent_chain/ParentChainContract.sol"
                },
                "region": {
                  "byteLength": 9,
                  "byteOffset": 854
                }
              }
            }
          ],
          "message": {
            "text": "Contracts have owners with privileged rights to perform admin tasks and need to be trusted to not perform malicious updates or drain funds."
          },
          "ruleId": "centralization-risk"
        },
        {
          "level": "note",
          "locations": [
            {
              "physicalLocation": {
                "artifactLocation": {
                  "uri": "src/T11sTranferer.sol"
                },
                "region": {
                  "byteLength": 84,
                  "byteOffset": 57
                }
              }
            }
          ],
          "message": {
            "text": "There is a subtle difference between the implementation of solmate's SafeTransferLib and OZ's SafeERC20: OZ's SafeERC20 checks if the token is a contract or not, solmate's SafeTransferLib does not.\nhttps://github.com/transmissions11/solmate/blob/main/src/utils/SafeTransferLib.sol#L9 \n`@dev Note that none of the functions in this library check that a token has code at all! That responsibility is delegated to the caller`\n"
          },
          "ruleId": "solmate-safe-transfer-lib"
        },
        {
          "level": "note",
          "locations": [
            {
              "physicalLocation": {
                "artifactLocation": {
                  "uri": "src/inheritance/ExtendedInheritance.sol"
                },
                "region": {
                  "byteLength": 9,
                  "byteOffset": 705
                }
              }
            }
          ],
          "message": {
            "text": "The `ecrecover` function is susceptible to signature malleability. This means that the same message can be signed in multiple ways, allowing an attacker to change the message signature without invalidating it. This can lead to unexpected behavior in smart contracts, such as the loss of funds or the ability to bypass access control. Consider using OpenZeppelin's ECDSA library instead of the built-in function."
          },
          "ruleId": "ecrecover"
        },
        {
          "level": "note",
          "locations": [
            {
              "physicalLocation": {
                "artifactLocation": {
                  "uri": "src/DeprecatedOZFunctions.sol"
                },
                "region": {
                  "byteLength": 10,
                  "byteOffset": 737
                }
              }
            },
            {
              "physicalLocation": {
                "artifactLocation": {
                  "uri": "src/DeprecatedOZFunctions.sol"
                },
                "region": {
                  "byteLength": 17,
                  "byteOffset": 898
                }
              }
            }
          ],
          "message": {
            "text": "Openzeppelin has deprecated several functions and replaced with newer versions. Please consult https://docs.openzeppelin.com/"
          },
          "ruleId": "deprecated-oz-functions"
        },
        {
          "level": "note",
          "locations": [
            {
              "physicalLocation": {
                "artifactLocation": {
                  "uri": "src/ArbitraryTransferFrom.sol"
                },
                "region": {
                  "byteLength": 20,
                  "byteOffset": 370
                }
              }
            },
            {
              "physicalLocation": {
                "artifactLocation": {
                  "uri": "src/ArbitraryTransferFrom.sol"
                },
                "region": {
                  "byteLength": 20,
                  "byteOffset": 864
                }
              }
            },
            {
              "physicalLocation": {
                "artifactLocation": {
                  "uri": "src/ArbitraryTransferFrom.sol"
                },
                "region": {
                  "byteLength": 20,
                  "byteOffset": 1517
                }
              }
            },
            {
              "physicalLocation": {
                "artifactLocation": {
                  "uri": "src/DeprecatedOZFunctions.sol"
                },
                "region": {
                  "byteLength": 13,
                  "byteOffset": 1062
                }
              }
            },
            {
              "physicalLocation": {
                "artifactLocation": {
                  "uri": "src/DeprecatedOZFunctions.sol"
                },
                "region": {
                  "byteLength": 13,
                  "byteOffset": 1272
                }
              }
            },
            {
              "physicalLocation": {
                "artifactLocation": {
                  "uri": "src/DeprecatedOZFunctions.sol"
                },
                "region": {
                  "byteLength": 13,
                  "byteOffset": 1322
                }
              }
            },
            {
              "physicalLocation": {
                "artifactLocation": {
                  "uri": "src/DeprecatedOZFunctions.sol"
                },
                "region": {
                  "byteLength": 13,
                  "byteOffset": 1424
                }
              }
            },
            {
              "physicalLocation": {
                "artifactLocation": {
                  "uri": "src/DeprecatedOZFunctions.sol"
                },
                "region": {
                  "byteLength": 18,
                  "byteOffset": 1598
                }
              }
            },
            {
              "physicalLocation": {
                "artifactLocation": {
                  "uri": "src/SendEtherNoChecks.sol"
                },
                "region": {
                  "byteLength": 19,
                  "byteOffset": 1255
                }
              }
            },
            {
              "physicalLocation": {
                "artifactLocation": {
                  "uri": "src/StateShadowing.sol"
                },
                "region": {
                  "byteLength": 19,
                  "byteOffset": 368
                }
              }
            },
            {
              "physicalLocation": {
                "artifactLocation": {
                  "uri": "src/UninitializedStateVariable.sol"
                },
                "region": {
                  "byteLength": 29,
                  "byteOffset": 599
                }
              }
            }
          ],
          "message": {
            "text": "ERC20 functions may not behave as expected. For example: return values are not always meaningful. It is recommended to use OpenZeppelin's SafeERC20 library."
          },
          "ruleId": "unsafe-erc20-functions"
        },
        {
          "level": "note",
          "locations": [
            {
              "physicalLocation": {
                "artifactLocation": {
                  "uri": "src/ContractWithTodo.sol"
                },
                "region": {
                  "byteLength": 23,
                  "byteOffset": 32
                }
              }
            },
            {
              "physicalLocation": {
                "artifactLocation": {
                  "uri": "src/Counter.sol"
                },
                "region": {
                  "byteLength": 24,
                  "byteOffset": 39
                }
              }
            },
            {
              "physicalLocation": {
                "artifactLocation": {
                  "uri": "src/CrazyPragma.sol"
                },
                "region": {
                  "byteLength": 32,
                  "byteOffset": 32
                }
              }
            },
            {
              "physicalLocation": {
                "artifactLocation": {
                  "uri": "src/DangerousUnaryOperator.sol"
                },
                "region": {
                  "byteLength": 23,
                  "byteOffset": 32
                }
              }
            },
            {
              "physicalLocation": {
                "artifactLocation": {
                  "uri": "src/DelegateCallWithoutAddressCheck.sol"
                },
                "region": {
                  "byteLength": 21,
                  "byteOffset": 32
                }
              }
            },
            {
              "physicalLocation": {
                "artifactLocation": {
                  "uri": "src/DeletionNestedMappingStructureContract.sol"
                },
                "region": {
                  "byteLength": 23,
                  "byteOffset": 32
                }
              }
            },
            {
              "physicalLocation": {
                "artifactLocation": {
                  "uri": "src/InconsistentUints.sol"
                },
                "region": {
                  "byteLength": 24,
                  "byteOffset": 0
                }
              }
            },
            {
              "physicalLocation": {
                "artifactLocation": {
                  "uri": "src/PreDeclaredVarUsage.sol"
                },
                "region": {
                  "byteLength": 23,
                  "byteOffset": 32
                }
              }
            },
            {
              "physicalLocation": {
                "artifactLocation": {
                  "uri": "src/UsingSelfdestruct.sol"
                },
                "region": {
                  "byteLength": 23,
                  "byteOffset": 32
                }
              }
            },
            {
              "physicalLocation": {
                "artifactLocation": {
                  "uri": "src/cloc/AnotherHeavilyCommentedContract.sol"
                },
                "region": {
                  "byteLength": 24,
                  "byteOffset": 46
                }
              }
            },
            {
              "physicalLocation": {
                "artifactLocation": {
                  "uri": "src/cloc/HeavilyCommentedContract.sol"
                },
                "region": {
                  "byteLength": 32,
                  "byteOffset": 46
                }
              }
            },
            {
              "physicalLocation": {
                "artifactLocation": {
                  "uri": "src/inheritance/IContractInheritance.sol"
                },
                "region": {
                  "byteLength": 24,
                  "byteOffset": 32
                }
              }
            },
            {
              "physicalLocation": {
                "artifactLocation": {
                  "uri": "src/inheritance/InheritanceBase.sol"
                },
                "region": {
                  "byteLength": 23,
                  "byteOffset": 32
                }
              }
            },
            {
              "physicalLocation": {
                "artifactLocation": {
                  "uri": "src/nested_mappings/LaterVersion.sol"
                },
                "region": {
                  "byteLength": 23,
                  "byteOffset": 36
                }
              }
            },
            {
              "physicalLocation": {
                "artifactLocation": {
                  "uri": "src/nested_mappings/NestedMappings.sol"
                },
                "region": {
                  "byteLength": 24,
                  "byteOffset": 36
                }
              }
            }
          ],
          "message": {
            "text": "Consider using a specific version of Solidity in your contracts instead of a wide version. For example, instead of `pragma solidity ^0.8.0;`, use `pragma solidity 0.8.0;`"
          },
          "ruleId": "unspecific-solidity-pragma"
        },
        {
          "level": "note",
          "locations": [
            {
              "physicalLocation": {
                "artifactLocation": {
                  "uri": "src/ArbitraryTransferFrom.sol"
                },
                "region": {
                  "byteLength": 15,
                  "byteOffset": 267
                }
              }
            },
            {
              "physicalLocation": {
                "artifactLocation": {
                  "uri": "src/StateVariables.sol"
                },
                "region": {
                  "byteLength": 14,
                  "byteOffset": 2121
                }
              }
            },
            {
              "physicalLocation": {
                "artifactLocation": {
                  "uri": "src/ZeroAddressCheck.sol"
                },
                "region": {
                  "byteLength": 14,
                  "byteOffset": 1171
                }
              }
            },
            {
              "physicalLocation": {
                "artifactLocation": {
                  "uri": "src/ZeroAddressCheck.sol"
                },
                "region": {
                  "byteLength": 16,
                  "byteOffset": 1248
                }
              }
            },
            {
              "physicalLocation": {
                "artifactLocation": {
                  "uri": "src/ZeroAddressCheck.sol"
                },
                "region": {
                  "byteLength": 23,
                  "byteOffset": 1327
                }
              }
            },
            {
              "physicalLocation": {
                "artifactLocation": {
                  "uri": "src/uniswap/UniswapV2Swapper.sol"
                },
                "region": {
                  "byteLength": 17,
                  "byteOffset": 365
                }
              }
            }
          ],
          "message": {
            "text": "Check for `address(0)` when assigning values to address state variables."
          },
          "ruleId": "zero-address-check"
        },
        {
          "level": "note",
          "locations": [
            {
              "physicalLocation": {
                "artifactLocation": {
                  "uri": "src/ArbitraryTransferFrom.sol"
                },
                "region": {
                  "byteLength": 5,
                  "byteOffset": 772
                }
              }
            },
            {
              "physicalLocation": {
                "artifactLocation": {
                  "uri": "src/AssemblyExample.sol"
                },
                "region": {
                  "byteLength": 1,
                  "byteOffset": 113
                }
              }
            },
            {
              "physicalLocation": {
                "artifactLocation": {
                  "uri": "src/ContractWithTodo.sol"
                },
                "region": {
                  "byteLength": 15,
                  "byteOffset": 337
                }
              }
            },
            {
              "physicalLocation": {
                "artifactLocation": {
                  "uri": "src/Counter.sol"
                },
                "region": {
                  "byteLength": 9,
                  "byteOffset": 129
                }
              }
            },
            {
              "physicalLocation": {
                "artifactLocation": {
                  "uri": "src/StateVariables.sol"
                },
                "region": {
                  "byteLength": 18,
                  "byteOffset": 1764
                }
              }
            },
            {
              "physicalLocation": {
                "artifactLocation": {
                  "uri": "src/StateVariables.sol"
                },
                "region": {
                  "byteLength": 20,
                  "byteOffset": 1915
                }
              }
            },
            {
              "physicalLocation": {
                "artifactLocation": {
                  "uri": "src/StateVariables.sol"
                },
                "region": {
                  "byteLength": 14,
                  "byteOffset": 2072
                }
              }
            },
            {
              "physicalLocation": {
                "artifactLocation": {
                  "uri": "src/StateVariables.sol"
                },
                "region": {
                  "byteLength": 22,
                  "byteOffset": 2157
                }
              }
            },
            {
              "physicalLocation": {
                "artifactLocation": {
                  "uri": "src/StateVariables.sol"
                },
                "region": {
                  "byteLength": 25,
                  "byteOffset": 2539
                }
              }
            },
            {
              "physicalLocation": {
                "artifactLocation": {
                  "uri": "src/UninitializedStateVariable.sol"
                },
                "region": {
                  "byteLength": 8,
                  "byteOffset": 563
                }
              }
            },
            {
              "physicalLocation": {
                "artifactLocation": {
                  "uri": "src/auditor_mode/PublicFunctionsWithoutSenderCheck.sol"
                },
                "region": {
                  "byteLength": 27,
                  "byteOffset": 475
                }
              }
            },
            {
              "physicalLocation": {
                "artifactLocation": {
                  "uri": "src/auditor_mode/PublicFunctionsWithoutSenderCheck.sol"
                },
                "region": {
                  "byteLength": 28,
                  "byteOffset": 653
                }
              }
            },
            {
              "physicalLocation": {
                "artifactLocation": {
                  "uri": "src/auditor_mode/PublicFunctionsWithoutSenderCheck.sol"
                },
                "region": {
                  "byteLength": 26,
                  "byteOffset": 1324
                }
              }
            },
            {
              "physicalLocation": {
                "artifactLocation": {
                  "uri": "src/auditor_mode/PublicFunctionsWithoutSenderCheck.sol"
                },
                "region": {
                  "byteLength": 27,
                  "byteOffset": 1637
                }
              }
            },
            {
              "physicalLocation": {
                "artifactLocation": {
                  "uri": "src/auditor_mode/PublicFunctionsWithoutSenderCheck.sol"
                },
                "region": {
                  "byteLength": 20,
                  "byteOffset": 2014
                }
              }
            },
            {
              "physicalLocation": {
                "artifactLocation": {
                  "uri": "src/auditor_mode/PublicFunctionsWithoutSenderCheck.sol"
                },
                "region": {
                  "byteLength": 28,
                  "byteOffset": 2183
                }
              }
            },
            {
              "physicalLocation": {
                "artifactLocation": {
                  "uri": "src/cloc/AnotherHeavilyCommentedContract.sol"
                },
                "region": {
                  "byteLength": 3,
                  "byteOffset": 500
                }
              }
            },
            {
              "physicalLocation": {
                "artifactLocation": {
                  "uri": "src/cloc/AnotherHeavilyCommentedContract.sol"
                },
                "region": {
                  "byteLength": 5,
                  "byteOffset": 637
                }
              }
            },
            {
              "physicalLocation": {
                "artifactLocation": {
                  "uri": "src/cloc/AnotherHeavilyCommentedContract.sol"
                },
                "region": {
                  "byteLength": 4,
                  "byteOffset": 738
                }
              }
            },
            {
              "physicalLocation": {
                "artifactLocation": {
                  "uri": "src/cloc/HeavilyCommentedContract.sol"
                },
                "region": {
                  "byteLength": 3,
                  "byteOffset": 509
                }
              }
            },
            {
              "physicalLocation": {
                "artifactLocation": {
                  "uri": "src/cloc/HeavilyCommentedContract.sol"
                },
                "region": {
                  "byteLength": 4,
                  "byteOffset": 646
                }
              }
            },
            {
              "physicalLocation": {
                "artifactLocation": {
                  "uri": "src/parent_chain/ParentChainContract.sol"
                },
                "region": {
                  "byteLength": 9,
                  "byteOffset": 355
                }
              }
            },
            {
              "physicalLocation": {
                "artifactLocation": {
                  "uri": "src/parent_chain/ParentChainContract.sol"
                },
                "region": {
                  "byteLength": 9,
                  "byteOffset": 422
                }
              }
            }
          ],
          "message": {
            "text": "Instead of marking a function as `public`, consider marking it as `external` if it is not used internally."
          },
          "ruleId": "useless-public-function"
        },
        {
          "level": "note",
          "locations": [
            {
              "physicalLocation": {
                "artifactLocation": {
                  "uri": "src/Casting.sol"
                },
                "region": {
                  "byteLength": 18,
                  "byteOffset": 483
                }
              }
            },
            {
              "physicalLocation": {
                "artifactLocation": {
                  "uri": "src/Casting.sol"
                },
                "region": {
                  "byteLength": 18,
                  "byteOffset": 646
                }
              }
            },
            {
              "physicalLocation": {
                "artifactLocation": {
                  "uri": "src/Casting.sol"
                },
                "region": {
                  "byteLength": 18,
                  "byteOffset": 921
                }
              }
            },
            {
              "physicalLocation": {
                "artifactLocation": {
                  "uri": "src/Casting.sol"
                },
                "region": {
                  "byteLength": 18,
                  "byteOffset": 2103
                }
              }
            },
            {
              "physicalLocation": {
                "artifactLocation": {
                  "uri": "src/ConstantsLiterals.sol"
                },
                "region": {
                  "byteLength": 3,
                  "byteOffset": 958
                }
              }
            },
            {
              "physicalLocation": {
                "artifactLocation": {
                  "uri": "src/ConstantsLiterals.sol"
                },
                "region": {
                  "byteLength": 3,
                  "byteOffset": 992
                }
              }
            },
            {
              "physicalLocation": {
                "artifactLocation": {
                  "uri": "src/ConstantsLiterals.sol"
                },
                "region": {
                  "byteLength": 4,
                  "byteOffset": 1032
                }
              }
            },
            {
              "physicalLocation": {
                "artifactLocation": {
                  "uri": "src/ConstantsLiterals.sol"
                },
                "region": {
                  "byteLength": 4,
                  "byteOffset": 1068
                }
              }
            },
            {
              "physicalLocation": {
                "artifactLocation": {
                  "uri": "src/ConstantsLiterals.sol"
                },
                "region": {
                  "byteLength": 42,
                  "byteOffset": 1117
                }
              }
            },
            {
              "physicalLocation": {
                "artifactLocation": {
                  "uri": "src/ConstantsLiterals.sol"
                },
                "region": {
                  "byteLength": 42,
                  "byteOffset": 1192
                }
              }
            },
            {
              "physicalLocation": {
                "artifactLocation": {
                  "uri": "src/ConstantsLiterals.sol"
                },
                "region": {
                  "byteLength": 66,
                  "byteOffset": 1275
                }
              }
            },
            {
              "physicalLocation": {
                "artifactLocation": {
                  "uri": "src/DelegateCallWithoutAddressCheck.sol"
                },
                "region": {
                  "byteLength": 1,
                  "byteOffset": 718
                }
              }
            },
            {
              "physicalLocation": {
                "artifactLocation": {
                  "uri": "src/DelegateCallWithoutAddressCheck.sol"
                },
                "region": {
                  "byteLength": 1,
                  "byteOffset": 771
                }
              }
            },
            {
              "physicalLocation": {
                "artifactLocation": {
                  "uri": "src/DelegateCallWithoutAddressCheck.sol"
                },
                "region": {
                  "byteLength": 1,
                  "byteOffset": 838
                }
              }
            },
            {
              "physicalLocation": {
                "artifactLocation": {
                  "uri": "src/DynamicArrayLengthAssignment.sol"
                },
                "region": {
                  "byteLength": 3,
                  "byteOffset": 312
                }
              }
            },
            {
              "physicalLocation": {
                "artifactLocation": {
                  "uri": "src/DynamicArrayLengthAssignment.sol"
                },
                "region": {
                  "byteLength": 3,
                  "byteOffset": 346
                }
              }
            },
            {
              "physicalLocation": {
                "artifactLocation": {
                  "uri": "src/DynamicArrayLengthAssignment.sol"
                },
                "region": {
                  "byteLength": 3,
                  "byteOffset": 457
                }
              }
            },
            {
              "physicalLocation": {
                "artifactLocation": {
                  "uri": "src/IncorrectCaretOperator.sol"
                },
                "region": {
                  "byteLength": 2,
                  "byteOffset": 563
                }
              }
            },
            {
              "physicalLocation": {
                "artifactLocation": {
                  "uri": "src/IncorrectCaretOperator.sol"
                },
                "region": {
                  "byteLength": 2,
                  "byteOffset": 606
                }
              }
            },
            {
              "physicalLocation": {
                "artifactLocation": {
                  "uri": "src/PreDeclaredVarUsage.sol"
                },
                "region": {
                  "byteLength": 3,
                  "byteOffset": 200
                }
              }
            },
            {
              "physicalLocation": {
                "artifactLocation": {
                  "uri": "src/PreDeclaredVarUsage.sol"
                },
                "region": {
                  "byteLength": 3,
                  "byteOffset": 222
                }
              }
            },
            {
              "physicalLocation": {
                "artifactLocation": {
                  "uri": "src/RevertsAndRequriesInLoops.sol"
                },
                "region": {
                  "byteLength": 2,
                  "byteOffset": 253
                }
              }
            },
            {
              "physicalLocation": {
                "artifactLocation": {
                  "uri": "src/RevertsAndRequriesInLoops.sol"
                },
                "region": {
                  "byteLength": 2,
                  "byteOffset": 442
                }
              }
            },
            {
              "physicalLocation": {
                "artifactLocation": {
                  "uri": "src/RevertsAndRequriesInLoops.sol"
                },
                "region": {
                  "byteLength": 2,
                  "byteOffset": 706
                }
              }
            },
            {
              "physicalLocation": {
                "artifactLocation": {
                  "uri": "src/RevertsAndRequriesInLoops.sol"
                },
                "region": {
                  "byteLength": 2,
                  "byteOffset": 745
                }
              }
            },
            {
              "physicalLocation": {
                "artifactLocation": {
                  "uri": "src/UncheckedReturn.sol"
                },
                "region": {
                  "byteLength": 7,
                  "byteOffset": 607
                }
              }
            },
            {
              "physicalLocation": {
                "artifactLocation": {
                  "uri": "src/UncheckedReturn.sol"
                },
                "region": {
                  "byteLength": 7,
                  "byteOffset": 805
                }
              }
            },
            {
              "physicalLocation": {
                "artifactLocation": {
                  "uri": "src/UncheckedReturn.sol"
                },
                "region": {
                  "byteLength": 7,
                  "byteOffset": 995
                }
              }
            },
            {
              "physicalLocation": {
                "artifactLocation": {
                  "uri": "src/UncheckedReturn.sol"
                },
                "region": {
                  "byteLength": 7,
                  "byteOffset": 1190
                }
              }
            },
            {
              "physicalLocation": {
                "artifactLocation": {
                  "uri": "src/eth2/DepositContract.sol"
                },
                "region": {
                  "byteLength": 2,
                  "byteOffset": 7252
                }
              }
            },
            {
              "physicalLocation": {
                "artifactLocation": {
                  "uri": "src/eth2/DepositContract.sol"
                },
                "region": {
                  "byteLength": 2,
                  "byteOffset": 7293
                }
              }
            }
          ],
          "message": {
            "text": "If the same constant literal value is used multiple times, create a constant state variable and reference it throughout the contract."
          },
          "ruleId": "constants-instead-of-literals"
        },
        {
          "level": "note",
          "locations": [
            {
              "physicalLocation": {
                "artifactLocation": {
                  "uri": "src/TestERC20.sol"
                },
                "region": {
                  "byteLength": 70,
                  "byteOffset": 338
                }
              }
            },
            {
              "physicalLocation": {
                "artifactLocation": {
                  "uri": "src/TestERC20.sol"
                },
                "region": {
                  "byteLength": 70,
                  "byteOffset": 413
                }
              }
            },
            {
              "physicalLocation": {
                "artifactLocation": {
                  "uri": "src/UncheckedReturn.sol"
                },
                "region": {
                  "byteLength": 30,
                  "byteOffset": 297
                }
              }
            },
            {
              "physicalLocation": {
                "artifactLocation": {
                  "uri": "src/UninitializedStateVariable.sol"
                },
                "region": {
                  "byteLength": 27,
                  "byteOffset": 700
                }
              }
            },
            {
              "physicalLocation": {
                "artifactLocation": {
                  "uri": "src/eth2/DepositContract.sol"
                },
                "region": {
                  "byteLength": 107,
                  "byteOffset": 2641
                }
              }
            },
            {
              "physicalLocation": {
                "artifactLocation": {
                  "uri": "src/inheritance/ExtendedInheritance.sol"
                },
                "region": {
                  "byteLength": 45,
                  "byteOffset": 144
                }
              }
            },
            {
              "physicalLocation": {
                "artifactLocation": {
                  "uri": "src/inheritance/InheritanceBase.sol"
                },
                "region": {
                  "byteLength": 28,
                  "byteOffset": 150
                }
              }
            }
          ],
          "message": {
            "text": "Index event fields make the field more quickly accessible to off-chain tools that parse events. However, note that each index field costs extra gas during emission, so it's not necessarily best to index the maximum allowed per event (three fields). Each event should use three indexed fields if there are three or more fields, and gas usage is not particularly of concern for the events in question. If there are fewer than three fields, all of the fields should be indexed."
          },
          "ruleId": "unindexed-events"
        },
        {
          "level": "note",
          "locations": [
            {
              "physicalLocation": {
                "artifactLocation": {
                  "uri": "src/CallGraphTests.sol"
                },
                "region": {
                  "byteLength": 7,
                  "byteOffset": 128
                }
              }
            },
            {
              "physicalLocation": {
                "artifactLocation": {
                  "uri": "src/CallGraphTests.sol"
                },
                "region": {
                  "byteLength": 6,
                  "byteOffset": 531
                }
              }
            },
            {
              "physicalLocation": {
                "artifactLocation": {
                  "uri": "src/CallGraphTests.sol"
                },
                "region": {
                  "byteLength": 6,
                  "byteOffset": 936
                }
              }
            },
            {
              "physicalLocation": {
                "artifactLocation": {
                  "uri": "src/CallGraphTests.sol"
                },
                "region": {
                  "byteLength": 7,
                  "byteOffset": 1246
                }
              }
            },
            {
              "physicalLocation": {
                "artifactLocation": {
                  "uri": "src/DelegateCallWithoutAddressCheck.sol"
                },
                "region": {
                  "byteLength": 7,
                  "byteOffset": 948
                }
              }
            },
            {
              "physicalLocation": {
                "artifactLocation": {
                  "uri": "src/DeprecatedOZFunctions.sol"
                },
                "region": {
                  "byteLength": 7,
                  "byteOffset": 1264
                }
              }
            },
            {
              "physicalLocation": {
                "artifactLocation": {
                  "uri": "src/DeprecatedOZFunctions.sol"
                },
                "region": {
                  "byteLength": 6,
                  "byteOffset": 1389
                }
              }
            },
            {
              "physicalLocation": {
                "artifactLocation": {
                  "uri": "src/RevertsAndRequriesInLoops.sol"
                },
                "region": {
                  "byteLength": 6,
                  "byteOffset": 503
                }
              }
            },
            {
              "physicalLocation": {
                "artifactLocation": {
                  "uri": "src/SendEtherNoChecks.sol"
                },
                "region": {
                  "byteLength": 6,
                  "byteOffset": 268
                }
              }
            },
            {
              "physicalLocation": {
                "artifactLocation": {
                  "uri": "src/SendEtherNoChecks.sol"
                },
                "region": {
                  "byteLength": 7,
                  "byteOffset": 513
                }
              }
            },
            {
              "physicalLocation": {
                "artifactLocation": {
                  "uri": "src/SendEtherNoChecks.sol"
                },
                "region": {
                  "byteLength": 6,
                  "byteOffset": 920
                }
              }
            },
            {
              "physicalLocation": {
                "artifactLocation": {
                  "uri": "src/StateShadowing.sol"
                },
                "region": {
                  "byteLength": 7,
                  "byteOffset": 135
                }
              }
            },
            {
              "physicalLocation": {
                "artifactLocation": {
                  "uri": "src/ZeroAddressCheck.sol"
                },
                "region": {
                  "byteLength": 6,
                  "byteOffset": 329
                }
              }
            },
            {
              "physicalLocation": {
                "artifactLocation": {
                  "uri": "src/ZeroAddressCheck.sol"
                },
                "region": {
                  "byteLength": 6,
                  "byteOffset": 608
                }
              }
            },
            {
              "physicalLocation": {
                "artifactLocation": {
                  "uri": "src/ZeroAddressCheck.sol"
                },
                "region": {
                  "byteLength": 6,
                  "byteOffset": 1074
                }
              }
            },
            {
              "physicalLocation": {
                "artifactLocation": {
                  "uri": "src/cloc/AnotherHeavilyCommentedContract.sol"
                },
                "region": {
                  "byteLength": 7,
                  "byteOffset": 589
                }
              }
            },
            {
              "physicalLocation": {
                "artifactLocation": {
                  "uri": "src/cloc/AnotherHeavilyCommentedContract.sol"
                },
                "region": {
                  "byteLength": 7,
                  "byteOffset": 1403
                }
              }
            },
            {
              "physicalLocation": {
                "artifactLocation": {
                  "uri": "src/cloc/HeavilyCommentedContract.sol"
                },
                "region": {
                  "byteLength": 7,
                  "byteOffset": 598
                }
              }
            },
            {
              "physicalLocation": {
                "artifactLocation": {
                  "uri": "src/cloc/HeavilyCommentedContract.sol"
                },
                "region": {
                  "byteLength": 7,
                  "byteOffset": 1408
                }
              }
            }
          ],
          "message": {
            "text": "Use descriptive reason strings or custom errors for revert paths."
          },
          "ruleId": "require-with-string"
        },
        {
          "level": "note",
          "locations": [
            {
              "physicalLocation": {
                "artifactLocation": {
                  "uri": "src/AdminContract.sol"
                },
                "region": {
                  "byteLength": 12,
                  "byteOffset": 386
                }
              }
            },
            {
              "physicalLocation": {
                "artifactLocation": {
                  "uri": "src/parent_chain/ParentChainContract.sol"
                },
                "region": {
                  "byteLength": 12,
                  "byteOffset": 735
                }
              }
            }
          ],
          "message": {
            "text": "This is a best-practice to protect against reentrancy in other modifiers."
          },
          "ruleId": "non-reentrant-before-others"
        },
        {
          "level": "note",
          "locations": [
            {
              "physicalLocation": {
                "artifactLocation": {
                  "uri": "src/UnsafeERC721Mint.sol"
                },
                "region": {
                  "byteLength": 5,
                  "byteOffset": 410
                }
              }
            }
          ],
          "message": {
            "text": "Using `ERC721::_mint()` can mint ERC721 tokens to addresses which don't support ERC721 tokens. Use `_safeMint()` instead of `_mint()` for ERC721."
          },
          "ruleId": "unsafe-oz-erc721-mint"
        },
        {
          "level": "note",
          "locations": [
            {
              "physicalLocation": {
                "artifactLocation": {
                  "uri": "src/AdminContract.sol"
                },
                "region": {
                  "byteLength": 23,
                  "byteOffset": 32
                }
              }
            },
            {
              "physicalLocation": {
                "artifactLocation": {
                  "uri": "src/ContractWithTodo.sol"
                },
                "region": {
                  "byteLength": 23,
                  "byteOffset": 32
                }
              }
            },
            {
              "physicalLocation": {
                "artifactLocation": {
                  "uri": "src/Counter.sol"
                },
                "region": {
                  "byteLength": 24,
                  "byteOffset": 39
                }
              }
            },
            {
              "physicalLocation": {
                "artifactLocation": {
                  "uri": "src/CrazyPragma.sol"
                },
                "region": {
                  "byteLength": 32,
                  "byteOffset": 32
                }
              }
            },
            {
              "physicalLocation": {
                "artifactLocation": {
                  "uri": "src/DelegateCallWithoutAddressCheck.sol"
                },
                "region": {
                  "byteLength": 21,
                  "byteOffset": 32
                }
              }
            },
            {
              "physicalLocation": {
                "artifactLocation": {
                  "uri": "src/DeletionNestedMappingStructureContract.sol"
                },
                "region": {
                  "byteLength": 23,
                  "byteOffset": 32
                }
              }
            },
            {
              "physicalLocation": {
                "artifactLocation": {
                  "uri": "src/DeprecatedOZFunctions.sol"
                },
                "region": {
                  "byteLength": 23,
                  "byteOffset": 32
                }
              }
            },
            {
              "physicalLocation": {
                "artifactLocation": {
                  "uri": "src/InconsistentUints.sol"
                },
                "region": {
                  "byteLength": 24,
                  "byteOffset": 0
                }
              }
            },
            {
              "physicalLocation": {
                "artifactLocation": {
                  "uri": "src/KeccakContract.sol"
                },
                "region": {
                  "byteLength": 23,
                  "byteOffset": 32
                }
              }
            },
            {
              "physicalLocation": {
                "artifactLocation": {
                  "uri": "src/StateVariables.sol"
                },
                "region": {
                  "byteLength": 23,
                  "byteOffset": 32
                }
              }
            },
            {
              "physicalLocation": {
                "artifactLocation": {
                  "uri": "src/StorageConditionals.sol"
                },
                "region": {
                  "byteLength": 23,
                  "byteOffset": 32
                }
              }
            },
            {
              "physicalLocation": {
                "artifactLocation": {
                  "uri": "src/T11sTranferer.sol"
                },
                "region": {
                  "byteLength": 23,
                  "byteOffset": 32
                }
              }
            },
            {
              "physicalLocation": {
                "artifactLocation": {
                  "uri": "src/TautologicalCompare.sol"
                },
                "region": {
                  "byteLength": 23,
                  "byteOffset": 32
                }
              }
            },
            {
              "physicalLocation": {
                "artifactLocation": {
                  "uri": "src/UnsafeERC721Mint.sol"
                },
                "region": {
                  "byteLength": 23,
                  "byteOffset": 32
                }
              }
            },
            {
              "physicalLocation": {
                "artifactLocation": {
                  "uri": "src/cloc/AnotherHeavilyCommentedContract.sol"
                },
                "region": {
                  "byteLength": 24,
                  "byteOffset": 46
                }
              }
            },
            {
              "physicalLocation": {
                "artifactLocation": {
                  "uri": "src/cloc/HeavilyCommentedContract.sol"
                },
                "region": {
                  "byteLength": 32,
                  "byteOffset": 46
                }
              }
            },
            {
              "physicalLocation": {
                "artifactLocation": {
                  "uri": "src/eth2/DepositContract.sol"
                },
                "region": {
                  "byteLength": 23,
                  "byteOffset": 2302
                }
              }
            },
            {
              "physicalLocation": {
                "artifactLocation": {
                  "uri": "src/inheritance/ExtendedInheritance.sol"
                },
                "region": {
                  "byteLength": 23,
                  "byteOffset": 32
                }
              }
            },
            {
              "physicalLocation": {
                "artifactLocation": {
                  "uri": "src/inheritance/IContractInheritance.sol"
                },
                "region": {
                  "byteLength": 24,
                  "byteOffset": 32
                }
              }
            },
            {
              "physicalLocation": {
                "artifactLocation": {
                  "uri": "src/inheritance/InheritanceBase.sol"
                },
                "region": {
                  "byteLength": 23,
                  "byteOffset": 32
                }
              }
            },
            {
              "physicalLocation": {
                "artifactLocation": {
                  "uri": "src/nested/1/Nested.sol"
                },
                "region": {
                  "byteLength": 23,
                  "byteOffset": 180
                }
              }
            },
            {
              "physicalLocation": {
                "artifactLocation": {
                  "uri": "src/nested/2/Nested.sol"
                },
                "region": {
                  "byteLength": 23,
                  "byteOffset": 180
                }
              }
            },
            {
              "physicalLocation": {
                "artifactLocation": {
                  "uri": "src/nested_mappings/LaterVersion.sol"
                },
                "region": {
                  "byteLength": 23,
                  "byteOffset": 36
                }
              }
            },
            {
              "physicalLocation": {
                "artifactLocation": {
                  "uri": "src/parent_chain/ParentChainContract.sol"
                },
                "region": {
                  "byteLength": 23,
                  "byteOffset": 32
                }
              }
            },
            {
              "physicalLocation": {
                "artifactLocation": {
                  "uri": "src/uniswap/UniswapV2Swapper.sol"
                },
                "region": {
                  "byteLength": 23,
                  "byteOffset": 32
                }
              }
            },
            {
              "physicalLocation": {
                "artifactLocation": {
                  "uri": "src/uniswap/UniswapV3Swapper.sol"
                },
                "region": {
                  "byteLength": 23,
                  "byteOffset": 32
                }
              }
            }
          ],
          "message": {
            "text": "Solc compiler version 0.8.20 switches the default target EVM version to Shanghai, which means that the generated bytecode will include PUSH0 opcodes. Be sure to select the appropriate EVM version in case you intend to deploy on a chain other than mainnet like L2 chains that may not support PUSH0, otherwise deployment of your contracts will fail."
          },
          "ruleId": "push-zero-opcode"
        },
        {
          "level": "note",
          "locations": [
            {
              "physicalLocation": {
                "artifactLocation": {
                  "uri": "src/CallGraphTests.sol"
                },
                "region": {
                  "byteLength": 22,
                  "byteOffset": 186
                }
              }
            },
            {
              "physicalLocation": {
                "artifactLocation": {
                  "uri": "src/CallGraphTests.sol"
                },
                "region": {
                  "byteLength": 22,
                  "byteOffset": 571
                }
              }
            },
            {
              "physicalLocation": {
                "artifactLocation": {
                  "uri": "src/CallGraphTests.sol"
                },
                "region": {
                  "byteLength": 22,
                  "byteOffset": 976
                }
              }
            },
            {
              "physicalLocation": {
                "artifactLocation": {
                  "uri": "src/DelegateCallWithoutAddressCheck.sol"
                },
                "region": {
                  "byteLength": 9,
                  "byteOffset": 678
                }
              }
            },
            {
              "physicalLocation": {
                "artifactLocation": {
                  "uri": "src/InternalFunctions.sol"
                },
                "region": {
                  "byteLength": 9,
                  "byteOffset": 413
                }
              }
            },
            {
              "physicalLocation": {
                "artifactLocation": {
                  "uri": "src/OnceModifierExample.sol"
                },
                "region": {
                  "byteLength": 8,
                  "byteOffset": 103
                }
              }
            },
            {
              "physicalLocation": {
                "artifactLocation": {
                  "uri": "src/SendEtherNoChecks.sol"
                },
                "region": {
                  "byteLength": 4,
                  "byteOffset": 308
                }
              }
            },
            {
              "physicalLocation": {
                "artifactLocation": {
                  "uri": "src/SendEtherNoChecks.sol"
                },
                "region": {
                  "byteLength": 4,
                  "byteOffset": 960
                }
              }
            },
            {
              "physicalLocation": {
                "artifactLocation": {
                  "uri": "src/SendEtherNoChecks.sol"
                },
                "region": {
                  "byteLength": 4,
                  "byteOffset": 1301
                }
              }
            },
            {
              "physicalLocation": {
                "artifactLocation": {
                  "uri": "src/SendEtherNoChecks.sol"
                },
                "region": {
                  "byteLength": 4,
                  "byteOffset": 1704
                }
              }
            },
            {
              "physicalLocation": {
                "artifactLocation": {
                  "uri": "src/StateShadowing.sol"
                },
                "region": {
                  "byteLength": 74,
                  "byteOffset": 107
                }
              }
            },
            {
              "physicalLocation": {
                "artifactLocation": {
                  "uri": "src/UnprotectedInitialize.sol"
                },
                "region": {
                  "byteLength": 21,
                  "byteOffset": 222
                }
              }
            }
          ],
          "message": {
            "text": ""
          },
          "ruleId": "useless-modifier"
        },
        {
          "level": "note",
          "locations": [
            {
              "physicalLocation": {
                "artifactLocation": {
                  "uri": "src/AdminContract.sol"
                },
                "region": {
                  "byteLength": 23,
                  "byteOffset": 457
                }
              }
            },
            {
              "physicalLocation": {
                "artifactLocation": {
                  "uri": "src/CallGraphTests.sol"
                },
                "region": {
                  "byteLength": 16,
                  "byteOffset": 291
                }
              }
            },
            {
              "physicalLocation": {
                "artifactLocation": {
                  "uri": "src/CallGraphTests.sol"
                },
                "region": {
                  "byteLength": 16,
                  "byteOffset": 686
                }
              }
            },
            {
              "physicalLocation": {
                "artifactLocation": {
                  "uri": "src/ContractWithTodo.sol"
                },
                "region": {
                  "byteLength": 10,
                  "byteOffset": 129
                }
              }
            },
            {
              "physicalLocation": {
                "artifactLocation": {
                  "uri": "src/ContractWithTodo.sol"
                },
                "region": {
                  "byteLength": 15,
                  "byteOffset": 337
                }
              }
            },
            {
              "physicalLocation": {
                "artifactLocation": {
                  "uri": "src/EmptyBlocks.sol"
                },
                "region": {
                  "byteLength": 12,
                  "byteOffset": 503
                }
              }
            },
            {
              "physicalLocation": {
                "artifactLocation": {
                  "uri": "src/EmptyBlocks.sol"
                },
                "region": {
                  "byteLength": 12,
                  "byteOffset": 599
                }
              }
            },
            {
              "physicalLocation": {
                "artifactLocation": {
                  "uri": "src/EmptyBlocks.sol"
                },
                "region": {
                  "byteLength": 12,
                  "byteOffset": 739
                }
              }
            },
            {
              "physicalLocation": {
                "artifactLocation": {
                  "uri": "src/EmptyBlocks.sol"
                },
                "region": {
                  "byteLength": 13,
                  "byteOffset": 888
                }
              }
            },
            {
              "physicalLocation": {
                "artifactLocation": {
                  "uri": "src/EmptyBlocks.sol"
                },
                "region": {
                  "byteLength": 24,
                  "byteOffset": 946
                }
              }
            },
            {
              "physicalLocation": {
                "artifactLocation": {
                  "uri": "src/EmptyBlocks.sol"
                },
                "region": {
                  "byteLength": 30,
                  "byteOffset": 1068
                }
              }
            },
            {
              "physicalLocation": {
                "artifactLocation": {
                  "uri": "src/EmptyBlocks.sol"
                },
                "region": {
                  "byteLength": 41,
                  "byteOffset": 1219
                }
              }
            },
            {
              "physicalLocation": {
                "artifactLocation": {
                  "uri": "src/OnceModifierExample.sol"
                },
                "region": {
                  "byteLength": 7,
                  "byteOffset": 147
                }
              }
            },
            {
              "physicalLocation": {
                "artifactLocation": {
                  "uri": "src/SendEtherNoChecks.sol"
                },
                "region": {
                  "byteLength": 5,
                  "byteOffset": 1060
                }
              }
            },
            {
              "physicalLocation": {
                "artifactLocation": {
                  "uri": "src/SendEtherNoChecks.sol"
                },
                "region": {
                  "byteLength": 5,
                  "byteOffset": 1405
                }
              }
            },
            {
              "physicalLocation": {
                "artifactLocation": {
                  "uri": "src/SendEtherNoChecks.sol"
                },
                "region": {
                  "byteLength": 5,
                  "byteOffset": 1795
                }
              }
            },
            {
              "physicalLocation": {
                "artifactLocation": {
                  "uri": "src/auditor_mode/PublicFunctionsWithoutSenderCheck.sol"
                },
                "region": {
                  "byteLength": 17,
                  "byteOffset": 367
                }
              }
            },
            {
              "physicalLocation": {
                "artifactLocation": {
                  "uri": "src/auditor_mode/PublicFunctionsWithoutSenderCheck.sol"
                },
                "region": {
                  "byteLength": 25,
                  "byteOffset": 852
                }
              }
            },
            {
              "physicalLocation": {
                "artifactLocation": {
                  "uri": "src/auditor_mode/PublicFunctionsWithoutSenderCheck.sol"
                },
                "region": {
                  "byteLength": 16,
                  "byteOffset": 1080
                }
              }
            },
            {
              "physicalLocation": {
                "artifactLocation": {
                  "uri": "src/auditor_mode/PublicFunctionsWithoutSenderCheck.sol"
                },
                "region": {
                  "byteLength": 17,
                  "byteOffset": 1840
                }
              }
            },
            {
              "physicalLocation": {
                "artifactLocation": {
                  "uri": "src/auditor_mode/PublicFunctionsWithoutSenderCheck.sol"
                },
                "region": {
                  "byteLength": 25,
                  "byteOffset": 2380
                }
              }
            },
            {
              "physicalLocation": {
                "artifactLocation": {
                  "uri": "src/parent_chain/ParentChainContract.sol"
                },
                "region": {
                  "byteLength": 9,
                  "byteOffset": 355
                }
              }
            },
            {
              "physicalLocation": {
                "artifactLocation": {
                  "uri": "src/parent_chain/ParentChainContract.sol"
                },
                "region": {
                  "byteLength": 23,
                  "byteOffset": 806
                }
              }
            },
            {
              "physicalLocation": {
                "artifactLocation": {
                  "uri": "src/parent_chain/ParentChainContract.sol"
                },
                "region": {
                  "byteLength": 8,
                  "byteOffset": 946
                }
              }
            },
            {
              "physicalLocation": {
                "artifactLocation": {
                  "uri": "src/parent_chain/ParentChainContract.sol"
                },
                "region": {
                  "byteLength": 23,
                  "byteOffset": 1011
                }
              }
            }
          ],
          "message": {
            "text": "Consider removing empty blocks."
          },
          "ruleId": "empty-block"
        },
        {
          "level": "note",
          "locations": [
            {
              "physicalLocation": {
                "artifactLocation": {
                  "uri": "src/HugeConstants.sol"
                },
                "region": {
                  "byteLength": 24,
                  "byteOffset": 182
                }
              }
            },
            {
              "physicalLocation": {
                "artifactLocation": {
                  "uri": "src/HugeConstants.sol"
                },
                "region": {
                  "byteLength": 23,
                  "byteOffset": 252
                }
              }
            },
            {
              "physicalLocation": {
                "artifactLocation": {
                  "uri": "src/HugeConstants.sol"
                },
                "region": {
                  "byteLength": 22,
                  "byteOffset": 321
                }
              }
            },
            {
              "physicalLocation": {
                "artifactLocation": {
                  "uri": "src/HugeConstants.sol"
                },
                "region": {
                  "byteLength": 21,
                  "byteOffset": 389
                }
              }
            },
            {
              "physicalLocation": {
                "artifactLocation": {
                  "uri": "src/HugeConstants.sol"
                },
                "region": {
                  "byteLength": 20,
                  "byteOffset": 456
                }
              }
            },
            {
              "physicalLocation": {
                "artifactLocation": {
                  "uri": "src/HugeConstants.sol"
                },
                "region": {
                  "byteLength": 19,
                  "byteOffset": 522
                }
              }
            },
            {
              "physicalLocation": {
                "artifactLocation": {
                  "uri": "src/HugeConstants.sol"
                },
                "region": {
                  "byteLength": 18,
                  "byteOffset": 587
                }
              }
            },
            {
              "physicalLocation": {
                "artifactLocation": {
                  "uri": "src/HugeConstants.sol"
                },
                "region": {
                  "byteLength": 17,
                  "byteOffset": 651
                }
              }
            },
            {
              "physicalLocation": {
                "artifactLocation": {
                  "uri": "src/HugeConstants.sol"
                },
                "region": {
                  "byteLength": 16,
                  "byteOffset": 714
                }
              }
            },
            {
              "physicalLocation": {
                "artifactLocation": {
                  "uri": "src/HugeConstants.sol"
                },
                "region": {
                  "byteLength": 15,
                  "byteOffset": 777
                }
              }
            },
            {
              "physicalLocation": {
                "artifactLocation": {
                  "uri": "src/HugeConstants.sol"
                },
                "region": {
                  "byteLength": 14,
                  "byteOffset": 839
                }
              }
            },
            {
              "physicalLocation": {
                "artifactLocation": {
                  "uri": "src/HugeConstants.sol"
                },
                "region": {
                  "byteLength": 13,
                  "byteOffset": 900
                }
              }
            },
            {
              "physicalLocation": {
                "artifactLocation": {
                  "uri": "src/HugeConstants.sol"
                },
                "region": {
                  "byteLength": 12,
                  "byteOffset": 960
                }
              }
            },
            {
              "physicalLocation": {
                "artifactLocation": {
                  "uri": "src/HugeConstants.sol"
                },
                "region": {
                  "byteLength": 11,
                  "byteOffset": 1019
                }
              }
            },
            {
              "physicalLocation": {
                "artifactLocation": {
                  "uri": "src/HugeConstants.sol"
                },
                "region": {
                  "byteLength": 10,
                  "byteOffset": 1077
                }
              }
            },
            {
              "physicalLocation": {
                "artifactLocation": {
                  "uri": "src/HugeConstants.sol"
                },
                "region": {
                  "byteLength": 9,
                  "byteOffset": 1134
                }
              }
            },
            {
              "physicalLocation": {
                "artifactLocation": {
                  "uri": "src/HugeConstants.sol"
                },
                "region": {
                  "byteLength": 8,
                  "byteOffset": 1190
                }
              }
            },
            {
              "physicalLocation": {
                "artifactLocation": {
                  "uri": "src/HugeConstants.sol"
                },
                "region": {
                  "byteLength": 7,
                  "byteOffset": 1245
                }
              }
            },
            {
              "physicalLocation": {
                "artifactLocation": {
                  "uri": "src/HugeConstants.sol"
                },
                "region": {
                  "byteLength": 6,
                  "byteOffset": 1299
                }
              }
            },
            {
              "physicalLocation": {
                "artifactLocation": {
                  "uri": "src/HugeConstants.sol"
                },
                "region": {
                  "byteLength": 5,
                  "byteOffset": 1352
                }
              }
            },
            {
              "physicalLocation": {
                "artifactLocation": {
                  "uri": "src/HugeConstants.sol"
                },
                "region": {
                  "byteLength": 29,
                  "byteOffset": 1585
                }
              }
            },
            {
              "physicalLocation": {
                "artifactLocation": {
                  "uri": "src/HugeConstants.sol"
                },
                "region": {
                  "byteLength": 6,
                  "byteOffset": 1673
                }
              }
            }
          ],
          "message": {
            "text": "Use `e` notation, for example: `1e18`, instead of its full numeric value."
          },
          "ruleId": "large-numeric-literal"
        },
        {
          "level": "note",
          "locations": [
            {
              "physicalLocation": {
                "artifactLocation": {
                  "uri": "src/CallGraphTests.sol"
                },
                "region": {
                  "byteLength": 17,
                  "byteOffset": 89
                }
              }
            },
            {
              "physicalLocation": {
                "artifactLocation": {
                  "uri": "src/CallGraphTests.sol"
                },
                "region": {
                  "byteLength": 17,
                  "byteOffset": 398
                }
              }
            },
            {
              "physicalLocation": {
                "artifactLocation": {
                  "uri": "src/CallGraphTests.sol"
                },
                "region": {
                  "byteLength": 17,
                  "byteOffset": 803
                }
              }
            },
            {
              "physicalLocation": {
                "artifactLocation": {
                  "uri": "src/CallGraphTests.sol"
                },
                "region": {
                  "byteLength": 18,
                  "byteOffset": 1206
                }
              }
            },
            {
              "physicalLocation": {
                "artifactLocation": {
                  "uri": "src/InternalFunctions.sol"
                },
                "region": {
                  "byteLength": 12,
                  "byteOffset": 693
                }
              }
            },
            {
              "physicalLocation": {
                "artifactLocation": {
                  "uri": "src/SendEtherNoChecks.sol"
                },
                "region": {
                  "byteLength": 20,
                  "byteOffset": 132
                }
              }
            },
            {
              "physicalLocation": {
                "artifactLocation": {
                  "uri": "src/SendEtherNoChecks.sol"
                },
                "region": {
                  "byteLength": 5,
                  "byteOffset": 481
                }
              }
            },
            {
              "physicalLocation": {
                "artifactLocation": {
                  "uri": "src/SendEtherNoChecks.sol"
                },
                "region": {
                  "byteLength": 20,
                  "byteOffset": 784
                }
              }
            },
            {
              "physicalLocation": {
                "artifactLocation": {
                  "uri": "src/SendEtherNoChecks.sol"
                },
                "region": {
                  "byteLength": 15,
                  "byteOffset": 1209
                }
              }
            },
            {
              "physicalLocation": {
                "artifactLocation": {
                  "uri": "src/SendEtherNoChecks.sol"
                },
                "region": {
                  "byteLength": 11,
                  "byteOffset": 1551
                }
              }
            },
            {
              "physicalLocation": {
                "artifactLocation": {
                  "uri": "src/StorageParameters.sol"
                },
                "region": {
                  "byteLength": 11,
                  "byteOffset": 388
                }
              }
            }
          ],
          "message": {
            "text": "Instead of separating the logic into a separate function, consider inlining the logic into the calling function. This can reduce the number of function calls and improve readability."
          },
          "ruleId": "useless-internal-function"
        },
        {
          "level": "note",
          "locations": [
            {
              "physicalLocation": {
                "artifactLocation": {
                  "uri": "src/ContractWithTodo.sol"
                },
                "region": {
                  "byteLength": 8,
                  "byteOffset": 66
                }
              }
            },
            {
              "physicalLocation": {
                "artifactLocation": {
                  "uri": "src/Counter.sol"
                },
                "region": {
                  "byteLength": 7,
                  "byteOffset": 74
                }
              }
            }
          ],
          "message": {
            "text": "Contract contains comments with TODOS"
          },
          "ruleId": "contract-with-todos"
        },
        {
          "level": "note",
          "locations": [
            {
              "physicalLocation": {
                "artifactLocation": {
                  "uri": "src/Casting.sol"
                },
                "region": {
                  "byteLength": 14,
                  "byteOffset": 904
                }
              }
            },
            {
              "physicalLocation": {
                "artifactLocation": {
                  "uri": "src/Casting.sol"
                },
                "region": {
                  "byteLength": 13,
                  "byteOffset": 2086
                }
              }
            },
            {
              "physicalLocation": {
                "artifactLocation": {
                  "uri": "src/InconsistentUints.sol"
                },
                "region": {
                  "byteLength": 12,
                  "byteOffset": 122
                }
              }
            },
            {
              "physicalLocation": {
                "artifactLocation": {
                  "uri": "src/InconsistentUints.sol"
                },
                "region": {
                  "byteLength": 11,
                  "byteOffset": 197
                }
              }
            },
            {
              "physicalLocation": {
                "artifactLocation": {
                  "uri": "src/InconsistentUints.sol"
                },
                "region": {
                  "byteLength": 10,
                  "byteOffset": 289
                }
              }
            },
            {
              "physicalLocation": {
                "artifactLocation": {
                  "uri": "src/InconsistentUints.sol"
                },
                "region": {
                  "byteLength": 9,
                  "byteOffset": 340
                }
              }
            },
            {
              "physicalLocation": {
                "artifactLocation": {
                  "uri": "src/InconsistentUints.sol"
                },
                "region": {
                  "byteLength": 9,
                  "byteOffset": 383
                }
              }
            },
            {
              "physicalLocation": {
                "artifactLocation": {
                  "uri": "src/InconsistentUints.sol"
                },
                "region": {
                  "byteLength": 10,
                  "byteOffset": 434
                }
              }
            },
            {
              "physicalLocation": {
                "artifactLocation": {
                  "uri": "src/InconsistentUints.sol"
                },
                "region": {
                  "byteLength": 12,
                  "byteOffset": 528
                }
              }
            },
            {
              "physicalLocation": {
                "artifactLocation": {
                  "uri": "src/TautologicalCompare.sol"
                },
                "region": {
                  "byteLength": 1,
                  "byteOffset": 186
                }
              }
            },
            {
              "physicalLocation": {
                "artifactLocation": {
                  "uri": "src/eth2/DepositContract.sol"
                },
                "region": {
                  "byteLength": 27,
                  "byteOffset": 4611
                }
              }
            },
            {
              "physicalLocation": {
                "artifactLocation": {
                  "uri": "src/eth2/DepositContract.sol"
                },
                "region": {
                  "byteLength": 17,
                  "byteOffset": 4732
                }
              }
            },
            {
              "physicalLocation": {
                "artifactLocation": {
                  "uri": "src/eth2/DepositContract.sol"
                },
                "region": {
                  "byteLength": 6,
                  "byteOffset": 5020
                }
              }
            },
            {
              "physicalLocation": {
                "artifactLocation": {
                  "uri": "src/eth2/DepositContract.sol"
                },
                "region": {
                  "byteLength": 4,
                  "byteOffset": 5307
                }
              }
            },
            {
              "physicalLocation": {
                "artifactLocation": {
                  "uri": "src/eth2/DepositContract.sol"
                },
                "region": {
                  "byteLength": 6,
                  "byteOffset": 5347
                }
              }
            },
            {
              "physicalLocation": {
                "artifactLocation": {
                  "uri": "src/eth2/DepositContract.sol"
                },
                "region": {
                  "byteLength": 14,
                  "byteOffset": 6636
                }
              }
            },
            {
              "physicalLocation": {
                "artifactLocation": {
                  "uri": "src/eth2/DepositContract.sol"
                },
                "region": {
                  "byteLength": 4,
                  "byteOffset": 8101
                }
              }
            },
            {
              "physicalLocation": {
                "artifactLocation": {
                  "uri": "src/eth2/DepositContract.sol"
                },
                "region": {
                  "byteLength": 6,
                  "byteOffset": 8141
                }
              }
            },
            {
              "physicalLocation": {
                "artifactLocation": {
                  "uri": "src/nested_mappings/LaterVersion.sol"
                },
                "region": {
                  "byteLength": 5,
                  "byteOffset": 184
                }
              }
            },
            {
              "physicalLocation": {
                "artifactLocation": {
                  "uri": "src/nested_mappings/NestedMappings.sol"
                },
                "region": {
                  "byteLength": 10,
                  "byteOffset": 168
                }
              }
            }
          ],
          "message": {
            "text": "Consider keeping the naming convention consistent in a given contract. Explicit size declarations are preferred (uint256, int256) over implicit ones (uint, int) to avoid confusion."
          },
          "ruleId": "inconsistent-type-names"
        },
        {
          "level": "note",
          "locations": [
            {
              "physicalLocation": {
                "artifactLocation": {
                  "uri": "src/UnusedError.sol"
                },
                "region": {
                  "byteLength": 27,
                  "byteOffset": 84
                }
              }
            },
            {
              "physicalLocation": {
                "artifactLocation": {
                  "uri": "src/UnusedError.sol"
                },
                "region": {
                  "byteLength": 36,
                  "byteOffset": 258
                }
              }
            },
            {
              "physicalLocation": {
                "artifactLocation": {
                  "uri": "src/WrongOrderOfLayout.sol"
                },
                "region": {
                  "byteLength": 21,
                  "byteOffset": 274
                }
              }
            }
          ],
          "message": {
            "text": "it is recommended that the definition be removed when custom error is unused"
          },
          "ruleId": "useless-error"
        },
        {
          "level": "note",
          "locations": [
            {
              "physicalLocation": {
                "artifactLocation": {
                  "uri": "src/RevertsAndRequriesInLoops.sol"
                },
                "region": {
                  "byteLength": 129,
                  "byteOffset": 227
                }
              }
            },
            {
              "physicalLocation": {
                "artifactLocation": {
                  "uri": "src/RevertsAndRequriesInLoops.sol"
                },
                "region": {
                  "byteLength": 150,
                  "byteOffset": 416
                }
              }
            }
          ],
          "message": {
            "text": "Avoid `require` / `revert` statements in a loop because a single bad item can cause the whole transaction to fail. It's better to forgive on fail and return failed elements post processing of the loop"
          },
          "ruleId": "reverts-and-requires-in-loops"
        },
        {
          "level": "note",
          "locations": [
            {
              "physicalLocation": {
                "artifactLocation": {
                  "uri": "src/DivisionBeforeMultiplication.sol"
                },
                "region": {
                  "byteLength": 5,
                  "byteOffset": 218
                }
              }
            },
            {
              "physicalLocation": {
                "artifactLocation": {
                  "uri": "src/DivisionBeforeMultiplication.sol"
                },
                "region": {
                  "byteLength": 5,
                  "byteOffset": 330
                }
              }
            },
            {
              "physicalLocation": {
                "artifactLocation": {
                  "uri": "src/DivisionBeforeMultiplication.sol"
                },
                "region": {
                  "byteLength": 5,
                  "byteOffset": 432
                }
              }
            },
            {
              "physicalLocation": {
                "artifactLocation": {
                  "uri": "src/DivisionBeforeMultiplication.sol"
                },
                "region": {
                  "byteLength": 5,
                  "byteOffset": 541
                }
              }
            }
          ],
          "message": {
            "text": "Division operations followed directly by multiplication operations can lead to precision loss due to the way integer arithmetic is handled in Solidity."
          },
          "ruleId": "division-before-multiplication"
        }
      ],
      "tool": {
        "driver": {
          "fullName": "Cyfrin - Aderyn",
          "informationUri": "https://github.com/Cyfrin/aderyn",
          "name": "Aderyn",
          "organization": "Cyfrin",
          "semanticVersion": "0.1.7",
          "version": "0.1.7"
        }
      }
    }
  ]
}<|MERGE_RESOLUTION|>--- conflicted
+++ resolved
@@ -2312,33 +2312,39 @@
             {
               "physicalLocation": {
                 "artifactLocation": {
-<<<<<<< HEAD
                   "uri": "src/PreDeclaredVarUsage.sol"
                 },
                 "region": {
                   "byteLength": 1,
                   "byteOffset": 196
-=======
-                  "uri": "src/DeletionNestedMappingStructureContract.sol"
-                },
-                "region": {
-                  "byteLength": 25,
-                  "byteOffset": 426
->>>>>>> e949a4d6
                 }
               }
             }
           ],
           "message": {
-<<<<<<< HEAD
             "text": "This is a bad practice that may lead to unintended consequences. Please declare the variable before using it."
           },
           "ruleId": "pre-declared-local-variable-usage"
-=======
+        },
+        {
+          "level": "warning",
+          "locations": [
+            {
+              "physicalLocation": {
+                "artifactLocation": {
+                  "uri": "src/DeletionNestedMappingStructureContract.sol"
+                },
+                "region": {
+                  "byteLength": 25,
+                  "byteOffset": 426
+                }
+              }
+            }
+          ],
+          "message": {
             "text": "A deletion in a structure containing a mapping will not delete the mapping. The remaining data may be used to compromise the contract."
           },
           "ruleId": "delete-nested-mapping"
->>>>>>> e949a4d6
         },
         {
           "level": "note",
