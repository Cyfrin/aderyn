{
  "$schema": "http://json.schemastore.org/sarif-2.1.0-rtm.6",
  "version": "2.1.0",
  "runs": [
    {
      "results": [
        {
          "level": "warning",
          "locations": [
            {
              "physicalLocation": {
                "artifactLocation": {
                  "uri": "src/inheritance/ExtendedInheritance.sol"
                },
                "region": {
                  "byteLength": 96,
                  "byteOffset": 474
                }
              }
            }
          ],
          "message": {
            "text": "When calling `delegatecall` the same `msg.value` amount will be accredited multiple times."
          },
          "ruleId": "delegate-call-in-loop"
        },
        {
          "level": "warning",
          "locations": [
            {
              "physicalLocation": {
                "artifactLocation": {
                  "uri": "src/KeccakContract.sol"
                },
                "region": {
                  "byteLength": 16,
                  "byteOffset": 587
                }
              }
            },
            {
              "physicalLocation": {
                "artifactLocation": {
                  "uri": "src/KeccakContract.sol"
                },
                "region": {
                  "byteLength": 16,
                  "byteOffset": 734
                }
              }
            },
            {
              "physicalLocation": {
                "artifactLocation": {
                  "uri": "src/KeccakContract.sol"
                },
                "region": {
                  "byteLength": 16,
                  "byteOffset": 887
                }
              }
            }
          ],
          "message": {
            "text": "Use `abi.encode()` instead which will pad items to 32 bytes, which will [prevent hash collisions](https://docs.soliditylang.org/en/v0.8.13/abi-spec.html#non-standard-packed-mode) (e.g. `abi.encodePacked(0x123,0x456)` => `0x123456` => `abi.encodePacked(0x1,0x23456)`, but `abi.encode(0x123,0x456)` => `0x0...1230...456`). Unless there is a compelling reason, `abi.encode` should be preferred. If there is only one argument to `abi.encodePacked()` it can often be cast to `bytes()` or `bytes32()` [instead](https://ethereum.stackexchange.com/questions/30912/how-to-compare-strings-in-solidity#answer-82739).\nIf all arguments are strings and or bytes, `bytes.concat()` should be used instead."
          },
          "ruleId": "avoid-abi-encode-packed"
        },
        {
          "level": "warning",
          "locations": [
            {
              "physicalLocation": {
                "artifactLocation": {
                  "uri": "src/uniswap/UniswapV2Swapper.sol"
                },
                "region": {
                  "byteLength": 83,
                  "byteOffset": 670
                }
              }
            },
            {
              "physicalLocation": {
                "artifactLocation": {
                  "uri": "src/uniswap/UniswapV2Swapper.sol"
                },
                "region": {
                  "byteLength": 83,
                  "byteOffset": 763
                }
              }
            },
            {
              "physicalLocation": {
                "artifactLocation": {
                  "uri": "src/uniswap/UniswapV2Swapper.sol"
                },
                "region": {
                  "byteLength": 70,
                  "byteOffset": 856
                }
              }
            },
            {
              "physicalLocation": {
                "artifactLocation": {
                  "uri": "src/uniswap/UniswapV2Swapper.sol"
                },
                "region": {
                  "byteLength": 80,
                  "byteOffset": 936
                }
              }
            },
            {
              "physicalLocation": {
                "artifactLocation": {
                  "uri": "src/uniswap/UniswapV2Swapper.sol"
                },
                "region": {
                  "byteLength": 80,
                  "byteOffset": 1026
                }
              }
            },
            {
              "physicalLocation": {
                "artifactLocation": {
                  "uri": "src/uniswap/UniswapV2Swapper.sol"
                },
                "region": {
                  "byteLength": 112,
                  "byteOffset": 1278
                }
              }
            },
            {
              "physicalLocation": {
                "artifactLocation": {
                  "uri": "src/uniswap/UniswapV2Swapper.sol"
                },
                "region": {
                  "byteLength": 99,
                  "byteOffset": 1400
                }
              }
            },
            {
              "physicalLocation": {
                "artifactLocation": {
                  "uri": "src/uniswap/UniswapV2Swapper.sol"
                },
                "region": {
                  "byteLength": 109,
                  "byteOffset": 1509
                }
              }
            },
            {
              "physicalLocation": {
                "artifactLocation": {
                  "uri": "src/uniswap/UniswapV3Swapper.sol"
                },
                "region": {
                  "byteLength": 143,
                  "byteOffset": 1115
                }
              }
            },
            {
              "physicalLocation": {
                "artifactLocation": {
                  "uri": "src/uniswap/UniswapV3Swapper.sol"
                },
                "region": {
                  "byteLength": 321,
                  "byteOffset": 1293
                }
              }
            },
            {
              "physicalLocation": {
                "artifactLocation": {
                  "uri": "src/uniswap/UniswapV3Swapper.sol"
                },
                "region": {
                  "byteLength": 131,
                  "byteOffset": 1668
                }
              }
            },
            {
              "physicalLocation": {
                "artifactLocation": {
                  "uri": "src/uniswap/UniswapV3Swapper.sol"
                },
                "region": {
                  "byteLength": 236,
                  "byteOffset": 1828
                }
              }
            },
            {
              "physicalLocation": {
                "artifactLocation": {
                  "uri": "src/uniswap/UniswapV3Swapper.sol"
                },
                "region": {
                  "byteLength": 144,
                  "byteOffset": 2132
                }
              }
            },
            {
              "physicalLocation": {
                "artifactLocation": {
                  "uri": "src/uniswap/UniswapV3Swapper.sol"
                },
                "region": {
                  "byteLength": 322,
                  "byteOffset": 2312
                }
              }
            },
            {
              "physicalLocation": {
                "artifactLocation": {
                  "uri": "src/uniswap/UniswapV3Swapper.sol"
                },
                "region": {
                  "byteLength": 132,
                  "byteOffset": 2690
                }
              }
            },
            {
              "physicalLocation": {
                "artifactLocation": {
                  "uri": "src/uniswap/UniswapV3Swapper.sol"
                },
                "region": {
                  "byteLength": 237,
                  "byteOffset": 2852
                }
              }
            }
          ],
          "message": {
            "text": "In the PoS model, proposers know well in advance if they will propose one or consecutive blocks ahead of time. In such a scenario, a malicious validator can hold back the transaction and execute it at a more favourable block number.Consider allowing function caller to specify swap deadline input parameter."
          },
          "ruleId": "block-timestamp-deadline"
        },
        {
          "level": "warning",
          "locations": [
            {
              "physicalLocation": {
                "artifactLocation": {
                  "uri": "src/ArbitraryTransferFrom.sol"
                },
                "region": {
                  "byteLength": 38,
                  "byteOffset": 370
                }
              }
            },
            {
              "physicalLocation": {
                "artifactLocation": {
                  "uri": "src/ArbitraryTransferFrom.sol"
                },
                "region": {
                  "byteLength": 42,
                  "byteOffset": 496
                }
              }
            },
            {
              "physicalLocation": {
                "artifactLocation": {
                  "uri": "src/ArbitraryTransferFrom.sol"
                },
                "region": {
                  "byteLength": 53,
                  "byteOffset": 634
                }
              }
            },
            {
              "physicalLocation": {
                "artifactLocation": {
                  "uri": "src/ArbitraryTransferFrom.sol"
                },
                "region": {
                  "byteLength": 44,
                  "byteOffset": 864
                }
              }
            },
            {
              "physicalLocation": {
                "artifactLocation": {
                  "uri": "src/DeprecatedOZFunctions.sol"
                },
                "region": {
                  "byteLength": 39,
                  "byteOffset": 579
                }
              }
            },
            {
              "physicalLocation": {
                "artifactLocation": {
                  "uri": "src/DeprecatedOZFunctions.sol"
                },
                "region": {
                  "byteLength": 35,
                  "byteOffset": 1598
                }
              }
            }
          ],
          "message": {
            "text": "Passing an arbitrary `from` address to `transferFrom` (or `safeTransferFrom`) can lead to loss of funds, because anyone can transfer tokens from the `from` address if an approval is made.  "
          },
          "ruleId": "arbitrary-transfer-from"
        },
        {
          "level": "warning",
          "locations": [
            {
              "physicalLocation": {
                "artifactLocation": {
                  "uri": "src/UnprotectedInitialize.sol"
                },
                "region": {
                  "byteLength": 33,
                  "byteOffset": 820
                }
              }
            }
          ],
          "message": {
            "text": "Consider protecting the initializer functions with modifiers."
          },
          "ruleId": "unprotected-initializer"
        },
        {
          "level": "warning",
          "locations": [
            {
              "physicalLocation": {
                "artifactLocation": {
                  "uri": "src/Casting.sol"
                },
                "region": {
                  "byteLength": 10,
                  "byteOffset": 1065
                }
              }
            },
            {
              "physicalLocation": {
                "artifactLocation": {
                  "uri": "src/Casting.sol"
                },
                "region": {
                  "byteLength": 10,
                  "byteOffset": 1097
                }
              }
            },
            {
              "physicalLocation": {
                "artifactLocation": {
                  "uri": "src/Casting.sol"
                },
                "region": {
                  "byteLength": 10,
                  "byteOffset": 1129
                }
              }
            },
            {
              "physicalLocation": {
                "artifactLocation": {
                  "uri": "src/Casting.sol"
                },
                "region": {
                  "byteLength": 10,
                  "byteOffset": 1161
                }
              }
            },
            {
              "physicalLocation": {
                "artifactLocation": {
                  "uri": "src/Casting.sol"
                },
                "region": {
                  "byteLength": 10,
                  "byteOffset": 1193
                }
              }
            },
            {
              "physicalLocation": {
                "artifactLocation": {
                  "uri": "src/Casting.sol"
                },
                "region": {
                  "byteLength": 10,
                  "byteOffset": 1225
                }
              }
            },
            {
              "physicalLocation": {
                "artifactLocation": {
                  "uri": "src/Casting.sol"
                },
                "region": {
                  "byteLength": 10,
                  "byteOffset": 1257
                }
              }
            },
            {
              "physicalLocation": {
                "artifactLocation": {
                  "uri": "src/Casting.sol"
                },
                "region": {
                  "byteLength": 10,
                  "byteOffset": 1289
                }
              }
            },
            {
              "physicalLocation": {
                "artifactLocation": {
                  "uri": "src/Casting.sol"
                },
                "region": {
                  "byteLength": 10,
                  "byteOffset": 1321
                }
              }
            },
            {
              "physicalLocation": {
                "artifactLocation": {
                  "uri": "src/Casting.sol"
                },
                "region": {
                  "byteLength": 10,
                  "byteOffset": 1353
                }
              }
            },
            {
              "physicalLocation": {
                "artifactLocation": {
                  "uri": "src/Casting.sol"
                },
                "region": {
                  "byteLength": 10,
                  "byteOffset": 1385
                }
              }
            },
            {
              "physicalLocation": {
                "artifactLocation": {
                  "uri": "src/Casting.sol"
                },
                "region": {
                  "byteLength": 10,
                  "byteOffset": 1417
                }
              }
            },
            {
              "physicalLocation": {
                "artifactLocation": {
                  "uri": "src/Casting.sol"
                },
                "region": {
                  "byteLength": 10,
                  "byteOffset": 1449
                }
              }
            },
            {
              "physicalLocation": {
                "artifactLocation": {
                  "uri": "src/Casting.sol"
                },
                "region": {
                  "byteLength": 10,
                  "byteOffset": 1481
                }
              }
            },
            {
              "physicalLocation": {
                "artifactLocation": {
                  "uri": "src/Casting.sol"
                },
                "region": {
                  "byteLength": 10,
                  "byteOffset": 1513
                }
              }
            },
            {
              "physicalLocation": {
                "artifactLocation": {
                  "uri": "src/Casting.sol"
                },
                "region": {
                  "byteLength": 10,
                  "byteOffset": 1545
                }
              }
            },
            {
              "physicalLocation": {
                "artifactLocation": {
                  "uri": "src/Casting.sol"
                },
                "region": {
                  "byteLength": 10,
                  "byteOffset": 1577
                }
              }
            },
            {
              "physicalLocation": {
                "artifactLocation": {
                  "uri": "src/Casting.sol"
                },
                "region": {
                  "byteLength": 10,
                  "byteOffset": 1609
                }
              }
            },
            {
              "physicalLocation": {
                "artifactLocation": {
                  "uri": "src/Casting.sol"
                },
                "region": {
                  "byteLength": 10,
                  "byteOffset": 1641
                }
              }
            },
            {
              "physicalLocation": {
                "artifactLocation": {
                  "uri": "src/Casting.sol"
                },
                "region": {
                  "byteLength": 9,
                  "byteOffset": 1672
                }
              }
            },
            {
              "physicalLocation": {
                "artifactLocation": {
                  "uri": "src/Casting.sol"
                },
                "region": {
                  "byteLength": 9,
                  "byteOffset": 1702
                }
              }
            },
            {
              "physicalLocation": {
                "artifactLocation": {
                  "uri": "src/Casting.sol"
                },
                "region": {
                  "byteLength": 9,
                  "byteOffset": 1732
                }
              }
            },
            {
              "physicalLocation": {
                "artifactLocation": {
                  "uri": "src/Casting.sol"
                },
                "region": {
                  "byteLength": 9,
                  "byteOffset": 1762
                }
              }
            },
            {
              "physicalLocation": {
                "artifactLocation": {
                  "uri": "src/Casting.sol"
                },
                "region": {
                  "byteLength": 9,
                  "byteOffset": 1792
                }
              }
            },
            {
              "physicalLocation": {
                "artifactLocation": {
                  "uri": "src/Casting.sol"
                },
                "region": {
                  "byteLength": 9,
                  "byteOffset": 1822
                }
              }
            },
            {
              "physicalLocation": {
                "artifactLocation": {
                  "uri": "src/Casting.sol"
                },
                "region": {
                  "byteLength": 9,
                  "byteOffset": 1853
                }
              }
            },
            {
              "physicalLocation": {
                "artifactLocation": {
                  "uri": "src/Casting.sol"
                },
                "region": {
                  "byteLength": 10,
                  "byteOffset": 1884
                }
              }
            },
            {
              "physicalLocation": {
                "artifactLocation": {
                  "uri": "src/Casting.sol"
                },
                "region": {
                  "byteLength": 10,
                  "byteOffset": 1916
                }
              }
            },
            {
              "physicalLocation": {
                "artifactLocation": {
                  "uri": "src/Casting.sol"
                },
                "region": {
                  "byteLength": 10,
                  "byteOffset": 1948
                }
              }
            },
            {
              "physicalLocation": {
                "artifactLocation": {
                  "uri": "src/Casting.sol"
                },
                "region": {
                  "byteLength": 10,
                  "byteOffset": 1980
                }
              }
            },
            {
              "physicalLocation": {
                "artifactLocation": {
                  "uri": "src/Casting.sol"
                },
                "region": {
                  "byteLength": 9,
                  "byteOffset": 2013
                }
              }
            },
            {
              "physicalLocation": {
                "artifactLocation": {
                  "uri": "src/Casting.sol"
                },
                "region": {
                  "byteLength": 9,
                  "byteOffset": 2242
                }
              }
            },
            {
              "physicalLocation": {
                "artifactLocation": {
                  "uri": "src/Casting.sol"
                },
                "region": {
                  "byteLength": 9,
                  "byteOffset": 2272
                }
              }
            },
            {
              "physicalLocation": {
                "artifactLocation": {
                  "uri": "src/Casting.sol"
                },
                "region": {
                  "byteLength": 9,
                  "byteOffset": 2302
                }
              }
            },
            {
              "physicalLocation": {
                "artifactLocation": {
                  "uri": "src/Casting.sol"
                },
                "region": {
                  "byteLength": 9,
                  "byteOffset": 2332
                }
              }
            },
            {
              "physicalLocation": {
                "artifactLocation": {
                  "uri": "src/Casting.sol"
                },
                "region": {
                  "byteLength": 9,
                  "byteOffset": 2362
                }
              }
            },
            {
              "physicalLocation": {
                "artifactLocation": {
                  "uri": "src/Casting.sol"
                },
                "region": {
                  "byteLength": 9,
                  "byteOffset": 2392
                }
              }
            },
            {
              "physicalLocation": {
                "artifactLocation": {
                  "uri": "src/Casting.sol"
                },
                "region": {
                  "byteLength": 9,
                  "byteOffset": 2422
                }
              }
            },
            {
              "physicalLocation": {
                "artifactLocation": {
                  "uri": "src/Casting.sol"
                },
                "region": {
                  "byteLength": 9,
                  "byteOffset": 2452
                }
              }
            },
            {
              "physicalLocation": {
                "artifactLocation": {
                  "uri": "src/Casting.sol"
                },
                "region": {
                  "byteLength": 9,
                  "byteOffset": 2482
                }
              }
            },
            {
              "physicalLocation": {
                "artifactLocation": {
                  "uri": "src/Casting.sol"
                },
                "region": {
                  "byteLength": 9,
                  "byteOffset": 2512
                }
              }
            },
            {
              "physicalLocation": {
                "artifactLocation": {
                  "uri": "src/Casting.sol"
                },
                "region": {
                  "byteLength": 9,
                  "byteOffset": 2542
                }
              }
            },
            {
              "physicalLocation": {
                "artifactLocation": {
                  "uri": "src/Casting.sol"
                },
                "region": {
                  "byteLength": 9,
                  "byteOffset": 2572
                }
              }
            },
            {
              "physicalLocation": {
                "artifactLocation": {
                  "uri": "src/Casting.sol"
                },
                "region": {
                  "byteLength": 9,
                  "byteOffset": 2602
                }
              }
            },
            {
              "physicalLocation": {
                "artifactLocation": {
                  "uri": "src/Casting.sol"
                },
                "region": {
                  "byteLength": 9,
                  "byteOffset": 2632
                }
              }
            },
            {
              "physicalLocation": {
                "artifactLocation": {
                  "uri": "src/Casting.sol"
                },
                "region": {
                  "byteLength": 9,
                  "byteOffset": 2662
                }
              }
            },
            {
              "physicalLocation": {
                "artifactLocation": {
                  "uri": "src/Casting.sol"
                },
                "region": {
                  "byteLength": 9,
                  "byteOffset": 2692
                }
              }
            },
            {
              "physicalLocation": {
                "artifactLocation": {
                  "uri": "src/Casting.sol"
                },
                "region": {
                  "byteLength": 9,
                  "byteOffset": 2722
                }
              }
            },
            {
              "physicalLocation": {
                "artifactLocation": {
                  "uri": "src/Casting.sol"
                },
                "region": {
                  "byteLength": 9,
                  "byteOffset": 2752
                }
              }
            },
            {
              "physicalLocation": {
                "artifactLocation": {
                  "uri": "src/Casting.sol"
                },
                "region": {
                  "byteLength": 9,
                  "byteOffset": 2782
                }
              }
            },
            {
              "physicalLocation": {
                "artifactLocation": {
                  "uri": "src/Casting.sol"
                },
                "region": {
                  "byteLength": 8,
                  "byteOffset": 2811
                }
              }
            },
            {
              "physicalLocation": {
                "artifactLocation": {
                  "uri": "src/Casting.sol"
                },
                "region": {
                  "byteLength": 8,
                  "byteOffset": 2839
                }
              }
            },
            {
              "physicalLocation": {
                "artifactLocation": {
                  "uri": "src/Casting.sol"
                },
                "region": {
                  "byteLength": 8,
                  "byteOffset": 2867
                }
              }
            },
            {
              "physicalLocation": {
                "artifactLocation": {
                  "uri": "src/Casting.sol"
                },
                "region": {
                  "byteLength": 8,
                  "byteOffset": 2895
                }
              }
            },
            {
              "physicalLocation": {
                "artifactLocation": {
                  "uri": "src/Casting.sol"
                },
                "region": {
                  "byteLength": 8,
                  "byteOffset": 2923
                }
              }
            },
            {
              "physicalLocation": {
                "artifactLocation": {
                  "uri": "src/Casting.sol"
                },
                "region": {
                  "byteLength": 8,
                  "byteOffset": 2951
                }
              }
            },
            {
              "physicalLocation": {
                "artifactLocation": {
                  "uri": "src/Casting.sol"
                },
                "region": {
                  "byteLength": 8,
                  "byteOffset": 2980
                }
              }
            },
            {
              "physicalLocation": {
                "artifactLocation": {
                  "uri": "src/Casting.sol"
                },
                "region": {
                  "byteLength": 9,
                  "byteOffset": 3009
                }
              }
            },
            {
              "physicalLocation": {
                "artifactLocation": {
                  "uri": "src/Casting.sol"
                },
                "region": {
                  "byteLength": 9,
                  "byteOffset": 3039
                }
              }
            },
            {
              "physicalLocation": {
                "artifactLocation": {
                  "uri": "src/Casting.sol"
                },
                "region": {
                  "byteLength": 9,
                  "byteOffset": 3069
                }
              }
            },
            {
              "physicalLocation": {
                "artifactLocation": {
                  "uri": "src/Casting.sol"
                },
                "region": {
                  "byteLength": 9,
                  "byteOffset": 3099
                }
              }
            },
            {
              "physicalLocation": {
                "artifactLocation": {
                  "uri": "src/Casting.sol"
                },
                "region": {
                  "byteLength": 8,
                  "byteOffset": 3130
                }
              }
            },
            {
              "physicalLocation": {
                "artifactLocation": {
                  "uri": "src/Casting.sol"
                },
                "region": {
                  "byteLength": 10,
                  "byteOffset": 3426
                }
              }
            },
            {
              "physicalLocation": {
                "artifactLocation": {
                  "uri": "src/Casting.sol"
                },
                "region": {
                  "byteLength": 10,
                  "byteOffset": 3458
                }
              }
            },
            {
              "physicalLocation": {
                "artifactLocation": {
                  "uri": "src/Casting.sol"
                },
                "region": {
                  "byteLength": 10,
                  "byteOffset": 3490
                }
              }
            },
            {
              "physicalLocation": {
                "artifactLocation": {
                  "uri": "src/Casting.sol"
                },
                "region": {
                  "byteLength": 10,
                  "byteOffset": 3522
                }
              }
            },
            {
              "physicalLocation": {
                "artifactLocation": {
                  "uri": "src/Casting.sol"
                },
                "region": {
                  "byteLength": 10,
                  "byteOffset": 3554
                }
              }
            },
            {
              "physicalLocation": {
                "artifactLocation": {
                  "uri": "src/Casting.sol"
                },
                "region": {
                  "byteLength": 10,
                  "byteOffset": 3586
                }
              }
            },
            {
              "physicalLocation": {
                "artifactLocation": {
                  "uri": "src/Casting.sol"
                },
                "region": {
                  "byteLength": 10,
                  "byteOffset": 3618
                }
              }
            },
            {
              "physicalLocation": {
                "artifactLocation": {
                  "uri": "src/Casting.sol"
                },
                "region": {
                  "byteLength": 10,
                  "byteOffset": 3650
                }
              }
            },
            {
              "physicalLocation": {
                "artifactLocation": {
                  "uri": "src/Casting.sol"
                },
                "region": {
                  "byteLength": 10,
                  "byteOffset": 3682
                }
              }
            },
            {
              "physicalLocation": {
                "artifactLocation": {
                  "uri": "src/Casting.sol"
                },
                "region": {
                  "byteLength": 10,
                  "byteOffset": 3714
                }
              }
            },
            {
              "physicalLocation": {
                "artifactLocation": {
                  "uri": "src/Casting.sol"
                },
                "region": {
                  "byteLength": 10,
                  "byteOffset": 3746
                }
              }
            },
            {
              "physicalLocation": {
                "artifactLocation": {
                  "uri": "src/Casting.sol"
                },
                "region": {
                  "byteLength": 10,
                  "byteOffset": 3778
                }
              }
            },
            {
              "physicalLocation": {
                "artifactLocation": {
                  "uri": "src/Casting.sol"
                },
                "region": {
                  "byteLength": 10,
                  "byteOffset": 3810
                }
              }
            },
            {
              "physicalLocation": {
                "artifactLocation": {
                  "uri": "src/Casting.sol"
                },
                "region": {
                  "byteLength": 10,
                  "byteOffset": 3842
                }
              }
            },
            {
              "physicalLocation": {
                "artifactLocation": {
                  "uri": "src/Casting.sol"
                },
                "region": {
                  "byteLength": 10,
                  "byteOffset": 3874
                }
              }
            },
            {
              "physicalLocation": {
                "artifactLocation": {
                  "uri": "src/Casting.sol"
                },
                "region": {
                  "byteLength": 10,
                  "byteOffset": 3906
                }
              }
            },
            {
              "physicalLocation": {
                "artifactLocation": {
                  "uri": "src/Casting.sol"
                },
                "region": {
                  "byteLength": 10,
                  "byteOffset": 3938
                }
              }
            },
            {
              "physicalLocation": {
                "artifactLocation": {
                  "uri": "src/Casting.sol"
                },
                "region": {
                  "byteLength": 10,
                  "byteOffset": 3970
                }
              }
            },
            {
              "physicalLocation": {
                "artifactLocation": {
                  "uri": "src/Casting.sol"
                },
                "region": {
                  "byteLength": 10,
                  "byteOffset": 4002
                }
              }
            },
            {
              "physicalLocation": {
                "artifactLocation": {
                  "uri": "src/Casting.sol"
                },
                "region": {
                  "byteLength": 10,
                  "byteOffset": 4034
                }
              }
            },
            {
              "physicalLocation": {
                "artifactLocation": {
                  "uri": "src/Casting.sol"
                },
                "region": {
                  "byteLength": 10,
                  "byteOffset": 4066
                }
              }
            },
            {
              "physicalLocation": {
                "artifactLocation": {
                  "uri": "src/Casting.sol"
                },
                "region": {
                  "byteLength": 10,
                  "byteOffset": 4098
                }
              }
            },
            {
              "physicalLocation": {
                "artifactLocation": {
                  "uri": "src/Casting.sol"
                },
                "region": {
                  "byteLength": 9,
                  "byteOffset": 4129
                }
              }
            },
            {
              "physicalLocation": {
                "artifactLocation": {
                  "uri": "src/Casting.sol"
                },
                "region": {
                  "byteLength": 9,
                  "byteOffset": 4159
                }
              }
            },
            {
              "physicalLocation": {
                "artifactLocation": {
                  "uri": "src/Casting.sol"
                },
                "region": {
                  "byteLength": 9,
                  "byteOffset": 4189
                }
              }
            },
            {
              "physicalLocation": {
                "artifactLocation": {
                  "uri": "src/Casting.sol"
                },
                "region": {
                  "byteLength": 9,
                  "byteOffset": 4220
                }
              }
            },
            {
              "physicalLocation": {
                "artifactLocation": {
                  "uri": "src/Casting.sol"
                },
                "region": {
                  "byteLength": 10,
                  "byteOffset": 4251
                }
              }
            },
            {
              "physicalLocation": {
                "artifactLocation": {
                  "uri": "src/Casting.sol"
                },
                "region": {
                  "byteLength": 10,
                  "byteOffset": 4283
                }
              }
            },
            {
              "physicalLocation": {
                "artifactLocation": {
                  "uri": "src/Casting.sol"
                },
                "region": {
                  "byteLength": 10,
                  "byteOffset": 4315
                }
              }
            },
            {
              "physicalLocation": {
                "artifactLocation": {
                  "uri": "src/Casting.sol"
                },
                "region": {
                  "byteLength": 10,
                  "byteOffset": 4347
                }
              }
            },
            {
              "physicalLocation": {
                "artifactLocation": {
                  "uri": "src/Casting.sol"
                },
                "region": {
                  "byteLength": 10,
                  "byteOffset": 4381
                }
              }
            }
          ],
          "message": {
            "text": "Downcasting int/uints in Solidity can be unsafe due to the potential for data loss and unintended behavior.When downcasting a larger integer type to a smaller one (e.g., uint256 to uint128), the value may exceed the range of the target type,leading to truncation and loss of significant digits. Use OpenZeppelin's SafeCast library to safely downcast integers."
          },
          "ruleId": "unsafe-casting-detector"
        },
        {
          "level": "warning",
          "locations": [
            {
              "physicalLocation": {
                "artifactLocation": {
                  "uri": "src/EnumerableSetIteration.sol"
                },
                "region": {
                  "byteLength": 17,
                  "byteOffset": 1105
                }
              }
            },
            {
              "physicalLocation": {
                "artifactLocation": {
                  "uri": "src/EnumerableSetIteration.sol"
                },
                "region": {
                  "byteLength": 17,
                  "byteOffset": 1350
                }
              }
            },
            {
              "physicalLocation": {
                "artifactLocation": {
                  "uri": "src/EnumerableSetIteration.sol"
                },
                "region": {
                  "byteLength": 17,
                  "byteOffset": 1586
                }
              }
            },
            {
              "physicalLocation": {
                "artifactLocation": {
                  "uri": "src/EnumerableSetIteration.sol"
                },
                "region": {
                  "byteLength": 17,
                  "byteOffset": 1865
                }
              }
            },
            {
              "physicalLocation": {
                "artifactLocation": {
                  "uri": "src/EnumerableSetIteration.sol"
                },
                "region": {
                  "byteLength": 14,
                  "byteOffset": 2083
                }
              }
            }
          ],
          "message": {
            "text": "If the order of an EnumerableSet is required, removing items in a loop using `at` and `remove` corrupts this order.\nConsider using a different data structure or removing items by collecting them during the loop, then removing after the loop."
          },
          "ruleId": "enumerable-loop-removal"
        },
        {
          "level": "warning",
          "locations": [
            {
              "physicalLocation": {
                "artifactLocation": {
                  "uri": "src/ExperimentalEncoder.sol"
                },
                "region": {
                  "byteLength": 33,
                  "byteOffset": 23
                }
              }
            }
          ],
          "message": {
            "text": "Experimental encoders should not be used in production. There are multiple known compiler bugs that are caused by the experimental encoder. Upgrade your solidity version to remove the need for experimental features."
          },
          "ruleId": "experimental-encoder"
        },
        {
          "level": "warning",
          "locations": [
            {
              "physicalLocation": {
                "artifactLocation": {
                  "uri": "src/IncorrectShift.sol"
                },
                "region": {
                  "byteLength": 15,
                  "byteOffset": 192
                }
              }
            },
            {
              "physicalLocation": {
                "artifactLocation": {
                  "uri": "src/IncorrectShift.sol"
                },
                "region": {
                  "byteLength": 15,
                  "byteOffset": 238
                }
              }
            }
          ],
          "message": {
            "text": "Example: `shl(shifted, 4)` will shift the right constant `4` by `a` bits. The correct order is `shl(4, shifted)`."
          },
          "ruleId": "incorrect-shift-order"
        },
        {
          "level": "warning",
          "locations": [
            {
              "physicalLocation": {
                "artifactLocation": {
                  "uri": "src/StorageParameters.sol"
                },
                "region": {
                  "byteLength": 10,
                  "byteOffset": 241
                }
              }
            }
          ],
          "message": {
            "text": "Storage reference is passed to a function with a memory parameter. This will not update the storage variable as expected. Consider using storage parameters instead."
          },
          "ruleId": "storage-array-edit-with-memory"
        },
        {
          "level": "warning",
          "locations": [
            {
              "physicalLocation": {
                "artifactLocation": {
                  "uri": "src/MultipleConstructorSchemes.sol"
                },
                "region": {
                  "byteLength": 180,
                  "byteOffset": 25
                }
              }
            }
          ],
          "message": {
            "text": "In some versions of Solidity, contracts compile with multiple constructors. The first constructor takes precedence. This can lead to unexpected behavior."
          },
          "ruleId": "multiple-constructors"
        },
        {
          "level": "warning",
          "locations": [
            {
              "physicalLocation": {
                "artifactLocation": {
                  "uri": "src/nested/1/Nested.sol"
                },
                "region": {
                  "byteLength": 6,
                  "byteOffset": 214
                }
              }
            },
            {
              "physicalLocation": {
                "artifactLocation": {
                  "uri": "src/nested/2/Nested.sol"
                },
                "region": {
                  "byteLength": 6,
                  "byteOffset": 214
                }
              }
            },
            {
              "physicalLocation": {
                "artifactLocation": {
                  "uri": "src/reused_contract_name/ContractA.sol"
                },
                "region": {
                  "byteLength": 10,
                  "byteOffset": 70
                }
              }
            },
            {
              "physicalLocation": {
                "artifactLocation": {
                  "uri": "src/reused_contract_name/ContractB.sol"
                },
                "region": {
                  "byteLength": 10,
                  "byteOffset": 70
                }
              }
            }
          ],
          "message": {
            "text": "When compiling contracts with certain development frameworks (for example: Truffle), having contracts with the same name across different files can lead to one being overwritten."
          },
          "ruleId": "reused-contract-name"
        },
        {
          "level": "warning",
          "locations": [
            {
              "physicalLocation": {
                "artifactLocation": {
                  "uri": "src/nested_mappings/NestedMappings.sol"
                },
                "region": {
                  "byteLength": 58,
                  "byteOffset": 367
                }
              }
            }
          ],
          "message": {
            "text": "Prior to updates in Solidity 0.5.0, public mappings with nested structs compiled, but produced incorrect values. Refrain from using these, or update to a more recent version of Solidity."
          },
          "ruleId": "nested-struct-in-mapping"
        },
        {
          "level": "warning",
          "locations": [
            {
              "physicalLocation": {
                "artifactLocation": {
                  "uri": "src/UsingSelfdestruct.sol"
                },
                "region": {
                  "byteLength": 12,
                  "byteOffset": 146
                }
              }
            }
          ],
          "message": {
            "text": ""
          },
          "ruleId": "selfdestruct-identifier"
        },
        {
          "level": "warning",
          "locations": [
            {
              "physicalLocation": {
                "artifactLocation": {
                  "uri": "src/DynamicArrayLengthAssignment.sol"
                },
                "region": {
                  "byteLength": 14,
                  "byteOffset": 295
                }
              }
            },
            {
              "physicalLocation": {
                "artifactLocation": {
                  "uri": "src/DynamicArrayLengthAssignment.sol"
                },
                "region": {
                  "byteLength": 18,
                  "byteOffset": 325
                }
              }
            },
            {
              "physicalLocation": {
                "artifactLocation": {
                  "uri": "src/DynamicArrayLengthAssignment.sol"
                },
                "region": {
                  "byteLength": 33,
                  "byteOffset": 359
                }
              }
            },
            {
              "physicalLocation": {
                "artifactLocation": {
                  "uri": "src/DynamicArrayLengthAssignment.sol"
                },
                "region": {
                  "byteLength": 15,
                  "byteOffset": 408
                }
              }
            },
            {
              "physicalLocation": {
                "artifactLocation": {
                  "uri": "src/DynamicArrayLengthAssignment.sol"
                },
                "region": {
                  "byteLength": 14,
                  "byteOffset": 439
                }
              }
            }
          ],
          "message": {
            "text": "If the length of a dynamic array (storage variable) directly assigned to, it may allow access to other storage slots by tweaking it's value. This practice has been depracated in newer Solidity versions"
          },
          "ruleId": "dynamic-array-length-assignment"
        },
        {
          "level": "warning",
          "locations": [
            {
              "physicalLocation": {
                "artifactLocation": {
                  "uri": "src/AssemblyExample.sol"
                },
                "region": {
                  "byteLength": 1,
                  "byteOffset": 97
                }
              }
            },
            {
              "physicalLocation": {
                "artifactLocation": {
                  "uri": "src/BuiltinSymbolShadow.sol"
                },
                "region": {
                  "byteLength": 8,
                  "byteOffset": 92
                }
              }
            },
            {
              "physicalLocation": {
                "artifactLocation": {
                  "uri": "src/ConstantFuncsAssembly.sol"
                },
                "region": {
                  "byteLength": 20,
                  "byteOffset": 110
                }
              }
            },
            {
              "physicalLocation": {
                "artifactLocation": {
                  "uri": "src/DelegateCallWithoutAddressCheck.sol"
                },
                "region": {
                  "byteLength": 7,
                  "byteOffset": 337
                }
              }
            },
            {
              "physicalLocation": {
                "artifactLocation": {
                  "uri": "src/InconsistentUints.sol"
                },
                "region": {
                  "byteLength": 11,
                  "byteOffset": 197
                }
              }
            },
            {
              "physicalLocation": {
                "artifactLocation": {
                  "uri": "src/InconsistentUints.sol"
                },
                "region": {
                  "byteLength": 14,
                  "byteOffset": 233
                }
              }
            },
            {
              "physicalLocation": {
                "artifactLocation": {
                  "uri": "src/IncorrectCaretOperator.sol"
                },
                "region": {
                  "byteLength": 7,
                  "byteOffset": 355
                }
              }
            },
            {
              "physicalLocation": {
                "artifactLocation": {
                  "uri": "src/IncorrectERC721.sol"
                },
                "region": {
                  "byteLength": 11,
                  "byteOffset": 4076
                }
              }
            },
            {
              "physicalLocation": {
                "artifactLocation": {
                  "uri": "src/LocalVariableShadow.sol"
                },
                "region": {
                  "byteLength": 5,
                  "byteOffset": 129
                }
              }
            },
            {
              "physicalLocation": {
                "artifactLocation": {
                  "uri": "src/LocalVariableShadow.sol"
                },
                "region": {
                  "byteLength": 4,
                  "byteOffset": 532
                }
              }
            },
            {
              "physicalLocation": {
                "artifactLocation": {
                  "uri": "src/PublicVariableReadInExternalContext.sol"
                },
                "region": {
                  "byteLength": 26,
                  "byteOffset": 130
                }
              }
            },
            {
              "physicalLocation": {
                "artifactLocation": {
                  "uri": "src/ReturnBomb.sol"
                },
                "region": {
                  "byteLength": 7,
                  "byteOffset": 1623
                }
              }
            },
            {
              "physicalLocation": {
                "artifactLocation": {
                  "uri": "src/StateShadowing.sol"
                },
                "region": {
                  "byteLength": 13,
                  "byteOffset": 87
                }
              }
            },
            {
              "physicalLocation": {
                "artifactLocation": {
                  "uri": "src/StateVariables.sol"
                },
                "region": {
                  "byteLength": 19,
                  "byteOffset": 199
                }
              }
            },
            {
              "physicalLocation": {
                "artifactLocation": {
                  "uri": "src/StateVariables.sol"
                },
                "region": {
                  "byteLength": 20,
                  "byteOffset": 241
                }
              }
            },
            {
              "physicalLocation": {
                "artifactLocation": {
                  "uri": "src/StateVariables.sol"
                },
                "region": {
                  "byteLength": 18,
                  "byteOffset": 282
                }
              }
            },
            {
              "physicalLocation": {
                "artifactLocation": {
                  "uri": "src/StateVariablesManipulation.sol"
                },
                "region": {
                  "byteLength": 10,
                  "byteOffset": 184
                }
              }
            },
            {
              "physicalLocation": {
                "artifactLocation": {
                  "uri": "src/StateVariablesManipulation.sol"
                },
                "region": {
                  "byteLength": 9,
                  "byteOffset": 214
                }
              }
            },
            {
              "physicalLocation": {
                "artifactLocation": {
                  "uri": "src/StateVariablesManipulation.sol"
                },
                "region": {
                  "byteLength": 10,
                  "byteOffset": 241
                }
              }
            },
            {
              "physicalLocation": {
                "artifactLocation": {
                  "uri": "src/StateVariablesManipulation.sol"
                },
                "region": {
                  "byteLength": 13,
                  "byteOffset": 272
                }
              }
            },
            {
              "physicalLocation": {
                "artifactLocation": {
                  "uri": "src/StateVariablesManipulation.sol"
                },
                "region": {
                  "byteLength": 20,
                  "byteOffset": 314
                }
              }
            },
            {
              "physicalLocation": {
                "artifactLocation": {
                  "uri": "src/StateVariablesManipulation.sol"
                },
                "region": {
                  "byteLength": 12,
                  "byteOffset": 354
                }
              }
            },
            {
              "physicalLocation": {
                "artifactLocation": {
                  "uri": "src/StateVariablesManipulation.sol"
                },
                "region": {
                  "byteLength": 11,
                  "byteOffset": 385
                }
              }
            },
            {
              "physicalLocation": {
                "artifactLocation": {
                  "uri": "src/TautologyOrContradiction.sol"
                },
                "region": {
                  "byteLength": 6,
                  "byteOffset": 133
                }
              }
            },
            {
              "physicalLocation": {
                "artifactLocation": {
                  "uri": "src/TautologyOrContradiction.sol"
                },
                "region": {
                  "byteLength": 9,
                  "byteOffset": 145
                }
              }
            },
            {
              "physicalLocation": {
                "artifactLocation": {
                  "uri": "src/UninitializedLocalVariables.sol"
                },
                "region": {
                  "byteLength": 12,
                  "byteOffset": 93
                }
              }
            },
            {
              "physicalLocation": {
                "artifactLocation": {
                  "uri": "src/UninitializedStateVariable.sol"
                },
                "region": {
                  "byteLength": 8,
                  "byteOffset": 122
                }
              }
            },
            {
              "physicalLocation": {
                "artifactLocation": {
                  "uri": "src/UninitializedStateVariable.sol"
                },
                "region": {
                  "byteLength": 11,
                  "byteOffset": 529
                }
              }
            },
            {
              "physicalLocation": {
                "artifactLocation": {
                  "uri": "src/UnusedStateVariables.sol"
                },
                "region": {
                  "byteLength": 13,
                  "byteOffset": 147
                }
              }
            },
            {
              "physicalLocation": {
                "artifactLocation": {
                  "uri": "src/UnusedStateVariables.sol"
                },
                "region": {
                  "byteLength": 13,
                  "byteOffset": 183
                }
              }
            },
            {
              "physicalLocation": {
                "artifactLocation": {
                  "uri": "src/UnusedStateVariables.sol"
                },
                "region": {
                  "byteLength": 10,
                  "byteOffset": 215
                }
              }
            },
            {
              "physicalLocation": {
                "artifactLocation": {
                  "uri": "src/UnusedStateVariables.sol"
                },
                "region": {
                  "byteLength": 12,
                  "byteOffset": 246
                }
              }
            },
            {
              "physicalLocation": {
                "artifactLocation": {
                  "uri": "src/UnusedStateVariables.sol"
                },
                "region": {
                  "byteLength": 11,
                  "byteOffset": 314
                }
              }
            },
            {
              "physicalLocation": {
                "artifactLocation": {
                  "uri": "src/WrongOrderOfLayout.sol"
                },
                "region": {
                  "byteLength": 10,
                  "byteOffset": 257
                }
              }
            },
            {
              "physicalLocation": {
                "artifactLocation": {
                  "uri": "src/auditor_mode/PublicFunctionsWithoutSenderCheck.sol"
                },
                "region": {
                  "byteLength": 5,
                  "byteOffset": 1971
                }
              }
            }
          ],
          "message": {
            "text": "Solidity does initialize variables by default when you declare them, however it's good practice to explicitly declare an initial value. For example, if you transfer money to an address we must make sure that the address has been initialized."
          },
          "ruleId": "uninitialized-state-variable"
        },
        {
          "level": "warning",
          "locations": [
            {
              "physicalLocation": {
                "artifactLocation": {
                  "uri": "src/IncorrectCaretOperator.sol"
                },
                "region": {
                  "byteLength": 8,
                  "byteOffset": 519
                }
              }
            },
            {
              "physicalLocation": {
                "artifactLocation": {
                  "uri": "src/IncorrectCaretOperator.sol"
                },
                "region": {
                  "byteLength": 16,
                  "byteOffset": 549
                }
              }
            },
            {
              "physicalLocation": {
                "artifactLocation": {
                  "uri": "src/IncorrectCaretOperator.sol"
                },
                "region": {
                  "byteLength": 21,
                  "byteOffset": 587
                }
              }
            },
            {
              "physicalLocation": {
                "artifactLocation": {
                  "uri": "src/IncorrectCaretOperator.sol"
                },
                "region": {
                  "byteLength": 13,
                  "byteOffset": 631
                }
              }
            },
            {
              "physicalLocation": {
                "artifactLocation": {
                  "uri": "src/IncorrectCaretOperator.sol"
                },
                "region": {
                  "byteLength": 12,
                  "byteOffset": 708
                }
              }
            }
          ],
          "message": {
            "text": "The caret operator is usually mistakenly thought of as an exponentiation operator but actually, it's a bitwise xor operator."
          },
          "ruleId": "incorrect-caret-operator"
        },
        {
          "level": "warning",
          "locations": [
            {
              "physicalLocation": {
                "artifactLocation": {
                  "uri": "src/YulReturn.sol"
                },
                "region": {
                  "byteLength": 12,
                  "byteOffset": 171
                }
              }
            }
          ],
          "message": {
            "text": "Remove this, as this causes execution to halt. Nothing after that call will execute, including code following the assembly block."
          },
          "ruleId": "yul-return"
        },
        {
          "level": "warning",
          "locations": [
            {
              "physicalLocation": {
                "artifactLocation": {
                  "uri": "src/StateShadowing.sol"
                },
                "region": {
                  "byteLength": 13,
                  "byteOffset": 239
                }
              }
            }
          ],
          "message": {
            "text": "This vulnerability arises when a derived contract unintentionally shadows a state variable from a parent contract by declaring a variable with the same name. This can be misleading. To prevent this, ensure variable names are unique across the inheritance hierarchy or use proper visibility and scope controls."
          },
          "ruleId": "state-variable-shadowing"
        },
        {
          "level": "warning",
          "locations": [
            {
              "physicalLocation": {
                "artifactLocation": {
                  "uri": "src/UncheckedSend.sol"
                },
                "region": {
                  "byteLength": 22,
                  "byteOffset": 815
                }
              }
            }
          ],
          "message": {
            "text": "The transaction `address(payable?).send(address)` may fail because of reasons like out-of-gas, invalid receipient address or revert from the recipient. Therefore, the boolean returned by this function call must be checked to be `true` in order to verify that the transaction was successful"
          },
          "ruleId": "unchecked-send"
        },
        {
          "level": "warning",
          "locations": [
            {
              "physicalLocation": {
                "artifactLocation": {
                  "uri": "src/MisusedBoolean.sol"
                },
                "region": {
                  "byteLength": 19,
                  "byteOffset": 257
                }
              }
            },
            {
              "physicalLocation": {
                "artifactLocation": {
                  "uri": "src/MisusedBoolean.sol"
                },
                "region": {
                  "byteLength": 20,
                  "byteOffset": 419
                }
              }
            },
            {
              "physicalLocation": {
                "artifactLocation": {
                  "uri": "src/MisusedBoolean.sol"
                },
                "region": {
                  "byteLength": 20,
                  "byteOffset": 582
                }
              }
            },
            {
              "physicalLocation": {
                "artifactLocation": {
                  "uri": "src/MisusedBoolean.sol"
                },
                "region": {
                  "byteLength": 19,
                  "byteOffset": 745
                }
              }
            },
            {
              "physicalLocation": {
                "artifactLocation": {
                  "uri": "src/MisusedBoolean.sol"
                },
                "region": {
                  "byteLength": 51,
                  "byteOffset": 908
                }
              }
            },
            {
              "physicalLocation": {
                "artifactLocation": {
                  "uri": "src/MisusedBoolean.sol"
                },
                "region": {
                  "byteLength": 52,
                  "byteOffset": 1060
                }
              }
            },
            {
              "physicalLocation": {
                "artifactLocation": {
                  "uri": "src/MisusedBoolean.sol"
                },
                "region": {
                  "byteLength": 53,
                  "byteOffset": 1213
                }
              }
            },
            {
              "physicalLocation": {
                "artifactLocation": {
                  "uri": "src/MisusedBoolean.sol"
                },
                "region": {
                  "byteLength": 21,
                  "byteOffset": 1366
                }
              }
            },
            {
              "physicalLocation": {
                "artifactLocation": {
                  "uri": "src/MisusedBoolean.sol"
                },
                "region": {
                  "byteLength": 17,
                  "byteOffset": 1530
                }
              }
            },
            {
              "physicalLocation": {
                "artifactLocation": {
                  "uri": "src/MisusedBoolean.sol"
                },
                "region": {
                  "byteLength": 18,
                  "byteOffset": 1691
                }
              }
            }
          ],
          "message": {
            "text": "The patterns `if (… || true)` and `if (.. && false)` will always evaluate to true and false respectively."
          },
          "ruleId": "misused-boolean"
        },
        {
          "level": "warning",
          "locations": [
            {
              "physicalLocation": {
                "artifactLocation": {
                  "uri": "src/CallGraphTests.sol"
                },
                "region": {
                  "byteLength": 16,
                  "byteOffset": 686
                }
              }
            },
            {
              "physicalLocation": {
                "artifactLocation": {
                  "uri": "src/ContractLocksEther.sol"
                },
                "region": {
                  "byteLength": 11,
                  "byteOffset": 2981
                }
              }
            },
            {
              "physicalLocation": {
                "artifactLocation": {
                  "uri": "src/ContractLocksEther.sol"
                },
                "region": {
                  "byteLength": 11,
                  "byteOffset": 4205
                }
              }
            },
            {
              "physicalLocation": {
                "artifactLocation": {
                  "uri": "src/ContractLocksEther.sol"
                },
                "region": {
                  "byteLength": 11,
                  "byteOffset": 5373
                }
              }
            },
            {
              "physicalLocation": {
                "artifactLocation": {
                  "uri": "src/ContractLocksEther.sol"
                },
                "region": {
                  "byteLength": 11,
                  "byteOffset": 6342
                }
              }
            },
            {
              "physicalLocation": {
                "artifactLocation": {
                  "uri": "src/OutOfOrderRetryable.sol"
                },
                "region": {
                  "byteLength": 11,
                  "byteOffset": 1649
                }
              }
            },
            {
              "physicalLocation": {
                "artifactLocation": {
                  "uri": "src/OutOfOrderRetryable.sol"
                },
                "region": {
                  "byteLength": 22,
                  "byteOffset": 2557
                }
              }
            },
            {
              "physicalLocation": {
                "artifactLocation": {
                  "uri": "src/OutOfOrderRetryable.sol"
                },
                "region": {
                  "byteLength": 13,
                  "byteOffset": 4685
                }
              }
            },
            {
              "physicalLocation": {
                "artifactLocation": {
                  "uri": "src/OutOfOrderRetryable.sol"
                },
                "region": {
                  "byteLength": 7,
                  "byteOffset": 5072
                }
              }
            },
            {
              "physicalLocation": {
                "artifactLocation": {
                  "uri": "src/SendEtherNoChecks.sol"
                },
                "region": {
                  "byteLength": 5,
                  "byteOffset": 1060
                }
              }
            },
            {
              "physicalLocation": {
                "artifactLocation": {
                  "uri": "src/SendEtherNoChecks.sol"
                },
                "region": {
                  "byteLength": 5,
                  "byteOffset": 1405
                }
              }
            },
            {
              "physicalLocation": {
                "artifactLocation": {
                  "uri": "src/SendEtherNoChecks.sol"
                },
                "region": {
                  "byteLength": 5,
                  "byteOffset": 1795
                }
              }
            },
            {
              "physicalLocation": {
                "artifactLocation": {
                  "uri": "src/UncheckedCalls.sol"
                },
                "region": {
                  "byteLength": 110,
                  "byteOffset": 99
                }
              }
            },
            {
              "physicalLocation": {
                "artifactLocation": {
                  "uri": "src/UncheckedCalls.sol"
                },
                "region": {
                  "byteLength": 359,
                  "byteOffset": 572
                }
              }
            },
            {
              "physicalLocation": {
                "artifactLocation": {
                  "uri": "src/UncheckedSend.sol"
                },
                "region": {
                  "byteLength": 246,
                  "byteOffset": 85
                }
              }
            },
            {
              "physicalLocation": {
                "artifactLocation": {
                  "uri": "src/UncheckedSend.sol"
                },
                "region": {
                  "byteLength": 190,
                  "byteOffset": 337
                }
              }
            },
            {
              "physicalLocation": {
                "artifactLocation": {
                  "uri": "src/UncheckedSend.sol"
                },
                "region": {
                  "byteLength": 184,
                  "byteOffset": 533
                }
              }
            },
            {
              "physicalLocation": {
                "artifactLocation": {
                  "uri": "src/UncheckedSend.sol"
                },
                "region": {
                  "byteLength": 186,
                  "byteOffset": 723
                }
              }
            },
            {
              "physicalLocation": {
                "artifactLocation": {
                  "uri": "src/UninitializedStateVariable.sol"
                },
                "region": {
                  "byteLength": 8,
                  "byteOffset": 563
                }
              }
            }
          ],
          "message": {
            "text": "Introduce checks for `msg.sender` in the function"
          },
          "ruleId": "send-ether-no-checks"
        },
        {
          "level": "warning",
          "locations": [
            {
              "physicalLocation": {
                "artifactLocation": {
                  "uri": "src/DelegateCallWithoutAddressCheck.sol"
                },
                "region": {
                  "byteLength": 9,
                  "byteOffset": 392
                }
              }
            },
            {
              "physicalLocation": {
                "artifactLocation": {
                  "uri": "src/UncheckedCalls.sol"
                },
                "region": {
                  "byteLength": 118,
                  "byteOffset": 323
                }
              }
            },
            {
              "physicalLocation": {
                "artifactLocation": {
                  "uri": "src/UncheckedCalls.sol"
                },
                "region": {
                  "byteLength": 359,
                  "byteOffset": 572
                }
              }
            },
            {
              "physicalLocation": {
                "artifactLocation": {
                  "uri": "src/auditor_mode/ExternalCalls.sol"
                },
                "region": {
                  "byteLength": 28,
                  "byteOffset": 1253
                }
              }
            },
            {
              "physicalLocation": {
                "artifactLocation": {
                  "uri": "src/inheritance/ExtendedInheritance.sol"
                },
                "region": {
                  "byteLength": 15,
                  "byteOffset": 391
                }
              }
            }
          ],
          "message": {
            "text": "Introduce checks on the address"
          },
          "ruleId": "delegate-call-unchecked-address"
        },
        {
          "level": "warning",
          "locations": [
            {
              "physicalLocation": {
                "artifactLocation": {
                  "uri": "src/TautologicalCompare.sol"
                },
                "region": {
                  "byteLength": 6,
                  "byteOffset": 255
                }
              }
            },
            {
              "physicalLocation": {
                "artifactLocation": {
                  "uri": "src/TautologicalCompare.sol"
                },
                "region": {
                  "byteLength": 6,
                  "byteOffset": 359
                }
              }
            },
            {
              "physicalLocation": {
                "artifactLocation": {
                  "uri": "src/TautologicalCompare.sol"
                },
                "region": {
                  "byteLength": 5,
                  "byteOffset": 463
                }
              }
            },
            {
              "physicalLocation": {
                "artifactLocation": {
                  "uri": "src/TautologicalCompare.sol"
                },
                "region": {
                  "byteLength": 5,
                  "byteOffset": 566
                }
              }
            }
          ],
          "message": {
            "text": "The left hand side and the right hand side of the binary operation has the same value. This makes the condition always true or always false."
          },
          "ruleId": "tautological-compare"
        },
        {
          "level": "warning",
          "locations": [
            {
              "physicalLocation": {
                "artifactLocation": {
                  "uri": "src/RTLO.sol"
                },
                "region": {
                  "byteLength": 157,
                  "byteOffset": 33
                }
              }
            }
          ],
          "message": {
            "text": "Right to left override character may be misledaing and cause potential attacks by visually misordering method arguments!"
          },
          "ruleId": "rtlo"
        },
        {
          "level": "warning",
          "locations": [
            {
              "physicalLocation": {
                "artifactLocation": {
                  "uri": "src/OutOfOrderRetryable.sol"
                },
                "region": {
                  "byteLength": 390,
                  "byteOffset": 1705
                }
              }
            },
            {
              "physicalLocation": {
                "artifactLocation": {
                  "uri": "src/OutOfOrderRetryable.sol"
                },
                "region": {
                  "byteLength": 379,
                  "byteOffset": 2129
                }
              }
            },
            {
              "physicalLocation": {
                "artifactLocation": {
                  "uri": "src/OutOfOrderRetryable.sol"
                },
                "region": {
                  "byteLength": 390,
                  "byteOffset": 2624
                }
              }
            },
            {
              "physicalLocation": {
                "artifactLocation": {
                  "uri": "src/OutOfOrderRetryable.sol"
                },
                "region": {
                  "byteLength": 379,
                  "byteOffset": 3107
                }
              }
            },
            {
              "physicalLocation": {
                "artifactLocation": {
                  "uri": "src/OutOfOrderRetryable.sol"
                },
                "region": {
                  "byteLength": 208,
                  "byteOffset": 3777
                }
              }
            },
            {
              "physicalLocation": {
                "artifactLocation": {
                  "uri": "src/OutOfOrderRetryable.sol"
                },
                "region": {
                  "byteLength": 261,
                  "byteOffset": 4337
                }
              }
            },
            {
              "physicalLocation": {
                "artifactLocation": {
                  "uri": "src/StateVariablesManipulation.sol"
                },
                "region": {
                  "byteLength": 20,
                  "byteOffset": 4146
                }
              }
            },
            {
              "physicalLocation": {
                "artifactLocation": {
                  "uri": "src/UncheckedReturn.sol"
                },
                "region": {
                  "byteLength": 5,
                  "byteOffset": 279
                }
              }
            },
            {
              "physicalLocation": {
                "artifactLocation": {
                  "uri": "src/UncheckedReturn.sol"
                },
                "region": {
                  "byteLength": 47,
                  "byteOffset": 575
                }
              }
            }
          ],
          "message": {
            "text": "Function returns a value but it is ignored."
          },
          "ruleId": "unchecked-return"
        },
        {
          "level": "warning",
          "locations": [
            {
              "physicalLocation": {
                "artifactLocation": {
                  "uri": "src/DangerousUnaryOperator.sol"
                },
                "region": {
                  "byteLength": 10,
                  "byteOffset": 220
                }
              }
            },
            {
              "physicalLocation": {
                "artifactLocation": {
                  "uri": "src/DangerousUnaryOperator.sol"
                },
                "region": {
                  "byteLength": 10,
                  "byteOffset": 247
                }
              }
            }
          ],
          "message": {
            "text": "Potentially mistakened `=+` for `+=` or `=-` for `-=`. Please include a space in between."
          },
          "ruleId": "dangerous-unary-operator"
        },
        {
          "level": "warning",
          "locations": [
            {
              "physicalLocation": {
                "artifactLocation": {
                  "uri": "src/TautologyOrContradiction.sol"
                },
                "region": {
                  "byteLength": 7,
                  "byteOffset": 296
                }
              }
            },
            {
              "physicalLocation": {
                "artifactLocation": {
                  "uri": "src/TautologyOrContradiction.sol"
                },
                "region": {
                  "byteLength": 11,
                  "byteOffset": 369
                }
              }
            }
          ],
          "message": {
            "text": "The condition has been determined to be either always true or always false due to the integer range in which we're operating."
          },
          "ruleId": "tautology-or-contradiction"
        },
        {
          "level": "warning",
          "locations": [
            {
              "physicalLocation": {
                "artifactLocation": {
                  "uri": "src/DangerousStrictEquality1.sol"
                },
                "region": {
                  "byteLength": 25,
                  "byteOffset": 177
                }
              }
            },
            {
              "physicalLocation": {
                "artifactLocation": {
                  "uri": "src/DangerousStrictEquality2.sol"
                },
                "region": {
                  "byteLength": 34,
                  "byteOffset": 177
                }
              }
            },
            {
              "physicalLocation": {
                "artifactLocation": {
                  "uri": "src/DangerousStrictEquality2.sol"
                },
                "region": {
                  "byteLength": 43,
                  "byteOffset": 305
                }
              }
            }
          ],
          "message": {
            "text": "A contract's balance can be forcibly manipulated by another selfdestructing contract. Therefore, it's recommended to use >, <, >= or <= instead of strict equality."
          },
          "ruleId": "dangerous-strict-equailty-on-contract-balance"
        },
        {
          "level": "warning",
          "locations": [
            {
              "physicalLocation": {
                "artifactLocation": {
                  "uri": "src/CompilerBugStorageSignedIntegerArray.sol"
                },
                "region": {
                  "byteLength": 10,
                  "byteOffset": 230
                }
              }
            }
          ],
          "message": {
            "text": "If you want to leverage signed arrays in storage by assigning a literal array with at least one negative number, then you mus use solidity version 0.5.10 or above. This is because of a bug in older compilers."
          },
          "ruleId": "signed-storage-array"
        },
        {
          "level": "warning",
          "locations": [
            {
              "physicalLocation": {
                "artifactLocation": {
                  "uri": "src/WeakRandomness.sol"
                },
                "region": {
                  "byteLength": 70,
                  "byteOffset": 188
                }
              }
            },
            {
              "physicalLocation": {
                "artifactLocation": {
                  "uri": "src/WeakRandomness.sol"
                },
                "region": {
                  "byteLength": 41,
                  "byteOffset": 386
                }
              }
            },
            {
              "physicalLocation": {
                "artifactLocation": {
                  "uri": "src/WeakRandomness.sol"
                },
                "region": {
                  "byteLength": 20,
                  "byteOffset": 597
                }
              }
            },
            {
              "physicalLocation": {
                "artifactLocation": {
                  "uri": "src/WeakRandomness.sol"
                },
                "region": {
                  "byteLength": 20,
                  "byteOffset": 793
                }
              }
            },
            {
              "physicalLocation": {
                "artifactLocation": {
                  "uri": "src/WeakRandomness.sol"
                },
                "region": {
                  "byteLength": 20,
                  "byteOffset": 915
                }
              }
            },
            {
              "physicalLocation": {
                "artifactLocation": {
                  "uri": "src/WeakRandomness.sol"
                },
                "region": {
                  "byteLength": 5,
                  "byteOffset": 1095
                }
              }
            },
            {
              "physicalLocation": {
                "artifactLocation": {
                  "uri": "src/WeakRandomness.sol"
                },
                "region": {
                  "byteLength": 37,
                  "byteOffset": 1217
                }
              }
            },
            {
              "physicalLocation": {
                "artifactLocation": {
                  "uri": "src/WeakRandomness.sol"
                },
                "region": {
                  "byteLength": 9,
                  "byteOffset": 1434
                }
              }
            },
            {
              "physicalLocation": {
                "artifactLocation": {
                  "uri": "src/WeakRandomness.sol"
                },
                "region": {
                  "byteLength": 16,
                  "byteOffset": 1563
                }
              }
            }
          ],
          "message": {
            "text": "The use of keccak256 hash functions on predictable values like block.timestamp, block.number, or similar data, including modulo operations on these values, should be avoided for generating randomness, as they are easily predictable and manipulable. The `PREVRANDAO` opcode also should not be used as a source of randomness. Instead, utilize Chainlink VRF for cryptographically secure and provably random values to ensure protocol integrity."
          },
          "ruleId": "weak-randomness"
        },
        {
          "level": "warning",
          "locations": [
            {
              "physicalLocation": {
                "artifactLocation": {
                  "uri": "src/PreDeclaredVarUsage.sol"
                },
                "region": {
                  "byteLength": 1,
                  "byteOffset": 196
                }
              }
            }
          ],
          "message": {
            "text": "This is a bad practice that may lead to unintended consequences. Please declare the variable before using it."
          },
          "ruleId": "pre-declared-local-variable-usage"
        },
        {
          "level": "warning",
          "locations": [
            {
              "physicalLocation": {
                "artifactLocation": {
                  "uri": "src/DeletionNestedMappingStructureContract.sol"
                },
                "region": {
                  "byteLength": 25,
                  "byteOffset": 426
                }
              }
            }
          ],
          "message": {
            "text": "A deletion in a structure containing a mapping will not delete the mapping. The remaining data may be used to compromise the contract."
          },
          "ruleId": "delete-nested-mapping"
        },
        {
          "level": "warning",
          "locations": [
            {
              "physicalLocation": {
                "artifactLocation": {
                  "uri": "src/TxOriginUsedForAuth.sol"
                },
                "region": {
                  "byteLength": 183,
                  "byteOffset": 1117
                }
              }
            },
            {
              "physicalLocation": {
                "artifactLocation": {
                  "uri": "src/TxOriginUsedForAuth.sol"
                },
                "region": {
                  "byteLength": 90,
                  "byteOffset": 1431
                }
              }
            },
            {
              "physicalLocation": {
                "artifactLocation": {
                  "uri": "src/TxOriginUsedForAuth.sol"
                },
                "region": {
                  "byteLength": 68,
                  "byteOffset": 1610
                }
              }
            }
          ],
          "message": {
            "text": "Using `tx.origin` may lead to problems when users are interacting via smart contract with your protocol. It is recommended to use `msg.sender` for authentication."
          },
          "ruleId": "tx-origin-used-for-auth"
        },
        {
          "level": "warning",
          "locations": [
            {
              "physicalLocation": {
                "artifactLocation": {
                  "uri": "src/MsgValueInLoop.sol"
                },
                "region": {
                  "byteLength": 107,
                  "byteOffset": 289
                }
              }
            },
            {
              "physicalLocation": {
                "artifactLocation": {
                  "uri": "src/MsgValueInLoop.sol"
                },
                "region": {
                  "byteLength": 94,
                  "byteOffset": 988
                }
              }
            },
            {
              "physicalLocation": {
                "artifactLocation": {
                  "uri": "src/MsgValueInLoop.sol"
                },
                "region": {
                  "byteLength": 93,
                  "byteOffset": 1415
                }
              }
            },
            {
              "physicalLocation": {
                "artifactLocation": {
                  "uri": "src/MsgValueInLoop.sol"
                },
                "region": {
                  "byteLength": 97,
                  "byteOffset": 1844
                }
              }
            }
          ],
          "message": {
            "text": "Provide an explicit array of amounts alongside the receivers array, and check that the sum of all amounts matches `msg.value`."
          },
          "ruleId": "msg-value-in-loop"
        },
        {
          "level": "warning",
          "locations": [
            {
              "physicalLocation": {
                "artifactLocation": {
                  "uri": "src/ContractLocksEther.sol"
                },
                "region": {
                  "byteLength": 10,
                  "byteOffset": 73
                }
              }
            },
            {
              "physicalLocation": {
                "artifactLocation": {
                  "uri": "src/ContractLocksEther.sol"
                },
                "region": {
                  "byteLength": 11,
                  "byteOffset": 822
                }
              }
            },
            {
              "physicalLocation": {
                "artifactLocation": {
                  "uri": "src/EmptyBlocks.sol"
                },
                "region": {
                  "byteLength": 39,
                  "byteOffset": 344
                }
              }
            },
            {
              "physicalLocation": {
                "artifactLocation": {
                  "uri": "src/EmptyBlocks.sol"
                },
                "region": {
                  "byteLength": 11,
                  "byteOffset": 630
                }
              }
            },
            {
              "physicalLocation": {
                "artifactLocation": {
                  "uri": "src/MsgValueInLoop.sol"
                },
                "region": {
                  "byteLength": 15,
                  "byteOffset": 103
                }
              }
            },
            {
              "physicalLocation": {
                "artifactLocation": {
                  "uri": "src/MsgValueInLoop.sol"
                },
                "region": {
                  "byteLength": 19,
                  "byteOffset": 423
                }
              }
            },
            {
              "physicalLocation": {
                "artifactLocation": {
                  "uri": "src/MsgValueInLoop.sol"
                },
                "region": {
                  "byteLength": 15,
                  "byteOffset": 831
                }
              }
            },
            {
              "physicalLocation": {
                "artifactLocation": {
                  "uri": "src/MsgValueInLoop.sol"
                },
                "region": {
                  "byteLength": 15,
                  "byteOffset": 1233
                }
              }
            },
            {
              "physicalLocation": {
                "artifactLocation": {
                  "uri": "src/MsgValueInLoop.sol"
                },
                "region": {
                  "byteLength": 15,
                  "byteOffset": 1659
                }
              }
            },
            {
              "physicalLocation": {
                "artifactLocation": {
                  "uri": "src/eth2/DepositContract.sol"
                },
                "region": {
                  "byteLength": 15,
                  "byteOffset": 4547
                }
              }
            }
          ],
          "message": {
            "text": "It appears that the contract includes a payable function to accept Ether but lacks a corresponding function to withdraw it, which leads to the Ether being locked in the contract. To resolve this issue, please implement a public or external function that allows for the withdrawal of Ether from the contract."
          },
          "ruleId": "contract-locks-ether"
        },
        {
          "level": "warning",
          "locations": [
            {
              "physicalLocation": {
                "artifactLocation": {
                  "uri": "src/IncorrectERC721.sol"
                },
                "region": {
                  "byteLength": 9,
                  "byteOffset": 433
                }
              }
            },
            {
              "physicalLocation": {
                "artifactLocation": {
                  "uri": "src/IncorrectERC721.sol"
                },
                "region": {
                  "byteLength": 7,
                  "byteOffset": 551
                }
              }
            },
            {
              "physicalLocation": {
                "artifactLocation": {
                  "uri": "src/IncorrectERC721.sol"
                },
                "region": {
                  "byteLength": 7,
                  "byteOffset": 696
                }
              }
            },
            {
              "physicalLocation": {
                "artifactLocation": {
                  "uri": "src/IncorrectERC721.sol"
                },
                "region": {
                  "byteLength": 11,
                  "byteOffset": 1092
                }
              }
            },
            {
              "physicalLocation": {
                "artifactLocation": {
                  "uri": "src/IncorrectERC721.sol"
                },
                "region": {
                  "byteLength": 17,
                  "byteOffset": 1231
                }
              }
            },
            {
              "physicalLocation": {
                "artifactLocation": {
                  "uri": "src/IncorrectERC721.sol"
                },
                "region": {
                  "byteLength": 16,
                  "byteOffset": 1484
                }
              }
            },
            {
              "physicalLocation": {
                "artifactLocation": {
                  "uri": "src/IncorrectERC721.sol"
                },
                "region": {
                  "byteLength": 12,
                  "byteOffset": 1684
                }
              }
            },
            {
              "physicalLocation": {
                "artifactLocation": {
                  "uri": "src/IncorrectERC721.sol"
                },
                "region": {
                  "byteLength": 16,
                  "byteOffset": 2086
                }
              }
            }
          ],
          "message": {
            "text": "Incorrect return values for ERC721 functions. A contract compiled with Solidity > 0.4.22 interacting with these functions will fail to execute them, as the return value is missing. Set the appropriate return values and types for the defined ERC721 functions."
          },
          "ruleId": "incorrect-erc721-interface"
        },
        {
          "level": "warning",
          "locations": [
            {
              "physicalLocation": {
                "artifactLocation": {
                  "uri": "src/IncorrectERC20.sol"
                },
                "region": {
                  "byteLength": 8,
                  "byteOffset": 483
                }
              }
            },
            {
              "physicalLocation": {
                "artifactLocation": {
                  "uri": "src/IncorrectERC20.sol"
                },
                "region": {
                  "byteLength": 7,
                  "byteOffset": 690
                }
              }
            },
            {
              "physicalLocation": {
                "artifactLocation": {
                  "uri": "src/IncorrectERC20.sol"
                },
                "region": {
                  "byteLength": 12,
                  "byteOffset": 808
                }
              }
            },
            {
              "physicalLocation": {
                "artifactLocation": {
                  "uri": "src/IncorrectERC20.sol"
                },
                "region": {
                  "byteLength": 9,
                  "byteOffset": 1146
                }
              }
            },
            {
              "physicalLocation": {
                "artifactLocation": {
                  "uri": "src/IncorrectERC20.sol"
                },
                "region": {
                  "byteLength": 9,
                  "byteOffset": 1249
                }
              }
            }
          ],
          "message": {
            "text": "Incorrect return values for ERC20 functions. A contract compiled with Solidity > 0.4.22 interacting with these functions will fail to execute them, as the return value is missing. Set the appropriate return values and types for the defined ERC20 functions."
          },
          "ruleId": "incorrect-erc20-interface"
        },
        {
          "level": "warning",
          "locations": [
            {
              "physicalLocation": {
                "artifactLocation": {
                  "uri": "src/OutOfOrderRetryable.sol"
                },
                "region": {
                  "byteLength": 11,
                  "byteOffset": 1649
                }
              }
            },
            {
              "physicalLocation": {
                "artifactLocation": {
                  "uri": "src/OutOfOrderRetryable.sol"
                },
                "region": {
                  "byteLength": 22,
                  "byteOffset": 2557
                }
              }
            }
          ],
          "message": {
            "text": "Do not rely on the order or successful execution of retryable tickets. Functions like createRetryableTicket, outboundTransferCustomRefund, unsafeCreateRetryableTicket are free to be re-tried in any\n            order if they fail in the first go. Since this operation happens off chain, the sequencer is in control of the\n            order of these transactions. Therefore, restrict the use to at most 1 ticket call per function."
          },
          "ruleId": "out-of-order-retryable"
        },
        {
          "level": "warning",
          "locations": [
            {
              "physicalLocation": {
                "artifactLocation": {
                  "uri": "src/ConstFuncChangeState.sol"
                },
                "region": {
                  "byteLength": 112,
                  "byteOffset": 173
                }
              }
            }
          ],
          "message": {
            "text": "Function is declared constant/view but it changes state. Ensure that the attributes of contract compiled prior to 0.5 are correct."
          },
          "ruleId": "constant-function-changing-state"
        },
        {
          "level": "warning",
          "locations": [
            {
              "message": {
                "text": "collides with the following function name(s) in scope: OwnerTransferV7b711143"
              },
              "physicalLocation": {
                "artifactLocation": {
                  "uri": "src/FunctionSignatureCollision.sol"
                },
                "region": {
                  "byteLength": 8,
                  "byteOffset": 166
                }
              }
            },
            {
              "message": {
                "text": "collides with the following function name(s) in scope: withdraw"
              },
              "physicalLocation": {
                "artifactLocation": {
                  "uri": "src/FunctionSignatureCollision.sol"
                },
                "region": {
                  "byteLength": 22,
                  "byteOffset": 231
                }
              }
            }
          ],
          "message": {
            "text": "Function selector collides with other functions. This may cause the solidity function dispatcher to invoke the wrong function if the functions happen to be included in the same contract through an inheritance hirearchy later down the line. It is recommended to rename this function or change its parameters."
          },
          "ruleId": "function-selector-collision"
        },
        {
          "level": "warning",
          "locations": [
            {
              "physicalLocation": {
                "artifactLocation": {
                  "uri": "src/DelegateCallWithoutAddressCheck.sol"
                },
                "region": {
                  "byteLength": 21,
                  "byteOffset": 452
                }
              }
            },
            {
              "physicalLocation": {
                "artifactLocation": {
                  "uri": "src/DelegateCallWithoutAddressCheck.sol"
                },
                "region": {
                  "byteLength": 26,
                  "byteOffset": 583
                }
              }
            },
            {
              "physicalLocation": {
                "artifactLocation": {
                  "uri": "src/DelegateCallWithoutAddressCheck.sol"
                },
                "region": {
                  "byteLength": 21,
                  "byteOffset": 1071
                }
              }
            },
            {
              "physicalLocation": {
                "artifactLocation": {
                  "uri": "src/DelegateCallWithoutAddressCheck.sol"
                },
                "region": {
                  "byteLength": 21,
                  "byteOffset": 1287
                }
              }
            },
            {
              "physicalLocation": {
                "artifactLocation": {
                  "uri": "src/UncheckedCalls.sol"
                },
                "region": {
                  "byteLength": 30,
                  "byteOffset": 172
                }
              }
            },
            {
              "physicalLocation": {
                "artifactLocation": {
                  "uri": "src/UncheckedCalls.sol"
                },
                "region": {
                  "byteLength": 17,
                  "byteOffset": 293
                }
              }
            },
            {
              "physicalLocation": {
                "artifactLocation": {
                  "uri": "src/UncheckedCalls.sol"
                },
                "region": {
                  "byteLength": 25,
                  "byteOffset": 409
                }
              }
            },
            {
              "physicalLocation": {
                "artifactLocation": {
                  "uri": "src/UncheckedCalls.sol"
                },
                "region": {
                  "byteLength": 23,
                  "byteOffset": 536
                }
              }
            },
            {
              "physicalLocation": {
                "artifactLocation": {
                  "uri": "src/UncheckedCalls.sol"
                },
                "region": {
                  "byteLength": 27,
                  "byteOffset": 651
                }
              }
            },
            {
              "physicalLocation": {
                "artifactLocation": {
                  "uri": "src/UncheckedCalls.sol"
                },
                "region": {
                  "byteLength": 66,
                  "byteOffset": 689
                }
              }
            },
            {
              "physicalLocation": {
                "artifactLocation": {
                  "uri": "src/UncheckedCalls.sol"
                },
                "region": {
                  "byteLength": 86,
                  "byteOffset": 766
                }
              }
            },
            {
              "physicalLocation": {
                "artifactLocation": {
                  "uri": "src/UncheckedCalls.sol"
                },
                "region": {
                  "byteLength": 61,
                  "byteOffset": 863
                }
              }
            },
            {
              "physicalLocation": {
                "artifactLocation": {
                  "uri": "src/UncheckedCalls.sol"
                },
                "region": {
                  "byteLength": 19,
                  "byteOffset": 1028
                }
              }
            },
            {
              "physicalLocation": {
                "artifactLocation": {
                  "uri": "src/inheritance/ExtendedInheritance.sol"
                },
                "region": {
                  "byteLength": 71,
                  "byteOffset": 488
                }
              }
            }
          ],
          "message": {
            "text": "The return value of the low-level call is not checked, so if the call fails, the Ether will be locked in the contract. If the low level is used to prevent blocking operations, consider logging failed calls. Ensure that the return value of a low-level call is checked or logged."
          },
          "ruleId": "unchecked-low-level-call"
        },
        {
          "level": "note",
          "locations": [
            {
              "physicalLocation": {
                "artifactLocation": {
                  "uri": "src/AdminContract.sol"
                },
                "region": {
                  "byteLength": 7,
                  "byteOffset": 270
                }
              }
            },
            {
              "physicalLocation": {
                "artifactLocation": {
                  "uri": "src/AdminContract.sol"
                },
                "region": {
                  "byteLength": 9,
                  "byteOffset": 376
                }
              }
            },
            {
              "physicalLocation": {
                "artifactLocation": {
                  "uri": "src/AdminContract.sol"
                },
                "region": {
                  "byteLength": 9,
                  "byteOffset": 505
                }
              }
            },
            {
              "physicalLocation": {
                "artifactLocation": {
                  "uri": "src/DeprecatedOZFunctions.sol"
                },
                "region": {
                  "byteLength": 13,
                  "byteOffset": 295
                }
              }
            },
            {
              "physicalLocation": {
                "artifactLocation": {
                  "uri": "src/EmptyBlocks.sol"
                },
                "region": {
                  "byteLength": 7,
                  "byteOffset": 188
                }
              }
            },
            {
              "physicalLocation": {
                "artifactLocation": {
                  "uri": "src/InternalFunctions.sol"
                },
                "region": {
                  "byteLength": 9,
                  "byteOffset": 250
                }
              }
            },
            {
              "physicalLocation": {
                "artifactLocation": {
                  "uri": "src/auditor_mode/PublicFunctionsWithoutSenderCheck.sol"
                },
                "region": {
                  "byteLength": 7,
                  "byteOffset": 322
                }
              }
            },
            {
              "physicalLocation": {
                "artifactLocation": {
                  "uri": "src/auditor_mode/PublicFunctionsWithoutSenderCheck.sol"
                },
                "region": {
                  "byteLength": 9,
                  "byteOffset": 396
                }
              }
            },
            {
              "physicalLocation": {
                "artifactLocation": {
                  "uri": "src/auditor_mode/PublicFunctionsWithoutSenderCheck.sol"
                },
                "region": {
                  "byteLength": 13,
                  "byteOffset": 975
                }
              }
            },
            {
              "physicalLocation": {
                "artifactLocation": {
                  "uri": "src/auditor_mode/PublicFunctionsWithoutSenderCheck.sol"
                },
                "region": {
                  "byteLength": 14,
                  "byteOffset": 1108
                }
              }
            },
            {
              "physicalLocation": {
                "artifactLocation": {
                  "uri": "src/parent_chain/ParentChainContract.sol"
                },
                "region": {
                  "byteLength": 7,
                  "byteOffset": 282
                }
              }
            },
            {
              "physicalLocation": {
                "artifactLocation": {
                  "uri": "src/parent_chain/ParentChainContract.sol"
                },
                "region": {
                  "byteLength": 9,
                  "byteOffset": 725
                }
              }
            },
            {
              "physicalLocation": {
                "artifactLocation": {
                  "uri": "src/parent_chain/ParentChainContract.sol"
                },
                "region": {
                  "byteLength": 9,
                  "byteOffset": 854
                }
              }
            }
          ],
          "message": {
            "text": "Contracts have owners with privileged rights to perform admin tasks and need to be trusted to not perform malicious updates or drain funds."
          },
          "ruleId": "centralization-risk"
        },
        {
          "level": "note",
          "locations": [
            {
              "physicalLocation": {
                "artifactLocation": {
                  "uri": "src/T11sTranferer.sol"
                },
                "region": {
                  "byteLength": 84,
                  "byteOffset": 57
                }
              }
            }
          ],
          "message": {
            "text": "There is a subtle difference between the implementation of solmate's SafeTransferLib and OZ's SafeERC20: OZ's SafeERC20 checks if the token is a contract or not, solmate's SafeTransferLib does not.\nhttps://github.com/transmissions11/solmate/blob/main/src/utils/SafeTransferLib.sol#L9 \n`@dev Note that none of the functions in this library check that a token has code at all! That responsibility is delegated to the caller`\n"
          },
          "ruleId": "solmate-safe-transfer-lib"
        },
        {
          "level": "note",
          "locations": [
            {
              "physicalLocation": {
                "artifactLocation": {
                  "uri": "src/inheritance/ExtendedInheritance.sol"
                },
                "region": {
                  "byteLength": 9,
                  "byteOffset": 705
                }
              }
            }
          ],
          "message": {
            "text": "The `ecrecover` function is susceptible to signature malleability. This means that the same message can be signed in multiple ways, allowing an attacker to change the message signature without invalidating it. This can lead to unexpected behavior in smart contracts, such as the loss of funds or the ability to bypass access control. Consider using OpenZeppelin's ECDSA library instead of the built-in function."
          },
          "ruleId": "ecrecover"
        },
        {
          "level": "note",
          "locations": [
            {
              "physicalLocation": {
                "artifactLocation": {
                  "uri": "src/DeprecatedOZFunctions.sol"
                },
                "region": {
                  "byteLength": 10,
                  "byteOffset": 737
                }
              }
            },
            {
              "physicalLocation": {
                "artifactLocation": {
                  "uri": "src/DeprecatedOZFunctions.sol"
                },
                "region": {
                  "byteLength": 17,
                  "byteOffset": 898
                }
              }
            }
          ],
          "message": {
            "text": "Openzeppelin has deprecated several functions and replaced with newer versions. Please consult https://docs.openzeppelin.com/"
          },
          "ruleId": "deprecated-oz-functions"
        },
        {
          "level": "note",
          "locations": [
            {
              "physicalLocation": {
                "artifactLocation": {
                  "uri": "src/ArbitraryTransferFrom.sol"
                },
                "region": {
                  "byteLength": 20,
                  "byteOffset": 370
                }
              }
            },
            {
              "physicalLocation": {
                "artifactLocation": {
                  "uri": "src/ArbitraryTransferFrom.sol"
                },
                "region": {
                  "byteLength": 20,
                  "byteOffset": 864
                }
              }
            },
            {
              "physicalLocation": {
                "artifactLocation": {
                  "uri": "src/ArbitraryTransferFrom.sol"
                },
                "region": {
                  "byteLength": 20,
                  "byteOffset": 1517
                }
              }
            },
            {
              "physicalLocation": {
                "artifactLocation": {
                  "uri": "src/ContractLocksEther.sol"
                },
                "region": {
                  "byteLength": 18,
                  "byteOffset": 5185
                }
              }
            },
            {
              "physicalLocation": {
                "artifactLocation": {
                  "uri": "src/DeprecatedOZFunctions.sol"
                },
                "region": {
                  "byteLength": 13,
                  "byteOffset": 1062
                }
              }
            },
            {
              "physicalLocation": {
                "artifactLocation": {
                  "uri": "src/DeprecatedOZFunctions.sol"
                },
                "region": {
                  "byteLength": 13,
                  "byteOffset": 1272
                }
              }
            },
            {
              "physicalLocation": {
                "artifactLocation": {
                  "uri": "src/DeprecatedOZFunctions.sol"
                },
                "region": {
                  "byteLength": 13,
                  "byteOffset": 1322
                }
              }
            },
            {
              "physicalLocation": {
                "artifactLocation": {
                  "uri": "src/DeprecatedOZFunctions.sol"
                },
                "region": {
                  "byteLength": 13,
                  "byteOffset": 1424
                }
              }
            },
            {
              "physicalLocation": {
                "artifactLocation": {
                  "uri": "src/DeprecatedOZFunctions.sol"
                },
                "region": {
                  "byteLength": 18,
                  "byteOffset": 1598
                }
              }
            },
            {
              "physicalLocation": {
                "artifactLocation": {
                  "uri": "src/OutOfOrderRetryable.sol"
                },
                "region": {
                  "byteLength": 28,
                  "byteOffset": 4927
                }
              }
            },
            {
              "physicalLocation": {
                "artifactLocation": {
                  "uri": "src/OutOfOrderRetryable.sol"
                },
                "region": {
                  "byteLength": 28,
                  "byteOffset": 5328
                }
              }
            },
            {
              "physicalLocation": {
                "artifactLocation": {
                  "uri": "src/SendEtherNoChecks.sol"
                },
                "region": {
                  "byteLength": 19,
                  "byteOffset": 1255
                }
              }
            },
            {
              "physicalLocation": {
                "artifactLocation": {
                  "uri": "src/StateShadowing.sol"
                },
                "region": {
                  "byteLength": 19,
                  "byteOffset": 368
                }
              }
            },
            {
              "physicalLocation": {
                "artifactLocation": {
                  "uri": "src/UninitializedStateVariable.sol"
                },
                "region": {
                  "byteLength": 29,
                  "byteOffset": 599
                }
              }
            }
          ],
          "message": {
            "text": "ERC20 functions may not behave as expected. For example: return values are not always meaningful. It is recommended to use OpenZeppelin's SafeERC20 library."
          },
          "ruleId": "unsafe-erc20-functions"
        },
        {
          "level": "note",
          "locations": [
            {
              "physicalLocation": {
                "artifactLocation": {
                  "uri": "src/BuiltinSymbolShadow.sol"
                },
                "region": {
                  "byteLength": 23,
                  "byteOffset": 32
                }
              }
            },
            {
              "physicalLocation": {
                "artifactLocation": {
                  "uri": "src/CompilerBugStorageSignedIntegerArray.sol"
                },
                "region": {
                  "byteLength": 23,
                  "byteOffset": 32
                }
              }
            },
            {
              "physicalLocation": {
                "artifactLocation": {
                  "uri": "src/ConstFuncChangeState.sol"
                },
                "region": {
                  "byteLength": 23,
                  "byteOffset": 32
                }
              }
            },
            {
              "physicalLocation": {
                "artifactLocation": {
                  "uri": "src/ConstantFuncsAssembly.sol"
                },
                "region": {
                  "byteLength": 23,
                  "byteOffset": 32
                }
              }
            },
            {
              "physicalLocation": {
                "artifactLocation": {
                  "uri": "src/ContractLocksEther.sol"
                },
                "region": {
                  "byteLength": 23,
                  "byteOffset": 32
                }
              }
            },
            {
              "physicalLocation": {
                "artifactLocation": {
                  "uri": "src/ContractWithTodo.sol"
                },
                "region": {
                  "byteLength": 23,
                  "byteOffset": 32
                }
              }
            },
            {
              "physicalLocation": {
                "artifactLocation": {
                  "uri": "src/CostlyOperationsInsideLoops.sol"
                },
                "region": {
                  "byteLength": 23,
                  "byteOffset": 32
                }
              }
            },
            {
              "physicalLocation": {
                "artifactLocation": {
                  "uri": "src/Counter.sol"
                },
                "region": {
                  "byteLength": 24,
                  "byteOffset": 39
                }
              }
            },
            {
              "physicalLocation": {
                "artifactLocation": {
                  "uri": "src/CrazyPragma.sol"
                },
                "region": {
                  "byteLength": 32,
                  "byteOffset": 32
                }
              }
            },
            {
              "physicalLocation": {
                "artifactLocation": {
                  "uri": "src/DangerousStrictEquality1.sol"
                },
                "region": {
                  "byteLength": 23,
                  "byteOffset": 32
                }
              }
            },
            {
              "physicalLocation": {
                "artifactLocation": {
                  "uri": "src/DangerousUnaryOperator.sol"
                },
                "region": {
                  "byteLength": 23,
                  "byteOffset": 32
                }
              }
            },
            {
              "physicalLocation": {
                "artifactLocation": {
                  "uri": "src/DelegateCallWithoutAddressCheck.sol"
                },
                "region": {
                  "byteLength": 21,
                  "byteOffset": 32
                }
              }
            },
            {
              "physicalLocation": {
                "artifactLocation": {
                  "uri": "src/DeletionNestedMappingStructureContract.sol"
                },
                "region": {
                  "byteLength": 23,
                  "byteOffset": 32
                }
              }
            },
            {
              "physicalLocation": {
                "artifactLocation": {
                  "uri": "src/FunctionInitializingState.sol"
                },
                "region": {
                  "byteLength": 21,
                  "byteOffset": 32
                }
              }
            },
            {
              "physicalLocation": {
                "artifactLocation": {
                  "uri": "src/FunctionSignatureCollision.sol"
                },
                "region": {
                  "byteLength": 23,
                  "byteOffset": 32
                }
              }
            },
            {
              "physicalLocation": {
                "artifactLocation": {
                  "uri": "src/InconsistentUints.sol"
                },
                "region": {
                  "byteLength": 24,
                  "byteOffset": 0
                }
              }
            },
            {
              "physicalLocation": {
                "artifactLocation": {
                  "uri": "src/IncorrectERC20.sol"
                },
                "region": {
                  "byteLength": 23,
                  "byteOffset": 32
                }
              }
            },
            {
              "physicalLocation": {
                "artifactLocation": {
                  "uri": "src/IncorrectERC721.sol"
                },
                "region": {
                  "byteLength": 23,
                  "byteOffset": 32
                }
              }
            },
            {
              "physicalLocation": {
                "artifactLocation": {
                  "uri": "src/MsgValueInLoop.sol"
                },
                "region": {
                  "byteLength": 23,
                  "byteOffset": 32
                }
              }
            },
            {
              "physicalLocation": {
                "artifactLocation": {
                  "uri": "src/OutOfOrderRetryable.sol"
                },
                "region": {
                  "byteLength": 23,
                  "byteOffset": 32
                }
              }
            },
            {
              "physicalLocation": {
                "artifactLocation": {
                  "uri": "src/PreDeclaredVarUsage.sol"
                },
                "region": {
                  "byteLength": 23,
                  "byteOffset": 32
                }
              }
            },
            {
              "physicalLocation": {
                "artifactLocation": {
                  "uri": "src/RedundantStatements.sol"
                },
                "region": {
                  "byteLength": 23,
                  "byteOffset": 32
                }
              }
            },
            {
              "physicalLocation": {
                "artifactLocation": {
                  "uri": "src/StateVariablesManipulation.sol"
                },
                "region": {
                  "byteLength": 23,
                  "byteOffset": 32
                }
              }
            },
            {
              "physicalLocation": {
                "artifactLocation": {
                  "uri": "src/TautologyOrContradiction.sol"
                },
                "region": {
                  "byteLength": 23,
                  "byteOffset": 32
                }
              }
            },
            {
              "physicalLocation": {
                "artifactLocation": {
                  "uri": "src/TxOriginUsedForAuth.sol"
                },
                "region": {
                  "byteLength": 24,
                  "byteOffset": 32
                }
              }
            },
            {
              "physicalLocation": {
                "artifactLocation": {
                  "uri": "src/UncheckedCalls.sol"
                },
                "region": {
                  "byteLength": 23,
                  "byteOffset": 32
                }
              }
            },
            {
              "physicalLocation": {
                "artifactLocation": {
                  "uri": "src/UncheckedSend.sol"
                },
                "region": {
                  "byteLength": 23,
                  "byteOffset": 32
                }
              }
            },
            {
              "physicalLocation": {
                "artifactLocation": {
                  "uri": "src/UnusedStateVariables.sol"
                },
                "region": {
                  "byteLength": 24,
                  "byteOffset": 32
                }
              }
            },
            {
              "physicalLocation": {
                "artifactLocation": {
                  "uri": "src/UsingSelfdestruct.sol"
                },
                "region": {
                  "byteLength": 23,
                  "byteOffset": 32
                }
              }
            },
            {
              "physicalLocation": {
                "artifactLocation": {
                  "uri": "src/VoidConstructor.sol"
                },
                "region": {
                  "byteLength": 23,
                  "byteOffset": 32
                }
              }
            },
            {
              "physicalLocation": {
                "artifactLocation": {
                  "uri": "src/cloc/AnotherHeavilyCommentedContract.sol"
                },
                "region": {
                  "byteLength": 24,
                  "byteOffset": 46
                }
              }
            },
            {
              "physicalLocation": {
                "artifactLocation": {
                  "uri": "src/cloc/HeavilyCommentedContract.sol"
                },
                "region": {
                  "byteLength": 32,
                  "byteOffset": 46
                }
              }
            },
            {
              "physicalLocation": {
                "artifactLocation": {
                  "uri": "src/inheritance/IContractInheritance.sol"
                },
                "region": {
                  "byteLength": 24,
                  "byteOffset": 32
                }
              }
            },
            {
              "physicalLocation": {
                "artifactLocation": {
                  "uri": "src/inheritance/InheritanceBase.sol"
                },
                "region": {
                  "byteLength": 23,
                  "byteOffset": 32
                }
              }
            },
            {
              "physicalLocation": {
                "artifactLocation": {
                  "uri": "src/nested_mappings/LaterVersion.sol"
                },
                "region": {
                  "byteLength": 23,
                  "byteOffset": 36
                }
              }
            },
            {
              "physicalLocation": {
                "artifactLocation": {
                  "uri": "src/nested_mappings/NestedMappings.sol"
                },
                "region": {
                  "byteLength": 24,
                  "byteOffset": 36
                }
              }
            }
          ],
          "message": {
            "text": "Consider using a specific version of Solidity in your contracts instead of a wide version. For example, instead of `pragma solidity ^0.8.0;`, use `pragma solidity 0.8.0;`"
          },
          "ruleId": "unspecific-solidity-pragma"
        },
        {
          "level": "note",
          "locations": [
            {
              "physicalLocation": {
                "artifactLocation": {
                  "uri": "src/ArbitraryTransferFrom.sol"
                },
                "region": {
                  "byteLength": 15,
                  "byteOffset": 267
                }
              }
            },
            {
              "physicalLocation": {
                "artifactLocation": {
                  "uri": "src/OutOfOrderRetryable.sol"
                },
                "region": {
                  "byteLength": 14,
                  "byteOffset": 1416
                }
              }
            },
            {
              "physicalLocation": {
                "artifactLocation": {
                  "uri": "src/OutOfOrderRetryable.sol"
                },
                "region": {
                  "byteLength": 24,
                  "byteOffset": 1440
                }
              }
            },
            {
              "physicalLocation": {
                "artifactLocation": {
                  "uri": "src/StateVariables.sol"
                },
                "region": {
                  "byteLength": 14,
                  "byteOffset": 2121
                }
              }
            },
            {
              "physicalLocation": {
                "artifactLocation": {
                  "uri": "src/StateVariablesManipulation.sol"
                },
                "region": {
                  "byteLength": 17,
                  "byteOffset": 1657
                }
              }
            },
            {
              "physicalLocation": {
                "artifactLocation": {
                  "uri": "src/ZeroAddressCheck.sol"
                },
                "region": {
                  "byteLength": 14,
                  "byteOffset": 1171
                }
              }
            },
            {
              "physicalLocation": {
                "artifactLocation": {
                  "uri": "src/ZeroAddressCheck.sol"
                },
                "region": {
                  "byteLength": 16,
                  "byteOffset": 1248
                }
              }
            },
            {
              "physicalLocation": {
                "artifactLocation": {
                  "uri": "src/ZeroAddressCheck.sol"
                },
                "region": {
                  "byteLength": 23,
                  "byteOffset": 1327
                }
              }
            },
            {
              "physicalLocation": {
                "artifactLocation": {
                  "uri": "src/uniswap/UniswapV2Swapper.sol"
                },
                "region": {
                  "byteLength": 17,
                  "byteOffset": 365
                }
              }
            }
          ],
          "message": {
            "text": "Check for `address(0)` when assigning values to address state variables."
          },
          "ruleId": "zero-address-check"
        },
        {
          "level": "note",
          "locations": [
            {
              "physicalLocation": {
                "artifactLocation": {
                  "uri": "src/AderynIgnoreCustomDetectors.sol"
                },
                "region": {
                  "byteLength": 2,
                  "byteOffset": 174
                }
              }
            },
            {
              "physicalLocation": {
                "artifactLocation": {
                  "uri": "src/AderynIgnoreCustomDetectors.sol"
                },
                "region": {
                  "byteLength": 2,
                  "byteOffset": 586
                }
              }
            },
            {
              "physicalLocation": {
                "artifactLocation": {
                  "uri": "src/ArbitraryTransferFrom.sol"
                },
                "region": {
                  "byteLength": 5,
                  "byteOffset": 772
                }
              }
            },
            {
              "physicalLocation": {
                "artifactLocation": {
                  "uri": "src/AssemblyExample.sol"
                },
                "region": {
                  "byteLength": 1,
                  "byteOffset": 113
                }
              }
            },
            {
              "physicalLocation": {
                "artifactLocation": {
                  "uri": "src/AssertStateChange.sol"
                },
                "region": {
                  "byteLength": 3,
                  "byteOffset": 131
                }
              }
            },
            {
              "physicalLocation": {
                "artifactLocation": {
                  "uri": "src/AssertStateChange.sol"
                },
                "region": {
                  "byteLength": 4,
                  "byteOffset": 199
                }
              }
            },
            {
              "physicalLocation": {
                "artifactLocation": {
                  "uri": "src/BuiltinSymbolShadow.sol"
                },
                "region": {
                  "byteLength": 41,
                  "byteOffset": 125
                }
              }
            },
            {
              "physicalLocation": {
                "artifactLocation": {
                  "uri": "src/ConstFuncChangeState.sol"
                },
                "region": {
                  "byteLength": 112,
                  "byteOffset": 173
                }
              }
            },
            {
              "physicalLocation": {
                "artifactLocation": {
                  "uri": "src/ConstFuncChangeState.sol"
                },
                "region": {
                  "byteLength": 108,
                  "byteOffset": 339
                }
              }
            },
            {
              "physicalLocation": {
                "artifactLocation": {
                  "uri": "src/ConstFuncChangeState.sol"
                },
                "region": {
                  "byteLength": 89,
                  "byteOffset": 517
                }
              }
            },
            {
              "physicalLocation": {
                "artifactLocation": {
                  "uri": "src/ContractLocksEther.sol"
                },
                "region": {
                  "byteLength": 10,
                  "byteOffset": 539
                }
              }
            },
            {
              "physicalLocation": {
                "artifactLocation": {
                  "uri": "src/ContractLocksEther.sol"
                },
                "region": {
                  "byteLength": 10,
                  "byteOffset": 1379
                }
              }
            },
            {
              "physicalLocation": {
                "artifactLocation": {
                  "uri": "src/ContractLocksEther.sol"
                },
                "region": {
                  "byteLength": 10,
                  "byteOffset": 2414
                }
              }
            },
            {
              "physicalLocation": {
                "artifactLocation": {
                  "uri": "src/ContractLocksEther.sol"
                },
                "region": {
                  "byteLength": 10,
                  "byteOffset": 3653
                }
              }
            },
            {
              "physicalLocation": {
                "artifactLocation": {
                  "uri": "src/ContractLocksEther.sol"
                },
                "region": {
                  "byteLength": 10,
                  "byteOffset": 4877
                }
              }
            },
            {
              "physicalLocation": {
                "artifactLocation": {
                  "uri": "src/ContractLocksEther.sol"
                },
                "region": {
                  "byteLength": 10,
                  "byteOffset": 5775
                }
              }
            },
            {
              "physicalLocation": {
                "artifactLocation": {
                  "uri": "src/ContractWithTodo.sol"
                },
                "region": {
                  "byteLength": 15,
                  "byteOffset": 337
                }
              }
            },
            {
              "physicalLocation": {
                "artifactLocation": {
                  "uri": "src/Counter.sol"
                },
                "region": {
                  "byteLength": 9,
                  "byteOffset": 129
                }
              }
            },
            {
              "physicalLocation": {
                "artifactLocation": {
                  "uri": "src/IncorrectERC20.sol"
                },
                "region": {
                  "byteLength": 8,
                  "byteOffset": 483
                }
              }
            },
            {
              "physicalLocation": {
                "artifactLocation": {
                  "uri": "src/IncorrectERC20.sol"
                },
                "region": {
                  "byteLength": 7,
                  "byteOffset": 690
                }
              }
            },
            {
              "physicalLocation": {
                "artifactLocation": {
                  "uri": "src/IncorrectERC20.sol"
                },
                "region": {
                  "byteLength": 12,
                  "byteOffset": 808
                }
              }
            },
            {
              "physicalLocation": {
                "artifactLocation": {
                  "uri": "src/IncorrectERC20.sol"
                },
                "region": {
                  "byteLength": 9,
                  "byteOffset": 1146
                }
              }
            },
            {
              "physicalLocation": {
                "artifactLocation": {
                  "uri": "src/IncorrectERC20.sol"
                },
                "region": {
                  "byteLength": 9,
                  "byteOffset": 1249
                }
              }
            },
            {
              "physicalLocation": {
                "artifactLocation": {
                  "uri": "src/LocalVariableShadow.sol"
                },
                "region": {
                  "byteLength": 17,
                  "byteOffset": 181
                }
              }
            },
            {
              "physicalLocation": {
                "artifactLocation": {
                  "uri": "src/LocalVariableShadow.sol"
                },
                "region": {
                  "byteLength": 26,
                  "byteOffset": 332
                }
              }
            },
            {
              "physicalLocation": {
                "artifactLocation": {
                  "uri": "src/LocalVariableShadow.sol"
                },
                "region": {
                  "byteLength": 18,
                  "byteOffset": 700
                }
              }
            },
            {
              "physicalLocation": {
                "artifactLocation": {
                  "uri": "src/OutOfOrderRetryable.sol"
                },
                "region": {
                  "byteLength": 13,
                  "byteOffset": 4685
                }
              }
            },
            {
              "physicalLocation": {
                "artifactLocation": {
                  "uri": "src/OutOfOrderRetryable.sol"
                },
                "region": {
                  "byteLength": 7,
                  "byteOffset": 5072
                }
              }
            },
            {
              "physicalLocation": {
                "artifactLocation": {
                  "uri": "src/ReturnBomb.sol"
                },
                "region": {
                  "byteLength": 4,
                  "byteOffset": 358
                }
              }
            },
            {
              "physicalLocation": {
                "artifactLocation": {
                  "uri": "src/ReturnBomb.sol"
                },
                "region": {
                  "byteLength": 4,
                  "byteOffset": 839
                }
              }
            },
            {
              "physicalLocation": {
                "artifactLocation": {
                  "uri": "src/ReturnBomb.sol"
                },
                "region": {
                  "byteLength": 4,
                  "byteOffset": 1273
                }
              }
            },
            {
              "physicalLocation": {
                "artifactLocation": {
                  "uri": "src/ReturnBomb.sol"
                },
                "region": {
                  "byteLength": 4,
                  "byteOffset": 1646
                }
              }
            },
            {
              "physicalLocation": {
                "artifactLocation": {
                  "uri": "src/StateVariables.sol"
                },
                "region": {
                  "byteLength": 18,
                  "byteOffset": 1764
                }
              }
            },
            {
              "physicalLocation": {
                "artifactLocation": {
                  "uri": "src/StateVariables.sol"
                },
                "region": {
                  "byteLength": 20,
                  "byteOffset": 1915
                }
              }
            },
            {
              "physicalLocation": {
                "artifactLocation": {
                  "uri": "src/StateVariables.sol"
                },
                "region": {
                  "byteLength": 14,
                  "byteOffset": 2072
                }
              }
            },
            {
              "physicalLocation": {
                "artifactLocation": {
                  "uri": "src/StateVariables.sol"
                },
                "region": {
                  "byteLength": 22,
                  "byteOffset": 2157
                }
              }
            },
            {
              "physicalLocation": {
                "artifactLocation": {
                  "uri": "src/StateVariables.sol"
                },
                "region": {
                  "byteLength": 25,
                  "byteOffset": 2539
                }
              }
            },
            {
              "physicalLocation": {
                "artifactLocation": {
                  "uri": "src/UninitializedLocalVariables.sol"
                },
                "region": {
                  "byteLength": 19,
                  "byteOffset": 121
                }
              }
            },
            {
              "physicalLocation": {
                "artifactLocation": {
                  "uri": "src/UninitializedLocalVariables.sol"
                },
                "region": {
                  "byteLength": 20,
                  "byteOffset": 727
                }
              }
            },
            {
              "physicalLocation": {
                "artifactLocation": {
                  "uri": "src/UninitializedLocalVariables.sol"
                },
                "region": {
                  "byteLength": 17,
                  "byteOffset": 1527
                }
              }
            },
            {
              "physicalLocation": {
                "artifactLocation": {
                  "uri": "src/UninitializedStateVariable.sol"
                },
                "region": {
                  "byteLength": 8,
                  "byteOffset": 563
                }
              }
            },
            {
              "physicalLocation": {
                "artifactLocation": {
                  "uri": "src/auditor_mode/PublicFunctionsWithoutSenderCheck.sol"
                },
                "region": {
                  "byteLength": 27,
                  "byteOffset": 475
                }
              }
            },
            {
              "physicalLocation": {
                "artifactLocation": {
                  "uri": "src/auditor_mode/PublicFunctionsWithoutSenderCheck.sol"
                },
                "region": {
                  "byteLength": 28,
                  "byteOffset": 653
                }
              }
            },
            {
              "physicalLocation": {
                "artifactLocation": {
                  "uri": "src/auditor_mode/PublicFunctionsWithoutSenderCheck.sol"
                },
                "region": {
                  "byteLength": 26,
                  "byteOffset": 1324
                }
              }
            },
            {
              "physicalLocation": {
                "artifactLocation": {
                  "uri": "src/auditor_mode/PublicFunctionsWithoutSenderCheck.sol"
                },
                "region": {
                  "byteLength": 27,
                  "byteOffset": 1637
                }
              }
            },
            {
              "physicalLocation": {
                "artifactLocation": {
                  "uri": "src/auditor_mode/PublicFunctionsWithoutSenderCheck.sol"
                },
                "region": {
                  "byteLength": 20,
                  "byteOffset": 2014
                }
              }
            },
            {
              "physicalLocation": {
                "artifactLocation": {
                  "uri": "src/auditor_mode/PublicFunctionsWithoutSenderCheck.sol"
                },
                "region": {
                  "byteLength": 28,
                  "byteOffset": 2183
                }
              }
            },
            {
              "physicalLocation": {
                "artifactLocation": {
                  "uri": "src/cloc/AnotherHeavilyCommentedContract.sol"
                },
                "region": {
                  "byteLength": 3,
                  "byteOffset": 500
                }
              }
            },
            {
              "physicalLocation": {
                "artifactLocation": {
                  "uri": "src/cloc/AnotherHeavilyCommentedContract.sol"
                },
                "region": {
                  "byteLength": 5,
                  "byteOffset": 637
                }
              }
            },
            {
              "physicalLocation": {
                "artifactLocation": {
                  "uri": "src/cloc/AnotherHeavilyCommentedContract.sol"
                },
                "region": {
                  "byteLength": 4,
                  "byteOffset": 738
                }
              }
            },
            {
              "physicalLocation": {
                "artifactLocation": {
                  "uri": "src/cloc/HeavilyCommentedContract.sol"
                },
                "region": {
                  "byteLength": 3,
                  "byteOffset": 509
                }
              }
            },
            {
              "physicalLocation": {
                "artifactLocation": {
                  "uri": "src/cloc/HeavilyCommentedContract.sol"
                },
                "region": {
                  "byteLength": 4,
                  "byteOffset": 646
                }
              }
            },
            {
              "physicalLocation": {
                "artifactLocation": {
                  "uri": "src/parent_chain/ParentChainContract.sol"
                },
                "region": {
                  "byteLength": 9,
                  "byteOffset": 355
                }
              }
            },
            {
              "physicalLocation": {
                "artifactLocation": {
                  "uri": "src/parent_chain/ParentChainContract.sol"
                },
                "region": {
                  "byteLength": 9,
                  "byteOffset": 422
                }
              }
            }
          ],
          "message": {
            "text": "Instead of marking a function as `public`, consider marking it as `external` if it is not used internally."
          },
          "ruleId": "useless-public-function"
        },
        {
          "level": "note",
          "locations": [
            {
              "physicalLocation": {
                "artifactLocation": {
                  "uri": "src/AssertStateChange.sol"
                },
                "region": {
                  "byteLength": 2,
                  "byteOffset": 174
                }
              }
            },
            {
              "physicalLocation": {
                "artifactLocation": {
                  "uri": "src/AssertStateChange.sol"
                },
                "region": {
                  "byteLength": 2,
                  "byteOffset": 254
                }
              }
            },
            {
              "physicalLocation": {
                "artifactLocation": {
                  "uri": "src/BooleanEquality.sol"
                },
                "region": {
                  "byteLength": 3,
                  "byteOffset": 170
                }
              }
            },
            {
              "physicalLocation": {
                "artifactLocation": {
                  "uri": "src/BooleanEquality.sol"
                },
                "region": {
                  "byteLength": 3,
                  "byteOffset": 330
                }
              }
            },
            {
              "physicalLocation": {
                "artifactLocation": {
                  "uri": "src/BooleanEquality.sol"
                },
                "region": {
                  "byteLength": 3,
                  "byteOffset": 360
                }
              }
            },
            {
              "physicalLocation": {
                "artifactLocation": {
                  "uri": "src/BooleanEquality.sol"
                },
                "region": {
                  "byteLength": 3,
                  "byteOffset": 492
                }
              }
            },
            {
              "physicalLocation": {
                "artifactLocation": {
                  "uri": "src/BooleanEquality.sol"
                },
                "region": {
                  "byteLength": 3,
                  "byteOffset": 653
                }
              }
            },
            {
              "physicalLocation": {
                "artifactLocation": {
                  "uri": "src/BooleanEquality.sol"
                },
                "region": {
                  "byteLength": 3,
                  "byteOffset": 683
                }
              }
            },
            {
              "physicalLocation": {
                "artifactLocation": {
                  "uri": "src/CacheArrayLength.sol"
                },
                "region": {
                  "byteLength": 3,
                  "byteOffset": 611
                }
              }
            },
            {
              "physicalLocation": {
                "artifactLocation": {
                  "uri": "src/CacheArrayLength.sol"
                },
                "region": {
                  "byteLength": 3,
                  "byteOffset": 639
                }
              }
            },
            {
              "physicalLocation": {
                "artifactLocation": {
                  "uri": "src/CacheArrayLength.sol"
                },
                "region": {
                  "byteLength": 3,
                  "byteOffset": 1015
                }
              }
            },
            {
              "physicalLocation": {
                "artifactLocation": {
                  "uri": "src/CacheArrayLength.sol"
                },
                "region": {
                  "byteLength": 3,
                  "byteOffset": 1043
                }
              }
            },
            {
              "physicalLocation": {
                "artifactLocation": {
                  "uri": "src/Casting.sol"
                },
                "region": {
                  "byteLength": 18,
                  "byteOffset": 483
                }
              }
            },
            {
              "physicalLocation": {
                "artifactLocation": {
                  "uri": "src/Casting.sol"
                },
                "region": {
                  "byteLength": 18,
                  "byteOffset": 646
                }
              }
            },
            {
              "physicalLocation": {
                "artifactLocation": {
                  "uri": "src/Casting.sol"
                },
                "region": {
                  "byteLength": 18,
                  "byteOffset": 921
                }
              }
            },
            {
              "physicalLocation": {
                "artifactLocation": {
                  "uri": "src/Casting.sol"
                },
                "region": {
                  "byteLength": 18,
                  "byteOffset": 2103
                }
              }
            },
            {
              "physicalLocation": {
                "artifactLocation": {
                  "uri": "src/CompilerBugStorageSignedIntegerArray.sol"
                },
                "region": {
                  "byteLength": 1,
                  "byteOffset": 235
                }
              }
            },
            {
              "physicalLocation": {
                "artifactLocation": {
                  "uri": "src/CompilerBugStorageSignedIntegerArray.sol"
                },
                "region": {
                  "byteLength": 1,
                  "byteOffset": 352
                }
              }
            },
            {
              "physicalLocation": {
                "artifactLocation": {
                  "uri": "src/ConstantsLiterals.sol"
                },
                "region": {
                  "byteLength": 3,
                  "byteOffset": 958
                }
              }
            },
            {
              "physicalLocation": {
                "artifactLocation": {
                  "uri": "src/ConstantsLiterals.sol"
                },
                "region": {
                  "byteLength": 3,
                  "byteOffset": 992
                }
              }
            },
            {
              "physicalLocation": {
                "artifactLocation": {
                  "uri": "src/ConstantsLiterals.sol"
                },
                "region": {
                  "byteLength": 4,
                  "byteOffset": 1032
                }
              }
            },
            {
              "physicalLocation": {
                "artifactLocation": {
                  "uri": "src/ConstantsLiterals.sol"
                },
                "region": {
                  "byteLength": 4,
                  "byteOffset": 1068
                }
              }
            },
            {
              "physicalLocation": {
                "artifactLocation": {
                  "uri": "src/ConstantsLiterals.sol"
                },
                "region": {
                  "byteLength": 42,
                  "byteOffset": 1117
                }
              }
            },
            {
              "physicalLocation": {
                "artifactLocation": {
                  "uri": "src/ConstantsLiterals.sol"
                },
                "region": {
                  "byteLength": 42,
                  "byteOffset": 1192
                }
              }
            },
            {
              "physicalLocation": {
                "artifactLocation": {
                  "uri": "src/ConstantsLiterals.sol"
                },
                "region": {
                  "byteLength": 66,
                  "byteOffset": 1275
                }
              }
            },
            {
              "physicalLocation": {
                "artifactLocation": {
                  "uri": "src/DangerousStrictEquality2.sol"
                },
                "region": {
                  "byteLength": 9,
                  "byteOffset": 202
                }
              }
            },
            {
              "physicalLocation": {
                "artifactLocation": {
                  "uri": "src/DangerousStrictEquality2.sol"
                },
                "region": {
                  "byteLength": 9,
                  "byteOffset": 339
                }
              }
            },
            {
              "physicalLocation": {
                "artifactLocation": {
                  "uri": "src/DelegateCallWithoutAddressCheck.sol"
                },
                "region": {
                  "byteLength": 1,
                  "byteOffset": 718
                }
              }
            },
            {
              "physicalLocation": {
                "artifactLocation": {
                  "uri": "src/DelegateCallWithoutAddressCheck.sol"
                },
                "region": {
                  "byteLength": 1,
                  "byteOffset": 771
                }
              }
            },
            {
              "physicalLocation": {
                "artifactLocation": {
                  "uri": "src/DelegateCallWithoutAddressCheck.sol"
                },
                "region": {
                  "byteLength": 1,
                  "byteOffset": 838
                }
              }
            },
            {
              "physicalLocation": {
                "artifactLocation": {
                  "uri": "src/DynamicArrayLengthAssignment.sol"
                },
                "region": {
                  "byteLength": 3,
                  "byteOffset": 312
                }
              }
            },
            {
              "physicalLocation": {
                "artifactLocation": {
                  "uri": "src/DynamicArrayLengthAssignment.sol"
                },
                "region": {
                  "byteLength": 3,
                  "byteOffset": 346
                }
              }
            },
            {
              "physicalLocation": {
                "artifactLocation": {
                  "uri": "src/DynamicArrayLengthAssignment.sol"
                },
                "region": {
                  "byteLength": 3,
                  "byteOffset": 457
                }
              }
            },
            {
              "physicalLocation": {
                "artifactLocation": {
                  "uri": "src/FunctionInitializingState.sol"
                },
                "region": {
                  "byteLength": 2,
                  "byteOffset": 790
                }
              }
            },
            {
              "physicalLocation": {
                "artifactLocation": {
                  "uri": "src/FunctionInitializingState.sol"
                },
                "region": {
                  "byteLength": 2,
                  "byteOffset": 820
                }
              }
            },
            {
              "physicalLocation": {
                "artifactLocation": {
                  "uri": "src/FunctionInitializingState.sol"
                },
                "region": {
                  "byteLength": 2,
                  "byteOffset": 1109
                }
              }
            },
            {
              "physicalLocation": {
                "artifactLocation": {
                  "uri": "src/FunctionInitializingState.sol"
                },
                "region": {
                  "byteLength": 2,
                  "byteOffset": 1139
                }
              }
            },
            {
              "physicalLocation": {
                "artifactLocation": {
                  "uri": "src/FunctionInitializingState.sol"
                },
                "region": {
                  "byteLength": 4,
                  "byteOffset": 1268
                }
              }
            },
            {
              "physicalLocation": {
                "artifactLocation": {
                  "uri": "src/FunctionInitializingState.sol"
                },
                "region": {
                  "byteLength": 4,
                  "byteOffset": 1275
                }
              }
            },
            {
              "physicalLocation": {
                "artifactLocation": {
                  "uri": "src/FunctionInitializingState.sol"
                },
                "region": {
                  "byteLength": 4,
                  "byteOffset": 1459
                }
              }
            },
            {
              "physicalLocation": {
                "artifactLocation": {
                  "uri": "src/FunctionInitializingState.sol"
                },
                "region": {
                  "byteLength": 4,
                  "byteOffset": 1466
                }
              }
            },
            {
              "physicalLocation": {
                "artifactLocation": {
                  "uri": "src/IncorrectCaretOperator.sol"
                },
                "region": {
                  "byteLength": 2,
                  "byteOffset": 563
                }
              }
            },
            {
              "physicalLocation": {
                "artifactLocation": {
                  "uri": "src/IncorrectCaretOperator.sol"
                },
                "region": {
                  "byteLength": 2,
                  "byteOffset": 606
                }
              }
            },
            {
              "physicalLocation": {
                "artifactLocation": {
                  "uri": "src/PreDeclaredVarUsage.sol"
                },
                "region": {
                  "byteLength": 3,
                  "byteOffset": 200
                }
              }
            },
            {
              "physicalLocation": {
                "artifactLocation": {
                  "uri": "src/PreDeclaredVarUsage.sol"
                },
                "region": {
                  "byteLength": 3,
                  "byteOffset": 222
                }
              }
            },
            {
              "physicalLocation": {
                "artifactLocation": {
                  "uri": "src/RevertsAndRequriesInLoops.sol"
                },
                "region": {
                  "byteLength": 2,
                  "byteOffset": 253
                }
              }
            },
            {
              "physicalLocation": {
                "artifactLocation": {
                  "uri": "src/RevertsAndRequriesInLoops.sol"
                },
                "region": {
                  "byteLength": 2,
                  "byteOffset": 442
                }
              }
            },
            {
              "physicalLocation": {
                "artifactLocation": {
                  "uri": "src/RevertsAndRequriesInLoops.sol"
                },
                "region": {
                  "byteLength": 2,
                  "byteOffset": 706
                }
              }
            },
            {
              "physicalLocation": {
                "artifactLocation": {
                  "uri": "src/RevertsAndRequriesInLoops.sol"
                },
                "region": {
                  "byteLength": 2,
                  "byteOffset": 745
                }
              }
            },
            {
              "physicalLocation": {
                "artifactLocation": {
                  "uri": "src/StateVariablesManipulation.sol"
                },
                "region": {
                  "byteLength": 2,
                  "byteOffset": 3471
                }
              }
            },
            {
              "physicalLocation": {
                "artifactLocation": {
                  "uri": "src/StateVariablesManipulation.sol"
                },
                "region": {
                  "byteLength": 2,
                  "byteOffset": 3542
                }
              }
            },
            {
              "physicalLocation": {
                "artifactLocation": {
                  "uri": "src/StateVariablesManipulation.sol"
                },
                "region": {
                  "byteLength": 3,
                  "byteOffset": 5408
                }
              }
            },
            {
              "physicalLocation": {
                "artifactLocation": {
                  "uri": "src/StateVariablesManipulation.sol"
                },
                "region": {
                  "byteLength": 3,
                  "byteOffset": 5621
                }
              }
            },
            {
              "physicalLocation": {
                "artifactLocation": {
                  "uri": "src/StateVariablesManipulation.sol"
                },
                "region": {
                  "byteLength": 1,
                  "byteOffset": 6372
                }
              }
            },
            {
              "physicalLocation": {
                "artifactLocation": {
                  "uri": "src/StateVariablesManipulation.sol"
                },
                "region": {
                  "byteLength": 2,
                  "byteOffset": 6468
                }
              }
            },
            {
              "physicalLocation": {
                "artifactLocation": {
                  "uri": "src/StateVariablesManipulation.sol"
                },
                "region": {
                  "byteLength": 2,
                  "byteOffset": 6543
                }
              }
            },
            {
              "physicalLocation": {
                "artifactLocation": {
                  "uri": "src/StateVariablesManipulation.sol"
                },
                "region": {
                  "byteLength": 2,
                  "byteOffset": 6704
                }
              }
            },
            {
              "physicalLocation": {
                "artifactLocation": {
                  "uri": "src/StateVariablesManipulation.sol"
                },
                "region": {
                  "byteLength": 1,
                  "byteOffset": 7236
                }
              }
            },
            {
              "physicalLocation": {
                "artifactLocation": {
                  "uri": "src/StateVariablesManipulation.sol"
                },
                "region": {
                  "byteLength": 1,
                  "byteOffset": 7497
                }
              }
            },
            {
              "physicalLocation": {
                "artifactLocation": {
                  "uri": "src/StateVariablesManipulation.sol"
                },
                "region": {
                  "byteLength": 3,
                  "byteOffset": 9506
                }
              }
            },
            {
              "physicalLocation": {
                "artifactLocation": {
                  "uri": "src/StateVariablesManipulation.sol"
                },
                "region": {
                  "byteLength": 3,
                  "byteOffset": 9671
                }
              }
            },
            {
              "physicalLocation": {
                "artifactLocation": {
                  "uri": "src/UncheckedReturn.sol"
                },
                "region": {
                  "byteLength": 7,
                  "byteOffset": 607
                }
              }
            },
            {
              "physicalLocation": {
                "artifactLocation": {
                  "uri": "src/UncheckedReturn.sol"
                },
                "region": {
                  "byteLength": 7,
                  "byteOffset": 805
                }
              }
            },
            {
              "physicalLocation": {
                "artifactLocation": {
                  "uri": "src/UncheckedReturn.sol"
                },
                "region": {
                  "byteLength": 7,
                  "byteOffset": 995
                }
              }
            },
            {
              "physicalLocation": {
                "artifactLocation": {
                  "uri": "src/UncheckedReturn.sol"
                },
                "region": {
                  "byteLength": 7,
                  "byteOffset": 1190
                }
              }
            },
            {
              "physicalLocation": {
                "artifactLocation": {
                  "uri": "src/UninitializedLocalVariables.sol"
                },
                "region": {
                  "byteLength": 42,
                  "byteOffset": 1264
                }
              }
            },
            {
              "physicalLocation": {
                "artifactLocation": {
                  "uri": "src/UninitializedLocalVariables.sol"
                },
                "region": {
                  "byteLength": 42,
                  "byteOffset": 2278
                }
              }
            },
            {
              "physicalLocation": {
                "artifactLocation": {
                  "uri": "src/UninitializedLocalVariables.sol"
                },
                "region": {
                  "byteLength": 2,
                  "byteOffset": 2459
                }
              }
            },
            {
              "physicalLocation": {
                "artifactLocation": {
                  "uri": "src/UninitializedLocalVariables.sol"
                },
                "region": {
                  "byteLength": 2,
                  "byteOffset": 2607
                }
              }
            },
            {
              "physicalLocation": {
                "artifactLocation": {
                  "uri": "src/WeakRandomness.sol"
                },
                "region": {
                  "byteLength": 2,
                  "byteOffset": 933
                }
              }
            },
            {
              "physicalLocation": {
                "artifactLocation": {
                  "uri": "src/WeakRandomness.sol"
                },
                "region": {
                  "byteLength": 2,
                  "byteOffset": 1252
                }
              }
            },
            {
              "physicalLocation": {
                "artifactLocation": {
                  "uri": "src/WeakRandomness.sol"
                },
                "region": {
                  "byteLength": 2,
                  "byteOffset": 1441
                }
              }
            },
            {
              "physicalLocation": {
                "artifactLocation": {
                  "uri": "src/eth2/DepositContract.sol"
                },
                "region": {
                  "byteLength": 2,
                  "byteOffset": 7252
                }
              }
            },
            {
              "physicalLocation": {
                "artifactLocation": {
                  "uri": "src/eth2/DepositContract.sol"
                },
                "region": {
                  "byteLength": 2,
                  "byteOffset": 7293
                }
              }
            }
          ],
          "message": {
            "text": "If the same constant literal value is used multiple times, create a constant state variable and reference it throughout the contract."
          },
          "ruleId": "constants-instead-of-literals"
        },
        {
          "level": "note",
          "locations": [
            {
              "physicalLocation": {
                "artifactLocation": {
                  "uri": "src/ContractLocksEther.sol"
                },
                "region": {
                  "byteLength": 56,
                  "byteOffset": 119
                }
              }
            },
            {
              "physicalLocation": {
                "artifactLocation": {
                  "uri": "src/ContractLocksEther.sol"
                },
                "region": {
                  "byteLength": 56,
                  "byteOffset": 869
                }
              }
            },
            {
              "physicalLocation": {
                "artifactLocation": {
                  "uri": "src/ContractLocksEther.sol"
                },
                "region": {
                  "byteLength": 54,
                  "byteOffset": 961
                }
              }
            },
            {
              "physicalLocation": {
                "artifactLocation": {
                  "uri": "src/ContractLocksEther.sol"
                },
                "region": {
                  "byteLength": 56,
                  "byteOffset": 1904
                }
              }
            },
            {
              "physicalLocation": {
                "artifactLocation": {
                  "uri": "src/ContractLocksEther.sol"
                },
                "region": {
                  "byteLength": 54,
                  "byteOffset": 1996
                }
              }
            },
            {
              "physicalLocation": {
                "artifactLocation": {
                  "uri": "src/ContractLocksEther.sol"
                },
                "region": {
                  "byteLength": 56,
                  "byteOffset": 3143
                }
              }
            },
            {
              "physicalLocation": {
                "artifactLocation": {
                  "uri": "src/ContractLocksEther.sol"
                },
                "region": {
                  "byteLength": 54,
                  "byteOffset": 3235
                }
              }
            },
            {
              "physicalLocation": {
                "artifactLocation": {
                  "uri": "src/ContractLocksEther.sol"
                },
                "region": {
                  "byteLength": 56,
                  "byteOffset": 4367
                }
              }
            },
            {
              "physicalLocation": {
                "artifactLocation": {
                  "uri": "src/ContractLocksEther.sol"
                },
                "region": {
                  "byteLength": 54,
                  "byteOffset": 4459
                }
              }
            },
            {
              "physicalLocation": {
                "artifactLocation": {
                  "uri": "src/ContractLocksEther.sol"
                },
                "region": {
                  "byteLength": 56,
                  "byteOffset": 5563
                }
              }
            },
            {
              "physicalLocation": {
                "artifactLocation": {
                  "uri": "src/ContractLocksEther.sol"
                },
                "region": {
                  "byteLength": 54,
                  "byteOffset": 5655
                }
              }
            },
            {
              "physicalLocation": {
                "artifactLocation": {
                  "uri": "src/IncorrectERC721.sol"
                },
                "region": {
                  "byteLength": 115,
                  "byteOffset": 3122
                }
              }
            },
            {
              "physicalLocation": {
                "artifactLocation": {
                  "uri": "src/TestERC20.sol"
                },
                "region": {
                  "byteLength": 70,
                  "byteOffset": 338
                }
              }
            },
            {
              "physicalLocation": {
                "artifactLocation": {
                  "uri": "src/TestERC20.sol"
                },
                "region": {
                  "byteLength": 70,
                  "byteOffset": 413
                }
              }
            },
            {
              "physicalLocation": {
                "artifactLocation": {
                  "uri": "src/UncheckedReturn.sol"
                },
                "region": {
                  "byteLength": 30,
                  "byteOffset": 297
                }
              }
            },
            {
              "physicalLocation": {
                "artifactLocation": {
                  "uri": "src/UninitializedStateVariable.sol"
                },
                "region": {
                  "byteLength": 27,
                  "byteOffset": 700
                }
              }
            },
            {
              "physicalLocation": {
                "artifactLocation": {
                  "uri": "src/eth2/DepositContract.sol"
                },
                "region": {
                  "byteLength": 107,
                  "byteOffset": 2641
                }
              }
            },
            {
              "physicalLocation": {
                "artifactLocation": {
                  "uri": "src/inheritance/ExtendedInheritance.sol"
                },
                "region": {
                  "byteLength": 45,
                  "byteOffset": 144
                }
              }
            },
            {
              "physicalLocation": {
                "artifactLocation": {
                  "uri": "src/inheritance/InheritanceBase.sol"
                },
                "region": {
                  "byteLength": 28,
                  "byteOffset": 150
                }
              }
            }
          ],
          "message": {
            "text": "Index event fields make the field more quickly accessible to off-chain tools that parse events. However, note that each index field costs extra gas during emission, so it's not necessarily best to index the maximum allowed per event (three fields). Each event should use three indexed fields if there are three or more fields, and gas usage is not particularly of concern for the events in question. If there are fewer than three fields, all of the fields should be indexed."
          },
          "ruleId": "unindexed-events"
        },
        {
          "level": "note",
          "locations": [
            {
              "physicalLocation": {
                "artifactLocation": {
                  "uri": "src/CallGraphTests.sol"
                },
                "region": {
                  "byteLength": 7,
                  "byteOffset": 128
                }
              }
            },
            {
              "physicalLocation": {
                "artifactLocation": {
                  "uri": "src/CallGraphTests.sol"
                },
                "region": {
                  "byteLength": 6,
                  "byteOffset": 531
                }
              }
            },
            {
              "physicalLocation": {
                "artifactLocation": {
                  "uri": "src/CallGraphTests.sol"
                },
                "region": {
                  "byteLength": 6,
                  "byteOffset": 936
                }
              }
            },
            {
              "physicalLocation": {
                "artifactLocation": {
                  "uri": "src/CallGraphTests.sol"
                },
                "region": {
                  "byteLength": 7,
                  "byteOffset": 1246
                }
              }
            },
            {
              "physicalLocation": {
                "artifactLocation": {
                  "uri": "src/DelegateCallWithoutAddressCheck.sol"
                },
                "region": {
                  "byteLength": 7,
                  "byteOffset": 948
                }
              }
            },
            {
              "physicalLocation": {
                "artifactLocation": {
                  "uri": "src/DeprecatedOZFunctions.sol"
                },
                "region": {
                  "byteLength": 7,
                  "byteOffset": 1264
                }
              }
            },
            {
              "physicalLocation": {
                "artifactLocation": {
                  "uri": "src/DeprecatedOZFunctions.sol"
                },
                "region": {
                  "byteLength": 6,
                  "byteOffset": 1389
                }
              }
            },
            {
              "physicalLocation": {
                "artifactLocation": {
                  "uri": "src/LocalVariableShadow.sol"
                },
                "region": {
                  "byteLength": 7,
                  "byteOffset": 251
                }
              }
            },
            {
              "physicalLocation": {
                "artifactLocation": {
                  "uri": "src/LocalVariableShadow.sol"
                },
                "region": {
                  "byteLength": 7,
                  "byteOffset": 434
                }
              }
            },
            {
              "physicalLocation": {
                "artifactLocation": {
                  "uri": "src/LocalVariableShadow.sol"
                },
                "region": {
                  "byteLength": 7,
                  "byteOffset": 770
                }
              }
            },
            {
              "physicalLocation": {
                "artifactLocation": {
                  "uri": "src/RevertsAndRequriesInLoops.sol"
                },
                "region": {
                  "byteLength": 6,
                  "byteOffset": 503
                }
              }
            },
            {
              "physicalLocation": {
                "artifactLocation": {
                  "uri": "src/SendEtherNoChecks.sol"
                },
                "region": {
                  "byteLength": 6,
                  "byteOffset": 268
                }
              }
            },
            {
              "physicalLocation": {
                "artifactLocation": {
                  "uri": "src/SendEtherNoChecks.sol"
                },
                "region": {
                  "byteLength": 7,
                  "byteOffset": 513
                }
              }
            },
            {
              "physicalLocation": {
                "artifactLocation": {
                  "uri": "src/SendEtherNoChecks.sol"
                },
                "region": {
                  "byteLength": 6,
                  "byteOffset": 920
                }
              }
            },
            {
              "physicalLocation": {
                "artifactLocation": {
                  "uri": "src/StateShadowing.sol"
                },
                "region": {
                  "byteLength": 7,
                  "byteOffset": 135
                }
              }
            },
            {
              "physicalLocation": {
                "artifactLocation": {
                  "uri": "src/ZeroAddressCheck.sol"
                },
                "region": {
                  "byteLength": 6,
                  "byteOffset": 329
                }
              }
            },
            {
              "physicalLocation": {
                "artifactLocation": {
                  "uri": "src/ZeroAddressCheck.sol"
                },
                "region": {
                  "byteLength": 6,
                  "byteOffset": 608
                }
              }
            },
            {
              "physicalLocation": {
                "artifactLocation": {
                  "uri": "src/ZeroAddressCheck.sol"
                },
                "region": {
                  "byteLength": 6,
                  "byteOffset": 1074
                }
              }
            },
            {
              "physicalLocation": {
                "artifactLocation": {
                  "uri": "src/cloc/AnotherHeavilyCommentedContract.sol"
                },
                "region": {
                  "byteLength": 7,
                  "byteOffset": 589
                }
              }
            },
            {
              "physicalLocation": {
                "artifactLocation": {
                  "uri": "src/cloc/AnotherHeavilyCommentedContract.sol"
                },
                "region": {
                  "byteLength": 7,
                  "byteOffset": 1403
                }
              }
            },
            {
              "physicalLocation": {
                "artifactLocation": {
                  "uri": "src/cloc/HeavilyCommentedContract.sol"
                },
                "region": {
                  "byteLength": 7,
                  "byteOffset": 598
                }
              }
            },
            {
              "physicalLocation": {
                "artifactLocation": {
                  "uri": "src/cloc/HeavilyCommentedContract.sol"
                },
                "region": {
                  "byteLength": 7,
                  "byteOffset": 1408
                }
              }
            }
          ],
          "message": {
            "text": "Use descriptive reason strings or custom errors for revert paths."
          },
          "ruleId": "require-with-string"
        },
        {
          "level": "note",
          "locations": [
            {
              "physicalLocation": {
                "artifactLocation": {
                  "uri": "src/AdminContract.sol"
                },
                "region": {
                  "byteLength": 12,
                  "byteOffset": 386
                }
              }
            },
            {
              "physicalLocation": {
                "artifactLocation": {
                  "uri": "src/parent_chain/ParentChainContract.sol"
                },
                "region": {
                  "byteLength": 12,
                  "byteOffset": 735
                }
              }
            }
          ],
          "message": {
            "text": "This is a best-practice to protect against reentrancy in other modifiers."
          },
          "ruleId": "non-reentrant-before-others"
        },
        {
          "level": "note",
          "locations": [
            {
              "physicalLocation": {
                "artifactLocation": {
                  "uri": "src/UnsafeERC721Mint.sol"
                },
                "region": {
                  "byteLength": 5,
                  "byteOffset": 410
                }
              }
            }
          ],
          "message": {
            "text": "Using `ERC721::_mint()` can mint ERC721 tokens to addresses which don't support ERC721 tokens. Use `_safeMint()` instead of `_mint()` for ERC721."
          },
          "ruleId": "unsafe-oz-erc721-mint"
        },
        {
          "level": "note",
          "locations": [
            {
              "physicalLocation": {
                "artifactLocation": {
                  "uri": "src/AdminContract.sol"
                },
                "region": {
                  "byteLength": 23,
                  "byteOffset": 32
                }
              }
            },
            {
              "physicalLocation": {
                "artifactLocation": {
                  "uri": "src/AssertStateChange.sol"
                },
                "region": {
                  "byteLength": 23,
                  "byteOffset": 32
                }
              }
            },
            {
              "physicalLocation": {
                "artifactLocation": {
                  "uri": "src/CacheArrayLength.sol"
                },
                "region": {
                  "byteLength": 23,
                  "byteOffset": 32
                }
              }
            },
            {
              "physicalLocation": {
                "artifactLocation": {
                  "uri": "src/ContractLocksEther.sol"
                },
                "region": {
                  "byteLength": 23,
                  "byteOffset": 32
                }
              }
            },
            {
              "physicalLocation": {
                "artifactLocation": {
                  "uri": "src/ContractWithTodo.sol"
                },
                "region": {
                  "byteLength": 23,
                  "byteOffset": 32
                }
              }
            },
            {
              "physicalLocation": {
                "artifactLocation": {
                  "uri": "src/Counter.sol"
                },
                "region": {
                  "byteLength": 24,
                  "byteOffset": 39
                }
              }
            },
            {
              "physicalLocation": {
                "artifactLocation": {
                  "uri": "src/CrazyPragma.sol"
                },
                "region": {
                  "byteLength": 32,
                  "byteOffset": 32
                }
              }
            },
            {
              "physicalLocation": {
                "artifactLocation": {
                  "uri": "src/DangerousStrictEquality2.sol"
                },
                "region": {
                  "byteLength": 23,
                  "byteOffset": 32
                }
              }
            },
            {
              "physicalLocation": {
                "artifactLocation": {
                  "uri": "src/DelegateCallWithoutAddressCheck.sol"
                },
                "region": {
                  "byteLength": 21,
                  "byteOffset": 32
                }
              }
            },
            {
              "physicalLocation": {
                "artifactLocation": {
                  "uri": "src/DeletionNestedMappingStructureContract.sol"
                },
                "region": {
                  "byteLength": 23,
                  "byteOffset": 32
                }
              }
            },
            {
              "physicalLocation": {
                "artifactLocation": {
                  "uri": "src/DeprecatedOZFunctions.sol"
                },
                "region": {
                  "byteLength": 23,
                  "byteOffset": 32
                }
              }
            },
            {
              "physicalLocation": {
                "artifactLocation": {
                  "uri": "src/FunctionSignatureCollision.sol"
                },
                "region": {
                  "byteLength": 23,
                  "byteOffset": 32
                }
              }
            },
            {
              "physicalLocation": {
                "artifactLocation": {
                  "uri": "src/InconsistentUints.sol"
                },
                "region": {
                  "byteLength": 24,
                  "byteOffset": 0
                }
              }
            },
            {
              "physicalLocation": {
                "artifactLocation": {
                  "uri": "src/IncorrectERC20.sol"
                },
                "region": {
                  "byteLength": 23,
                  "byteOffset": 32
                }
              }
            },
            {
              "physicalLocation": {
                "artifactLocation": {
                  "uri": "src/IncorrectERC721.sol"
                },
                "region": {
                  "byteLength": 23,
                  "byteOffset": 32
                }
              }
            },
            {
              "physicalLocation": {
                "artifactLocation": {
                  "uri": "src/KeccakContract.sol"
                },
                "region": {
                  "byteLength": 23,
                  "byteOffset": 32
                }
              }
            },
            {
              "physicalLocation": {
                "artifactLocation": {
                  "uri": "src/MsgValueInLoop.sol"
                },
                "region": {
                  "byteLength": 23,
                  "byteOffset": 32
                }
              }
            },
            {
              "physicalLocation": {
                "artifactLocation": {
                  "uri": "src/OutOfOrderRetryable.sol"
                },
                "region": {
                  "byteLength": 23,
                  "byteOffset": 32
                }
              }
            },
            {
              "physicalLocation": {
                "artifactLocation": {
                  "uri": "src/ReturnBomb.sol"
                },
                "region": {
                  "byteLength": 23,
                  "byteOffset": 32
                }
              }
            },
            {
              "physicalLocation": {
                "artifactLocation": {
                  "uri": "src/StateVariables.sol"
                },
                "region": {
                  "byteLength": 23,
                  "byteOffset": 32
                }
              }
            },
            {
              "physicalLocation": {
                "artifactLocation": {
                  "uri": "src/StateVariablesManipulation.sol"
                },
                "region": {
                  "byteLength": 23,
                  "byteOffset": 32
                }
              }
            },
            {
              "physicalLocation": {
                "artifactLocation": {
                  "uri": "src/StorageConditionals.sol"
                },
                "region": {
                  "byteLength": 23,
                  "byteOffset": 32
                }
              }
            },
            {
              "physicalLocation": {
                "artifactLocation": {
                  "uri": "src/T11sTranferer.sol"
                },
                "region": {
                  "byteLength": 23,
                  "byteOffset": 32
                }
              }
            },
            {
              "physicalLocation": {
                "artifactLocation": {
                  "uri": "src/TautologicalCompare.sol"
                },
                "region": {
                  "byteLength": 23,
                  "byteOffset": 32
                }
              }
            },
            {
              "physicalLocation": {
                "artifactLocation": {
                  "uri": "src/TxOriginUsedForAuth.sol"
                },
                "region": {
                  "byteLength": 24,
                  "byteOffset": 32
                }
              }
            },
            {
              "physicalLocation": {
                "artifactLocation": {
                  "uri": "src/UnsafeERC721Mint.sol"
                },
                "region": {
                  "byteLength": 23,
                  "byteOffset": 32
                }
              }
            },
            {
              "physicalLocation": {
                "artifactLocation": {
                  "uri": "src/UnusedStateVariables.sol"
                },
                "region": {
                  "byteLength": 24,
                  "byteOffset": 32
                }
              }
            },
            {
              "physicalLocation": {
                "artifactLocation": {
                  "uri": "src/VoidConstructor.sol"
                },
                "region": {
                  "byteLength": 23,
                  "byteOffset": 32
                }
              }
            },
            {
              "physicalLocation": {
                "artifactLocation": {
                  "uri": "src/WeakRandomness.sol"
                },
                "region": {
                  "byteLength": 23,
                  "byteOffset": 32
                }
              }
            },
            {
              "physicalLocation": {
                "artifactLocation": {
                  "uri": "src/cloc/AnotherHeavilyCommentedContract.sol"
                },
                "region": {
                  "byteLength": 24,
                  "byteOffset": 46
                }
              }
            },
            {
              "physicalLocation": {
                "artifactLocation": {
                  "uri": "src/cloc/HeavilyCommentedContract.sol"
                },
                "region": {
                  "byteLength": 32,
                  "byteOffset": 46
                }
              }
            },
            {
              "physicalLocation": {
                "artifactLocation": {
                  "uri": "src/eth2/DepositContract.sol"
                },
                "region": {
                  "byteLength": 23,
                  "byteOffset": 2302
                }
              }
            },
            {
              "physicalLocation": {
                "artifactLocation": {
                  "uri": "src/inheritance/ExtendedInheritance.sol"
                },
                "region": {
                  "byteLength": 23,
                  "byteOffset": 32
                }
              }
            },
            {
              "physicalLocation": {
                "artifactLocation": {
                  "uri": "src/inheritance/IContractInheritance.sol"
                },
                "region": {
                  "byteLength": 24,
                  "byteOffset": 32
                }
              }
            },
            {
              "physicalLocation": {
                "artifactLocation": {
                  "uri": "src/inheritance/InheritanceBase.sol"
                },
                "region": {
                  "byteLength": 23,
                  "byteOffset": 32
                }
              }
            },
            {
              "physicalLocation": {
                "artifactLocation": {
                  "uri": "src/nested/1/Nested.sol"
                },
                "region": {
                  "byteLength": 23,
                  "byteOffset": 180
                }
              }
            },
            {
              "physicalLocation": {
                "artifactLocation": {
                  "uri": "src/nested/2/Nested.sol"
                },
                "region": {
                  "byteLength": 23,
                  "byteOffset": 180
                }
              }
            },
            {
              "physicalLocation": {
                "artifactLocation": {
                  "uri": "src/nested_mappings/LaterVersion.sol"
                },
                "region": {
                  "byteLength": 23,
                  "byteOffset": 36
                }
              }
            },
            {
              "physicalLocation": {
                "artifactLocation": {
                  "uri": "src/parent_chain/ParentChainContract.sol"
                },
                "region": {
                  "byteLength": 23,
                  "byteOffset": 32
                }
              }
            },
            {
              "physicalLocation": {
                "artifactLocation": {
                  "uri": "src/uniswap/UniswapV2Swapper.sol"
                },
                "region": {
                  "byteLength": 23,
                  "byteOffset": 32
                }
              }
            },
            {
              "physicalLocation": {
                "artifactLocation": {
                  "uri": "src/uniswap/UniswapV3Swapper.sol"
                },
                "region": {
                  "byteLength": 23,
                  "byteOffset": 32
                }
              }
            }
          ],
          "message": {
            "text": "Solc compiler version 0.8.20 switches the default target EVM version to Shanghai, which means that the generated bytecode will include PUSH0 opcodes. Be sure to select the appropriate EVM version in case you intend to deploy on a chain other than mainnet like L2 chains that may not support PUSH0, otherwise deployment of your contracts will fail."
          },
          "ruleId": "push-zero-opcode"
        },
        {
          "level": "note",
          "locations": [
            {
              "physicalLocation": {
                "artifactLocation": {
                  "uri": "src/BuiltinSymbolShadow.sol"
                },
                "region": {
                  "byteLength": 39,
                  "byteOffset": 358
                }
              }
            },
            {
              "physicalLocation": {
                "artifactLocation": {
                  "uri": "src/CallGraphTests.sol"
                },
                "region": {
                  "byteLength": 22,
                  "byteOffset": 186
                }
              }
            },
            {
              "physicalLocation": {
                "artifactLocation": {
                  "uri": "src/CallGraphTests.sol"
                },
                "region": {
                  "byteLength": 22,
                  "byteOffset": 571
                }
              }
            },
            {
              "physicalLocation": {
                "artifactLocation": {
                  "uri": "src/CallGraphTests.sol"
                },
                "region": {
                  "byteLength": 22,
                  "byteOffset": 976
                }
              }
            },
            {
              "physicalLocation": {
                "artifactLocation": {
                  "uri": "src/DelegateCallWithoutAddressCheck.sol"
                },
                "region": {
                  "byteLength": 9,
                  "byteOffset": 678
                }
              }
            },
            {
              "physicalLocation": {
                "artifactLocation": {
                  "uri": "src/InternalFunctions.sol"
                },
                "region": {
                  "byteLength": 9,
                  "byteOffset": 413
                }
              }
            },
            {
              "physicalLocation": {
                "artifactLocation": {
                  "uri": "src/OnceModifierExample.sol"
                },
                "region": {
                  "byteLength": 8,
                  "byteOffset": 103
                }
              }
            },
            {
              "physicalLocation": {
                "artifactLocation": {
                  "uri": "src/SendEtherNoChecks.sol"
                },
                "region": {
                  "byteLength": 4,
                  "byteOffset": 308
                }
              }
            },
            {
              "physicalLocation": {
                "artifactLocation": {
                  "uri": "src/SendEtherNoChecks.sol"
                },
                "region": {
                  "byteLength": 4,
                  "byteOffset": 960
                }
              }
            },
            {
              "physicalLocation": {
                "artifactLocation": {
                  "uri": "src/SendEtherNoChecks.sol"
                },
                "region": {
                  "byteLength": 4,
                  "byteOffset": 1301
                }
              }
            },
            {
              "physicalLocation": {
                "artifactLocation": {
                  "uri": "src/SendEtherNoChecks.sol"
                },
                "region": {
                  "byteLength": 4,
                  "byteOffset": 1704
                }
              }
            },
            {
              "physicalLocation": {
                "artifactLocation": {
                  "uri": "src/StateShadowing.sol"
                },
                "region": {
                  "byteLength": 74,
                  "byteOffset": 107
                }
              }
            },
            {
              "physicalLocation": {
                "artifactLocation": {
                  "uri": "src/UnprotectedInitialize.sol"
                },
                "region": {
                  "byteLength": 21,
                  "byteOffset": 222
                }
              }
            }
          ],
          "message": {
            "text": ""
          },
          "ruleId": "useless-modifier"
        },
        {
          "level": "note",
          "locations": [
            {
              "physicalLocation": {
                "artifactLocation": {
                  "uri": "src/AderynIgnoreCustomDetectors.sol"
                },
                "region": {
                  "byteLength": 2,
                  "byteOffset": 174
                }
              }
            },
            {
              "physicalLocation": {
                "artifactLocation": {
                  "uri": "src/AdminContract.sol"
                },
                "region": {
                  "byteLength": 23,
                  "byteOffset": 457
                }
              }
            },
            {
              "physicalLocation": {
                "artifactLocation": {
                  "uri": "src/BuiltinSymbolShadow.sol"
                },
                "region": {
                  "byteLength": 41,
                  "byteOffset": 125
                }
              }
            },
            {
              "physicalLocation": {
                "artifactLocation": {
                  "uri": "src/CacheArrayLength.sol"
                },
                "region": {
                  "byteLength": 2,
                  "byteOffset": 337
                }
              }
            },
            {
              "physicalLocation": {
                "artifactLocation": {
                  "uri": "src/CacheArrayLength.sol"
                },
                "region": {
                  "byteLength": 2,
                  "byteOffset": 1104
                }
              }
            },
            {
              "physicalLocation": {
                "artifactLocation": {
                  "uri": "src/CallGraphTests.sol"
                },
                "region": {
                  "byteLength": 16,
                  "byteOffset": 291
                }
              }
            },
            {
              "physicalLocation": {
                "artifactLocation": {
                  "uri": "src/CallGraphTests.sol"
                },
                "region": {
                  "byteLength": 16,
                  "byteOffset": 686
                }
              }
            },
            {
              "physicalLocation": {
                "artifactLocation": {
                  "uri": "src/ContractWithTodo.sol"
                },
                "region": {
                  "byteLength": 10,
                  "byteOffset": 129
                }
              }
            },
            {
              "physicalLocation": {
                "artifactLocation": {
                  "uri": "src/ContractWithTodo.sol"
                },
                "region": {
                  "byteLength": 15,
                  "byteOffset": 337
                }
              }
            },
            {
              "physicalLocation": {
                "artifactLocation": {
                  "uri": "src/EmptyBlocks.sol"
                },
                "region": {
                  "byteLength": 12,
                  "byteOffset": 503
                }
              }
            },
            {
              "physicalLocation": {
                "artifactLocation": {
                  "uri": "src/EmptyBlocks.sol"
                },
                "region": {
                  "byteLength": 12,
                  "byteOffset": 599
                }
              }
            },
            {
              "physicalLocation": {
                "artifactLocation": {
                  "uri": "src/EmptyBlocks.sol"
                },
                "region": {
                  "byteLength": 12,
                  "byteOffset": 739
                }
              }
            },
            {
              "physicalLocation": {
                "artifactLocation": {
                  "uri": "src/EmptyBlocks.sol"
                },
                "region": {
                  "byteLength": 13,
                  "byteOffset": 888
                }
              }
            },
            {
              "physicalLocation": {
                "artifactLocation": {
                  "uri": "src/EmptyBlocks.sol"
                },
                "region": {
                  "byteLength": 24,
                  "byteOffset": 946
                }
              }
            },
            {
              "physicalLocation": {
                "artifactLocation": {
                  "uri": "src/EmptyBlocks.sol"
                },
                "region": {
                  "byteLength": 30,
                  "byteOffset": 1068
                }
              }
            },
            {
              "physicalLocation": {
                "artifactLocation": {
                  "uri": "src/EmptyBlocks.sol"
                },
                "region": {
                  "byteLength": 41,
                  "byteOffset": 1219
                }
              }
            },
            {
              "physicalLocation": {
                "artifactLocation": {
                  "uri": "src/FunctionSignatureCollision.sol"
                },
                "region": {
                  "byteLength": 8,
                  "byteOffset": 166
                }
              }
            },
            {
              "physicalLocation": {
                "artifactLocation": {
                  "uri": "src/FunctionSignatureCollision.sol"
                },
                "region": {
                  "byteLength": 22,
                  "byteOffset": 231
                }
              }
            },
            {
              "physicalLocation": {
                "artifactLocation": {
                  "uri": "src/OnceModifierExample.sol"
                },
                "region": {
                  "byteLength": 7,
                  "byteOffset": 147
                }
              }
            },
            {
              "physicalLocation": {
                "artifactLocation": {
                  "uri": "src/OutOfOrderRetryable.sol"
                },
                "region": {
                  "byteLength": 13,
                  "byteOffset": 5775
                }
              }
            },
            {
              "physicalLocation": {
                "artifactLocation": {
                  "uri": "src/SendEtherNoChecks.sol"
                },
                "region": {
                  "byteLength": 5,
                  "byteOffset": 1060
                }
              }
            },
            {
              "physicalLocation": {
                "artifactLocation": {
                  "uri": "src/SendEtherNoChecks.sol"
                },
                "region": {
                  "byteLength": 5,
                  "byteOffset": 1405
                }
              }
            },
            {
              "physicalLocation": {
                "artifactLocation": {
                  "uri": "src/SendEtherNoChecks.sol"
                },
                "region": {
                  "byteLength": 5,
                  "byteOffset": 1795
                }
              }
            },
            {
              "physicalLocation": {
                "artifactLocation": {
                  "uri": "src/TautologyOrContradiction.sol"
                },
                "region": {
                  "byteLength": 229,
                  "byteOffset": 161
                }
              }
            },
            {
              "physicalLocation": {
                "artifactLocation": {
                  "uri": "src/UncheckedSend.sol"
                },
                "region": {
                  "byteLength": 65,
                  "byteOffset": 915
                }
              }
            },
            {
              "physicalLocation": {
                "artifactLocation": {
                  "uri": "src/auditor_mode/PublicFunctionsWithoutSenderCheck.sol"
                },
                "region": {
                  "byteLength": 17,
                  "byteOffset": 367
                }
              }
            },
            {
              "physicalLocation": {
                "artifactLocation": {
                  "uri": "src/auditor_mode/PublicFunctionsWithoutSenderCheck.sol"
                },
                "region": {
                  "byteLength": 25,
                  "byteOffset": 852
                }
              }
            },
            {
              "physicalLocation": {
                "artifactLocation": {
                  "uri": "src/auditor_mode/PublicFunctionsWithoutSenderCheck.sol"
                },
                "region": {
                  "byteLength": 16,
                  "byteOffset": 1080
                }
              }
            },
            {
              "physicalLocation": {
                "artifactLocation": {
                  "uri": "src/auditor_mode/PublicFunctionsWithoutSenderCheck.sol"
                },
                "region": {
                  "byteLength": 17,
                  "byteOffset": 1840
                }
              }
            },
            {
              "physicalLocation": {
                "artifactLocation": {
                  "uri": "src/auditor_mode/PublicFunctionsWithoutSenderCheck.sol"
                },
                "region": {
                  "byteLength": 25,
                  "byteOffset": 2380
                }
              }
            },
            {
              "physicalLocation": {
                "artifactLocation": {
                  "uri": "src/parent_chain/ParentChainContract.sol"
                },
                "region": {
                  "byteLength": 9,
                  "byteOffset": 355
                }
              }
            },
            {
              "physicalLocation": {
                "artifactLocation": {
                  "uri": "src/parent_chain/ParentChainContract.sol"
                },
                "region": {
                  "byteLength": 23,
                  "byteOffset": 806
                }
              }
            },
            {
              "physicalLocation": {
                "artifactLocation": {
                  "uri": "src/parent_chain/ParentChainContract.sol"
                },
                "region": {
                  "byteLength": 8,
                  "byteOffset": 946
                }
              }
            },
            {
              "physicalLocation": {
                "artifactLocation": {
                  "uri": "src/parent_chain/ParentChainContract.sol"
                },
                "region": {
                  "byteLength": 23,
                  "byteOffset": 1011
                }
              }
            }
          ],
          "message": {
            "text": "Consider removing empty blocks."
          },
          "ruleId": "empty-block"
        },
        {
          "level": "note",
          "locations": [
            {
              "physicalLocation": {
                "artifactLocation": {
                  "uri": "src/HugeConstants.sol"
                },
                "region": {
                  "byteLength": 24,
                  "byteOffset": 182
                }
              }
            },
            {
              "physicalLocation": {
                "artifactLocation": {
                  "uri": "src/HugeConstants.sol"
                },
                "region": {
                  "byteLength": 23,
                  "byteOffset": 252
                }
              }
            },
            {
              "physicalLocation": {
                "artifactLocation": {
                  "uri": "src/HugeConstants.sol"
                },
                "region": {
                  "byteLength": 22,
                  "byteOffset": 321
                }
              }
            },
            {
              "physicalLocation": {
                "artifactLocation": {
                  "uri": "src/HugeConstants.sol"
                },
                "region": {
                  "byteLength": 21,
                  "byteOffset": 389
                }
              }
            },
            {
              "physicalLocation": {
                "artifactLocation": {
                  "uri": "src/HugeConstants.sol"
                },
                "region": {
                  "byteLength": 20,
                  "byteOffset": 456
                }
              }
            },
            {
              "physicalLocation": {
                "artifactLocation": {
                  "uri": "src/HugeConstants.sol"
                },
                "region": {
                  "byteLength": 19,
                  "byteOffset": 522
                }
              }
            },
            {
              "physicalLocation": {
                "artifactLocation": {
                  "uri": "src/HugeConstants.sol"
                },
                "region": {
                  "byteLength": 18,
                  "byteOffset": 587
                }
              }
            },
            {
              "physicalLocation": {
                "artifactLocation": {
                  "uri": "src/HugeConstants.sol"
                },
                "region": {
                  "byteLength": 17,
                  "byteOffset": 651
                }
              }
            },
            {
              "physicalLocation": {
                "artifactLocation": {
                  "uri": "src/HugeConstants.sol"
                },
                "region": {
                  "byteLength": 16,
                  "byteOffset": 714
                }
              }
            },
            {
              "physicalLocation": {
                "artifactLocation": {
                  "uri": "src/HugeConstants.sol"
                },
                "region": {
                  "byteLength": 15,
                  "byteOffset": 777
                }
              }
            },
            {
              "physicalLocation": {
                "artifactLocation": {
                  "uri": "src/HugeConstants.sol"
                },
                "region": {
                  "byteLength": 14,
                  "byteOffset": 839
                }
              }
            },
            {
              "physicalLocation": {
                "artifactLocation": {
                  "uri": "src/HugeConstants.sol"
                },
                "region": {
                  "byteLength": 13,
                  "byteOffset": 900
                }
              }
            },
            {
              "physicalLocation": {
                "artifactLocation": {
                  "uri": "src/HugeConstants.sol"
                },
                "region": {
                  "byteLength": 12,
                  "byteOffset": 960
                }
              }
            },
            {
              "physicalLocation": {
                "artifactLocation": {
                  "uri": "src/HugeConstants.sol"
                },
                "region": {
                  "byteLength": 11,
                  "byteOffset": 1019
                }
              }
            },
            {
              "physicalLocation": {
                "artifactLocation": {
                  "uri": "src/HugeConstants.sol"
                },
                "region": {
                  "byteLength": 10,
                  "byteOffset": 1077
                }
              }
            },
            {
              "physicalLocation": {
                "artifactLocation": {
                  "uri": "src/HugeConstants.sol"
                },
                "region": {
                  "byteLength": 9,
                  "byteOffset": 1134
                }
              }
            },
            {
              "physicalLocation": {
                "artifactLocation": {
                  "uri": "src/HugeConstants.sol"
                },
                "region": {
                  "byteLength": 8,
                  "byteOffset": 1190
                }
              }
            },
            {
              "physicalLocation": {
                "artifactLocation": {
                  "uri": "src/HugeConstants.sol"
                },
                "region": {
                  "byteLength": 7,
                  "byteOffset": 1245
                }
              }
            },
            {
              "physicalLocation": {
                "artifactLocation": {
                  "uri": "src/HugeConstants.sol"
                },
                "region": {
                  "byteLength": 6,
                  "byteOffset": 1299
                }
              }
            },
            {
              "physicalLocation": {
                "artifactLocation": {
                  "uri": "src/HugeConstants.sol"
                },
                "region": {
                  "byteLength": 5,
                  "byteOffset": 1352
                }
              }
            },
            {
              "physicalLocation": {
                "artifactLocation": {
                  "uri": "src/HugeConstants.sol"
                },
                "region": {
                  "byteLength": 29,
                  "byteOffset": 1585
                }
              }
            },
            {
              "physicalLocation": {
                "artifactLocation": {
                  "uri": "src/HugeConstants.sol"
                },
                "region": {
                  "byteLength": 6,
                  "byteOffset": 1673
                }
              }
            },
            {
              "physicalLocation": {
                "artifactLocation": {
                  "uri": "src/IncorrectERC20.sol"
                },
                "region": {
                  "byteLength": 7,
                  "byteOffset": 225
                }
              }
            },
            {
              "physicalLocation": {
                "artifactLocation": {
                  "uri": "src/IncorrectERC20.sol"
                },
                "region": {
                  "byteLength": 7,
                  "byteOffset": 1550
                }
              }
            }
          ],
          "message": {
            "text": "Use `e` notation, for example: `1e18`, instead of its full numeric value."
          },
          "ruleId": "large-numeric-literal"
        },
        {
          "level": "note",
          "locations": [
            {
              "physicalLocation": {
                "artifactLocation": {
                  "uri": "src/CallGraphTests.sol"
                },
                "region": {
                  "byteLength": 17,
                  "byteOffset": 89
                }
              }
            },
            {
              "physicalLocation": {
                "artifactLocation": {
                  "uri": "src/CallGraphTests.sol"
                },
                "region": {
                  "byteLength": 17,
                  "byteOffset": 398
                }
              }
            },
            {
              "physicalLocation": {
                "artifactLocation": {
                  "uri": "src/CallGraphTests.sol"
                },
                "region": {
                  "byteLength": 17,
                  "byteOffset": 803
                }
              }
            },
            {
              "physicalLocation": {
                "artifactLocation": {
                  "uri": "src/CallGraphTests.sol"
                },
                "region": {
                  "byteLength": 18,
                  "byteOffset": 1206
                }
              }
            },
            {
              "physicalLocation": {
                "artifactLocation": {
                  "uri": "src/ConstantFuncsAssembly.sol"
                },
                "region": {
                  "byteLength": 232,
                  "byteOffset": 651
                }
              }
            },
            {
              "physicalLocation": {
                "artifactLocation": {
                  "uri": "src/InternalFunctions.sol"
                },
                "region": {
                  "byteLength": 12,
                  "byteOffset": 693
                }
              }
            },
            {
              "physicalLocation": {
                "artifactLocation": {
                  "uri": "src/MsgValueInLoop.sol"
                },
                "region": {
                  "byteLength": 8,
                  "byteOffset": 1103
                }
              }
            },
            {
              "physicalLocation": {
                "artifactLocation": {
                  "uri": "src/MsgValueInLoop.sol"
                },
                "region": {
                  "byteLength": 8,
                  "byteOffset": 1529
                }
              }
            },
            {
              "physicalLocation": {
                "artifactLocation": {
                  "uri": "src/MsgValueInLoop.sol"
                },
                "region": {
                  "byteLength": 8,
                  "byteOffset": 1962
                }
              }
            },
            {
              "physicalLocation": {
                "artifactLocation": {
                  "uri": "src/SendEtherNoChecks.sol"
                },
                "region": {
                  "byteLength": 20,
                  "byteOffset": 132
                }
              }
            },
            {
              "physicalLocation": {
                "artifactLocation": {
                  "uri": "src/SendEtherNoChecks.sol"
                },
                "region": {
                  "byteLength": 5,
                  "byteOffset": 481
                }
              }
            },
            {
              "physicalLocation": {
                "artifactLocation": {
                  "uri": "src/SendEtherNoChecks.sol"
                },
                "region": {
                  "byteLength": 20,
                  "byteOffset": 784
                }
              }
            },
            {
              "physicalLocation": {
                "artifactLocation": {
                  "uri": "src/SendEtherNoChecks.sol"
                },
                "region": {
                  "byteLength": 15,
                  "byteOffset": 1209
                }
              }
            },
            {
              "physicalLocation": {
                "artifactLocation": {
                  "uri": "src/SendEtherNoChecks.sol"
                },
                "region": {
                  "byteLength": 11,
                  "byteOffset": 1551
                }
              }
            },
            {
              "physicalLocation": {
                "artifactLocation": {
                  "uri": "src/StorageParameters.sol"
                },
                "region": {
                  "byteLength": 11,
                  "byteOffset": 388
                }
              }
            },
            {
              "physicalLocation": {
                "artifactLocation": {
                  "uri": "src/UncheckedSend.sol"
                },
                "region": {
                  "byteLength": 65,
                  "byteOffset": 915
                }
              }
            }
          ],
          "message": {
            "text": "Instead of separating the logic into a separate function, consider inlining the logic into the calling function. This can reduce the number of function calls and improve readability."
          },
          "ruleId": "useless-internal-function"
        },
        {
          "level": "note",
          "locations": [
            {
              "physicalLocation": {
                "artifactLocation": {
                  "uri": "src/ContractWithTodo.sol"
                },
                "region": {
                  "byteLength": 8,
                  "byteOffset": 66
                }
              }
            },
            {
              "physicalLocation": {
                "artifactLocation": {
                  "uri": "src/Counter.sol"
                },
                "region": {
                  "byteLength": 7,
                  "byteOffset": 74
                }
              }
            }
          ],
          "message": {
            "text": "Contract contains comments with TODOS"
          },
          "ruleId": "contract-with-todos"
        },
        {
          "level": "note",
          "locations": [
            {
              "physicalLocation": {
                "artifactLocation": {
                  "uri": "src/Casting.sol"
                },
                "region": {
                  "byteLength": 14,
                  "byteOffset": 904
                }
              }
            },
            {
              "physicalLocation": {
                "artifactLocation": {
                  "uri": "src/Casting.sol"
                },
                "region": {
                  "byteLength": 13,
                  "byteOffset": 2086
                }
              }
            },
            {
              "physicalLocation": {
                "artifactLocation": {
                  "uri": "src/InconsistentUints.sol"
                },
                "region": {
                  "byteLength": 12,
                  "byteOffset": 122
                }
              }
            },
            {
              "physicalLocation": {
                "artifactLocation": {
                  "uri": "src/InconsistentUints.sol"
                },
                "region": {
                  "byteLength": 11,
                  "byteOffset": 197
                }
              }
            },
            {
              "physicalLocation": {
                "artifactLocation": {
                  "uri": "src/InconsistentUints.sol"
                },
                "region": {
                  "byteLength": 10,
                  "byteOffset": 289
                }
              }
            },
            {
              "physicalLocation": {
                "artifactLocation": {
                  "uri": "src/InconsistentUints.sol"
                },
                "region": {
                  "byteLength": 9,
                  "byteOffset": 340
                }
              }
            },
            {
              "physicalLocation": {
                "artifactLocation": {
                  "uri": "src/InconsistentUints.sol"
                },
                "region": {
                  "byteLength": 9,
                  "byteOffset": 383
                }
              }
            },
            {
              "physicalLocation": {
                "artifactLocation": {
                  "uri": "src/InconsistentUints.sol"
                },
                "region": {
                  "byteLength": 10,
                  "byteOffset": 434
                }
              }
            },
            {
              "physicalLocation": {
                "artifactLocation": {
                  "uri": "src/InconsistentUints.sol"
                },
                "region": {
                  "byteLength": 12,
                  "byteOffset": 528
                }
              }
            },
            {
              "physicalLocation": {
                "artifactLocation": {
                  "uri": "src/TautologicalCompare.sol"
                },
                "region": {
                  "byteLength": 1,
                  "byteOffset": 186
                }
              }
            },
            {
              "physicalLocation": {
                "artifactLocation": {
                  "uri": "src/TautologyOrContradiction.sol"
                },
                "region": {
                  "byteLength": 6,
                  "byteOffset": 133
                }
              }
            },
            {
              "physicalLocation": {
                "artifactLocation": {
                  "uri": "src/UninitializedLocalVariables.sol"
                },
                "region": {
                  "byteLength": 17,
                  "byteOffset": 211
                }
              }
            },
            {
              "physicalLocation": {
                "artifactLocation": {
                  "uri": "src/UninitializedLocalVariables.sol"
                },
                "region": {
                  "byteLength": 22,
                  "byteOffset": 434
                }
              }
            },
            {
              "physicalLocation": {
                "artifactLocation": {
                  "uri": "src/UninitializedLocalVariables.sol"
                },
                "region": {
                  "byteLength": 15,
                  "byteOffset": 817
                }
              }
            },
            {
              "physicalLocation": {
                "artifactLocation": {
                  "uri": "src/UninitializedLocalVariables.sol"
                },
                "region": {
                  "byteLength": 20,
                  "byteOffset": 1109
                }
              }
            },
            {
              "physicalLocation": {
                "artifactLocation": {
                  "uri": "src/UninitializedLocalVariables.sol"
                },
                "region": {
                  "byteLength": 11,
                  "byteOffset": 1639
                }
              }
            },
            {
              "physicalLocation": {
                "artifactLocation": {
                  "uri": "src/UninitializedLocalVariables.sol"
                },
                "region": {
                  "byteLength": 16,
                  "byteOffset": 1826
                }
              }
            },
            {
              "physicalLocation": {
                "artifactLocation": {
                  "uri": "src/eth2/DepositContract.sol"
                },
                "region": {
                  "byteLength": 27,
                  "byteOffset": 4611
                }
              }
            },
            {
              "physicalLocation": {
                "artifactLocation": {
                  "uri": "src/eth2/DepositContract.sol"
                },
                "region": {
                  "byteLength": 17,
                  "byteOffset": 4732
                }
              }
            },
            {
              "physicalLocation": {
                "artifactLocation": {
                  "uri": "src/eth2/DepositContract.sol"
                },
                "region": {
                  "byteLength": 6,
                  "byteOffset": 5020
                }
              }
            },
            {
              "physicalLocation": {
                "artifactLocation": {
                  "uri": "src/eth2/DepositContract.sol"
                },
                "region": {
                  "byteLength": 4,
                  "byteOffset": 5307
                }
              }
            },
            {
              "physicalLocation": {
                "artifactLocation": {
                  "uri": "src/eth2/DepositContract.sol"
                },
                "region": {
                  "byteLength": 6,
                  "byteOffset": 5347
                }
              }
            },
            {
              "physicalLocation": {
                "artifactLocation": {
                  "uri": "src/eth2/DepositContract.sol"
                },
                "region": {
                  "byteLength": 14,
                  "byteOffset": 6636
                }
              }
            },
            {
              "physicalLocation": {
                "artifactLocation": {
                  "uri": "src/eth2/DepositContract.sol"
                },
                "region": {
                  "byteLength": 4,
                  "byteOffset": 8101
                }
              }
            },
            {
              "physicalLocation": {
                "artifactLocation": {
                  "uri": "src/eth2/DepositContract.sol"
                },
                "region": {
                  "byteLength": 6,
                  "byteOffset": 8141
                }
              }
            },
            {
              "physicalLocation": {
                "artifactLocation": {
                  "uri": "src/nested_mappings/LaterVersion.sol"
                },
                "region": {
                  "byteLength": 5,
                  "byteOffset": 184
                }
              }
            },
            {
              "physicalLocation": {
                "artifactLocation": {
                  "uri": "src/nested_mappings/NestedMappings.sol"
                },
                "region": {
                  "byteLength": 10,
                  "byteOffset": 168
                }
              }
            }
          ],
          "message": {
            "text": "Consider keeping the naming convention consistent in a given contract. Explicit size declarations are preferred (uint256, int256) over implicit ones (uint, int) to avoid confusion."
          },
          "ruleId": "inconsistent-type-names"
        },
        {
          "level": "note",
          "locations": [
            {
              "physicalLocation": {
                "artifactLocation": {
                  "uri": "src/UnusedError.sol"
                },
                "region": {
                  "byteLength": 27,
                  "byteOffset": 84
                }
              }
            },
            {
              "physicalLocation": {
                "artifactLocation": {
                  "uri": "src/UnusedError.sol"
                },
                "region": {
                  "byteLength": 36,
                  "byteOffset": 258
                }
              }
            },
            {
              "physicalLocation": {
                "artifactLocation": {
                  "uri": "src/WrongOrderOfLayout.sol"
                },
                "region": {
                  "byteLength": 21,
                  "byteOffset": 274
                }
              }
            }
          ],
          "message": {
            "text": "it is recommended that the definition be removed when custom error is unused"
          },
          "ruleId": "useless-error"
        },
        {
          "level": "note",
          "locations": [
            {
              "physicalLocation": {
                "artifactLocation": {
                  "uri": "src/RevertsAndRequriesInLoops.sol"
                },
                "region": {
                  "byteLength": 129,
                  "byteOffset": 227
                }
              }
            },
            {
              "physicalLocation": {
                "artifactLocation": {
                  "uri": "src/RevertsAndRequriesInLoops.sol"
                },
                "region": {
                  "byteLength": 150,
                  "byteOffset": 416
                }
              }
            }
          ],
          "message": {
            "text": "Avoid `require` / `revert` statements in a loop because a single bad item can cause the whole transaction to fail. It's better to forgive on fail and return failed elements post processing of the loop"
          },
          "ruleId": "reverts-and-requires-in-loops"
        },
        {
          "level": "note",
          "locations": [
            {
              "physicalLocation": {
                "artifactLocation": {
                  "uri": "src/DivisionBeforeMultiplication.sol"
                },
                "region": {
                  "byteLength": 5,
                  "byteOffset": 218
                }
              }
            },
            {
              "physicalLocation": {
                "artifactLocation": {
                  "uri": "src/DivisionBeforeMultiplication.sol"
                },
                "region": {
                  "byteLength": 5,
                  "byteOffset": 330
                }
              }
            },
            {
              "physicalLocation": {
                "artifactLocation": {
                  "uri": "src/DivisionBeforeMultiplication.sol"
                },
                "region": {
                  "byteLength": 5,
                  "byteOffset": 432
                }
              }
            },
            {
              "physicalLocation": {
                "artifactLocation": {
                  "uri": "src/DivisionBeforeMultiplication.sol"
                },
                "region": {
                  "byteLength": 5,
                  "byteOffset": 541
                }
              }
            }
          ],
          "message": {
            "text": "Division operations followed directly by multiplication operations can lead to precision loss due to the way integer arithmetic is handled in Solidity."
          },
          "ruleId": "division-before-multiplication"
        },
        {
          "level": "note",
          "locations": [
            {
              "physicalLocation": {
                "artifactLocation": {
                  "uri": "src/RedundantStatements.sol"
                },
                "region": {
                  "byteLength": 4,
                  "byteOffset": 131
                }
              }
            },
            {
              "physicalLocation": {
                "artifactLocation": {
                  "uri": "src/RedundantStatements.sol"
                },
                "region": {
                  "byteLength": 4,
                  "byteOffset": 169
                }
              }
            },
            {
              "physicalLocation": {
                "artifactLocation": {
                  "uri": "src/RedundantStatements.sol"
                },
                "region": {
                  "byteLength": 27,
                  "byteOffset": 207
                }
              }
            },
            {
              "physicalLocation": {
                "artifactLocation": {
                  "uri": "src/RedundantStatements.sol"
                },
                "region": {
                  "byteLength": 4,
                  "byteOffset": 309
                }
              }
            },
            {
              "physicalLocation": {
                "artifactLocation": {
                  "uri": "src/RedundantStatements.sol"
                },
                "region": {
                  "byteLength": 6,
                  "byteOffset": 347
                }
              }
            },
            {
              "physicalLocation": {
                "artifactLocation": {
                  "uri": "src/RedundantStatements.sol"
                },
                "region": {
                  "byteLength": 4,
                  "byteOffset": 377
                }
              }
            }
          ],
          "message": {
            "text": "Remove the redundant statements because no code will be generated and it just congests the codebase."
          },
          "ruleId": "redundant-statements"
        },
        {
          "level": "note",
          "locations": [
            {
              "physicalLocation": {
                "artifactLocation": {
                  "uri": "src/PublicVariableReadInExternalContext.sol"
                },
                "region": {
                  "byteLength": 14,
                  "byteOffset": 355
                }
              }
            },
            {
              "physicalLocation": {
                "artifactLocation": {
                  "uri": "src/PublicVariableReadInExternalContext.sol"
                },
                "region": {
                  "byteLength": 16,
                  "byteOffset": 457
                }
              }
            },
            {
              "physicalLocation": {
                "artifactLocation": {
                  "uri": "src/PublicVariableReadInExternalContext.sol"
                },
                "region": {
                  "byteLength": 12,
                  "byteOffset": 553
                }
              }
            },
            {
              "physicalLocation": {
                "artifactLocation": {
                  "uri": "src/PublicVariableReadInExternalContext.sol"
                },
                "region": {
                  "byteLength": 14,
                  "byteOffset": 1175
                }
              }
            }
          ],
          "message": {
            "text": "The contract reads it's own variable using `this` which adds an unnecessary STATICCALL. Remove `this` and access the variable like storage."
          },
          "ruleId": "public-variable-read-in-external-context"
        },
        {
          "level": "note",
          "locations": [
            {
              "physicalLocation": {
                "artifactLocation": {
                  "uri": "src/AssemblyExample.sol"
                },
                "region": {
                  "byteLength": 1,
                  "byteOffset": 97
                }
              }
            },
            {
              "physicalLocation": {
                "artifactLocation": {
                  "uri": "src/InconsistentUints.sol"
                },
                "region": {
                  "byteLength": 10,
                  "byteOffset": 434
                }
              }
            },
            {
              "physicalLocation": {
                "artifactLocation": {
                  "uri": "src/LocalVariableShadow.sol"
                },
                "region": {
                  "byteLength": 5,
                  "byteOffset": 129
                }
              }
            },
            {
              "physicalLocation": {
                "artifactLocation": {
                  "uri": "src/StateVariables.sol"
                },
                "region": {
                  "byteLength": 19,
                  "byteOffset": 199
                }
              }
            },
            {
              "physicalLocation": {
                "artifactLocation": {
                  "uri": "src/StateVariables.sol"
                },
                "region": {
                  "byteLength": 20,
                  "byteOffset": 241
                }
              }
            },
            {
              "physicalLocation": {
                "artifactLocation": {
                  "uri": "src/StateVariables.sol"
                },
                "region": {
                  "byteLength": 27,
                  "byteOffset": 383
                }
              }
            },
            {
              "physicalLocation": {
                "artifactLocation": {
                  "uri": "src/StateVariables.sol"
                },
                "region": {
                  "byteLength": 28,
                  "byteOffset": 437
                }
              }
            },
            {
              "physicalLocation": {
                "artifactLocation": {
                  "uri": "src/StateVariables.sol"
                },
                "region": {
                  "byteLength": 16,
                  "byteOffset": 1056
                }
              }
            },
            {
              "physicalLocation": {
                "artifactLocation": {
                  "uri": "src/StateVariables.sol"
                },
                "region": {
                  "byteLength": 17,
                  "byteOffset": 1108
                }
              }
            },
            {
              "physicalLocation": {
                "artifactLocation": {
                  "uri": "src/TautologyOrContradiction.sol"
                },
                "region": {
                  "byteLength": 6,
                  "byteOffset": 133
                }
              }
            },
            {
              "physicalLocation": {
                "artifactLocation": {
                  "uri": "src/TautologyOrContradiction.sol"
                },
                "region": {
                  "byteLength": 9,
                  "byteOffset": 145
                }
              }
            },
            {
              "physicalLocation": {
                "artifactLocation": {
                  "uri": "src/UninitializedLocalVariables.sol"
                },
                "region": {
                  "byteLength": 12,
                  "byteOffset": 93
                }
              }
            },
            {
              "physicalLocation": {
                "artifactLocation": {
                  "uri": "src/UninitializedStateVariable.sol"
                },
                "region": {
                  "byteLength": 3,
                  "byteOffset": 503
                }
              }
            },
            {
              "physicalLocation": {
                "artifactLocation": {
                  "uri": "src/UnusedStateVariables.sol"
                },
                "region": {
                  "byteLength": 13,
                  "byteOffset": 147
                }
              }
            },
            {
              "physicalLocation": {
                "artifactLocation": {
                  "uri": "src/UnusedStateVariables.sol"
                },
                "region": {
                  "byteLength": 13,
                  "byteOffset": 183
                }
              }
            },
            {
              "physicalLocation": {
                "artifactLocation": {
                  "uri": "src/UnusedStateVariables.sol"
                },
                "region": {
                  "byteLength": 10,
                  "byteOffset": 215
                }
              }
            },
            {
              "physicalLocation": {
                "artifactLocation": {
                  "uri": "src/UnusedStateVariables.sol"
                },
                "region": {
                  "byteLength": 12,
                  "byteOffset": 246
                }
              }
            },
            {
              "physicalLocation": {
                "artifactLocation": {
                  "uri": "src/cloc/AnotherHeavilyCommentedContract.sol"
                },
                "region": {
                  "byteLength": 3,
                  "byteOffset": 151
                }
              }
            },
            {
              "physicalLocation": {
                "artifactLocation": {
                  "uri": "src/cloc/AnotherHeavilyCommentedContract.sol"
                },
                "region": {
                  "byteLength": 3,
                  "byteOffset": 190
                }
              }
            },
            {
              "physicalLocation": {
                "artifactLocation": {
                  "uri": "src/cloc/AnotherHeavilyCommentedContract.sol"
                },
                "region": {
                  "byteLength": 3,
                  "byteOffset": 261
                }
              }
            },
            {
              "physicalLocation": {
                "artifactLocation": {
                  "uri": "src/cloc/AnotherHeavilyCommentedContract.sol"
                },
                "region": {
                  "byteLength": 3,
                  "byteOffset": 367
                }
              }
            },
            {
              "physicalLocation": {
                "artifactLocation": {
                  "uri": "src/cloc/AnotherHeavilyCommentedContract.sol"
                },
                "region": {
                  "byteLength": 3,
                  "byteOffset": 477
                }
              }
            },
            {
              "physicalLocation": {
                "artifactLocation": {
                  "uri": "src/cloc/HeavilyCommentedContract.sol"
                },
                "region": {
                  "byteLength": 3,
                  "byteOffset": 160
                }
              }
            },
            {
              "physicalLocation": {
                "artifactLocation": {
                  "uri": "src/cloc/HeavilyCommentedContract.sol"
                },
                "region": {
                  "byteLength": 3,
                  "byteOffset": 199
                }
              }
            },
            {
              "physicalLocation": {
                "artifactLocation": {
                  "uri": "src/cloc/HeavilyCommentedContract.sol"
                },
                "region": {
                  "byteLength": 3,
                  "byteOffset": 270
                }
              }
            },
            {
              "physicalLocation": {
                "artifactLocation": {
                  "uri": "src/cloc/HeavilyCommentedContract.sol"
                },
                "region": {
                  "byteLength": 3,
                  "byteOffset": 376
                }
              }
            },
            {
              "physicalLocation": {
                "artifactLocation": {
                  "uri": "src/cloc/HeavilyCommentedContract.sol"
                },
                "region": {
                  "byteLength": 3,
                  "byteOffset": 486
                }
              }
            }
          ],
          "message": {
            "text": "State variable appears to be unused. No analysis has been performed to see if any inilne assembly references it. So if that's not the case, consider removing this unused variable."
          },
          "ruleId": "unused-state-variable"
        },
        {
          "level": "note",
          "locations": [
            {
              "physicalLocation": {
                "artifactLocation": {
                  "uri": "src/ConstantFuncsAssembly.sol"
                },
                "region": {
                  "byteLength": 175,
                  "byteOffset": 182
                }
              }
            },
            {
              "physicalLocation": {
                "artifactLocation": {
                  "uri": "src/ConstantFuncsAssembly.sol"
                },
                "region": {
                  "byteLength": 237,
                  "byteOffset": 408
                }
              }
            },
            {
              "physicalLocation": {
                "artifactLocation": {
                  "uri": "src/ConstantFuncsAssembly.sol"
                },
                "region": {
                  "byteLength": 98,
                  "byteOffset": 934
                }
              }
            }
          ],
          "message": {
            "text": "If the assembly code contains bugs or unintended side effects, it can lead to incorrect results or vulnerabilities, which are hard to debug and resolve, especially when the function is meant to be simple and predictable."
          },
          "ruleId": "constant-functions-assembly"
        },
        {
          "level": "note",
          "locations": [
            {
              "physicalLocation": {
                "artifactLocation": {
                  "uri": "src/BooleanEquality.sol"
                },
                "region": {
                  "byteLength": 14,
                  "byteOffset": 133
                }
              }
            },
            {
              "physicalLocation": {
                "artifactLocation": {
                  "uri": "src/BooleanEquality.sol"
                },
                "region": {
                  "byteLength": 15,
                  "byteOffset": 292
                }
              }
            },
            {
              "physicalLocation": {
                "artifactLocation": {
                  "uri": "src/BooleanEquality.sol"
                },
                "region": {
                  "byteLength": 15,
                  "byteOffset": 454
                }
              }
            },
            {
              "physicalLocation": {
                "artifactLocation": {
                  "uri": "src/BooleanEquality.sol"
                },
                "region": {
                  "byteLength": 16,
                  "byteOffset": 614
                }
              }
            }
          ],
          "message": {
            "text": "If `x` is a boolean, there is no need to do `if(x == true)` or `if(x == false)`. Just use `if(x)` and `if(!x)` respectively."
          },
          "ruleId": "boolean-equality"
        },
        {
          "level": "note",
          "locations": [
            {
              "physicalLocation": {
                "artifactLocation": {
<<<<<<< HEAD
                  "uri": "src/FunctionInitializingState.sol"
                },
                "region": {
                  "byteLength": 6,
                  "byteOffset": 1246
                }
              }
            },
            {
              "physicalLocation": {
                "artifactLocation": {
                  "uri": "src/FunctionInitializingState.sol"
                },
                "region": {
                  "byteLength": 6,
                  "byteOffset": 1385
                }
              }
            },
            {
              "physicalLocation": {
                "artifactLocation": {
                  "uri": "src/LocalVariableShadow.sol"
                },
                "region": {
                  "byteLength": 5,
                  "byteOffset": 207
                }
              }
            },
            {
              "physicalLocation": {
                "artifactLocation": {
                  "uri": "src/LocalVariableShadow.sol"
                },
                "region": {
                  "byteLength": 5,
                  "byteOffset": 391
                }
              }
            },
            {
              "physicalLocation": {
                "artifactLocation": {
                  "uri": "src/LocalVariableShadow.sol"
                },
                "region": {
                  "byteLength": 4,
                  "byteOffset": 727
                }
              }
            },
            {
              "physicalLocation": {
                "artifactLocation": {
                  "uri": "src/OutOfOrderRetryable.sol"
                },
                "region": {
                  "byteLength": 17,
                  "byteOffset": 4121
                }
              }
            },
            {
              "physicalLocation": {
                "artifactLocation": {
                  "uri": "src/OutOfOrderRetryable.sol"
                },
                "region": {
                  "byteLength": 8,
                  "byteOffset": 4236
                }
              }
            },
            {
              "physicalLocation": {
                "artifactLocation": {
                  "uri": "src/OutOfOrderRetryable.sol"
                },
                "region": {
                  "byteLength": 12,
                  "byteOffset": 4262
                }
              }
            }
          ],
          "message": {
            "text": "Rename the local variables that shadow another component."
          },
          "ruleId": "local-variable-shadowing"
        },
        {
          "level": "note",
          "locations": [
            {
              "physicalLocation": {
                "artifactLocation": {
                  "uri": "src/ReturnBomb.sol"
=======
                  "uri": "src/ConstantFuncsAssembly.sol"
>>>>>>> db43f1c7
                },
                "region": {
                  "byteLength": 14,
                  "byteOffset": 478
                }
              }
            },
            {
              "physicalLocation": {
                "artifactLocation": {
                  "uri": "src/ConstantFuncsAssembly.sol"
                },
                "region": {
                  "byteLength": 14,
                  "byteOffset": 716
                }
              }
            },
            {
              "physicalLocation": {
                "artifactLocation": {
                  "uri": "src/StorageParameters.sol"
                },
                "region": {
                  "byteLength": 11,
                  "byteOffset": 184
                }
              }
            },
            {
              "physicalLocation": {
                "artifactLocation": {
                  "uri": "src/UninitializedLocalVariables.sol"
                },
                "region": {
                  "byteLength": 17,
                  "byteOffset": 211
                }
              }
            },
            {
              "physicalLocation": {
                "artifactLocation": {
                  "uri": "src/UninitializedLocalVariables.sol"
                },
                "region": {
                  "byteLength": 17,
                  "byteOffset": 243
                }
              }
            },
            {
              "physicalLocation": {
                "artifactLocation": {
                  "uri": "src/UninitializedLocalVariables.sol"
                },
                "region": {
                  "byteLength": 20,
                  "byteOffset": 278
                }
              }
            },
            {
              "physicalLocation": {
                "artifactLocation": {
                  "uri": "src/UninitializedLocalVariables.sol"
                },
                "region": {
                  "byteLength": 16,
                  "byteOffset": 312
                }
              }
            },
            {
              "physicalLocation": {
                "artifactLocation": {
                  "uri": "src/UninitializedLocalVariables.sol"
                },
                "region": {
                  "byteLength": 20,
                  "byteOffset": 346
                }
              }
            },
            {
              "physicalLocation": {
                "artifactLocation": {
                  "uri": "src/UninitializedLocalVariables.sol"
                },
                "region": {
                  "byteLength": 19,
                  "byteOffset": 390
                }
              }
            },
            {
              "physicalLocation": {
                "artifactLocation": {
                  "uri": "src/UninitializedLocalVariables.sol"
                },
                "region": {
                  "byteLength": 22,
                  "byteOffset": 434
                }
              }
            },
            {
              "physicalLocation": {
                "artifactLocation": {
                  "uri": "src/UninitializedLocalVariables.sol"
                },
                "region": {
                  "byteLength": 22,
                  "byteOffset": 481
                }
              }
            },
            {
              "physicalLocation": {
                "artifactLocation": {
                  "uri": "src/UninitializedLocalVariables.sol"
                },
                "region": {
                  "byteLength": 25,
                  "byteOffset": 531
                }
              }
            },
            {
              "physicalLocation": {
                "artifactLocation": {
                  "uri": "src/UninitializedLocalVariables.sol"
                },
                "region": {
                  "byteLength": 21,
                  "byteOffset": 580
                }
              }
            },
            {
              "physicalLocation": {
                "artifactLocation": {
                  "uri": "src/UninitializedLocalVariables.sol"
                },
                "region": {
                  "byteLength": 25,
                  "byteOffset": 629
                }
              }
            },
            {
              "physicalLocation": {
                "artifactLocation": {
                  "uri": "src/UninitializedLocalVariables.sol"
                },
                "region": {
                  "byteLength": 24,
                  "byteOffset": 681
                }
              }
            }
          ],
          "message": {
            "text": "Initialize all the variables. If a variable is meant to be initialized to zero, explicitly set it to zero to improve code readability."
          },
          "ruleId": "uninitialized-local-variable"
        },
        {
          "level": "note",
          "locations": [
            {
              "physicalLocation": {
                "artifactLocation": {
                  "uri": "src/ReturnBomb.sol"
                },
                "region": {
                  "byteLength": 115,
                  "byteOffset": 591
                }
              }
            }
          ],
          "message": {
            "text": "A low level callee may consume all callers gas unexpectedly. Avoid unlimited implicit decoding of returndata on calls to unchecked addresses. You can limit the gas by passing a gas limit as an option to the call. For example, `unknownAdress.call{gas: gasLimitHere}(\"calldata\")` That would act as a safety net from OOG errors.\n        "
          },
          "ruleId": "return-bomb"
        },
        {
          "level": "note",
          "locations": [
            {
              "physicalLocation": {
                "artifactLocation": {
                  "uri": "src/FunctionInitializingState.sol"
                },
                "region": {
                  "byteLength": 21,
                  "byteOffset": 108
                }
              }
            },
            {
              "physicalLocation": {
                "artifactLocation": {
                  "uri": "src/FunctionInitializingState.sol"
                },
                "region": {
                  "byteLength": 21,
                  "byteOffset": 199
                }
              }
            },
            {
              "physicalLocation": {
                "artifactLocation": {
                  "uri": "src/FunctionInitializingState.sol"
                },
                "region": {
                  "byteLength": 21,
                  "byteOffset": 267
                }
              }
            }
          ],
          "message": {
            "text": "Detects the immediate initialization of state variables through function calls that are not pure/constant, or that use non-constant state variable. Remove any initialization of state variables via non-constant state variables or function calls. If variables must be set upon contract deployment, locate initialization in the constructor instead."
          },
          "ruleId": "function-initializing-state"
        },
        {
          "level": "note",
          "locations": [
            {
              "physicalLocation": {
                "artifactLocation": {
                  "uri": "src/ArbitraryTransferFrom.sol"
                },
                "region": {
                  "byteLength": 4,
                  "byteOffset": 304
                }
              }
            },
            {
              "physicalLocation": {
                "artifactLocation": {
                  "uri": "src/ContractLocksEther.sol"
                },
                "region": {
                  "byteLength": 10,
                  "byteOffset": 1540
                }
              }
            },
            {
              "physicalLocation": {
                "artifactLocation": {
                  "uri": "src/DeadCode.sol"
                },
                "region": {
                  "byteLength": 22,
                  "byteOffset": 362
                }
              }
            },
            {
              "physicalLocation": {
                "artifactLocation": {
                  "uri": "src/DeletionNestedMappingStructureContract.sol"
                },
                "region": {
                  "byteLength": 6,
                  "byteOffset": 258
                }
              }
            },
            {
              "physicalLocation": {
                "artifactLocation": {
                  "uri": "src/IncorrectShift.sol"
                },
                "region": {
                  "byteLength": 8,
                  "byteOffset": 100
                }
              }
            },
            {
              "physicalLocation": {
                "artifactLocation": {
                  "uri": "src/IncorrectShift.sol"
                },
                "region": {
                  "byteLength": 9,
                  "byteOffset": 292
                }
              }
            },
            {
              "physicalLocation": {
                "artifactLocation": {
                  "uri": "src/UncheckedReturn.sol"
                },
                "region": {
                  "byteLength": 19,
                  "byteOffset": 186
                }
              }
            },
            {
              "physicalLocation": {
                "artifactLocation": {
                  "uri": "src/UncheckedReturn.sol"
                },
                "region": {
                  "byteLength": 21,
                  "byteOffset": 362
                }
              }
            },
            {
              "physicalLocation": {
                "artifactLocation": {
                  "uri": "src/UncheckedReturn.sol"
                },
                "region": {
                  "byteLength": 19,
                  "byteOffset": 492
                }
              }
            },
            {
              "physicalLocation": {
                "artifactLocation": {
                  "uri": "src/UncheckedReturn.sol"
                },
                "region": {
                  "byteLength": 21,
                  "byteOffset": 644
                }
              }
            },
            {
              "physicalLocation": {
                "artifactLocation": {
                  "uri": "src/UncheckedReturn.sol"
                },
                "region": {
                  "byteLength": 26,
                  "byteOffset": 842
                }
              }
            },
            {
              "physicalLocation": {
                "artifactLocation": {
                  "uri": "src/UncheckedReturn.sol"
                },
                "region": {
                  "byteLength": 19,
                  "byteOffset": 1049
                }
              }
            }
          ],
          "message": {
            "text": "Functions that are not used. Consider removing them."
          },
          "ruleId": "dead-code"
        },
        {
          "level": "note",
          "locations": [
            {
              "physicalLocation": {
                "artifactLocation": {
                  "uri": "src/CacheArrayLength.sol"
                },
                "region": {
                  "byteLength": 82,
                  "byteOffset": 234
                }
              }
            },
            {
              "physicalLocation": {
                "artifactLocation": {
                  "uri": "src/CacheArrayLength.sol"
                },
                "region": {
                  "byteLength": 64,
                  "byteOffset": 1160
                }
              }
            },
            {
              "physicalLocation": {
                "artifactLocation": {
                  "uri": "src/CacheArrayLength.sol"
                },
                "region": {
                  "byteLength": 183,
                  "byteOffset": 1325
                }
              }
            }
          ],
          "message": {
            "text": "Cache the lengths of storage arrays if they are used and not modified in for loops."
          },
          "ruleId": "cache-array-length"
        },
        {
          "level": "note",
          "locations": [
            {
              "physicalLocation": {
                "artifactLocation": {
                  "uri": "src/AssertStateChange.sol"
                },
                "region": {
                  "byteLength": 23,
                  "byteOffset": 154
                }
              }
            }
          ],
          "message": {
            "text": "Argument to `assert()` modifies the state. Use `require` for invariants modifying state."
          },
          "ruleId": "assert-state-change"
        },
        {
          "level": "note",
          "locations": [
            {
              "physicalLocation": {
                "artifactLocation": {
                  "uri": "src/CacheArrayLength.sol"
                },
                "region": {
                  "byteLength": 133,
                  "byteOffset": 546
                }
              }
            },
            {
              "physicalLocation": {
                "artifactLocation": {
                  "uri": "src/CacheArrayLength.sol"
                },
                "region": {
                  "byteLength": 155,
                  "byteOffset": 928
                }
              }
            },
            {
              "physicalLocation": {
                "artifactLocation": {
                  "uri": "src/CostlyOperationsInsideLoops.sol"
                },
                "region": {
                  "byteLength": 79,
                  "byteOffset": 214
                }
              }
            },
            {
              "physicalLocation": {
                "artifactLocation": {
                  "uri": "src/MsgValueInLoop.sol"
                },
                "region": {
                  "byteLength": 107,
                  "byteOffset": 289
                }
              }
            },
            {
              "physicalLocation": {
                "artifactLocation": {
                  "uri": "src/MsgValueInLoop.sol"
                },
                "region": {
                  "byteLength": 122,
                  "byteOffset": 658
                }
              }
            },
            {
              "physicalLocation": {
                "artifactLocation": {
                  "uri": "src/MsgValueInLoop.sol"
                },
                "region": {
                  "byteLength": 94,
                  "byteOffset": 988
                }
              }
            },
            {
              "physicalLocation": {
                "artifactLocation": {
                  "uri": "src/MsgValueInLoop.sol"
                },
                "region": {
                  "byteLength": 93,
                  "byteOffset": 1415
                }
              }
            },
            {
              "physicalLocation": {
                "artifactLocation": {
                  "uri": "src/MsgValueInLoop.sol"
                },
                "region": {
                  "byteLength": 97,
                  "byteOffset": 1844
                }
              }
            },
            {
              "physicalLocation": {
                "artifactLocation": {
                  "uri": "src/RevertsAndRequriesInLoops.sol"
                },
                "region": {
                  "byteLength": 129,
                  "byteOffset": 227
                }
              }
            },
            {
              "physicalLocation": {
                "artifactLocation": {
                  "uri": "src/RevertsAndRequriesInLoops.sol"
                },
                "region": {
                  "byteLength": 150,
                  "byteOffset": 416
                }
              }
            },
            {
              "physicalLocation": {
                "artifactLocation": {
                  "uri": "src/RevertsAndRequriesInLoops.sol"
                },
                "region": {
                  "byteLength": 159,
                  "byteOffset": 719
                }
              }
            },
            {
              "physicalLocation": {
                "artifactLocation": {
                  "uri": "src/eth2/DepositContract.sol"
                },
                "region": {
                  "byteLength": 178,
                  "byteOffset": 5010
                }
              }
            },
            {
              "physicalLocation": {
                "artifactLocation": {
                  "uri": "src/eth2/DepositContract.sol"
                },
                "region": {
                  "byteLength": 283,
                  "byteOffset": 8131
                }
              }
            },
            {
              "physicalLocation": {
                "artifactLocation": {
                  "uri": "src/parent_chain/ParentChainContract.sol"
                },
                "region": {
                  "byteLength": 110,
                  "byteOffset": 512
                }
              }
            }
          ],
          "message": {
            "text": "Invoking `SSTORE`operations in loops may lead to Out-of-gas errors. Use a local variable to hold the loop computation result."
          },
          "ruleId": "costly-operations-inside-loops"
        },
        {
          "level": "note",
          "locations": [
            {
              "physicalLocation": {
                "artifactLocation": {
                  "uri": "src/BuiltinSymbolShadow.sol"
                },
                "region": {
                  "byteLength": 8,
                  "byteOffset": 92
                }
              }
            },
            {
              "physicalLocation": {
                "artifactLocation": {
                  "uri": "src/BuiltinSymbolShadow.sol"
                },
                "region": {
                  "byteLength": 41,
                  "byteOffset": 125
                }
              }
            },
            {
              "physicalLocation": {
                "artifactLocation": {
                  "uri": "src/BuiltinSymbolShadow.sol"
                },
                "region": {
                  "byteLength": 39,
                  "byteOffset": 358
                }
              }
            },
            {
              "physicalLocation": {
                "artifactLocation": {
                  "uri": "src/BuiltinSymbolShadow.sol"
                },
                "region": {
                  "byteLength": 15,
                  "byteOffset": 414
                }
              }
            }
          ],
          "message": {
            "text": "Name clashes with a built-in-symbol. Consider renaming it."
          },
          "ruleId": "builtin-symbol-shadow"
        },
        {
          "level": "note",
          "locations": [
            {
              "physicalLocation": {
                "artifactLocation": {
                  "uri": "src/VoidConstructor.sol"
                },
                "region": {
                  "byteLength": 17,
                  "byteOffset": 372
                }
              }
            }
          ],
          "message": {
            "text": "Call to a constructor that is not implemented."
          },
          "ruleId": "void-constructor"
        },
        {
          "level": "note",
          "locations": [
            {
              "physicalLocation": {
                "artifactLocation": {
                  "uri": "src/StateVariables.sol"
                },
                "region": {
                  "byteLength": 38,
                  "byteOffset": 57
                }
              }
            },
            {
              "physicalLocation": {
                "artifactLocation": {
                  "uri": "src/UnusedImport.sol"
                },
                "region": {
                  "byteLength": 18,
                  "byteOffset": 91
                }
              }
            },
            {
              "physicalLocation": {
                "artifactLocation": {
                  "uri": "src/UnusedImport.sol"
                },
                "region": {
                  "byteLength": 28,
                  "byteOffset": 144
                }
              }
            }
          ],
          "message": {
            "text": "Redundant import statement. Consider removing it."
          },
          "ruleId": "unused-import"
        },
        {
          "level": "note",
          "locations": [
            {
              "physicalLocation": {
                "artifactLocation": {
                  "uri": "src/FunctionPointers.sol"
                },
                "region": {
                  "byteLength": 50,
                  "byteOffset": 330
                }
              }
            }
          ],
          "message": {
            "text": "solc versions below 0.5.9 contain a compiler bug leading to unexpected behavior when calling uninitialized function pointers in constructors. It is recommended to not use function pointers in constructors."
          },
          "ruleId": "function-pointer-in-constructor"
        },
        {
          "level": "note",
          "locations": [
            {
              "physicalLocation": {
                "artifactLocation": {
                  "uri": "src/CostlyOperationsInsideLoops.sol"
                },
                "region": {
                  "byteLength": 21,
                  "byteOffset": 123
                }
              }
            },
            {
              "physicalLocation": {
                "artifactLocation": {
                  "uri": "src/FunctionInitializingState.sol"
                },
                "region": {
                  "byteLength": 17,
                  "byteOffset": 176
                }
              }
            },
            {
              "physicalLocation": {
                "artifactLocation": {
                  "uri": "src/FunctionInitializingState.sol"
                },
                "region": {
                  "byteLength": 17,
                  "byteOffset": 1603
                }
              }
            },
            {
              "physicalLocation": {
                "artifactLocation": {
                  "uri": "src/IncorrectERC20.sol"
                },
                "region": {
                  "byteLength": 4,
                  "byteOffset": 101
                }
              }
            },
            {
              "physicalLocation": {
                "artifactLocation": {
                  "uri": "src/IncorrectERC20.sol"
                },
                "region": {
                  "byteLength": 6,
                  "byteOffset": 144
                }
              }
            },
            {
              "physicalLocation": {
                "artifactLocation": {
                  "uri": "src/IncorrectERC20.sol"
                },
                "region": {
                  "byteLength": 8,
                  "byteOffset": 177
                }
              }
            },
            {
              "physicalLocation": {
                "artifactLocation": {
                  "uri": "src/IncorrectERC20.sol"
                },
                "region": {
                  "byteLength": 11,
                  "byteOffset": 211
                }
              }
            },
            {
              "physicalLocation": {
                "artifactLocation": {
                  "uri": "src/IncorrectERC20.sol"
                },
                "region": {
                  "byteLength": 4,
                  "byteOffset": 1426
                }
              }
            },
            {
              "physicalLocation": {
                "artifactLocation": {
                  "uri": "src/IncorrectERC20.sol"
                },
                "region": {
                  "byteLength": 6,
                  "byteOffset": 1467
                }
              }
            },
            {
              "physicalLocation": {
                "artifactLocation": {
                  "uri": "src/IncorrectERC20.sol"
                },
                "region": {
                  "byteLength": 8,
                  "byteOffset": 1500
                }
              }
            },
            {
              "physicalLocation": {
                "artifactLocation": {
                  "uri": "src/IncorrectERC20.sol"
                },
                "region": {
                  "byteLength": 12,
                  "byteOffset": 1535
                }
              }
            },
            {
              "physicalLocation": {
                "artifactLocation": {
                  "uri": "src/IncorrectERC721.sol"
                },
                "region": {
                  "byteLength": 4,
                  "byteOffset": 102
                }
              }
            },
            {
              "physicalLocation": {
                "artifactLocation": {
                  "uri": "src/IncorrectERC721.sol"
                },
                "region": {
                  "byteLength": 6,
                  "byteOffset": 143
                }
              }
            },
            {
              "physicalLocation": {
                "artifactLocation": {
                  "uri": "src/IncorrectERC721.sol"
                },
                "region": {
                  "byteLength": 4,
                  "byteOffset": 4001
                }
              }
            },
            {
              "physicalLocation": {
                "artifactLocation": {
                  "uri": "src/IncorrectERC721.sol"
                },
                "region": {
                  "byteLength": 6,
                  "byteOffset": 4040
                }
              }
            },
            {
              "physicalLocation": {
                "artifactLocation": {
                  "uri": "src/StateVariableCouldBeDeclaredConstant.sol"
                },
                "region": {
                  "byteLength": 13,
                  "byteOffset": 211
                }
              }
            },
            {
              "physicalLocation": {
                "artifactLocation": {
                  "uri": "src/StateVariableCouldBeDeclaredConstant.sol"
                },
                "region": {
                  "byteLength": 1,
                  "byteOffset": 385
                }
              }
            },
            {
              "physicalLocation": {
                "artifactLocation": {
                  "uri": "src/StateVariables.sol"
                },
                "region": {
                  "byteLength": 27,
                  "byteOffset": 383
                }
              }
            },
            {
              "physicalLocation": {
                "artifactLocation": {
                  "uri": "src/StateVariables.sol"
                },
                "region": {
                  "byteLength": 28,
                  "byteOffset": 437
                }
              }
            },
            {
              "physicalLocation": {
                "artifactLocation": {
                  "uri": "src/StateVariables.sol"
                },
                "region": {
                  "byteLength": 26,
                  "byteOffset": 490
                }
              }
            },
            {
              "physicalLocation": {
                "artifactLocation": {
                  "uri": "src/StateVariablesManipulation.sol"
                },
                "region": {
                  "byteLength": 9,
                  "byteOffset": 1188
                }
              }
            },
            {
              "physicalLocation": {
                "artifactLocation": {
                  "uri": "src/StateVariablesManipulation.sol"
                },
                "region": {
                  "byteLength": 10,
                  "byteOffset": 1221
                }
              }
            },
            {
              "physicalLocation": {
                "artifactLocation": {
                  "uri": "src/StateVariablesManipulation.sol"
                },
                "region": {
                  "byteLength": 13,
                  "byteOffset": 2068
                }
              }
            },
            {
              "physicalLocation": {
                "artifactLocation": {
                  "uri": "src/UninitializedStateVariable.sol"
                },
                "region": {
                  "byteLength": 11,
                  "byteOffset": 198
                }
              }
            },
            {
              "physicalLocation": {
                "artifactLocation": {
                  "uri": "src/cloc/AnotherHeavilyCommentedContract.sol"
                },
                "region": {
                  "byteLength": 3,
                  "byteOffset": 151
                }
              }
            },
            {
              "physicalLocation": {
                "artifactLocation": {
                  "uri": "src/cloc/AnotherHeavilyCommentedContract.sol"
                },
                "region": {
                  "byteLength": 3,
                  "byteOffset": 190
                }
              }
            },
            {
              "physicalLocation": {
                "artifactLocation": {
                  "uri": "src/cloc/AnotherHeavilyCommentedContract.sol"
                },
                "region": {
                  "byteLength": 3,
                  "byteOffset": 261
                }
              }
            },
            {
              "physicalLocation": {
                "artifactLocation": {
                  "uri": "src/cloc/AnotherHeavilyCommentedContract.sol"
                },
                "region": {
                  "byteLength": 3,
                  "byteOffset": 367
                }
              }
            },
            {
              "physicalLocation": {
                "artifactLocation": {
                  "uri": "src/cloc/AnotherHeavilyCommentedContract.sol"
                },
                "region": {
                  "byteLength": 3,
                  "byteOffset": 477
                }
              }
            },
            {
              "physicalLocation": {
                "artifactLocation": {
                  "uri": "src/cloc/HeavilyCommentedContract.sol"
                },
                "region": {
                  "byteLength": 3,
                  "byteOffset": 160
                }
              }
            },
            {
              "physicalLocation": {
                "artifactLocation": {
                  "uri": "src/cloc/HeavilyCommentedContract.sol"
                },
                "region": {
                  "byteLength": 3,
                  "byteOffset": 199
                }
              }
            },
            {
              "physicalLocation": {
                "artifactLocation": {
                  "uri": "src/cloc/HeavilyCommentedContract.sol"
                },
                "region": {
                  "byteLength": 3,
                  "byteOffset": 270
                }
              }
            },
            {
              "physicalLocation": {
                "artifactLocation": {
                  "uri": "src/cloc/HeavilyCommentedContract.sol"
                },
                "region": {
                  "byteLength": 3,
                  "byteOffset": 376
                }
              }
            },
            {
              "physicalLocation": {
                "artifactLocation": {
                  "uri": "src/cloc/HeavilyCommentedContract.sol"
                },
                "region": {
                  "byteLength": 3,
                  "byteOffset": 486
                }
              }
            }
          ],
          "message": {
            "text": "State variables that are not updated following deployment should be declared constant to save gas. Add the `constant` attribute to state variables that never change."
          },
          "ruleId": "state-variable-could-be-declared-constant"
        }
      ],
      "tool": {
        "driver": {
          "fullName": "Cyfrin - Aderyn",
          "informationUri": "https://github.com/Cyfrin/aderyn",
          "name": "Aderyn",
          "organization": "Cyfrin",
          "semanticVersion": "0.2.0",
          "version": "0.2.0"
        }
      }
    }
  ]
}<|MERGE_RESOLUTION|>--- conflicted
+++ resolved
@@ -8984,7 +8984,6 @@
             {
               "physicalLocation": {
                 "artifactLocation": {
-<<<<<<< HEAD
                   "uri": "src/FunctionInitializingState.sol"
                 },
                 "region": {
@@ -9082,10 +9081,7 @@
             {
               "physicalLocation": {
                 "artifactLocation": {
-                  "uri": "src/ReturnBomb.sol"
-=======
                   "uri": "src/ConstantFuncsAssembly.sol"
->>>>>>> db43f1c7
                 },
                 "region": {
                   "byteLength": 14,
