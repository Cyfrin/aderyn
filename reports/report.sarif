--- conflicted
+++ resolved
@@ -2312,7 +2312,6 @@
             {
               "physicalLocation": {
                 "artifactLocation": {
-<<<<<<< HEAD
                   "uri": "src/WeakRandomness.sol"
                 },
                 "region": {
@@ -2406,7 +2405,21 @@
                 "region": {
                   "byteLength": 16,
                   "byteOffset": 1563
-=======
+                }
+              }
+            }
+          ],
+          "message": {
+            "text": "The use of keccak256 hash functions on predictable values like block.timestamp, block.number, or similar data, including modulo operations on these values, should be avoided for generating randomness, as they are easily predictable and manipulable. The `PREVRANDAO` opcode also should not be used as a source of randomness. Instead, utilize Chainlink VRF for cryptographically secure and provably random values to ensure protocol integrity."
+          },
+          "ruleId": "weak-randomness"
+        },
+        {
+          "level": "warning",
+          "locations": [
+            {
+              "physicalLocation": {
+                "artifactLocation": {
                   "uri": "src/PreDeclaredVarUsage.sol"
                 },
                 "region": {
@@ -2432,21 +2445,14 @@
                 "region": {
                   "byteLength": 25,
                   "byteOffset": 426
->>>>>>> fc3d7609
                 }
               }
             }
           ],
           "message": {
-<<<<<<< HEAD
-            "text": "The use of keccak256 hash functions on predictable values like block.timestamp, block.number, or similar data, including modulo operations on these values, should be avoided for generating randomness, as they are easily predictable and manipulable. The `PREVRANDAO` opcode also should not be used as a source of randomness. Instead, utilize Chainlink VRF for cryptographically secure and provably random values to ensure protocol integrity."
-          },
-          "ruleId": "weak-randomness"
-=======
             "text": "A deletion in a structure containing a mapping will not delete the mapping. The remaining data may be used to compromise the contract."
           },
           "ruleId": "delete-nested-mapping"
->>>>>>> fc3d7609
         },
         {
           "level": "note",
