--- conflicted
+++ resolved
@@ -2954,11 +2954,18 @@
             {
               "physicalLocation": {
                 "artifactLocation": {
-<<<<<<< HEAD
+                  "uri": "src/PreDeclaredVarUsage.sol"
+                },
+                "region": {
+                  "byteLength": 23,
+                  "byteOffset": 32
+                }
+              }
+            },
+            {
+              "physicalLocation": {
+                "artifactLocation": {
                   "uri": "src/UncheckedSend.sol"
-=======
-                  "uri": "src/PreDeclaredVarUsage.sol"
->>>>>>> c9c251d0
                 },
                 "region": {
                   "byteLength": 23,
