--- conflicted
+++ resolved
@@ -7161,28 +7161,17 @@
             {
               "physicalLocation": {
                 "artifactLocation": {
-<<<<<<< HEAD
-                  "uri": "src/DomainSeparatorCollision.sol"
-                },
-                "region": {
-                  "byteLength": 21,
-                  "byteOffset": 1585
-=======
                   "uri": "src/UninitializedLocalVariables.sol"
                 },
                 "region": {
                   "byteLength": 3,
                   "byteOffset": 2871
->>>>>>> a83bbd62
-                }
-              }
-            },
-            {
-              "physicalLocation": {
-                "artifactLocation": {
-<<<<<<< HEAD
-                  "uri": "src/PublicVariableReadInExternalContext.sol"
-=======
+                }
+              }
+            },
+            {
+              "physicalLocation": {
+                "artifactLocation": {
                   "uri": "src/UninitializedLocalVariables.sol"
                 },
                 "region": {
@@ -7228,7 +7217,6 @@
               "physicalLocation": {
                 "artifactLocation": {
                   "uri": "src/UninitializedLocalVariables.sol"
->>>>>>> a83bbd62
                 },
                 "region": {
                   "byteLength": 14,
@@ -7443,6 +7431,17 @@
         {
           "level": "note",
           "locations": [
+            {
+              "physicalLocation": {
+                "artifactLocation": {
+                  "uri": "src/DomainSeparatorCollision.sol"
+                },
+                "region": {
+                  "byteLength": 21,
+                  "byteOffset": 1585
+                }
+              }
+            },
             {
               "physicalLocation": {
                 "artifactLocation": {
