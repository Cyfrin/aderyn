--- conflicted
+++ resolved
@@ -3036,11 +3036,18 @@
             {
               "physicalLocation": {
                 "artifactLocation": {
-<<<<<<< HEAD
+                  "uri": "src/CompilerBugStorageSignedIntegerArray.sol"
+                },
+                "region": {
+                  "byteLength": 23,
+                  "byteOffset": 32
+                }
+              }
+            },
+            {
+              "physicalLocation": {
+                "artifactLocation": {
                   "uri": "src/ContractLocksEther.sol"
-=======
-                  "uri": "src/CompilerBugStorageSignedIntegerArray.sol"
->>>>>>> ee2f4640
                 },
                 "region": {
                   "byteLength": 23,
