{
  "$schema": "http://json.schemastore.org/sarif-2.1.0-rtm.6",
  "version": "2.1.0",
  "runs": [
    {
      "results": [
        {
          "level": "warning",
          "locations": [
            {
              "physicalLocation": {
                "artifactLocation": {
                  "uri": "src/inheritance/ExtendedInheritance.sol"
                },
                "region": {
                  "byteLength": 19,
                  "byteOffset": 488
                }
              }
            }
          ],
          "message": {
            "text": "When calling `delegatecall` the same `msg.value` amount will be accredited multiple times."
          },
          "ruleId": "delegate-call-in-loop"
        },
        {
          "level": "warning",
          "locations": [
            {
              "physicalLocation": {
                "artifactLocation": {
                  "uri": "src/KeccakContract.sol"
                },
                "region": {
                  "byteLength": 16,
                  "byteOffset": 587
                }
              }
            },
            {
              "physicalLocation": {
                "artifactLocation": {
                  "uri": "src/KeccakContract.sol"
                },
                "region": {
                  "byteLength": 16,
                  "byteOffset": 734
                }
              }
            },
            {
              "physicalLocation": {
                "artifactLocation": {
                  "uri": "src/KeccakContract.sol"
                },
                "region": {
                  "byteLength": 16,
                  "byteOffset": 887
                }
              }
            }
          ],
          "message": {
            "text": "Use `abi.encode()` instead which will pad items to 32 bytes, which will [prevent hash collisions](https://docs.soliditylang.org/en/v0.8.13/abi-spec.html#non-standard-packed-mode) (e.g. `abi.encodePacked(0x123,0x456)` => `0x123456` => `abi.encodePacked(0x1,0x23456)`, but `abi.encode(0x123,0x456)` => `0x0...1230...456`). Unless there is a compelling reason, `abi.encode` should be preferred. If there is only one argument to `abi.encodePacked()` it can often be cast to `bytes()` or `bytes32()` [instead](https://ethereum.stackexchange.com/questions/30912/how-to-compare-strings-in-solidity#answer-82739).\nIf all arguments are strings and or bytes, `bytes.concat()` should be used instead."
          },
          "ruleId": "avoid-abi-encode-packed"
        },
        {
          "level": "warning",
          "locations": [
            {
              "physicalLocation": {
                "artifactLocation": {
                  "uri": "src/uniswap/UniswapV2Swapper.sol"
                },
                "region": {
                  "byteLength": 83,
                  "byteOffset": 670
                }
              }
            },
            {
              "physicalLocation": {
                "artifactLocation": {
                  "uri": "src/uniswap/UniswapV2Swapper.sol"
                },
                "region": {
                  "byteLength": 83,
                  "byteOffset": 763
                }
              }
            },
            {
              "physicalLocation": {
                "artifactLocation": {
                  "uri": "src/uniswap/UniswapV2Swapper.sol"
                },
                "region": {
                  "byteLength": 70,
                  "byteOffset": 856
                }
              }
            },
            {
              "physicalLocation": {
                "artifactLocation": {
                  "uri": "src/uniswap/UniswapV2Swapper.sol"
                },
                "region": {
                  "byteLength": 80,
                  "byteOffset": 936
                }
              }
            },
            {
              "physicalLocation": {
                "artifactLocation": {
                  "uri": "src/uniswap/UniswapV2Swapper.sol"
                },
                "region": {
                  "byteLength": 80,
                  "byteOffset": 1026
                }
              }
            },
            {
              "physicalLocation": {
                "artifactLocation": {
                  "uri": "src/uniswap/UniswapV2Swapper.sol"
                },
                "region": {
                  "byteLength": 112,
                  "byteOffset": 1278
                }
              }
            },
            {
              "physicalLocation": {
                "artifactLocation": {
                  "uri": "src/uniswap/UniswapV2Swapper.sol"
                },
                "region": {
                  "byteLength": 99,
                  "byteOffset": 1400
                }
              }
            },
            {
              "physicalLocation": {
                "artifactLocation": {
                  "uri": "src/uniswap/UniswapV2Swapper.sol"
                },
                "region": {
                  "byteLength": 109,
                  "byteOffset": 1509
                }
              }
            },
            {
              "physicalLocation": {
                "artifactLocation": {
                  "uri": "src/uniswap/UniswapV3Swapper.sol"
                },
                "region": {
                  "byteLength": 143,
                  "byteOffset": 1115
                }
              }
            },
            {
              "physicalLocation": {
                "artifactLocation": {
                  "uri": "src/uniswap/UniswapV3Swapper.sol"
                },
                "region": {
                  "byteLength": 321,
                  "byteOffset": 1293
                }
              }
            },
            {
              "physicalLocation": {
                "artifactLocation": {
                  "uri": "src/uniswap/UniswapV3Swapper.sol"
                },
                "region": {
                  "byteLength": 131,
                  "byteOffset": 1668
                }
              }
            },
            {
              "physicalLocation": {
                "artifactLocation": {
                  "uri": "src/uniswap/UniswapV3Swapper.sol"
                },
                "region": {
                  "byteLength": 236,
                  "byteOffset": 1828
                }
              }
            },
            {
              "physicalLocation": {
                "artifactLocation": {
                  "uri": "src/uniswap/UniswapV3Swapper.sol"
                },
                "region": {
                  "byteLength": 144,
                  "byteOffset": 2132
                }
              }
            },
            {
              "physicalLocation": {
                "artifactLocation": {
                  "uri": "src/uniswap/UniswapV3Swapper.sol"
                },
                "region": {
                  "byteLength": 322,
                  "byteOffset": 2312
                }
              }
            },
            {
              "physicalLocation": {
                "artifactLocation": {
                  "uri": "src/uniswap/UniswapV3Swapper.sol"
                },
                "region": {
                  "byteLength": 132,
                  "byteOffset": 2690
                }
              }
            },
            {
              "physicalLocation": {
                "artifactLocation": {
                  "uri": "src/uniswap/UniswapV3Swapper.sol"
                },
                "region": {
                  "byteLength": 237,
                  "byteOffset": 2852
                }
              }
            }
          ],
          "message": {
            "text": "In the PoS model, proposers know well in advance if they will propose one or consecutive blocks ahead of time. In such a scenario, a malicious validator can hold back the transaction and execute it at a more favourable block number.Consider allowing function caller to specify swap deadline input parameter."
          },
          "ruleId": "block-timestamp-deadline"
        },
        {
          "level": "warning",
          "locations": [
            {
              "physicalLocation": {
                "artifactLocation": {
                  "uri": "src/ArbitraryTransferFrom.sol"
                },
                "region": {
                  "byteLength": 38,
                  "byteOffset": 370
                }
              }
            },
            {
              "physicalLocation": {
                "artifactLocation": {
                  "uri": "src/ArbitraryTransferFrom.sol"
                },
                "region": {
                  "byteLength": 42,
                  "byteOffset": 496
                }
              }
            },
            {
              "physicalLocation": {
                "artifactLocation": {
                  "uri": "src/ArbitraryTransferFrom.sol"
                },
                "region": {
                  "byteLength": 53,
                  "byteOffset": 634
                }
              }
            },
            {
              "physicalLocation": {
                "artifactLocation": {
                  "uri": "src/ArbitraryTransferFrom.sol"
                },
                "region": {
                  "byteLength": 44,
                  "byteOffset": 864
                }
              }
            },
            {
              "physicalLocation": {
                "artifactLocation": {
                  "uri": "src/DeprecatedOZFunctions.sol"
                },
                "region": {
                  "byteLength": 39,
                  "byteOffset": 579
                }
              }
            },
            {
              "physicalLocation": {
                "artifactLocation": {
                  "uri": "src/DeprecatedOZFunctions.sol"
                },
                "region": {
                  "byteLength": 35,
                  "byteOffset": 1598
                }
              }
            }
          ],
          "message": {
            "text": "Passing an arbitrary `from` address to `transferFrom` (or `safeTransferFrom`) can lead to loss of funds, because anyone can transfer tokens from the `from` address if an approval is made.  "
          },
          "ruleId": "arbitrary-transfer-from"
        },
        {
          "level": "warning",
          "locations": [
            {
              "physicalLocation": {
                "artifactLocation": {
                  "uri": "src/UnprotectedInitialize.sol"
                },
                "region": {
                  "byteLength": 33,
                  "byteOffset": 820
                }
              }
            }
          ],
          "message": {
            "text": "Consider protecting the initializer functions with modifiers."
          },
          "ruleId": "unprotected-initializer"
        },
        {
          "level": "warning",
          "locations": [
            {
              "physicalLocation": {
                "artifactLocation": {
                  "uri": "src/Casting.sol"
                },
                "region": {
                  "byteLength": 10,
                  "byteOffset": 1065
                }
              }
            },
            {
              "physicalLocation": {
                "artifactLocation": {
                  "uri": "src/Casting.sol"
                },
                "region": {
                  "byteLength": 10,
                  "byteOffset": 1097
                }
              }
            },
            {
              "physicalLocation": {
                "artifactLocation": {
                  "uri": "src/Casting.sol"
                },
                "region": {
                  "byteLength": 10,
                  "byteOffset": 1129
                }
              }
            },
            {
              "physicalLocation": {
                "artifactLocation": {
                  "uri": "src/Casting.sol"
                },
                "region": {
                  "byteLength": 10,
                  "byteOffset": 1161
                }
              }
            },
            {
              "physicalLocation": {
                "artifactLocation": {
                  "uri": "src/Casting.sol"
                },
                "region": {
                  "byteLength": 10,
                  "byteOffset": 1193
                }
              }
            },
            {
              "physicalLocation": {
                "artifactLocation": {
                  "uri": "src/Casting.sol"
                },
                "region": {
                  "byteLength": 10,
                  "byteOffset": 1225
                }
              }
            },
            {
              "physicalLocation": {
                "artifactLocation": {
                  "uri": "src/Casting.sol"
                },
                "region": {
                  "byteLength": 10,
                  "byteOffset": 1257
                }
              }
            },
            {
              "physicalLocation": {
                "artifactLocation": {
                  "uri": "src/Casting.sol"
                },
                "region": {
                  "byteLength": 10,
                  "byteOffset": 1289
                }
              }
            },
            {
              "physicalLocation": {
                "artifactLocation": {
                  "uri": "src/Casting.sol"
                },
                "region": {
                  "byteLength": 10,
                  "byteOffset": 1321
                }
              }
            },
            {
              "physicalLocation": {
                "artifactLocation": {
                  "uri": "src/Casting.sol"
                },
                "region": {
                  "byteLength": 10,
                  "byteOffset": 1353
                }
              }
            },
            {
              "physicalLocation": {
                "artifactLocation": {
                  "uri": "src/Casting.sol"
                },
                "region": {
                  "byteLength": 10,
                  "byteOffset": 1385
                }
              }
            },
            {
              "physicalLocation": {
                "artifactLocation": {
                  "uri": "src/Casting.sol"
                },
                "region": {
                  "byteLength": 10,
                  "byteOffset": 1417
                }
              }
            },
            {
              "physicalLocation": {
                "artifactLocation": {
                  "uri": "src/Casting.sol"
                },
                "region": {
                  "byteLength": 10,
                  "byteOffset": 1449
                }
              }
            },
            {
              "physicalLocation": {
                "artifactLocation": {
                  "uri": "src/Casting.sol"
                },
                "region": {
                  "byteLength": 10,
                  "byteOffset": 1481
                }
              }
            },
            {
              "physicalLocation": {
                "artifactLocation": {
                  "uri": "src/Casting.sol"
                },
                "region": {
                  "byteLength": 10,
                  "byteOffset": 1513
                }
              }
            },
            {
              "physicalLocation": {
                "artifactLocation": {
                  "uri": "src/Casting.sol"
                },
                "region": {
                  "byteLength": 10,
                  "byteOffset": 1545
                }
              }
            },
            {
              "physicalLocation": {
                "artifactLocation": {
                  "uri": "src/Casting.sol"
                },
                "region": {
                  "byteLength": 10,
                  "byteOffset": 1577
                }
              }
            },
            {
              "physicalLocation": {
                "artifactLocation": {
                  "uri": "src/Casting.sol"
                },
                "region": {
                  "byteLength": 10,
                  "byteOffset": 1609
                }
              }
            },
            {
              "physicalLocation": {
                "artifactLocation": {
                  "uri": "src/Casting.sol"
                },
                "region": {
                  "byteLength": 10,
                  "byteOffset": 1641
                }
              }
            },
            {
              "physicalLocation": {
                "artifactLocation": {
                  "uri": "src/Casting.sol"
                },
                "region": {
                  "byteLength": 9,
                  "byteOffset": 1672
                }
              }
            },
            {
              "physicalLocation": {
                "artifactLocation": {
                  "uri": "src/Casting.sol"
                },
                "region": {
                  "byteLength": 9,
                  "byteOffset": 1702
                }
              }
            },
            {
              "physicalLocation": {
                "artifactLocation": {
                  "uri": "src/Casting.sol"
                },
                "region": {
                  "byteLength": 9,
                  "byteOffset": 1732
                }
              }
            },
            {
              "physicalLocation": {
                "artifactLocation": {
                  "uri": "src/Casting.sol"
                },
                "region": {
                  "byteLength": 9,
                  "byteOffset": 1762
                }
              }
            },
            {
              "physicalLocation": {
                "artifactLocation": {
                  "uri": "src/Casting.sol"
                },
                "region": {
                  "byteLength": 9,
                  "byteOffset": 1792
                }
              }
            },
            {
              "physicalLocation": {
                "artifactLocation": {
                  "uri": "src/Casting.sol"
                },
                "region": {
                  "byteLength": 9,
                  "byteOffset": 1822
                }
              }
            },
            {
              "physicalLocation": {
                "artifactLocation": {
                  "uri": "src/Casting.sol"
                },
                "region": {
                  "byteLength": 9,
                  "byteOffset": 1853
                }
              }
            },
            {
              "physicalLocation": {
                "artifactLocation": {
                  "uri": "src/Casting.sol"
                },
                "region": {
                  "byteLength": 10,
                  "byteOffset": 1884
                }
              }
            },
            {
              "physicalLocation": {
                "artifactLocation": {
                  "uri": "src/Casting.sol"
                },
                "region": {
                  "byteLength": 10,
                  "byteOffset": 1916
                }
              }
            },
            {
              "physicalLocation": {
                "artifactLocation": {
                  "uri": "src/Casting.sol"
                },
                "region": {
                  "byteLength": 10,
                  "byteOffset": 1948
                }
              }
            },
            {
              "physicalLocation": {
                "artifactLocation": {
                  "uri": "src/Casting.sol"
                },
                "region": {
                  "byteLength": 10,
                  "byteOffset": 1980
                }
              }
            },
            {
              "physicalLocation": {
                "artifactLocation": {
                  "uri": "src/Casting.sol"
                },
                "region": {
                  "byteLength": 9,
                  "byteOffset": 2013
                }
              }
            },
            {
              "physicalLocation": {
                "artifactLocation": {
                  "uri": "src/Casting.sol"
                },
                "region": {
                  "byteLength": 9,
                  "byteOffset": 2242
                }
              }
            },
            {
              "physicalLocation": {
                "artifactLocation": {
                  "uri": "src/Casting.sol"
                },
                "region": {
                  "byteLength": 9,
                  "byteOffset": 2272
                }
              }
            },
            {
              "physicalLocation": {
                "artifactLocation": {
                  "uri": "src/Casting.sol"
                },
                "region": {
                  "byteLength": 9,
                  "byteOffset": 2302
                }
              }
            },
            {
              "physicalLocation": {
                "artifactLocation": {
                  "uri": "src/Casting.sol"
                },
                "region": {
                  "byteLength": 9,
                  "byteOffset": 2332
                }
              }
            },
            {
              "physicalLocation": {
                "artifactLocation": {
                  "uri": "src/Casting.sol"
                },
                "region": {
                  "byteLength": 9,
                  "byteOffset": 2362
                }
              }
            },
            {
              "physicalLocation": {
                "artifactLocation": {
                  "uri": "src/Casting.sol"
                },
                "region": {
                  "byteLength": 9,
                  "byteOffset": 2392
                }
              }
            },
            {
              "physicalLocation": {
                "artifactLocation": {
                  "uri": "src/Casting.sol"
                },
                "region": {
                  "byteLength": 9,
                  "byteOffset": 2422
                }
              }
            },
            {
              "physicalLocation": {
                "artifactLocation": {
                  "uri": "src/Casting.sol"
                },
                "region": {
                  "byteLength": 9,
                  "byteOffset": 2452
                }
              }
            },
            {
              "physicalLocation": {
                "artifactLocation": {
                  "uri": "src/Casting.sol"
                },
                "region": {
                  "byteLength": 9,
                  "byteOffset": 2482
                }
              }
            },
            {
              "physicalLocation": {
                "artifactLocation": {
                  "uri": "src/Casting.sol"
                },
                "region": {
                  "byteLength": 9,
                  "byteOffset": 2512
                }
              }
            },
            {
              "physicalLocation": {
                "artifactLocation": {
                  "uri": "src/Casting.sol"
                },
                "region": {
                  "byteLength": 9,
                  "byteOffset": 2542
                }
              }
            },
            {
              "physicalLocation": {
                "artifactLocation": {
                  "uri": "src/Casting.sol"
                },
                "region": {
                  "byteLength": 9,
                  "byteOffset": 2572
                }
              }
            },
            {
              "physicalLocation": {
                "artifactLocation": {
                  "uri": "src/Casting.sol"
                },
                "region": {
                  "byteLength": 9,
                  "byteOffset": 2602
                }
              }
            },
            {
              "physicalLocation": {
                "artifactLocation": {
                  "uri": "src/Casting.sol"
                },
                "region": {
                  "byteLength": 9,
                  "byteOffset": 2632
                }
              }
            },
            {
              "physicalLocation": {
                "artifactLocation": {
                  "uri": "src/Casting.sol"
                },
                "region": {
                  "byteLength": 9,
                  "byteOffset": 2662
                }
              }
            },
            {
              "physicalLocation": {
                "artifactLocation": {
                  "uri": "src/Casting.sol"
                },
                "region": {
                  "byteLength": 9,
                  "byteOffset": 2692
                }
              }
            },
            {
              "physicalLocation": {
                "artifactLocation": {
                  "uri": "src/Casting.sol"
                },
                "region": {
                  "byteLength": 9,
                  "byteOffset": 2722
                }
              }
            },
            {
              "physicalLocation": {
                "artifactLocation": {
                  "uri": "src/Casting.sol"
                },
                "region": {
                  "byteLength": 9,
                  "byteOffset": 2752
                }
              }
            },
            {
              "physicalLocation": {
                "artifactLocation": {
                  "uri": "src/Casting.sol"
                },
                "region": {
                  "byteLength": 9,
                  "byteOffset": 2782
                }
              }
            },
            {
              "physicalLocation": {
                "artifactLocation": {
                  "uri": "src/Casting.sol"
                },
                "region": {
                  "byteLength": 8,
                  "byteOffset": 2811
                }
              }
            },
            {
              "physicalLocation": {
                "artifactLocation": {
                  "uri": "src/Casting.sol"
                },
                "region": {
                  "byteLength": 8,
                  "byteOffset": 2839
                }
              }
            },
            {
              "physicalLocation": {
                "artifactLocation": {
                  "uri": "src/Casting.sol"
                },
                "region": {
                  "byteLength": 8,
                  "byteOffset": 2867
                }
              }
            },
            {
              "physicalLocation": {
                "artifactLocation": {
                  "uri": "src/Casting.sol"
                },
                "region": {
                  "byteLength": 8,
                  "byteOffset": 2895
                }
              }
            },
            {
              "physicalLocation": {
                "artifactLocation": {
                  "uri": "src/Casting.sol"
                },
                "region": {
                  "byteLength": 8,
                  "byteOffset": 2923
                }
              }
            },
            {
              "physicalLocation": {
                "artifactLocation": {
                  "uri": "src/Casting.sol"
                },
                "region": {
                  "byteLength": 8,
                  "byteOffset": 2951
                }
              }
            },
            {
              "physicalLocation": {
                "artifactLocation": {
                  "uri": "src/Casting.sol"
                },
                "region": {
                  "byteLength": 8,
                  "byteOffset": 2980
                }
              }
            },
            {
              "physicalLocation": {
                "artifactLocation": {
                  "uri": "src/Casting.sol"
                },
                "region": {
                  "byteLength": 9,
                  "byteOffset": 3009
                }
              }
            },
            {
              "physicalLocation": {
                "artifactLocation": {
                  "uri": "src/Casting.sol"
                },
                "region": {
                  "byteLength": 9,
                  "byteOffset": 3039
                }
              }
            },
            {
              "physicalLocation": {
                "artifactLocation": {
                  "uri": "src/Casting.sol"
                },
                "region": {
                  "byteLength": 9,
                  "byteOffset": 3069
                }
              }
            },
            {
              "physicalLocation": {
                "artifactLocation": {
                  "uri": "src/Casting.sol"
                },
                "region": {
                  "byteLength": 9,
                  "byteOffset": 3099
                }
              }
            },
            {
              "physicalLocation": {
                "artifactLocation": {
                  "uri": "src/Casting.sol"
                },
                "region": {
                  "byteLength": 8,
                  "byteOffset": 3130
                }
              }
            },
            {
              "physicalLocation": {
                "artifactLocation": {
                  "uri": "src/Casting.sol"
                },
                "region": {
                  "byteLength": 10,
                  "byteOffset": 3426
                }
              }
            },
            {
              "physicalLocation": {
                "artifactLocation": {
                  "uri": "src/Casting.sol"
                },
                "region": {
                  "byteLength": 10,
                  "byteOffset": 3458
                }
              }
            },
            {
              "physicalLocation": {
                "artifactLocation": {
                  "uri": "src/Casting.sol"
                },
                "region": {
                  "byteLength": 10,
                  "byteOffset": 3490
                }
              }
            },
            {
              "physicalLocation": {
                "artifactLocation": {
                  "uri": "src/Casting.sol"
                },
                "region": {
                  "byteLength": 10,
                  "byteOffset": 3522
                }
              }
            },
            {
              "physicalLocation": {
                "artifactLocation": {
                  "uri": "src/Casting.sol"
                },
                "region": {
                  "byteLength": 10,
                  "byteOffset": 3554
                }
              }
            },
            {
              "physicalLocation": {
                "artifactLocation": {
                  "uri": "src/Casting.sol"
                },
                "region": {
                  "byteLength": 10,
                  "byteOffset": 3586
                }
              }
            },
            {
              "physicalLocation": {
                "artifactLocation": {
                  "uri": "src/Casting.sol"
                },
                "region": {
                  "byteLength": 10,
                  "byteOffset": 3618
                }
              }
            },
            {
              "physicalLocation": {
                "artifactLocation": {
                  "uri": "src/Casting.sol"
                },
                "region": {
                  "byteLength": 10,
                  "byteOffset": 3650
                }
              }
            },
            {
              "physicalLocation": {
                "artifactLocation": {
                  "uri": "src/Casting.sol"
                },
                "region": {
                  "byteLength": 10,
                  "byteOffset": 3682
                }
              }
            },
            {
              "physicalLocation": {
                "artifactLocation": {
                  "uri": "src/Casting.sol"
                },
                "region": {
                  "byteLength": 10,
                  "byteOffset": 3714
                }
              }
            },
            {
              "physicalLocation": {
                "artifactLocation": {
                  "uri": "src/Casting.sol"
                },
                "region": {
                  "byteLength": 10,
                  "byteOffset": 3746
                }
              }
            },
            {
              "physicalLocation": {
                "artifactLocation": {
                  "uri": "src/Casting.sol"
                },
                "region": {
                  "byteLength": 10,
                  "byteOffset": 3778
                }
              }
            },
            {
              "physicalLocation": {
                "artifactLocation": {
                  "uri": "src/Casting.sol"
                },
                "region": {
                  "byteLength": 10,
                  "byteOffset": 3810
                }
              }
            },
            {
              "physicalLocation": {
                "artifactLocation": {
                  "uri": "src/Casting.sol"
                },
                "region": {
                  "byteLength": 10,
                  "byteOffset": 3842
                }
              }
            },
            {
              "physicalLocation": {
                "artifactLocation": {
                  "uri": "src/Casting.sol"
                },
                "region": {
                  "byteLength": 10,
                  "byteOffset": 3874
                }
              }
            },
            {
              "physicalLocation": {
                "artifactLocation": {
                  "uri": "src/Casting.sol"
                },
                "region": {
                  "byteLength": 10,
                  "byteOffset": 3906
                }
              }
            },
            {
              "physicalLocation": {
                "artifactLocation": {
                  "uri": "src/Casting.sol"
                },
                "region": {
                  "byteLength": 10,
                  "byteOffset": 3938
                }
              }
            },
            {
              "physicalLocation": {
                "artifactLocation": {
                  "uri": "src/Casting.sol"
                },
                "region": {
                  "byteLength": 10,
                  "byteOffset": 3970
                }
              }
            },
            {
              "physicalLocation": {
                "artifactLocation": {
                  "uri": "src/Casting.sol"
                },
                "region": {
                  "byteLength": 10,
                  "byteOffset": 4002
                }
              }
            },
            {
              "physicalLocation": {
                "artifactLocation": {
                  "uri": "src/Casting.sol"
                },
                "region": {
                  "byteLength": 10,
                  "byteOffset": 4034
                }
              }
            },
            {
              "physicalLocation": {
                "artifactLocation": {
                  "uri": "src/Casting.sol"
                },
                "region": {
                  "byteLength": 10,
                  "byteOffset": 4066
                }
              }
            },
            {
              "physicalLocation": {
                "artifactLocation": {
                  "uri": "src/Casting.sol"
                },
                "region": {
                  "byteLength": 10,
                  "byteOffset": 4098
                }
              }
            },
            {
              "physicalLocation": {
                "artifactLocation": {
                  "uri": "src/Casting.sol"
                },
                "region": {
                  "byteLength": 9,
                  "byteOffset": 4129
                }
              }
            },
            {
              "physicalLocation": {
                "artifactLocation": {
                  "uri": "src/Casting.sol"
                },
                "region": {
                  "byteLength": 9,
                  "byteOffset": 4159
                }
              }
            },
            {
              "physicalLocation": {
                "artifactLocation": {
                  "uri": "src/Casting.sol"
                },
                "region": {
                  "byteLength": 9,
                  "byteOffset": 4189
                }
              }
            },
            {
              "physicalLocation": {
                "artifactLocation": {
                  "uri": "src/Casting.sol"
                },
                "region": {
                  "byteLength": 9,
                  "byteOffset": 4220
                }
              }
            },
            {
              "physicalLocation": {
                "artifactLocation": {
                  "uri": "src/Casting.sol"
                },
                "region": {
                  "byteLength": 10,
                  "byteOffset": 4251
                }
              }
            },
            {
              "physicalLocation": {
                "artifactLocation": {
                  "uri": "src/Casting.sol"
                },
                "region": {
                  "byteLength": 10,
                  "byteOffset": 4283
                }
              }
            },
            {
              "physicalLocation": {
                "artifactLocation": {
                  "uri": "src/Casting.sol"
                },
                "region": {
                  "byteLength": 10,
                  "byteOffset": 4315
                }
              }
            },
            {
              "physicalLocation": {
                "artifactLocation": {
                  "uri": "src/Casting.sol"
                },
                "region": {
                  "byteLength": 10,
                  "byteOffset": 4347
                }
              }
            },
            {
              "physicalLocation": {
                "artifactLocation": {
                  "uri": "src/Casting.sol"
                },
                "region": {
                  "byteLength": 10,
                  "byteOffset": 4381
                }
              }
            }
          ],
          "message": {
            "text": "Downcasting int/uints in Solidity can be unsafe due to the potential for data loss and unintended behavior.When downcasting a larger integer type to a smaller one (e.g., uint256 to uint128), the value may exceed the range of the target type,leading to truncation and loss of significant digits. Use OpenZeppelin's SafeCast library to safely downcast integers."
          },
          "ruleId": "unsafe-casting-detector"
        },
        {
          "level": "warning",
          "locations": [
            {
              "physicalLocation": {
                "artifactLocation": {
                  "uri": "src/EnumerableSetIteration.sol"
                },
                "region": {
                  "byteLength": 17,
                  "byteOffset": 1105
                }
              }
            },
            {
              "physicalLocation": {
                "artifactLocation": {
                  "uri": "src/EnumerableSetIteration.sol"
                },
                "region": {
                  "byteLength": 17,
                  "byteOffset": 1350
                }
              }
            },
            {
              "physicalLocation": {
                "artifactLocation": {
                  "uri": "src/EnumerableSetIteration.sol"
                },
                "region": {
                  "byteLength": 17,
                  "byteOffset": 1586
                }
              }
            },
            {
              "physicalLocation": {
                "artifactLocation": {
                  "uri": "src/EnumerableSetIteration.sol"
                },
                "region": {
                  "byteLength": 17,
                  "byteOffset": 1865
                }
              }
            },
            {
              "physicalLocation": {
                "artifactLocation": {
                  "uri": "src/EnumerableSetIteration.sol"
                },
                "region": {
                  "byteLength": 14,
                  "byteOffset": 2083
                }
              }
            }
          ],
          "message": {
            "text": "If the order of an EnumerableSet is required, removing items in a loop using `at` and `remove` corrupts this order.\nConsider using a different data structure or removing items by collecting them during the loop, then removing after the loop."
          },
          "ruleId": "enumerable-loop-removal"
        },
        {
          "level": "warning",
          "locations": [
            {
              "physicalLocation": {
                "artifactLocation": {
                  "uri": "src/ExperimentalEncoder.sol"
                },
                "region": {
                  "byteLength": 33,
                  "byteOffset": 23
                }
              }
            }
          ],
          "message": {
            "text": "Experimental encoders should not be used in production. There are multiple known compiler bugs that are caused by the experimental encoder. Upgrade your solidity version to remove the need for experimental features."
          },
          "ruleId": "experimental-encoder"
        },
        {
          "level": "warning",
          "locations": [
            {
              "physicalLocation": {
                "artifactLocation": {
                  "uri": "src/IncorrectShift.sol"
                },
                "region": {
                  "byteLength": 15,
                  "byteOffset": 192
                }
              }
            },
            {
              "physicalLocation": {
                "artifactLocation": {
                  "uri": "src/IncorrectShift.sol"
                },
                "region": {
                  "byteLength": 15,
                  "byteOffset": 238
                }
              }
            }
          ],
          "message": {
            "text": "Example: `shl(shifted, 4)` will shift the right constant `4` by `a` bits. The correct order is `shl(4, shifted)`."
          },
          "ruleId": "incorrect-shift-order"
        },
        {
          "level": "warning",
          "locations": [
            {
              "physicalLocation": {
                "artifactLocation": {
                  "uri": "src/StorageParameters.sol"
                },
                "region": {
                  "byteLength": 10,
                  "byteOffset": 241
                }
              }
            }
          ],
          "message": {
            "text": "Storage reference is passed to a function with a memory parameter. This will not update the storage variable as expected. Consider using storage parameters instead."
          },
          "ruleId": "storage-array-edit-with-memory"
        },
        {
          "level": "warning",
          "locations": [
            {
              "physicalLocation": {
                "artifactLocation": {
                  "uri": "src/MultipleConstructorSchemes.sol"
                },
                "region": {
                  "byteLength": 180,
                  "byteOffset": 25
                }
              }
            }
          ],
          "message": {
            "text": "In some versions of Solidity, contracts compile with multiple constructors. The first constructor takes precedence. This can lead to unexpected behavior."
          },
          "ruleId": "multiple-constructors"
        },
        {
          "level": "warning",
          "locations": [
            {
              "physicalLocation": {
                "artifactLocation": {
                  "uri": "src/nested/1/Nested.sol"
                },
                "region": {
                  "byteLength": 6,
                  "byteOffset": 214
                }
              }
            },
            {
              "physicalLocation": {
                "artifactLocation": {
                  "uri": "src/nested/2/Nested.sol"
                },
                "region": {
                  "byteLength": 6,
                  "byteOffset": 214
                }
              }
            },
            {
              "physicalLocation": {
                "artifactLocation": {
                  "uri": "src/reused_contract_name/ContractA.sol"
                },
                "region": {
                  "byteLength": 10,
                  "byteOffset": 70
                }
              }
            },
            {
              "physicalLocation": {
                "artifactLocation": {
                  "uri": "src/reused_contract_name/ContractB.sol"
                },
                "region": {
                  "byteLength": 10,
                  "byteOffset": 70
                }
              }
            }
          ],
          "message": {
            "text": "When compiling contracts with certain development frameworks (for example: Truffle), having contracts with the same name across different files can lead to one being overwritten."
          },
          "ruleId": "reused-contract-name"
        },
        {
          "level": "warning",
          "locations": [
            {
              "physicalLocation": {
                "artifactLocation": {
                  "uri": "src/nested_mappings/NestedMappings.sol"
                },
                "region": {
                  "byteLength": 58,
                  "byteOffset": 367
                }
              }
            }
          ],
          "message": {
            "text": "Prior to updates in Solidity 0.5.0, public mappings with nested structs compiled, but produced incorrect values. Refrain from using these, or update to a more recent version of Solidity."
          },
          "ruleId": "nested-struct-in-mapping"
        },
        {
          "level": "warning",
          "locations": [
            {
              "physicalLocation": {
                "artifactLocation": {
                  "uri": "src/UsingSelfdestruct.sol"
                },
                "region": {
                  "byteLength": 12,
                  "byteOffset": 146
                }
              }
            }
          ],
          "message": {
            "text": ""
          },
          "ruleId": "selfdestruct-identifier"
        },
        {
          "level": "warning",
          "locations": [
            {
              "physicalLocation": {
                "artifactLocation": {
                  "uri": "src/DynamicArrayLengthAssignment.sol"
                },
                "region": {
                  "byteLength": 14,
                  "byteOffset": 295
                }
              }
            },
            {
              "physicalLocation": {
                "artifactLocation": {
                  "uri": "src/DynamicArrayLengthAssignment.sol"
                },
                "region": {
                  "byteLength": 18,
                  "byteOffset": 325
                }
              }
            },
            {
              "physicalLocation": {
                "artifactLocation": {
                  "uri": "src/DynamicArrayLengthAssignment.sol"
                },
                "region": {
                  "byteLength": 33,
                  "byteOffset": 359
                }
              }
            },
            {
              "physicalLocation": {
                "artifactLocation": {
                  "uri": "src/DynamicArrayLengthAssignment.sol"
                },
                "region": {
                  "byteLength": 15,
                  "byteOffset": 408
                }
              }
            },
            {
              "physicalLocation": {
                "artifactLocation": {
                  "uri": "src/DynamicArrayLengthAssignment.sol"
                },
                "region": {
                  "byteLength": 14,
                  "byteOffset": 439
                }
              }
            }
          ],
          "message": {
            "text": "If the length of a dynamic array (storage variable) directly assigned to, it may allow access to other storage slots by tweaking it's value. This practice has been depracated in newer Solidity versions"
          },
          "ruleId": "dynamic-array-length-assignment"
        },
        {
          "level": "warning",
          "locations": [
            {
              "physicalLocation": {
                "artifactLocation": {
                  "uri": "src/AssemblyExample.sol"
                },
                "region": {
                  "byteLength": 1,
                  "byteOffset": 97
                }
              }
            },
            {
              "physicalLocation": {
                "artifactLocation": {
                  "uri": "src/InconsistentUints.sol"
                },
                "region": {
                  "byteLength": 11,
                  "byteOffset": 197
                }
              }
            },
            {
              "physicalLocation": {
                "artifactLocation": {
                  "uri": "src/InconsistentUints.sol"
                },
                "region": {
                  "byteLength": 14,
                  "byteOffset": 233
                }
              }
            },
            {
              "physicalLocation": {
                "artifactLocation": {
                  "uri": "src/IncorrectCaretOperator.sol"
                },
                "region": {
                  "byteLength": 7,
                  "byteOffset": 355
                }
              }
            },
            {
              "physicalLocation": {
                "artifactLocation": {
                  "uri": "src/StateVariables.sol"
                },
                "region": {
                  "byteLength": 19,
                  "byteOffset": 199
                }
              }
            },
            {
              "physicalLocation": {
                "artifactLocation": {
                  "uri": "src/StateVariables.sol"
                },
                "region": {
                  "byteLength": 20,
                  "byteOffset": 241
                }
              }
            },
            {
              "physicalLocation": {
                "artifactLocation": {
                  "uri": "src/StateVariables.sol"
                },
                "region": {
                  "byteLength": 18,
                  "byteOffset": 282
                }
              }
            },
            {
              "physicalLocation": {
                "artifactLocation": {
                  "uri": "src/UninitializedStateVariable.sol"
                },
                "region": {
                  "byteLength": 8,
                  "byteOffset": 122
                }
              }
            },
            {
              "physicalLocation": {
                "artifactLocation": {
                  "uri": "src/UninitializedStateVariable.sol"
                },
                "region": {
                  "byteLength": 11,
                  "byteOffset": 529
                }
              }
            },
            {
              "physicalLocation": {
                "artifactLocation": {
                  "uri": "src/WrongOrderOfLayout.sol"
                },
                "region": {
                  "byteLength": 10,
                  "byteOffset": 257
                }
              }
            },
            {
              "physicalLocation": {
                "artifactLocation": {
                  "uri": "src/auditor_mode/PublicFunctionsWithoutSenderCheck.sol"
                },
                "region": {
                  "byteLength": 5,
                  "byteOffset": 1971
                }
              }
            }
          ],
          "message": {
            "text": "Solidity does initialize variables by default when you declare them, however it's good practice to explicitly declare an initial value. For example, if you transfer money to an address we must make sure that the address has been initialized."
          },
          "ruleId": "uninitialized-state-variable"
        },
        {
          "level": "warning",
          "locations": [
            {
              "physicalLocation": {
                "artifactLocation": {
                  "uri": "src/IncorrectCaretOperator.sol"
                },
                "region": {
                  "byteLength": 8,
                  "byteOffset": 519
                }
              }
            },
            {
              "physicalLocation": {
                "artifactLocation": {
                  "uri": "src/IncorrectCaretOperator.sol"
                },
                "region": {
                  "byteLength": 16,
                  "byteOffset": 549
                }
              }
            },
            {
              "physicalLocation": {
                "artifactLocation": {
                  "uri": "src/IncorrectCaretOperator.sol"
                },
                "region": {
                  "byteLength": 21,
                  "byteOffset": 587
                }
              }
            },
            {
              "physicalLocation": {
                "artifactLocation": {
                  "uri": "src/IncorrectCaretOperator.sol"
                },
                "region": {
                  "byteLength": 13,
                  "byteOffset": 631
                }
              }
            },
            {
              "physicalLocation": {
                "artifactLocation": {
                  "uri": "src/IncorrectCaretOperator.sol"
                },
                "region": {
                  "byteLength": 12,
                  "byteOffset": 708
                }
              }
            }
          ],
          "message": {
            "text": "The caret operator is usually mistakenly thought of as an exponentiation operator but actually, it's a bitwise xor operator."
          },
          "ruleId": "incorrect-caret-operator"
        },
        {
          "level": "warning",
          "locations": [
            {
              "physicalLocation": {
                "artifactLocation": {
                  "uri": "src/YulReturn.sol"
                },
                "region": {
                  "byteLength": 12,
                  "byteOffset": 171
                }
              }
            }
          ],
          "message": {
            "text": "Remove this, as this causes execution to halt. Nothing after that call will execute, including code following the assembly block."
          },
          "ruleId": "yul-return"
        },
        {
          "level": "warning",
          "locations": [
            {
              "physicalLocation": {
                "artifactLocation": {
                  "uri": "src/StateShadowing.sol"
                },
                "region": {
                  "byteLength": 13,
                  "byteOffset": 239
                }
              }
            }
          ],
          "message": {
            "text": "Description of the high issue."
          },
          "ruleId": "state-variable-shadowing"
        },
        {
          "level": "note",
          "locations": [
            {
              "physicalLocation": {
                "artifactLocation": {
                  "uri": "src/AdminContract.sol"
                },
                "region": {
                  "byteLength": 7,
                  "byteOffset": 270
                }
              }
            },
            {
              "physicalLocation": {
                "artifactLocation": {
                  "uri": "src/AdminContract.sol"
                },
                "region": {
                  "byteLength": 9,
                  "byteOffset": 376
                }
              }
            },
            {
              "physicalLocation": {
                "artifactLocation": {
                  "uri": "src/AdminContract.sol"
                },
                "region": {
                  "byteLength": 9,
                  "byteOffset": 505
                }
              }
            },
            {
              "physicalLocation": {
                "artifactLocation": {
                  "uri": "src/DeprecatedOZFunctions.sol"
                },
                "region": {
                  "byteLength": 13,
                  "byteOffset": 295
                }
              }
            },
            {
              "physicalLocation": {
                "artifactLocation": {
                  "uri": "src/EmptyBlocks.sol"
                },
                "region": {
                  "byteLength": 7,
                  "byteOffset": 188
                }
              }
            },
            {
              "physicalLocation": {
                "artifactLocation": {
                  "uri": "src/InternalFunctions.sol"
                },
                "region": {
                  "byteLength": 9,
                  "byteOffset": 250
                }
              }
            },
            {
              "physicalLocation": {
                "artifactLocation": {
                  "uri": "src/auditor_mode/PublicFunctionsWithoutSenderCheck.sol"
                },
                "region": {
                  "byteLength": 7,
                  "byteOffset": 322
                }
              }
            },
            {
              "physicalLocation": {
                "artifactLocation": {
                  "uri": "src/auditor_mode/PublicFunctionsWithoutSenderCheck.sol"
                },
                "region": {
                  "byteLength": 9,
                  "byteOffset": 396
                }
              }
            },
            {
              "physicalLocation": {
                "artifactLocation": {
                  "uri": "src/auditor_mode/PublicFunctionsWithoutSenderCheck.sol"
                },
                "region": {
                  "byteLength": 13,
                  "byteOffset": 975
                }
              }
            },
            {
              "physicalLocation": {
                "artifactLocation": {
                  "uri": "src/auditor_mode/PublicFunctionsWithoutSenderCheck.sol"
                },
                "region": {
                  "byteLength": 14,
                  "byteOffset": 1108
                }
              }
            },
            {
              "physicalLocation": {
                "artifactLocation": {
                  "uri": "src/parent_chain/ParentChainContract.sol"
                },
                "region": {
                  "byteLength": 7,
                  "byteOffset": 282
                }
              }
            },
            {
              "physicalLocation": {
                "artifactLocation": {
                  "uri": "src/parent_chain/ParentChainContract.sol"
                },
                "region": {
                  "byteLength": 9,
                  "byteOffset": 725
                }
              }
            },
            {
              "physicalLocation": {
                "artifactLocation": {
                  "uri": "src/parent_chain/ParentChainContract.sol"
                },
                "region": {
                  "byteLength": 9,
                  "byteOffset": 854
                }
              }
            }
          ],
          "message": {
            "text": "Contracts have owners with privileged rights to perform admin tasks and need to be trusted to not perform malicious updates or drain funds."
          },
          "ruleId": "centralization-risk"
        },
        {
          "level": "note",
          "locations": [
            {
              "physicalLocation": {
                "artifactLocation": {
                  "uri": "src/T11sTranferer.sol"
                },
                "region": {
                  "byteLength": 84,
                  "byteOffset": 57
                }
              }
            }
          ],
          "message": {
            "text": "There is a subtle difference between the implementation of solmate's SafeTransferLib and OZ's SafeERC20: OZ's SafeERC20 checks if the token is a contract or not, solmate's SafeTransferLib does not.\nhttps://github.com/transmissions11/solmate/blob/main/src/utils/SafeTransferLib.sol#L9 \n`@dev Note that none of the functions in this library check that a token has code at all! That responsibility is delegated to the caller`\n"
          },
          "ruleId": "solmate-safe-transfer-lib"
        },
        {
          "level": "note",
          "locations": [
            {
              "physicalLocation": {
                "artifactLocation": {
                  "uri": "src/inheritance/ExtendedInheritance.sol"
                },
                "region": {
                  "byteLength": 9,
                  "byteOffset": 705
                }
              }
            }
          ],
          "message": {
            "text": "The `ecrecover` function is susceptible to signature malleability. This means that the same message can be signed in multiple ways, allowing an attacker to change the message signature without invalidating it. This can lead to unexpected behavior in smart contracts, such as the loss of funds or the ability to bypass access control. Consider using OpenZeppelin's ECDSA library instead of the built-in function."
          },
          "ruleId": "ecrecover"
        },
        {
          "level": "note",
          "locations": [
            {
              "physicalLocation": {
                "artifactLocation": {
                  "uri": "src/DeprecatedOZFunctions.sol"
                },
                "region": {
                  "byteLength": 10,
                  "byteOffset": 737
                }
              }
            },
            {
              "physicalLocation": {
                "artifactLocation": {
                  "uri": "src/DeprecatedOZFunctions.sol"
                },
                "region": {
                  "byteLength": 17,
                  "byteOffset": 898
                }
              }
            }
          ],
          "message": {
            "text": "Openzeppelin has deprecated several functions and replaced with newer versions. Please consult https://docs.openzeppelin.com/"
          },
          "ruleId": "deprecated-oz-functions"
        },
        {
          "level": "note",
          "locations": [
            {
              "physicalLocation": {
                "artifactLocation": {
                  "uri": "src/ArbitraryTransferFrom.sol"
                },
                "region": {
                  "byteLength": 20,
                  "byteOffset": 370
                }
              }
            },
            {
              "physicalLocation": {
                "artifactLocation": {
                  "uri": "src/ArbitraryTransferFrom.sol"
                },
                "region": {
                  "byteLength": 20,
                  "byteOffset": 864
                }
              }
            },
            {
              "physicalLocation": {
                "artifactLocation": {
                  "uri": "src/ArbitraryTransferFrom.sol"
                },
                "region": {
                  "byteLength": 20,
                  "byteOffset": 1517
                }
              }
            },
            {
              "physicalLocation": {
                "artifactLocation": {
                  "uri": "src/DeprecatedOZFunctions.sol"
                },
                "region": {
                  "byteLength": 13,
                  "byteOffset": 1062
                }
              }
            },
            {
              "physicalLocation": {
                "artifactLocation": {
                  "uri": "src/DeprecatedOZFunctions.sol"
                },
                "region": {
                  "byteLength": 13,
                  "byteOffset": 1272
                }
              }
            },
            {
              "physicalLocation": {
                "artifactLocation": {
                  "uri": "src/DeprecatedOZFunctions.sol"
                },
                "region": {
                  "byteLength": 13,
                  "byteOffset": 1322
                }
              }
            },
            {
              "physicalLocation": {
                "artifactLocation": {
                  "uri": "src/DeprecatedOZFunctions.sol"
                },
                "region": {
                  "byteLength": 13,
                  "byteOffset": 1424
                }
              }
            },
            {
              "physicalLocation": {
                "artifactLocation": {
                  "uri": "src/DeprecatedOZFunctions.sol"
                },
                "region": {
                  "byteLength": 18,
                  "byteOffset": 1598
                }
              }
            },
            {
              "physicalLocation": {
                "artifactLocation": {
<<<<<<< HEAD
                  "uri": "src/UninitializedStateVariable.sol"
                },
                "region": {
                  "byteLength": 29,
                  "byteOffset": 599
=======
                  "uri": "src/StateShadowing.sol"
                },
                "region": {
                  "byteLength": 19,
                  "byteOffset": 368
>>>>>>> d09189eb
                }
              }
            }
          ],
          "message": {
            "text": "ERC20 functions may not behave as expected. For example: return values are not always meaningful. It is recommended to use OpenZeppelin's SafeERC20 library."
          },
          "ruleId": "unsafe-erc20-functions"
        },
        {
          "level": "note",
          "locations": [
            {
              "physicalLocation": {
                "artifactLocation": {
                  "uri": "src/ContractWithTodo.sol"
                },
                "region": {
                  "byteLength": 23,
                  "byteOffset": 32
                }
              }
            },
            {
              "physicalLocation": {
                "artifactLocation": {
                  "uri": "src/Counter.sol"
                },
                "region": {
                  "byteLength": 24,
                  "byteOffset": 39
                }
              }
            },
            {
              "physicalLocation": {
                "artifactLocation": {
                  "uri": "src/CrazyPragma.sol"
                },
                "region": {
                  "byteLength": 32,
                  "byteOffset": 32
                }
              }
            },
            {
              "physicalLocation": {
                "artifactLocation": {
                  "uri": "src/InconsistentUints.sol"
                },
                "region": {
                  "byteLength": 24,
                  "byteOffset": 0
                }
              }
            },
            {
              "physicalLocation": {
                "artifactLocation": {
                  "uri": "src/UsingSelfdestruct.sol"
                },
                "region": {
                  "byteLength": 23,
                  "byteOffset": 32
                }
              }
            },
            {
              "physicalLocation": {
                "artifactLocation": {
                  "uri": "src/cloc/AnotherHeavilyCommentedContract.sol"
                },
                "region": {
                  "byteLength": 24,
                  "byteOffset": 46
                }
              }
            },
            {
              "physicalLocation": {
                "artifactLocation": {
                  "uri": "src/cloc/HeavilyCommentedContract.sol"
                },
                "region": {
                  "byteLength": 32,
                  "byteOffset": 46
                }
              }
            },
            {
              "physicalLocation": {
                "artifactLocation": {
                  "uri": "src/inheritance/IContractInheritance.sol"
                },
                "region": {
                  "byteLength": 24,
                  "byteOffset": 32
                }
              }
            },
            {
              "physicalLocation": {
                "artifactLocation": {
                  "uri": "src/inheritance/InheritanceBase.sol"
                },
                "region": {
                  "byteLength": 23,
                  "byteOffset": 32
                }
              }
            },
            {
              "physicalLocation": {
                "artifactLocation": {
                  "uri": "src/nested_mappings/LaterVersion.sol"
                },
                "region": {
                  "byteLength": 23,
                  "byteOffset": 36
                }
              }
            },
            {
              "physicalLocation": {
                "artifactLocation": {
                  "uri": "src/nested_mappings/NestedMappings.sol"
                },
                "region": {
                  "byteLength": 24,
                  "byteOffset": 36
                }
              }
            }
          ],
          "message": {
            "text": "Consider using a specific version of Solidity in your contracts instead of a wide version. For example, instead of `pragma solidity ^0.8.0;`, use `pragma solidity 0.8.0;`"
          },
          "ruleId": "unspecific-solidity-pragma"
        },
        {
          "level": "note",
          "locations": [
            {
              "physicalLocation": {
                "artifactLocation": {
                  "uri": "src/ArbitraryTransferFrom.sol"
                },
                "region": {
                  "byteLength": 15,
                  "byteOffset": 267
                }
              }
            },
            {
              "physicalLocation": {
                "artifactLocation": {
                  "uri": "src/StateVariables.sol"
                },
                "region": {
                  "byteLength": 14,
                  "byteOffset": 2121
                }
              }
            },
            {
              "physicalLocation": {
                "artifactLocation": {
                  "uri": "src/ZeroAddressCheck.sol"
                },
                "region": {
                  "byteLength": 14,
                  "byteOffset": 1171
                }
              }
            },
            {
              "physicalLocation": {
                "artifactLocation": {
                  "uri": "src/ZeroAddressCheck.sol"
                },
                "region": {
                  "byteLength": 16,
                  "byteOffset": 1248
                }
              }
            },
            {
              "physicalLocation": {
                "artifactLocation": {
                  "uri": "src/ZeroAddressCheck.sol"
                },
                "region": {
                  "byteLength": 23,
                  "byteOffset": 1327
                }
              }
            },
            {
              "physicalLocation": {
                "artifactLocation": {
                  "uri": "src/uniswap/UniswapV2Swapper.sol"
                },
                "region": {
                  "byteLength": 17,
                  "byteOffset": 365
                }
              }
            }
          ],
          "message": {
            "text": "Check for `address(0)` when assigning values to address state variables."
          },
          "ruleId": "zero-address-check"
        },
        {
          "level": "note",
          "locations": [
            {
              "physicalLocation": {
                "artifactLocation": {
                  "uri": "src/ArbitraryTransferFrom.sol"
                },
                "region": {
                  "byteLength": 5,
                  "byteOffset": 772
                }
              }
            },
            {
              "physicalLocation": {
                "artifactLocation": {
                  "uri": "src/AssemblyExample.sol"
                },
                "region": {
                  "byteLength": 1,
                  "byteOffset": 113
                }
              }
            },
            {
              "physicalLocation": {
                "artifactLocation": {
                  "uri": "src/ContractWithTodo.sol"
                },
                "region": {
                  "byteLength": 15,
                  "byteOffset": 337
                }
              }
            },
            {
              "physicalLocation": {
                "artifactLocation": {
                  "uri": "src/Counter.sol"
                },
                "region": {
                  "byteLength": 9,
                  "byteOffset": 129
                }
              }
            },
            {
              "physicalLocation": {
                "artifactLocation": {
                  "uri": "src/StateVariables.sol"
                },
                "region": {
                  "byteLength": 18,
                  "byteOffset": 1764
                }
              }
            },
            {
              "physicalLocation": {
                "artifactLocation": {
                  "uri": "src/StateVariables.sol"
                },
                "region": {
                  "byteLength": 20,
                  "byteOffset": 1915
                }
              }
            },
            {
              "physicalLocation": {
                "artifactLocation": {
                  "uri": "src/StateVariables.sol"
                },
                "region": {
                  "byteLength": 14,
                  "byteOffset": 2072
                }
              }
            },
            {
              "physicalLocation": {
                "artifactLocation": {
                  "uri": "src/StateVariables.sol"
                },
                "region": {
                  "byteLength": 22,
                  "byteOffset": 2157
                }
              }
            },
            {
              "physicalLocation": {
                "artifactLocation": {
                  "uri": "src/StateVariables.sol"
                },
                "region": {
                  "byteLength": 25,
                  "byteOffset": 2539
                }
              }
            },
            {
              "physicalLocation": {
                "artifactLocation": {
                  "uri": "src/UninitializedStateVariable.sol"
                },
                "region": {
                  "byteLength": 8,
                  "byteOffset": 563
                }
              }
            },
            {
              "physicalLocation": {
                "artifactLocation": {
                  "uri": "src/auditor_mode/PublicFunctionsWithoutSenderCheck.sol"
                },
                "region": {
                  "byteLength": 27,
                  "byteOffset": 475
                }
              }
            },
            {
              "physicalLocation": {
                "artifactLocation": {
                  "uri": "src/auditor_mode/PublicFunctionsWithoutSenderCheck.sol"
                },
                "region": {
                  "byteLength": 28,
                  "byteOffset": 653
                }
              }
            },
            {
              "physicalLocation": {
                "artifactLocation": {
                  "uri": "src/auditor_mode/PublicFunctionsWithoutSenderCheck.sol"
                },
                "region": {
                  "byteLength": 26,
                  "byteOffset": 1324
                }
              }
            },
            {
              "physicalLocation": {
                "artifactLocation": {
                  "uri": "src/auditor_mode/PublicFunctionsWithoutSenderCheck.sol"
                },
                "region": {
                  "byteLength": 27,
                  "byteOffset": 1637
                }
              }
            },
            {
              "physicalLocation": {
                "artifactLocation": {
                  "uri": "src/auditor_mode/PublicFunctionsWithoutSenderCheck.sol"
                },
                "region": {
                  "byteLength": 20,
                  "byteOffset": 2014
                }
              }
            },
            {
              "physicalLocation": {
                "artifactLocation": {
                  "uri": "src/auditor_mode/PublicFunctionsWithoutSenderCheck.sol"
                },
                "region": {
                  "byteLength": 28,
                  "byteOffset": 2183
                }
              }
            },
            {
              "physicalLocation": {
                "artifactLocation": {
                  "uri": "src/cloc/AnotherHeavilyCommentedContract.sol"
                },
                "region": {
                  "byteLength": 3,
                  "byteOffset": 500
                }
              }
            },
            {
              "physicalLocation": {
                "artifactLocation": {
                  "uri": "src/cloc/AnotherHeavilyCommentedContract.sol"
                },
                "region": {
                  "byteLength": 5,
                  "byteOffset": 637
                }
              }
            },
            {
              "physicalLocation": {
                "artifactLocation": {
                  "uri": "src/cloc/AnotherHeavilyCommentedContract.sol"
                },
                "region": {
                  "byteLength": 4,
                  "byteOffset": 738
                }
              }
            },
            {
              "physicalLocation": {
                "artifactLocation": {
                  "uri": "src/cloc/HeavilyCommentedContract.sol"
                },
                "region": {
                  "byteLength": 3,
                  "byteOffset": 509
                }
              }
            },
            {
              "physicalLocation": {
                "artifactLocation": {
                  "uri": "src/cloc/HeavilyCommentedContract.sol"
                },
                "region": {
                  "byteLength": 4,
                  "byteOffset": 646
                }
              }
            },
            {
              "physicalLocation": {
                "artifactLocation": {
                  "uri": "src/parent_chain/ParentChainContract.sol"
                },
                "region": {
                  "byteLength": 9,
                  "byteOffset": 355
                }
              }
            },
            {
              "physicalLocation": {
                "artifactLocation": {
                  "uri": "src/parent_chain/ParentChainContract.sol"
                },
                "region": {
                  "byteLength": 9,
                  "byteOffset": 422
                }
              }
            }
          ],
          "message": {
            "text": "Instead of marking a function as `public`, consider marking it as `external` if it is not used internally."
          },
          "ruleId": "useless-public-function"
        },
        {
          "level": "note",
          "locations": [
            {
              "physicalLocation": {
                "artifactLocation": {
                  "uri": "src/Casting.sol"
                },
                "region": {
                  "byteLength": 18,
                  "byteOffset": 483
                }
              }
            },
            {
              "physicalLocation": {
                "artifactLocation": {
                  "uri": "src/Casting.sol"
                },
                "region": {
                  "byteLength": 18,
                  "byteOffset": 646
                }
              }
            },
            {
              "physicalLocation": {
                "artifactLocation": {
                  "uri": "src/Casting.sol"
                },
                "region": {
                  "byteLength": 18,
                  "byteOffset": 921
                }
              }
            },
            {
              "physicalLocation": {
                "artifactLocation": {
                  "uri": "src/Casting.sol"
                },
                "region": {
                  "byteLength": 18,
                  "byteOffset": 2103
                }
              }
            },
            {
              "physicalLocation": {
                "artifactLocation": {
                  "uri": "src/ConstantsLiterals.sol"
                },
                "region": {
                  "byteLength": 3,
                  "byteOffset": 958
                }
              }
            },
            {
              "physicalLocation": {
                "artifactLocation": {
                  "uri": "src/ConstantsLiterals.sol"
                },
                "region": {
                  "byteLength": 3,
                  "byteOffset": 992
                }
              }
            },
            {
              "physicalLocation": {
                "artifactLocation": {
                  "uri": "src/ConstantsLiterals.sol"
                },
                "region": {
                  "byteLength": 4,
                  "byteOffset": 1032
                }
              }
            },
            {
              "physicalLocation": {
                "artifactLocation": {
                  "uri": "src/ConstantsLiterals.sol"
                },
                "region": {
                  "byteLength": 4,
                  "byteOffset": 1068
                }
              }
            },
            {
              "physicalLocation": {
                "artifactLocation": {
                  "uri": "src/ConstantsLiterals.sol"
                },
                "region": {
                  "byteLength": 42,
                  "byteOffset": 1117
                }
              }
            },
            {
              "physicalLocation": {
                "artifactLocation": {
                  "uri": "src/ConstantsLiterals.sol"
                },
                "region": {
                  "byteLength": 42,
                  "byteOffset": 1192
                }
              }
            },
            {
              "physicalLocation": {
                "artifactLocation": {
                  "uri": "src/ConstantsLiterals.sol"
                },
                "region": {
                  "byteLength": 66,
                  "byteOffset": 1275
                }
              }
            },
            {
              "physicalLocation": {
                "artifactLocation": {
                  "uri": "src/DynamicArrayLengthAssignment.sol"
                },
                "region": {
                  "byteLength": 3,
                  "byteOffset": 312
                }
              }
            },
            {
              "physicalLocation": {
                "artifactLocation": {
                  "uri": "src/DynamicArrayLengthAssignment.sol"
                },
                "region": {
                  "byteLength": 3,
                  "byteOffset": 346
                }
              }
            },
            {
              "physicalLocation": {
                "artifactLocation": {
                  "uri": "src/DynamicArrayLengthAssignment.sol"
                },
                "region": {
                  "byteLength": 3,
                  "byteOffset": 457
                }
              }
            },
            {
              "physicalLocation": {
                "artifactLocation": {
                  "uri": "src/IncorrectCaretOperator.sol"
                },
                "region": {
                  "byteLength": 2,
                  "byteOffset": 563
                }
              }
            },
            {
              "physicalLocation": {
                "artifactLocation": {
                  "uri": "src/IncorrectCaretOperator.sol"
                },
                "region": {
                  "byteLength": 2,
                  "byteOffset": 606
                }
              }
            },
            {
              "physicalLocation": {
                "artifactLocation": {
                  "uri": "src/RevertsAndRequriesInLoops.sol"
                },
                "region": {
                  "byteLength": 2,
                  "byteOffset": 253
                }
              }
            },
            {
              "physicalLocation": {
                "artifactLocation": {
                  "uri": "src/RevertsAndRequriesInLoops.sol"
                },
                "region": {
                  "byteLength": 2,
                  "byteOffset": 442
                }
              }
            },
            {
              "physicalLocation": {
                "artifactLocation": {
                  "uri": "src/RevertsAndRequriesInLoops.sol"
                },
                "region": {
                  "byteLength": 2,
                  "byteOffset": 706
                }
              }
            },
            {
              "physicalLocation": {
                "artifactLocation": {
                  "uri": "src/RevertsAndRequriesInLoops.sol"
                },
                "region": {
                  "byteLength": 2,
                  "byteOffset": 745
                }
              }
            },
            {
              "physicalLocation": {
                "artifactLocation": {
                  "uri": "src/eth2/DepositContract.sol"
                },
                "region": {
                  "byteLength": 2,
                  "byteOffset": 7252
                }
              }
            },
            {
              "physicalLocation": {
                "artifactLocation": {
                  "uri": "src/eth2/DepositContract.sol"
                },
                "region": {
                  "byteLength": 2,
                  "byteOffset": 7293
                }
              }
            }
          ],
          "message": {
            "text": "If the same constant literal value is used multiple times, create a constant state variable and reference it throughout the contract."
          },
          "ruleId": "constants-instead-of-literals"
        },
        {
          "level": "note",
          "locations": [
            {
              "physicalLocation": {
                "artifactLocation": {
                  "uri": "src/TestERC20.sol"
                },
                "region": {
                  "byteLength": 70,
                  "byteOffset": 338
                }
              }
            },
            {
              "physicalLocation": {
                "artifactLocation": {
                  "uri": "src/TestERC20.sol"
                },
                "region": {
                  "byteLength": 70,
                  "byteOffset": 413
                }
              }
            },
            {
              "physicalLocation": {
                "artifactLocation": {
                  "uri": "src/UninitializedStateVariable.sol"
                },
                "region": {
                  "byteLength": 27,
                  "byteOffset": 700
                }
              }
            },
            {
              "physicalLocation": {
                "artifactLocation": {
                  "uri": "src/eth2/DepositContract.sol"
                },
                "region": {
                  "byteLength": 107,
                  "byteOffset": 2641
                }
              }
            },
            {
              "physicalLocation": {
                "artifactLocation": {
                  "uri": "src/inheritance/ExtendedInheritance.sol"
                },
                "region": {
                  "byteLength": 45,
                  "byteOffset": 144
                }
              }
            },
            {
              "physicalLocation": {
                "artifactLocation": {
                  "uri": "src/inheritance/InheritanceBase.sol"
                },
                "region": {
                  "byteLength": 28,
                  "byteOffset": 150
                }
              }
            }
          ],
          "message": {
            "text": "Index event fields make the field more quickly accessible to off-chain tools that parse events. However, note that each index field costs extra gas during emission, so it's not necessarily best to index the maximum allowed per event (three fields). Each event should use three indexed fields if there are three or more fields, and gas usage is not particularly of concern for the events in question. If there are fewer than three fields, all of the fields should be indexed."
          },
          "ruleId": "unindexed-events"
        },
        {
          "level": "note",
          "locations": [
            {
              "physicalLocation": {
                "artifactLocation": {
                  "uri": "src/DeprecatedOZFunctions.sol"
                },
                "region": {
                  "byteLength": 7,
                  "byteOffset": 1264
                }
              }
            },
            {
              "physicalLocation": {
                "artifactLocation": {
                  "uri": "src/DeprecatedOZFunctions.sol"
                },
                "region": {
                  "byteLength": 6,
                  "byteOffset": 1389
                }
              }
            },
            {
              "physicalLocation": {
                "artifactLocation": {
                  "uri": "src/RevertsAndRequriesInLoops.sol"
                },
                "region": {
                  "byteLength": 6,
                  "byteOffset": 503
                }
              }
            },
            {
              "physicalLocation": {
                "artifactLocation": {
                  "uri": "src/StateShadowing.sol"
                },
                "region": {
                  "byteLength": 7,
                  "byteOffset": 135
                }
              }
            },
            {
              "physicalLocation": {
                "artifactLocation": {
                  "uri": "src/ZeroAddressCheck.sol"
                },
                "region": {
                  "byteLength": 6,
                  "byteOffset": 329
                }
              }
            },
            {
              "physicalLocation": {
                "artifactLocation": {
                  "uri": "src/ZeroAddressCheck.sol"
                },
                "region": {
                  "byteLength": 6,
                  "byteOffset": 608
                }
              }
            },
            {
              "physicalLocation": {
                "artifactLocation": {
                  "uri": "src/ZeroAddressCheck.sol"
                },
                "region": {
                  "byteLength": 6,
                  "byteOffset": 1074
                }
              }
            },
            {
              "physicalLocation": {
                "artifactLocation": {
                  "uri": "src/cloc/AnotherHeavilyCommentedContract.sol"
                },
                "region": {
                  "byteLength": 7,
                  "byteOffset": 589
                }
              }
            },
            {
              "physicalLocation": {
                "artifactLocation": {
                  "uri": "src/cloc/AnotherHeavilyCommentedContract.sol"
                },
                "region": {
                  "byteLength": 7,
                  "byteOffset": 1403
                }
              }
            },
            {
              "physicalLocation": {
                "artifactLocation": {
                  "uri": "src/cloc/HeavilyCommentedContract.sol"
                },
                "region": {
                  "byteLength": 7,
                  "byteOffset": 598
                }
              }
            },
            {
              "physicalLocation": {
                "artifactLocation": {
                  "uri": "src/cloc/HeavilyCommentedContract.sol"
                },
                "region": {
                  "byteLength": 7,
                  "byteOffset": 1408
                }
              }
            }
          ],
          "message": {
            "text": "Use descriptive reason strings or custom errors for revert paths."
          },
          "ruleId": "require-with-string"
        },
        {
          "level": "note",
          "locations": [
            {
              "physicalLocation": {
                "artifactLocation": {
                  "uri": "src/AdminContract.sol"
                },
                "region": {
                  "byteLength": 12,
                  "byteOffset": 386
                }
              }
            },
            {
              "physicalLocation": {
                "artifactLocation": {
                  "uri": "src/parent_chain/ParentChainContract.sol"
                },
                "region": {
                  "byteLength": 12,
                  "byteOffset": 735
                }
              }
            }
          ],
          "message": {
            "text": "This is a best-practice to protect against reentrancy in other modifiers."
          },
          "ruleId": "non-reentrant-before-others"
        },
        {
          "level": "note",
          "locations": [
            {
              "physicalLocation": {
                "artifactLocation": {
                  "uri": "src/UnsafeERC721Mint.sol"
                },
                "region": {
                  "byteLength": 5,
                  "byteOffset": 410
                }
              }
            }
          ],
          "message": {
            "text": "Using `ERC721::_mint()` can mint ERC721 tokens to addresses which don't support ERC721 tokens. Use `_safeMint()` instead of `_mint()` for ERC721."
          },
          "ruleId": "unsafe-oz-erc721-mint"
        },
        {
          "level": "note",
          "locations": [
            {
              "physicalLocation": {
                "artifactLocation": {
                  "uri": "src/AdminContract.sol"
                },
                "region": {
                  "byteLength": 23,
                  "byteOffset": 32
                }
              }
            },
            {
              "physicalLocation": {
                "artifactLocation": {
                  "uri": "src/ContractWithTodo.sol"
                },
                "region": {
                  "byteLength": 23,
                  "byteOffset": 32
                }
              }
            },
            {
              "physicalLocation": {
                "artifactLocation": {
                  "uri": "src/Counter.sol"
                },
                "region": {
                  "byteLength": 24,
                  "byteOffset": 39
                }
              }
            },
            {
              "physicalLocation": {
                "artifactLocation": {
                  "uri": "src/CrazyPragma.sol"
                },
                "region": {
                  "byteLength": 32,
                  "byteOffset": 32
                }
              }
            },
            {
              "physicalLocation": {
                "artifactLocation": {
                  "uri": "src/DeprecatedOZFunctions.sol"
                },
                "region": {
                  "byteLength": 23,
                  "byteOffset": 32
                }
              }
            },
            {
              "physicalLocation": {
                "artifactLocation": {
                  "uri": "src/InconsistentUints.sol"
                },
                "region": {
                  "byteLength": 24,
                  "byteOffset": 0
                }
              }
            },
            {
              "physicalLocation": {
                "artifactLocation": {
                  "uri": "src/KeccakContract.sol"
                },
                "region": {
                  "byteLength": 23,
                  "byteOffset": 32
                }
              }
            },
            {
              "physicalLocation": {
                "artifactLocation": {
                  "uri": "src/StateVariables.sol"
                },
                "region": {
                  "byteLength": 23,
                  "byteOffset": 32
                }
              }
            },
            {
              "physicalLocation": {
                "artifactLocation": {
                  "uri": "src/StorageConditionals.sol"
                },
                "region": {
                  "byteLength": 23,
                  "byteOffset": 32
                }
              }
            },
            {
              "physicalLocation": {
                "artifactLocation": {
                  "uri": "src/T11sTranferer.sol"
                },
                "region": {
                  "byteLength": 23,
                  "byteOffset": 32
                }
              }
            },
            {
              "physicalLocation": {
                "artifactLocation": {
                  "uri": "src/UnsafeERC721Mint.sol"
                },
                "region": {
                  "byteLength": 23,
                  "byteOffset": 32
                }
              }
            },
            {
              "physicalLocation": {
                "artifactLocation": {
                  "uri": "src/cloc/AnotherHeavilyCommentedContract.sol"
                },
                "region": {
                  "byteLength": 24,
                  "byteOffset": 46
                }
              }
            },
            {
              "physicalLocation": {
                "artifactLocation": {
                  "uri": "src/cloc/HeavilyCommentedContract.sol"
                },
                "region": {
                  "byteLength": 32,
                  "byteOffset": 46
                }
              }
            },
            {
              "physicalLocation": {
                "artifactLocation": {
                  "uri": "src/eth2/DepositContract.sol"
                },
                "region": {
                  "byteLength": 23,
                  "byteOffset": 2302
                }
              }
            },
            {
              "physicalLocation": {
                "artifactLocation": {
                  "uri": "src/inheritance/ExtendedInheritance.sol"
                },
                "region": {
                  "byteLength": 23,
                  "byteOffset": 32
                }
              }
            },
            {
              "physicalLocation": {
                "artifactLocation": {
                  "uri": "src/inheritance/IContractInheritance.sol"
                },
                "region": {
                  "byteLength": 24,
                  "byteOffset": 32
                }
              }
            },
            {
              "physicalLocation": {
                "artifactLocation": {
                  "uri": "src/inheritance/InheritanceBase.sol"
                },
                "region": {
                  "byteLength": 23,
                  "byteOffset": 32
                }
              }
            },
            {
              "physicalLocation": {
                "artifactLocation": {
                  "uri": "src/nested/1/Nested.sol"
                },
                "region": {
                  "byteLength": 23,
                  "byteOffset": 180
                }
              }
            },
            {
              "physicalLocation": {
                "artifactLocation": {
                  "uri": "src/nested/2/Nested.sol"
                },
                "region": {
                  "byteLength": 23,
                  "byteOffset": 180
                }
              }
            },
            {
              "physicalLocation": {
                "artifactLocation": {
                  "uri": "src/nested_mappings/LaterVersion.sol"
                },
                "region": {
                  "byteLength": 23,
                  "byteOffset": 36
                }
              }
            },
            {
              "physicalLocation": {
                "artifactLocation": {
                  "uri": "src/parent_chain/ParentChainContract.sol"
                },
                "region": {
                  "byteLength": 23,
                  "byteOffset": 32
                }
              }
            },
            {
              "physicalLocation": {
                "artifactLocation": {
                  "uri": "src/uniswap/UniswapV2Swapper.sol"
                },
                "region": {
                  "byteLength": 23,
                  "byteOffset": 32
                }
              }
            },
            {
              "physicalLocation": {
                "artifactLocation": {
                  "uri": "src/uniswap/UniswapV3Swapper.sol"
                },
                "region": {
                  "byteLength": 23,
                  "byteOffset": 32
                }
              }
            }
          ],
          "message": {
            "text": "Solc compiler version 0.8.20 switches the default target EVM version to Shanghai, which means that the generated bytecode will include PUSH0 opcodes. Be sure to select the appropriate EVM version in case you intend to deploy on a chain other than mainnet like L2 chains that may not support PUSH0, otherwise deployment of your contracts will fail."
          },
          "ruleId": "push-zero-opcode"
        },
        {
          "level": "note",
          "locations": [
            {
              "physicalLocation": {
                "artifactLocation": {
                  "uri": "src/InternalFunctions.sol"
                },
                "region": {
                  "byteLength": 9,
                  "byteOffset": 413
                }
              }
            },
            {
              "physicalLocation": {
                "artifactLocation": {
                  "uri": "src/OnceModifierExample.sol"
                },
                "region": {
                  "byteLength": 8,
                  "byteOffset": 103
                }
              }
            },
            {
              "physicalLocation": {
                "artifactLocation": {
                  "uri": "src/StateShadowing.sol"
                },
                "region": {
                  "byteLength": 74,
                  "byteOffset": 107
                }
              }
            },
            {
              "physicalLocation": {
                "artifactLocation": {
                  "uri": "src/UnprotectedInitialize.sol"
                },
                "region": {
                  "byteLength": 21,
                  "byteOffset": 222
                }
              }
            }
          ],
          "message": {
            "text": ""
          },
          "ruleId": "useless-modifier"
        },
        {
          "level": "note",
          "locations": [
            {
              "physicalLocation": {
                "artifactLocation": {
                  "uri": "src/AdminContract.sol"
                },
                "region": {
                  "byteLength": 23,
                  "byteOffset": 457
                }
              }
            },
            {
              "physicalLocation": {
                "artifactLocation": {
                  "uri": "src/ContractWithTodo.sol"
                },
                "region": {
                  "byteLength": 10,
                  "byteOffset": 129
                }
              }
            },
            {
              "physicalLocation": {
                "artifactLocation": {
                  "uri": "src/ContractWithTodo.sol"
                },
                "region": {
                  "byteLength": 15,
                  "byteOffset": 337
                }
              }
            },
            {
              "physicalLocation": {
                "artifactLocation": {
                  "uri": "src/EmptyBlocks.sol"
                },
                "region": {
                  "byteLength": 12,
                  "byteOffset": 503
                }
              }
            },
            {
              "physicalLocation": {
                "artifactLocation": {
                  "uri": "src/EmptyBlocks.sol"
                },
                "region": {
                  "byteLength": 12,
                  "byteOffset": 599
                }
              }
            },
            {
              "physicalLocation": {
                "artifactLocation": {
                  "uri": "src/EmptyBlocks.sol"
                },
                "region": {
                  "byteLength": 12,
                  "byteOffset": 739
                }
              }
            },
            {
              "physicalLocation": {
                "artifactLocation": {
                  "uri": "src/EmptyBlocks.sol"
                },
                "region": {
                  "byteLength": 13,
                  "byteOffset": 888
                }
              }
            },
            {
              "physicalLocation": {
                "artifactLocation": {
                  "uri": "src/EmptyBlocks.sol"
                },
                "region": {
                  "byteLength": 24,
                  "byteOffset": 946
                }
              }
            },
            {
              "physicalLocation": {
                "artifactLocation": {
                  "uri": "src/EmptyBlocks.sol"
                },
                "region": {
                  "byteLength": 30,
                  "byteOffset": 1068
                }
              }
            },
            {
              "physicalLocation": {
                "artifactLocation": {
                  "uri": "src/EmptyBlocks.sol"
                },
                "region": {
                  "byteLength": 41,
                  "byteOffset": 1219
                }
              }
            },
            {
              "physicalLocation": {
                "artifactLocation": {
                  "uri": "src/OnceModifierExample.sol"
                },
                "region": {
                  "byteLength": 7,
                  "byteOffset": 147
                }
              }
            },
            {
              "physicalLocation": {
                "artifactLocation": {
                  "uri": "src/auditor_mode/PublicFunctionsWithoutSenderCheck.sol"
                },
                "region": {
                  "byteLength": 17,
                  "byteOffset": 367
                }
              }
            },
            {
              "physicalLocation": {
                "artifactLocation": {
                  "uri": "src/auditor_mode/PublicFunctionsWithoutSenderCheck.sol"
                },
                "region": {
                  "byteLength": 25,
                  "byteOffset": 852
                }
              }
            },
            {
              "physicalLocation": {
                "artifactLocation": {
                  "uri": "src/auditor_mode/PublicFunctionsWithoutSenderCheck.sol"
                },
                "region": {
                  "byteLength": 16,
                  "byteOffset": 1080
                }
              }
            },
            {
              "physicalLocation": {
                "artifactLocation": {
                  "uri": "src/auditor_mode/PublicFunctionsWithoutSenderCheck.sol"
                },
                "region": {
                  "byteLength": 17,
                  "byteOffset": 1840
                }
              }
            },
            {
              "physicalLocation": {
                "artifactLocation": {
                  "uri": "src/auditor_mode/PublicFunctionsWithoutSenderCheck.sol"
                },
                "region": {
                  "byteLength": 25,
                  "byteOffset": 2380
                }
              }
            },
            {
              "physicalLocation": {
                "artifactLocation": {
                  "uri": "src/parent_chain/ParentChainContract.sol"
                },
                "region": {
                  "byteLength": 9,
                  "byteOffset": 355
                }
              }
            },
            {
              "physicalLocation": {
                "artifactLocation": {
                  "uri": "src/parent_chain/ParentChainContract.sol"
                },
                "region": {
                  "byteLength": 23,
                  "byteOffset": 806
                }
              }
            },
            {
              "physicalLocation": {
                "artifactLocation": {
                  "uri": "src/parent_chain/ParentChainContract.sol"
                },
                "region": {
                  "byteLength": 8,
                  "byteOffset": 946
                }
              }
            },
            {
              "physicalLocation": {
                "artifactLocation": {
                  "uri": "src/parent_chain/ParentChainContract.sol"
                },
                "region": {
                  "byteLength": 23,
                  "byteOffset": 1011
                }
              }
            }
          ],
          "message": {
            "text": "Consider removing empty blocks."
          },
          "ruleId": "empty-block"
        },
        {
          "level": "note",
          "locations": [
            {
              "physicalLocation": {
                "artifactLocation": {
                  "uri": "src/HugeConstants.sol"
                },
                "region": {
                  "byteLength": 24,
                  "byteOffset": 182
                }
              }
            },
            {
              "physicalLocation": {
                "artifactLocation": {
                  "uri": "src/HugeConstants.sol"
                },
                "region": {
                  "byteLength": 23,
                  "byteOffset": 252
                }
              }
            },
            {
              "physicalLocation": {
                "artifactLocation": {
                  "uri": "src/HugeConstants.sol"
                },
                "region": {
                  "byteLength": 22,
                  "byteOffset": 321
                }
              }
            },
            {
              "physicalLocation": {
                "artifactLocation": {
                  "uri": "src/HugeConstants.sol"
                },
                "region": {
                  "byteLength": 21,
                  "byteOffset": 389
                }
              }
            },
            {
              "physicalLocation": {
                "artifactLocation": {
                  "uri": "src/HugeConstants.sol"
                },
                "region": {
                  "byteLength": 20,
                  "byteOffset": 456
                }
              }
            },
            {
              "physicalLocation": {
                "artifactLocation": {
                  "uri": "src/HugeConstants.sol"
                },
                "region": {
                  "byteLength": 19,
                  "byteOffset": 522
                }
              }
            },
            {
              "physicalLocation": {
                "artifactLocation": {
                  "uri": "src/HugeConstants.sol"
                },
                "region": {
                  "byteLength": 18,
                  "byteOffset": 587
                }
              }
            },
            {
              "physicalLocation": {
                "artifactLocation": {
                  "uri": "src/HugeConstants.sol"
                },
                "region": {
                  "byteLength": 17,
                  "byteOffset": 651
                }
              }
            },
            {
              "physicalLocation": {
                "artifactLocation": {
                  "uri": "src/HugeConstants.sol"
                },
                "region": {
                  "byteLength": 16,
                  "byteOffset": 714
                }
              }
            },
            {
              "physicalLocation": {
                "artifactLocation": {
                  "uri": "src/HugeConstants.sol"
                },
                "region": {
                  "byteLength": 15,
                  "byteOffset": 777
                }
              }
            },
            {
              "physicalLocation": {
                "artifactLocation": {
                  "uri": "src/HugeConstants.sol"
                },
                "region": {
                  "byteLength": 14,
                  "byteOffset": 839
                }
              }
            },
            {
              "physicalLocation": {
                "artifactLocation": {
                  "uri": "src/HugeConstants.sol"
                },
                "region": {
                  "byteLength": 13,
                  "byteOffset": 900
                }
              }
            },
            {
              "physicalLocation": {
                "artifactLocation": {
                  "uri": "src/HugeConstants.sol"
                },
                "region": {
                  "byteLength": 12,
                  "byteOffset": 960
                }
              }
            },
            {
              "physicalLocation": {
                "artifactLocation": {
                  "uri": "src/HugeConstants.sol"
                },
                "region": {
                  "byteLength": 11,
                  "byteOffset": 1019
                }
              }
            },
            {
              "physicalLocation": {
                "artifactLocation": {
                  "uri": "src/HugeConstants.sol"
                },
                "region": {
                  "byteLength": 10,
                  "byteOffset": 1077
                }
              }
            },
            {
              "physicalLocation": {
                "artifactLocation": {
                  "uri": "src/HugeConstants.sol"
                },
                "region": {
                  "byteLength": 9,
                  "byteOffset": 1134
                }
              }
            },
            {
              "physicalLocation": {
                "artifactLocation": {
                  "uri": "src/HugeConstants.sol"
                },
                "region": {
                  "byteLength": 8,
                  "byteOffset": 1190
                }
              }
            },
            {
              "physicalLocation": {
                "artifactLocation": {
                  "uri": "src/HugeConstants.sol"
                },
                "region": {
                  "byteLength": 7,
                  "byteOffset": 1245
                }
              }
            },
            {
              "physicalLocation": {
                "artifactLocation": {
                  "uri": "src/HugeConstants.sol"
                },
                "region": {
                  "byteLength": 6,
                  "byteOffset": 1299
                }
              }
            },
            {
              "physicalLocation": {
                "artifactLocation": {
                  "uri": "src/HugeConstants.sol"
                },
                "region": {
                  "byteLength": 5,
                  "byteOffset": 1352
                }
              }
            },
            {
              "physicalLocation": {
                "artifactLocation": {
                  "uri": "src/HugeConstants.sol"
                },
                "region": {
                  "byteLength": 29,
                  "byteOffset": 1585
                }
              }
            },
            {
              "physicalLocation": {
                "artifactLocation": {
                  "uri": "src/HugeConstants.sol"
                },
                "region": {
                  "byteLength": 6,
                  "byteOffset": 1673
                }
              }
            }
          ],
          "message": {
            "text": "Use `e` notation, for example: `1e18`, instead of its full numeric value."
          },
          "ruleId": "large-numeric-literal"
        },
        {
          "level": "note",
          "locations": [
            {
              "physicalLocation": {
                "artifactLocation": {
                  "uri": "src/InternalFunctions.sol"
                },
                "region": {
                  "byteLength": 12,
                  "byteOffset": 693
                }
              }
            },
            {
              "physicalLocation": {
                "artifactLocation": {
                  "uri": "src/StorageParameters.sol"
                },
                "region": {
                  "byteLength": 11,
                  "byteOffset": 388
                }
              }
            }
          ],
          "message": {
            "text": "Instead of separating the logic into a separate function, consider inlining the logic into the calling function. This can reduce the number of function calls and improve readability."
          },
          "ruleId": "useless-internal-function"
        },
        {
          "level": "note",
          "locations": [
            {
              "physicalLocation": {
                "artifactLocation": {
                  "uri": "src/ContractWithTodo.sol"
                },
                "region": {
                  "byteLength": 8,
                  "byteOffset": 66
                }
              }
            },
            {
              "physicalLocation": {
                "artifactLocation": {
                  "uri": "src/Counter.sol"
                },
                "region": {
                  "byteLength": 7,
                  "byteOffset": 74
                }
              }
            }
          ],
          "message": {
            "text": "Contract contains comments with TODOS"
          },
          "ruleId": "contract-with-todos"
        },
        {
          "level": "note",
          "locations": [
            {
              "physicalLocation": {
                "artifactLocation": {
                  "uri": "src/Casting.sol"
                },
                "region": {
                  "byteLength": 14,
                  "byteOffset": 904
                }
              }
            },
            {
              "physicalLocation": {
                "artifactLocation": {
                  "uri": "src/Casting.sol"
                },
                "region": {
                  "byteLength": 13,
                  "byteOffset": 2086
                }
              }
            },
            {
              "physicalLocation": {
                "artifactLocation": {
                  "uri": "src/InconsistentUints.sol"
                },
                "region": {
                  "byteLength": 12,
                  "byteOffset": 122
                }
              }
            },
            {
              "physicalLocation": {
                "artifactLocation": {
                  "uri": "src/InconsistentUints.sol"
                },
                "region": {
                  "byteLength": 11,
                  "byteOffset": 197
                }
              }
            },
            {
              "physicalLocation": {
                "artifactLocation": {
                  "uri": "src/InconsistentUints.sol"
                },
                "region": {
                  "byteLength": 10,
                  "byteOffset": 289
                }
              }
            },
            {
              "physicalLocation": {
                "artifactLocation": {
                  "uri": "src/InconsistentUints.sol"
                },
                "region": {
                  "byteLength": 9,
                  "byteOffset": 340
                }
              }
            },
            {
              "physicalLocation": {
                "artifactLocation": {
                  "uri": "src/InconsistentUints.sol"
                },
                "region": {
                  "byteLength": 9,
                  "byteOffset": 383
                }
              }
            },
            {
              "physicalLocation": {
                "artifactLocation": {
                  "uri": "src/InconsistentUints.sol"
                },
                "region": {
                  "byteLength": 10,
                  "byteOffset": 434
                }
              }
            },
            {
              "physicalLocation": {
                "artifactLocation": {
                  "uri": "src/InconsistentUints.sol"
                },
                "region": {
                  "byteLength": 12,
                  "byteOffset": 528
                }
              }
            },
            {
              "physicalLocation": {
                "artifactLocation": {
                  "uri": "src/eth2/DepositContract.sol"
                },
                "region": {
                  "byteLength": 27,
                  "byteOffset": 4611
                }
              }
            },
            {
              "physicalLocation": {
                "artifactLocation": {
                  "uri": "src/eth2/DepositContract.sol"
                },
                "region": {
                  "byteLength": 17,
                  "byteOffset": 4732
                }
              }
            },
            {
              "physicalLocation": {
                "artifactLocation": {
                  "uri": "src/eth2/DepositContract.sol"
                },
                "region": {
                  "byteLength": 6,
                  "byteOffset": 5020
                }
              }
            },
            {
              "physicalLocation": {
                "artifactLocation": {
                  "uri": "src/eth2/DepositContract.sol"
                },
                "region": {
                  "byteLength": 4,
                  "byteOffset": 5307
                }
              }
            },
            {
              "physicalLocation": {
                "artifactLocation": {
                  "uri": "src/eth2/DepositContract.sol"
                },
                "region": {
                  "byteLength": 6,
                  "byteOffset": 5347
                }
              }
            },
            {
              "physicalLocation": {
                "artifactLocation": {
                  "uri": "src/eth2/DepositContract.sol"
                },
                "region": {
                  "byteLength": 14,
                  "byteOffset": 6636
                }
              }
            },
            {
              "physicalLocation": {
                "artifactLocation": {
                  "uri": "src/eth2/DepositContract.sol"
                },
                "region": {
                  "byteLength": 4,
                  "byteOffset": 8101
                }
              }
            },
            {
              "physicalLocation": {
                "artifactLocation": {
                  "uri": "src/eth2/DepositContract.sol"
                },
                "region": {
                  "byteLength": 6,
                  "byteOffset": 8141
                }
              }
            },
            {
              "physicalLocation": {
                "artifactLocation": {
                  "uri": "src/nested_mappings/LaterVersion.sol"
                },
                "region": {
                  "byteLength": 5,
                  "byteOffset": 184
                }
              }
            },
            {
              "physicalLocation": {
                "artifactLocation": {
                  "uri": "src/nested_mappings/NestedMappings.sol"
                },
                "region": {
                  "byteLength": 10,
                  "byteOffset": 168
                }
              }
            }
          ],
          "message": {
            "text": "Consider keeping the naming convention consistent in a given contract. Explicit size declarations are preferred (uint256, int256) over implicit ones (uint, int) to avoid confusion."
          },
          "ruleId": "inconsistent-type-names"
        },
        {
          "level": "note",
          "locations": [
            {
              "physicalLocation": {
                "artifactLocation": {
                  "uri": "src/UnusedError.sol"
                },
                "region": {
                  "byteLength": 27,
                  "byteOffset": 84
                }
              }
            },
            {
              "physicalLocation": {
                "artifactLocation": {
                  "uri": "src/UnusedError.sol"
                },
                "region": {
                  "byteLength": 36,
                  "byteOffset": 258
                }
              }
            },
            {
              "physicalLocation": {
                "artifactLocation": {
                  "uri": "src/WrongOrderOfLayout.sol"
                },
                "region": {
                  "byteLength": 21,
                  "byteOffset": 274
                }
              }
            }
          ],
          "message": {
            "text": "it is recommended that the definition be removed when custom error is unused"
          },
          "ruleId": "useless-error"
        },
        {
          "level": "note",
          "locations": [
            {
              "physicalLocation": {
                "artifactLocation": {
                  "uri": "src/RevertsAndRequriesInLoops.sol"
                },
                "region": {
                  "byteLength": 129,
                  "byteOffset": 227
                }
              }
            },
            {
              "physicalLocation": {
                "artifactLocation": {
                  "uri": "src/RevertsAndRequriesInLoops.sol"
                },
                "region": {
                  "byteLength": 150,
                  "byteOffset": 416
                }
              }
            }
          ],
          "message": {
            "text": "Avoid `require` / `revert` statements in a loop because a single bad item can cause the whole transaction to fail. It's better to forgive on fail and return failed elements post processing of the loop"
          },
          "ruleId": "reverts-and-requires-in-loops"
        },
        {
          "level": "note",
          "locations": [
            {
              "physicalLocation": {
                "artifactLocation": {
                  "uri": "src/DivisionBeforeMultiplication.sol"
                },
                "region": {
                  "byteLength": 5,
                  "byteOffset": 218
                }
              }
            },
            {
              "physicalLocation": {
                "artifactLocation": {
                  "uri": "src/DivisionBeforeMultiplication.sol"
                },
                "region": {
                  "byteLength": 5,
                  "byteOffset": 330
                }
              }
            },
            {
              "physicalLocation": {
                "artifactLocation": {
                  "uri": "src/DivisionBeforeMultiplication.sol"
                },
                "region": {
                  "byteLength": 5,
                  "byteOffset": 432
                }
              }
            },
            {
              "physicalLocation": {
                "artifactLocation": {
                  "uri": "src/DivisionBeforeMultiplication.sol"
                },
                "region": {
                  "byteLength": 5,
                  "byteOffset": 541
                }
              }
            }
          ],
          "message": {
            "text": "Division operations followed directly by multiplication operations can lead to precision loss due to the way integer arithmetic is handled in Solidity."
          },
          "ruleId": "division-before-multiplication"
        }
      ],
      "tool": {
        "driver": {
          "fullName": "Cyfrin - Aderyn",
          "informationUri": "https://github.com/Cyfrin/aderyn",
          "name": "Aderyn",
          "organization": "Cyfrin",
          "semanticVersion": "0.1.5",
          "version": "0.1.5"
        }
      }
    }
  ]
}<|MERGE_RESOLUTION|>--- conflicted
+++ resolved
@@ -1740,6 +1740,17 @@
             {
               "physicalLocation": {
                 "artifactLocation": {
+                  "uri": "src/StateShadowing.sol"
+                },
+                "region": {
+                  "byteLength": 13,
+                  "byteOffset": 87
+                }
+              }
+            },
+            {
+              "physicalLocation": {
+                "artifactLocation": {
                   "uri": "src/StateVariables.sol"
                 },
                 "region": {
@@ -2241,19 +2252,22 @@
             {
               "physicalLocation": {
                 "artifactLocation": {
-<<<<<<< HEAD
+                  "uri": "src/StateShadowing.sol"
+                },
+                "region": {
+                  "byteLength": 19,
+                  "byteOffset": 368
+                }
+              }
+            },
+            {
+              "physicalLocation": {
+                "artifactLocation": {
                   "uri": "src/UninitializedStateVariable.sol"
                 },
                 "region": {
                   "byteLength": 29,
                   "byteOffset": 599
-=======
-                  "uri": "src/StateShadowing.sol"
-                },
-                "region": {
-                  "byteLength": 19,
-                  "byteOffset": 368
->>>>>>> d09189eb
                 }
               }
             }
