{
  "$schema": "http://json.schemastore.org/sarif-2.1.0-rtm.6",
  "version": "2.1.0",
  "runs": [
    {
      "results": [
        {
          "level": "warning",
          "locations": [
            {
              "physicalLocation": {
                "artifactLocation": {
                  "uri": "src/inheritance/ExtendedInheritance.sol"
                },
                "region": {
                  "byteLength": 19,
                  "byteOffset": 488
                }
              }
            }
          ],
          "message": {
            "text": "When calling `delegatecall` the same `msg.value` amount will be accredited multiple times."
          },
          "ruleId": "delegate-call-in-loop"
        },
        {
          "level": "warning",
          "locations": [
            {
              "physicalLocation": {
                "artifactLocation": {
                  "uri": "src/KeccakContract.sol"
                },
                "region": {
                  "byteLength": 16,
                  "byteOffset": 587
                }
              }
            },
            {
              "physicalLocation": {
                "artifactLocation": {
                  "uri": "src/KeccakContract.sol"
                },
                "region": {
                  "byteLength": 16,
                  "byteOffset": 734
                }
              }
            },
            {
              "physicalLocation": {
                "artifactLocation": {
                  "uri": "src/KeccakContract.sol"
                },
                "region": {
                  "byteLength": 16,
                  "byteOffset": 887
                }
              }
            }
          ],
          "message": {
            "text": "Use `abi.encode()` instead which will pad items to 32 bytes, which will [prevent hash collisions](https://docs.soliditylang.org/en/v0.8.13/abi-spec.html#non-standard-packed-mode) (e.g. `abi.encodePacked(0x123,0x456)` => `0x123456` => `abi.encodePacked(0x1,0x23456)`, but `abi.encode(0x123,0x456)` => `0x0...1230...456`). Unless there is a compelling reason, `abi.encode` should be preferred. If there is only one argument to `abi.encodePacked()` it can often be cast to `bytes()` or `bytes32()` [instead](https://ethereum.stackexchange.com/questions/30912/how-to-compare-strings-in-solidity#answer-82739).\nIf all arguments are strings and or bytes, `bytes.concat()` should be used instead."
          },
          "ruleId": "avoid-abi-encode-packed"
        },
        {
          "level": "warning",
          "locations": [
            {
              "physicalLocation": {
                "artifactLocation": {
                  "uri": "src/uniswap/UniswapV2Swapper.sol"
                },
                "region": {
                  "byteLength": 83,
                  "byteOffset": 670
                }
              }
            },
            {
              "physicalLocation": {
                "artifactLocation": {
                  "uri": "src/uniswap/UniswapV2Swapper.sol"
                },
                "region": {
                  "byteLength": 83,
                  "byteOffset": 763
                }
              }
            },
            {
              "physicalLocation": {
                "artifactLocation": {
                  "uri": "src/uniswap/UniswapV2Swapper.sol"
                },
                "region": {
                  "byteLength": 70,
                  "byteOffset": 856
                }
              }
            },
            {
              "physicalLocation": {
                "artifactLocation": {
                  "uri": "src/uniswap/UniswapV2Swapper.sol"
                },
                "region": {
                  "byteLength": 80,
                  "byteOffset": 936
                }
              }
            },
            {
              "physicalLocation": {
                "artifactLocation": {
                  "uri": "src/uniswap/UniswapV2Swapper.sol"
                },
                "region": {
                  "byteLength": 80,
                  "byteOffset": 1026
                }
              }
            },
            {
              "physicalLocation": {
                "artifactLocation": {
                  "uri": "src/uniswap/UniswapV2Swapper.sol"
                },
                "region": {
                  "byteLength": 112,
                  "byteOffset": 1278
                }
              }
            },
            {
              "physicalLocation": {
                "artifactLocation": {
                  "uri": "src/uniswap/UniswapV2Swapper.sol"
                },
                "region": {
                  "byteLength": 99,
                  "byteOffset": 1400
                }
              }
            },
            {
              "physicalLocation": {
                "artifactLocation": {
                  "uri": "src/uniswap/UniswapV2Swapper.sol"
                },
                "region": {
                  "byteLength": 109,
                  "byteOffset": 1509
                }
              }
            },
            {
              "physicalLocation": {
                "artifactLocation": {
                  "uri": "src/uniswap/UniswapV3Swapper.sol"
                },
                "region": {
                  "byteLength": 143,
                  "byteOffset": 1115
                }
              }
            },
            {
              "physicalLocation": {
                "artifactLocation": {
                  "uri": "src/uniswap/UniswapV3Swapper.sol"
                },
                "region": {
                  "byteLength": 321,
                  "byteOffset": 1293
                }
              }
            },
            {
              "physicalLocation": {
                "artifactLocation": {
                  "uri": "src/uniswap/UniswapV3Swapper.sol"
                },
                "region": {
                  "byteLength": 131,
                  "byteOffset": 1668
                }
              }
            },
            {
              "physicalLocation": {
                "artifactLocation": {
                  "uri": "src/uniswap/UniswapV3Swapper.sol"
                },
                "region": {
                  "byteLength": 236,
                  "byteOffset": 1828
                }
              }
            },
            {
              "physicalLocation": {
                "artifactLocation": {
                  "uri": "src/uniswap/UniswapV3Swapper.sol"
                },
                "region": {
                  "byteLength": 144,
                  "byteOffset": 2132
                }
              }
            },
            {
              "physicalLocation": {
                "artifactLocation": {
                  "uri": "src/uniswap/UniswapV3Swapper.sol"
                },
                "region": {
                  "byteLength": 322,
                  "byteOffset": 2312
                }
              }
            },
            {
              "physicalLocation": {
                "artifactLocation": {
                  "uri": "src/uniswap/UniswapV3Swapper.sol"
                },
                "region": {
                  "byteLength": 132,
                  "byteOffset": 2690
                }
              }
            },
            {
              "physicalLocation": {
                "artifactLocation": {
                  "uri": "src/uniswap/UniswapV3Swapper.sol"
                },
                "region": {
                  "byteLength": 237,
                  "byteOffset": 2852
                }
              }
            }
          ],
          "message": {
            "text": "In the PoS model, proposers know well in advance if they will propose one or consecutive blocks ahead of time. In such a scenario, a malicious validator can hold back the transaction and execute it at a more favourable block number.Consider allowing function caller to specify swap deadline input parameter."
          },
          "ruleId": "block-timestamp-deadline"
        },
        {
          "level": "warning",
          "locations": [
            {
              "physicalLocation": {
                "artifactLocation": {
                  "uri": "src/ArbitraryTransferFrom.sol"
                },
                "region": {
                  "byteLength": 38,
                  "byteOffset": 370
                }
              }
            },
            {
              "physicalLocation": {
                "artifactLocation": {
                  "uri": "src/ArbitraryTransferFrom.sol"
                },
                "region": {
                  "byteLength": 42,
                  "byteOffset": 496
                }
              }
            },
            {
              "physicalLocation": {
                "artifactLocation": {
                  "uri": "src/ArbitraryTransferFrom.sol"
                },
                "region": {
                  "byteLength": 53,
                  "byteOffset": 634
                }
              }
            },
            {
              "physicalLocation": {
                "artifactLocation": {
                  "uri": "src/ArbitraryTransferFrom.sol"
                },
                "region": {
                  "byteLength": 44,
                  "byteOffset": 864
                }
              }
            },
            {
              "physicalLocation": {
                "artifactLocation": {
                  "uri": "src/DeprecatedOZFunctions.sol"
                },
                "region": {
                  "byteLength": 39,
                  "byteOffset": 579
                }
              }
            },
            {
              "physicalLocation": {
                "artifactLocation": {
                  "uri": "src/DeprecatedOZFunctions.sol"
                },
                "region": {
                  "byteLength": 35,
                  "byteOffset": 1598
                }
              }
            }
          ],
          "message": {
            "text": "Passing an arbitrary `from` address to `transferFrom` (or `safeTransferFrom`) can lead to loss of funds, because anyone can transfer tokens from the `from` address if an approval is made.  "
          },
          "ruleId": "arbitrary-transfer-from"
        },
        {
          "level": "warning",
          "locations": [
            {
              "physicalLocation": {
                "artifactLocation": {
                  "uri": "src/UnprotectedInitialize.sol"
                },
                "region": {
                  "byteLength": 33,
                  "byteOffset": 820
                }
              }
            }
          ],
          "message": {
            "text": "Consider protecting the initializer functions with modifiers."
          },
          "ruleId": "unprotected-initializer"
        },
        {
          "level": "warning",
          "locations": [
            {
              "physicalLocation": {
                "artifactLocation": {
                  "uri": "src/Casting.sol"
                },
                "region": {
                  "byteLength": 10,
                  "byteOffset": 1065
                }
              }
            },
            {
              "physicalLocation": {
                "artifactLocation": {
                  "uri": "src/Casting.sol"
                },
                "region": {
                  "byteLength": 10,
                  "byteOffset": 1097
                }
              }
            },
            {
              "physicalLocation": {
                "artifactLocation": {
                  "uri": "src/Casting.sol"
                },
                "region": {
                  "byteLength": 10,
                  "byteOffset": 1129
                }
              }
            },
            {
              "physicalLocation": {
                "artifactLocation": {
                  "uri": "src/Casting.sol"
                },
                "region": {
                  "byteLength": 10,
                  "byteOffset": 1161
                }
              }
            },
            {
              "physicalLocation": {
                "artifactLocation": {
                  "uri": "src/Casting.sol"
                },
                "region": {
                  "byteLength": 10,
                  "byteOffset": 1193
                }
              }
            },
            {
              "physicalLocation": {
                "artifactLocation": {
                  "uri": "src/Casting.sol"
                },
                "region": {
                  "byteLength": 10,
                  "byteOffset": 1225
                }
              }
            },
            {
              "physicalLocation": {
                "artifactLocation": {
                  "uri": "src/Casting.sol"
                },
                "region": {
                  "byteLength": 10,
                  "byteOffset": 1257
                }
              }
            },
            {
              "physicalLocation": {
                "artifactLocation": {
                  "uri": "src/Casting.sol"
                },
                "region": {
                  "byteLength": 10,
                  "byteOffset": 1289
                }
              }
            },
            {
              "physicalLocation": {
                "artifactLocation": {
                  "uri": "src/Casting.sol"
                },
                "region": {
                  "byteLength": 10,
                  "byteOffset": 1321
                }
              }
            },
            {
              "physicalLocation": {
                "artifactLocation": {
                  "uri": "src/Casting.sol"
                },
                "region": {
                  "byteLength": 10,
                  "byteOffset": 1353
                }
              }
            },
            {
              "physicalLocation": {
                "artifactLocation": {
                  "uri": "src/Casting.sol"
                },
                "region": {
                  "byteLength": 10,
                  "byteOffset": 1385
                }
              }
            },
            {
              "physicalLocation": {
                "artifactLocation": {
                  "uri": "src/Casting.sol"
                },
                "region": {
                  "byteLength": 10,
                  "byteOffset": 1417
                }
              }
            },
            {
              "physicalLocation": {
                "artifactLocation": {
                  "uri": "src/Casting.sol"
                },
                "region": {
                  "byteLength": 10,
                  "byteOffset": 1449
                }
              }
            },
            {
              "physicalLocation": {
                "artifactLocation": {
                  "uri": "src/Casting.sol"
                },
                "region": {
                  "byteLength": 10,
                  "byteOffset": 1481
                }
              }
            },
            {
              "physicalLocation": {
                "artifactLocation": {
                  "uri": "src/Casting.sol"
                },
                "region": {
                  "byteLength": 10,
                  "byteOffset": 1513
                }
              }
            },
            {
              "physicalLocation": {
                "artifactLocation": {
                  "uri": "src/Casting.sol"
                },
                "region": {
                  "byteLength": 10,
                  "byteOffset": 1545
                }
              }
            },
            {
              "physicalLocation": {
                "artifactLocation": {
                  "uri": "src/Casting.sol"
                },
                "region": {
                  "byteLength": 10,
                  "byteOffset": 1577
                }
              }
            },
            {
              "physicalLocation": {
                "artifactLocation": {
                  "uri": "src/Casting.sol"
                },
                "region": {
                  "byteLength": 10,
                  "byteOffset": 1609
                }
              }
            },
            {
              "physicalLocation": {
                "artifactLocation": {
                  "uri": "src/Casting.sol"
                },
                "region": {
                  "byteLength": 10,
                  "byteOffset": 1641
                }
              }
            },
            {
              "physicalLocation": {
                "artifactLocation": {
                  "uri": "src/Casting.sol"
                },
                "region": {
                  "byteLength": 9,
                  "byteOffset": 1672
                }
              }
            },
            {
              "physicalLocation": {
                "artifactLocation": {
                  "uri": "src/Casting.sol"
                },
                "region": {
                  "byteLength": 9,
                  "byteOffset": 1702
                }
              }
            },
            {
              "physicalLocation": {
                "artifactLocation": {
                  "uri": "src/Casting.sol"
                },
                "region": {
                  "byteLength": 9,
                  "byteOffset": 1732
                }
              }
            },
            {
              "physicalLocation": {
                "artifactLocation": {
                  "uri": "src/Casting.sol"
                },
                "region": {
                  "byteLength": 9,
                  "byteOffset": 1762
                }
              }
            },
            {
              "physicalLocation": {
                "artifactLocation": {
                  "uri": "src/Casting.sol"
                },
                "region": {
                  "byteLength": 9,
                  "byteOffset": 1792
                }
              }
            },
            {
              "physicalLocation": {
                "artifactLocation": {
                  "uri": "src/Casting.sol"
                },
                "region": {
                  "byteLength": 9,
                  "byteOffset": 1822
                }
              }
            },
            {
              "physicalLocation": {
                "artifactLocation": {
                  "uri": "src/Casting.sol"
                },
                "region": {
                  "byteLength": 9,
                  "byteOffset": 1853
                }
              }
            },
            {
              "physicalLocation": {
                "artifactLocation": {
                  "uri": "src/Casting.sol"
                },
                "region": {
                  "byteLength": 10,
                  "byteOffset": 1884
                }
              }
            },
            {
              "physicalLocation": {
                "artifactLocation": {
                  "uri": "src/Casting.sol"
                },
                "region": {
                  "byteLength": 10,
                  "byteOffset": 1916
                }
              }
            },
            {
              "physicalLocation": {
                "artifactLocation": {
                  "uri": "src/Casting.sol"
                },
                "region": {
                  "byteLength": 10,
                  "byteOffset": 1948
                }
              }
            },
            {
              "physicalLocation": {
                "artifactLocation": {
                  "uri": "src/Casting.sol"
                },
                "region": {
                  "byteLength": 10,
                  "byteOffset": 1980
                }
              }
            },
            {
              "physicalLocation": {
                "artifactLocation": {
                  "uri": "src/Casting.sol"
                },
                "region": {
                  "byteLength": 9,
                  "byteOffset": 2013
                }
              }
            },
            {
              "physicalLocation": {
                "artifactLocation": {
                  "uri": "src/Casting.sol"
                },
                "region": {
                  "byteLength": 9,
                  "byteOffset": 2242
                }
              }
            },
            {
              "physicalLocation": {
                "artifactLocation": {
                  "uri": "src/Casting.sol"
                },
                "region": {
                  "byteLength": 9,
                  "byteOffset": 2272
                }
              }
            },
            {
              "physicalLocation": {
                "artifactLocation": {
                  "uri": "src/Casting.sol"
                },
                "region": {
                  "byteLength": 9,
                  "byteOffset": 2302
                }
              }
            },
            {
              "physicalLocation": {
                "artifactLocation": {
                  "uri": "src/Casting.sol"
                },
                "region": {
                  "byteLength": 9,
                  "byteOffset": 2332
                }
              }
            },
            {
              "physicalLocation": {
                "artifactLocation": {
                  "uri": "src/Casting.sol"
                },
                "region": {
                  "byteLength": 9,
                  "byteOffset": 2362
                }
              }
            },
            {
              "physicalLocation": {
                "artifactLocation": {
                  "uri": "src/Casting.sol"
                },
                "region": {
                  "byteLength": 9,
                  "byteOffset": 2392
                }
              }
            },
            {
              "physicalLocation": {
                "artifactLocation": {
                  "uri": "src/Casting.sol"
                },
                "region": {
                  "byteLength": 9,
                  "byteOffset": 2422
                }
              }
            },
            {
              "physicalLocation": {
                "artifactLocation": {
                  "uri": "src/Casting.sol"
                },
                "region": {
                  "byteLength": 9,
                  "byteOffset": 2452
                }
              }
            },
            {
              "physicalLocation": {
                "artifactLocation": {
                  "uri": "src/Casting.sol"
                },
                "region": {
                  "byteLength": 9,
                  "byteOffset": 2482
                }
              }
            },
            {
              "physicalLocation": {
                "artifactLocation": {
                  "uri": "src/Casting.sol"
                },
                "region": {
                  "byteLength": 9,
                  "byteOffset": 2512
                }
              }
            },
            {
              "physicalLocation": {
                "artifactLocation": {
                  "uri": "src/Casting.sol"
                },
                "region": {
                  "byteLength": 9,
                  "byteOffset": 2542
                }
              }
            },
            {
              "physicalLocation": {
                "artifactLocation": {
                  "uri": "src/Casting.sol"
                },
                "region": {
                  "byteLength": 9,
                  "byteOffset": 2572
                }
              }
            },
            {
              "physicalLocation": {
                "artifactLocation": {
                  "uri": "src/Casting.sol"
                },
                "region": {
                  "byteLength": 9,
                  "byteOffset": 2602
                }
              }
            },
            {
              "physicalLocation": {
                "artifactLocation": {
                  "uri": "src/Casting.sol"
                },
                "region": {
                  "byteLength": 9,
                  "byteOffset": 2632
                }
              }
            },
            {
              "physicalLocation": {
                "artifactLocation": {
                  "uri": "src/Casting.sol"
                },
                "region": {
                  "byteLength": 9,
                  "byteOffset": 2662
                }
              }
            },
            {
              "physicalLocation": {
                "artifactLocation": {
                  "uri": "src/Casting.sol"
                },
                "region": {
                  "byteLength": 9,
                  "byteOffset": 2692
                }
              }
            },
            {
              "physicalLocation": {
                "artifactLocation": {
                  "uri": "src/Casting.sol"
                },
                "region": {
                  "byteLength": 9,
                  "byteOffset": 2722
                }
              }
            },
            {
              "physicalLocation": {
                "artifactLocation": {
                  "uri": "src/Casting.sol"
                },
                "region": {
                  "byteLength": 9,
                  "byteOffset": 2752
                }
              }
            },
            {
              "physicalLocation": {
                "artifactLocation": {
                  "uri": "src/Casting.sol"
                },
                "region": {
                  "byteLength": 9,
                  "byteOffset": 2782
                }
              }
            },
            {
              "physicalLocation": {
                "artifactLocation": {
                  "uri": "src/Casting.sol"
                },
                "region": {
                  "byteLength": 8,
                  "byteOffset": 2811
                }
              }
            },
            {
              "physicalLocation": {
                "artifactLocation": {
                  "uri": "src/Casting.sol"
                },
                "region": {
                  "byteLength": 8,
                  "byteOffset": 2839
                }
              }
            },
            {
              "physicalLocation": {
                "artifactLocation": {
                  "uri": "src/Casting.sol"
                },
                "region": {
                  "byteLength": 8,
                  "byteOffset": 2867
                }
              }
            },
            {
              "physicalLocation": {
                "artifactLocation": {
                  "uri": "src/Casting.sol"
                },
                "region": {
                  "byteLength": 8,
                  "byteOffset": 2895
                }
              }
            },
            {
              "physicalLocation": {
                "artifactLocation": {
                  "uri": "src/Casting.sol"
                },
                "region": {
                  "byteLength": 8,
                  "byteOffset": 2923
                }
              }
            },
            {
              "physicalLocation": {
                "artifactLocation": {
                  "uri": "src/Casting.sol"
                },
                "region": {
                  "byteLength": 8,
                  "byteOffset": 2951
                }
              }
            },
            {
              "physicalLocation": {
                "artifactLocation": {
                  "uri": "src/Casting.sol"
                },
                "region": {
                  "byteLength": 8,
                  "byteOffset": 2980
                }
              }
            },
            {
              "physicalLocation": {
                "artifactLocation": {
                  "uri": "src/Casting.sol"
                },
                "region": {
                  "byteLength": 9,
                  "byteOffset": 3009
                }
              }
            },
            {
              "physicalLocation": {
                "artifactLocation": {
                  "uri": "src/Casting.sol"
                },
                "region": {
                  "byteLength": 9,
                  "byteOffset": 3039
                }
              }
            },
            {
              "physicalLocation": {
                "artifactLocation": {
                  "uri": "src/Casting.sol"
                },
                "region": {
                  "byteLength": 9,
                  "byteOffset": 3069
                }
              }
            },
            {
              "physicalLocation": {
                "artifactLocation": {
                  "uri": "src/Casting.sol"
                },
                "region": {
                  "byteLength": 9,
                  "byteOffset": 3099
                }
              }
            },
            {
              "physicalLocation": {
                "artifactLocation": {
                  "uri": "src/Casting.sol"
                },
                "region": {
                  "byteLength": 8,
                  "byteOffset": 3130
                }
              }
            },
            {
              "physicalLocation": {
                "artifactLocation": {
                  "uri": "src/Casting.sol"
                },
                "region": {
                  "byteLength": 10,
                  "byteOffset": 3426
                }
              }
            },
            {
              "physicalLocation": {
                "artifactLocation": {
                  "uri": "src/Casting.sol"
                },
                "region": {
                  "byteLength": 10,
                  "byteOffset": 3458
                }
              }
            },
            {
              "physicalLocation": {
                "artifactLocation": {
                  "uri": "src/Casting.sol"
                },
                "region": {
                  "byteLength": 10,
                  "byteOffset": 3490
                }
              }
            },
            {
              "physicalLocation": {
                "artifactLocation": {
                  "uri": "src/Casting.sol"
                },
                "region": {
                  "byteLength": 10,
                  "byteOffset": 3522
                }
              }
            },
            {
              "physicalLocation": {
                "artifactLocation": {
                  "uri": "src/Casting.sol"
                },
                "region": {
                  "byteLength": 10,
                  "byteOffset": 3554
                }
              }
            },
            {
              "physicalLocation": {
                "artifactLocation": {
                  "uri": "src/Casting.sol"
                },
                "region": {
                  "byteLength": 10,
                  "byteOffset": 3586
                }
              }
            },
            {
              "physicalLocation": {
                "artifactLocation": {
                  "uri": "src/Casting.sol"
                },
                "region": {
                  "byteLength": 10,
                  "byteOffset": 3618
                }
              }
            },
            {
              "physicalLocation": {
                "artifactLocation": {
                  "uri": "src/Casting.sol"
                },
                "region": {
                  "byteLength": 10,
                  "byteOffset": 3650
                }
              }
            },
            {
              "physicalLocation": {
                "artifactLocation": {
                  "uri": "src/Casting.sol"
                },
                "region": {
                  "byteLength": 10,
                  "byteOffset": 3682
                }
              }
            },
            {
              "physicalLocation": {
                "artifactLocation": {
                  "uri": "src/Casting.sol"
                },
                "region": {
                  "byteLength": 10,
                  "byteOffset": 3714
                }
              }
            },
            {
              "physicalLocation": {
                "artifactLocation": {
                  "uri": "src/Casting.sol"
                },
                "region": {
                  "byteLength": 10,
                  "byteOffset": 3746
                }
              }
            },
            {
              "physicalLocation": {
                "artifactLocation": {
                  "uri": "src/Casting.sol"
                },
                "region": {
                  "byteLength": 10,
                  "byteOffset": 3778
                }
              }
            },
            {
              "physicalLocation": {
                "artifactLocation": {
                  "uri": "src/Casting.sol"
                },
                "region": {
                  "byteLength": 10,
                  "byteOffset": 3810
                }
              }
            },
            {
              "physicalLocation": {
                "artifactLocation": {
                  "uri": "src/Casting.sol"
                },
                "region": {
                  "byteLength": 10,
                  "byteOffset": 3842
                }
              }
            },
            {
              "physicalLocation": {
                "artifactLocation": {
                  "uri": "src/Casting.sol"
                },
                "region": {
                  "byteLength": 10,
                  "byteOffset": 3874
                }
              }
            },
            {
              "physicalLocation": {
                "artifactLocation": {
                  "uri": "src/Casting.sol"
                },
                "region": {
                  "byteLength": 10,
                  "byteOffset": 3906
                }
              }
            },
            {
              "physicalLocation": {
                "artifactLocation": {
                  "uri": "src/Casting.sol"
                },
                "region": {
                  "byteLength": 10,
                  "byteOffset": 3938
                }
              }
            },
            {
              "physicalLocation": {
                "artifactLocation": {
                  "uri": "src/Casting.sol"
                },
                "region": {
                  "byteLength": 10,
                  "byteOffset": 3970
                }
              }
            },
            {
              "physicalLocation": {
                "artifactLocation": {
                  "uri": "src/Casting.sol"
                },
                "region": {
                  "byteLength": 10,
                  "byteOffset": 4002
                }
              }
            },
            {
              "physicalLocation": {
                "artifactLocation": {
                  "uri": "src/Casting.sol"
                },
                "region": {
                  "byteLength": 10,
                  "byteOffset": 4034
                }
              }
            },
            {
              "physicalLocation": {
                "artifactLocation": {
                  "uri": "src/Casting.sol"
                },
                "region": {
                  "byteLength": 10,
                  "byteOffset": 4066
                }
              }
            },
            {
              "physicalLocation": {
                "artifactLocation": {
                  "uri": "src/Casting.sol"
                },
                "region": {
                  "byteLength": 10,
                  "byteOffset": 4098
                }
              }
            },
            {
              "physicalLocation": {
                "artifactLocation": {
                  "uri": "src/Casting.sol"
                },
                "region": {
                  "byteLength": 9,
                  "byteOffset": 4129
                }
              }
            },
            {
              "physicalLocation": {
                "artifactLocation": {
                  "uri": "src/Casting.sol"
                },
                "region": {
                  "byteLength": 9,
                  "byteOffset": 4159
                }
              }
            },
            {
              "physicalLocation": {
                "artifactLocation": {
                  "uri": "src/Casting.sol"
                },
                "region": {
                  "byteLength": 9,
                  "byteOffset": 4189
                }
              }
            },
            {
              "physicalLocation": {
                "artifactLocation": {
                  "uri": "src/Casting.sol"
                },
                "region": {
                  "byteLength": 9,
                  "byteOffset": 4220
                }
              }
            },
            {
              "physicalLocation": {
                "artifactLocation": {
                  "uri": "src/Casting.sol"
                },
                "region": {
                  "byteLength": 10,
                  "byteOffset": 4251
                }
              }
            },
            {
              "physicalLocation": {
                "artifactLocation": {
                  "uri": "src/Casting.sol"
                },
                "region": {
                  "byteLength": 10,
                  "byteOffset": 4283
                }
              }
            },
            {
              "physicalLocation": {
                "artifactLocation": {
                  "uri": "src/Casting.sol"
                },
                "region": {
                  "byteLength": 10,
                  "byteOffset": 4315
                }
              }
            },
            {
              "physicalLocation": {
                "artifactLocation": {
                  "uri": "src/Casting.sol"
                },
                "region": {
                  "byteLength": 10,
                  "byteOffset": 4347
                }
              }
            },
            {
              "physicalLocation": {
                "artifactLocation": {
                  "uri": "src/Casting.sol"
                },
                "region": {
                  "byteLength": 10,
                  "byteOffset": 4381
                }
              }
            }
          ],
          "message": {
            "text": "Downcasting int/uints in Solidity can be unsafe due to the potential for data loss and unintended behavior.When downcasting a larger integer type to a smaller one (e.g., uint256 to uint128), the value may exceed the range of the target type,leading to truncation and loss of significant digits. Use OpenZeppelin's SafeCast library to safely downcast integers."
          },
          "ruleId": "unsafe-casting-detector"
        },
        {
          "level": "warning",
          "locations": [
            {
              "physicalLocation": {
                "artifactLocation": {
                  "uri": "src/EnumerableSetIteration.sol"
                },
                "region": {
                  "byteLength": 17,
                  "byteOffset": 1105
                }
              }
            },
            {
              "physicalLocation": {
                "artifactLocation": {
                  "uri": "src/EnumerableSetIteration.sol"
                },
                "region": {
                  "byteLength": 17,
                  "byteOffset": 1350
                }
              }
            },
            {
              "physicalLocation": {
                "artifactLocation": {
                  "uri": "src/EnumerableSetIteration.sol"
                },
                "region": {
                  "byteLength": 17,
                  "byteOffset": 1586
                }
              }
            },
            {
              "physicalLocation": {
                "artifactLocation": {
                  "uri": "src/EnumerableSetIteration.sol"
                },
                "region": {
                  "byteLength": 17,
                  "byteOffset": 1865
                }
              }
            },
            {
              "physicalLocation": {
                "artifactLocation": {
                  "uri": "src/EnumerableSetIteration.sol"
                },
                "region": {
                  "byteLength": 14,
                  "byteOffset": 2083
                }
              }
            }
          ],
          "message": {
            "text": "If the order of an EnumerableSet is required, removing items in a loop using `at` and `remove` corrupts this order.\nConsider using a different data structure or removing items by collecting them during the loop, then removing after the loop."
          },
          "ruleId": "enumerable-loop-removal"
        },
        {
          "level": "warning",
          "locations": [
            {
              "physicalLocation": {
                "artifactLocation": {
                  "uri": "src/ExperimentalEncoder.sol"
                },
                "region": {
                  "byteLength": 33,
                  "byteOffset": 23
                }
              }
            }
          ],
          "message": {
            "text": "Experimental encoders should not be used in production. There are multiple known compiler bugs that are caused by the experimental encoder. Upgrade your solidity version to remove the need for experimental features."
          },
          "ruleId": "experimental-encoder"
        },
        {
          "level": "warning",
          "locations": [
            {
              "physicalLocation": {
                "artifactLocation": {
                  "uri": "src/IncorrectShift.sol"
                },
                "region": {
                  "byteLength": 15,
                  "byteOffset": 192
                }
              }
            },
            {
              "physicalLocation": {
                "artifactLocation": {
                  "uri": "src/IncorrectShift.sol"
                },
                "region": {
                  "byteLength": 15,
                  "byteOffset": 238
                }
              }
            }
          ],
          "message": {
            "text": "Example: `shl(shifted, 4)` will shift the right constant `4` by `a` bits. The correct order is `shl(4, shifted)`."
          },
          "ruleId": "incorrect-shift-order"
        },
        {
          "level": "warning",
          "locations": [
            {
              "physicalLocation": {
                "artifactLocation": {
                  "uri": "src/StorageParameters.sol"
                },
                "region": {
                  "byteLength": 10,
                  "byteOffset": 241
                }
              }
            }
          ],
          "message": {
            "text": "Storage reference is passed to a function with a memory parameter. This will not update the storage variable as expected. Consider using storage parameters instead."
          },
          "ruleId": "storage-array-edit-with-memory"
        },
        {
          "level": "warning",
          "locations": [
            {
              "physicalLocation": {
                "artifactLocation": {
                  "uri": "src/MultipleConstructorSchemes.sol"
                },
                "region": {
                  "byteLength": 180,
                  "byteOffset": 25
                }
              }
            }
          ],
          "message": {
            "text": "In some versions of Solidity, contracts compile with multiple constructors. The first constructor takes precedence. This can lead to unexpected behavior."
          },
          "ruleId": "multiple-constructors"
        },
        {
          "level": "warning",
          "locations": [
            {
              "physicalLocation": {
                "artifactLocation": {
                  "uri": "src/nested/1/Nested.sol"
                },
                "region": {
                  "byteLength": 6,
                  "byteOffset": 214
                }
              }
            },
            {
              "physicalLocation": {
                "artifactLocation": {
                  "uri": "src/nested/2/Nested.sol"
                },
                "region": {
                  "byteLength": 6,
                  "byteOffset": 214
                }
              }
            },
            {
              "physicalLocation": {
                "artifactLocation": {
                  "uri": "src/reused_contract_name/ContractA.sol"
                },
                "region": {
                  "byteLength": 10,
                  "byteOffset": 70
                }
              }
            },
            {
              "physicalLocation": {
                "artifactLocation": {
                  "uri": "src/reused_contract_name/ContractB.sol"
                },
                "region": {
                  "byteLength": 10,
                  "byteOffset": 70
                }
              }
            }
          ],
          "message": {
            "text": "When compiling contracts with certain development frameworks (for example: Truffle), having contracts with the same name across different files can lead to one being overwritten."
          },
          "ruleId": "reused-contract-name"
        },
        {
          "level": "warning",
          "locations": [
            {
              "physicalLocation": {
                "artifactLocation": {
                  "uri": "src/nested_mappings/NestedMappings.sol"
                },
                "region": {
                  "byteLength": 58,
                  "byteOffset": 367
                }
              }
            }
          ],
          "message": {
            "text": "Prior to updates in Solidity 0.5.0, public mappings with nested structs compiled, but produced incorrect values. Refrain from using these, or update to a more recent version of Solidity."
          },
          "ruleId": "nested-struct-in-mapping"
        },
        {
          "level": "warning",
          "locations": [
            {
              "physicalLocation": {
                "artifactLocation": {
                  "uri": "src/UsingSelfdestruct.sol"
                },
                "region": {
                  "byteLength": 12,
                  "byteOffset": 146
                }
              }
            }
          ],
          "message": {
            "text": ""
          },
          "ruleId": "selfdestruct-identifier"
        },
        {
          "level": "warning",
          "locations": [
            {
              "physicalLocation": {
                "artifactLocation": {
                  "uri": "src/DynamicArrayLengthAssignment.sol"
                },
                "region": {
                  "byteLength": 14,
                  "byteOffset": 295
                }
              }
            },
            {
              "physicalLocation": {
                "artifactLocation": {
                  "uri": "src/DynamicArrayLengthAssignment.sol"
                },
                "region": {
                  "byteLength": 18,
                  "byteOffset": 325
                }
              }
            },
            {
              "physicalLocation": {
                "artifactLocation": {
                  "uri": "src/DynamicArrayLengthAssignment.sol"
                },
                "region": {
                  "byteLength": 33,
                  "byteOffset": 359
                }
              }
            },
            {
              "physicalLocation": {
                "artifactLocation": {
                  "uri": "src/DynamicArrayLengthAssignment.sol"
                },
                "region": {
                  "byteLength": 15,
                  "byteOffset": 408
                }
              }
            },
            {
              "physicalLocation": {
                "artifactLocation": {
                  "uri": "src/DynamicArrayLengthAssignment.sol"
                },
                "region": {
                  "byteLength": 14,
                  "byteOffset": 439
                }
              }
            }
          ],
          "message": {
            "text": "If the length of a dynamic array (storage variable) directly assigned to, it may allow access to other storage slots by tweaking it's value. This practice has been depracated in newer Solidity versions"
          },
          "ruleId": "dynamic-array-length-assignment"
        },
        {
          "level": "warning",
          "locations": [
            {
              "physicalLocation": {
                "artifactLocation": {
<<<<<<< HEAD
                  "uri": "src/AssemblyExample.sol"
                },
                "region": {
                  "byteLength": 1,
                  "byteOffset": 97
                }
              }
            },
            {
              "physicalLocation": {
                "artifactLocation": {
                  "uri": "src/InconsistentUints.sol"
                },
                "region": {
                  "byteLength": 11,
                  "byteOffset": 197
                }
              }
            },
            {
              "physicalLocation": {
                "artifactLocation": {
                  "uri": "src/InconsistentUints.sol"
                },
                "region": {
                  "byteLength": 14,
                  "byteOffset": 233
                }
              }
            },
            {
              "physicalLocation": {
                "artifactLocation": {
                  "uri": "src/StateVariables.sol"
                },
                "region": {
                  "byteLength": 19,
                  "byteOffset": 199
                }
              }
            },
            {
              "physicalLocation": {
                "artifactLocation": {
                  "uri": "src/StateVariables.sol"
                },
                "region": {
                  "byteLength": 20,
                  "byteOffset": 241
                }
              }
            },
            {
              "physicalLocation": {
                "artifactLocation": {
                  "uri": "src/StateVariables.sol"
                },
                "region": {
                  "byteLength": 18,
                  "byteOffset": 282
=======
                  "uri": "src/IncorrectCaretOperator.sol"
                },
                "region": {
                  "byteLength": 8,
                  "byteOffset": 519
>>>>>>> 95411246
                }
              }
            },
            {
              "physicalLocation": {
                "artifactLocation": {
<<<<<<< HEAD
                  "uri": "src/UninitializedStateVariable.sol"
                },
                "region": {
                  "byteLength": 8,
                  "byteOffset": 122
=======
                  "uri": "src/IncorrectCaretOperator.sol"
                },
                "region": {
                  "byteLength": 16,
                  "byteOffset": 549
>>>>>>> 95411246
                }
              }
            },
            {
              "physicalLocation": {
                "artifactLocation": {
<<<<<<< HEAD
                  "uri": "src/UninitializedStateVariable.sol"
                },
                "region": {
                  "byteLength": 11,
                  "byteOffset": 529
=======
                  "uri": "src/IncorrectCaretOperator.sol"
                },
                "region": {
                  "byteLength": 21,
                  "byteOffset": 587
>>>>>>> 95411246
                }
              }
            },
            {
              "physicalLocation": {
                "artifactLocation": {
<<<<<<< HEAD
                  "uri": "src/WrongOrderOfLayout.sol"
                },
                "region": {
                  "byteLength": 10,
                  "byteOffset": 257
=======
                  "uri": "src/IncorrectCaretOperator.sol"
                },
                "region": {
                  "byteLength": 13,
                  "byteOffset": 631
>>>>>>> 95411246
                }
              }
            },
            {
              "physicalLocation": {
                "artifactLocation": {
<<<<<<< HEAD
                  "uri": "src/auditor_mode/PublicFunctionsWithoutSenderCheck.sol"
                },
                "region": {
                  "byteLength": 5,
                  "byteOffset": 1971
=======
                  "uri": "src/IncorrectCaretOperator.sol"
                },
                "region": {
                  "byteLength": 12,
                  "byteOffset": 708
>>>>>>> 95411246
                }
              }
            }
          ],
          "message": {
<<<<<<< HEAD
            "text": "Solidity does initialize variables by default when you declare them, however it's good practice to explicitly declare an initial value. For example, if you transfer money to an address we must make sure that the address has been initialized."
          },
          "ruleId": "uninitialized-state-variable"
=======
            "text": "The caret operator is usually mistakenly thought of as an exponentiation operator but actually, it's a bitwise xor operator."
          },
          "ruleId": "incorrect-caret-operator"
>>>>>>> 95411246
        },
        {
          "level": "warning",
          "locations": [
            {
              "physicalLocation": {
                "artifactLocation": {
                  "uri": "src/YulReturn.sol"
                },
                "region": {
                  "byteLength": 12,
                  "byteOffset": 171
                }
              }
            }
          ],
          "message": {
            "text": "Remove this, as this causes execution to halt. Nothing after that call will execute, including code following the assembly block."
          },
          "ruleId": "yul-return"
        },
        {
          "level": "note",
          "locations": [
            {
              "physicalLocation": {
                "artifactLocation": {
                  "uri": "src/AdminContract.sol"
                },
                "region": {
                  "byteLength": 7,
                  "byteOffset": 270
                }
              }
            },
            {
              "physicalLocation": {
                "artifactLocation": {
                  "uri": "src/AdminContract.sol"
                },
                "region": {
                  "byteLength": 9,
                  "byteOffset": 376
                }
              }
            },
            {
              "physicalLocation": {
                "artifactLocation": {
                  "uri": "src/AdminContract.sol"
                },
                "region": {
                  "byteLength": 9,
                  "byteOffset": 505
                }
              }
            },
            {
              "physicalLocation": {
                "artifactLocation": {
                  "uri": "src/DeprecatedOZFunctions.sol"
                },
                "region": {
                  "byteLength": 13,
                  "byteOffset": 295
                }
              }
            },
            {
              "physicalLocation": {
                "artifactLocation": {
                  "uri": "src/EmptyBlocks.sol"
                },
                "region": {
                  "byteLength": 7,
                  "byteOffset": 188
                }
              }
            },
            {
              "physicalLocation": {
                "artifactLocation": {
                  "uri": "src/InternalFunctions.sol"
                },
                "region": {
                  "byteLength": 9,
                  "byteOffset": 250
                }
              }
            },
            {
              "physicalLocation": {
                "artifactLocation": {
                  "uri": "src/auditor_mode/PublicFunctionsWithoutSenderCheck.sol"
                },
                "region": {
                  "byteLength": 7,
                  "byteOffset": 322
                }
              }
            },
            {
              "physicalLocation": {
                "artifactLocation": {
                  "uri": "src/auditor_mode/PublicFunctionsWithoutSenderCheck.sol"
                },
                "region": {
                  "byteLength": 9,
                  "byteOffset": 396
                }
              }
            },
            {
              "physicalLocation": {
                "artifactLocation": {
                  "uri": "src/auditor_mode/PublicFunctionsWithoutSenderCheck.sol"
                },
                "region": {
                  "byteLength": 13,
                  "byteOffset": 975
                }
              }
            },
            {
              "physicalLocation": {
                "artifactLocation": {
                  "uri": "src/auditor_mode/PublicFunctionsWithoutSenderCheck.sol"
                },
                "region": {
                  "byteLength": 14,
                  "byteOffset": 1108
                }
              }
            },
            {
              "physicalLocation": {
                "artifactLocation": {
                  "uri": "src/parent_chain/ParentChainContract.sol"
                },
                "region": {
                  "byteLength": 7,
                  "byteOffset": 282
                }
              }
            },
            {
              "physicalLocation": {
                "artifactLocation": {
                  "uri": "src/parent_chain/ParentChainContract.sol"
                },
                "region": {
                  "byteLength": 9,
                  "byteOffset": 725
                }
              }
            },
            {
              "physicalLocation": {
                "artifactLocation": {
                  "uri": "src/parent_chain/ParentChainContract.sol"
                },
                "region": {
                  "byteLength": 9,
                  "byteOffset": 854
                }
              }
            }
          ],
          "message": {
            "text": "Contracts have owners with privileged rights to perform admin tasks and need to be trusted to not perform malicious updates or drain funds."
          },
          "ruleId": "centralization-risk"
        },
        {
          "level": "note",
          "locations": [
            {
              "physicalLocation": {
                "artifactLocation": {
                  "uri": "src/T11sTranferer.sol"
                },
                "region": {
                  "byteLength": 84,
                  "byteOffset": 57
                }
              }
            }
          ],
          "message": {
            "text": "There is a subtle difference between the implementation of solmate's SafeTransferLib and OZ's SafeERC20: OZ's SafeERC20 checks if the token is a contract or not, solmate's SafeTransferLib does not.\nhttps://github.com/transmissions11/solmate/blob/main/src/utils/SafeTransferLib.sol#L9 \n`@dev Note that none of the functions in this library check that a token has code at all! That responsibility is delegated to the caller`\n"
          },
          "ruleId": "solmate-safe-transfer-lib"
        },
        {
          "level": "note",
          "locations": [
            {
              "physicalLocation": {
                "artifactLocation": {
                  "uri": "src/inheritance/ExtendedInheritance.sol"
                },
                "region": {
                  "byteLength": 9,
                  "byteOffset": 705
                }
              }
            }
          ],
          "message": {
            "text": "The `ecrecover` function is susceptible to signature malleability. This means that the same message can be signed in multiple ways, allowing an attacker to change the message signature without invalidating it. This can lead to unexpected behavior in smart contracts, such as the loss of funds or the ability to bypass access control. Consider using OpenZeppelin's ECDSA library instead of the built-in function."
          },
          "ruleId": "ecrecover"
        },
        {
          "level": "note",
          "locations": [
            {
              "physicalLocation": {
                "artifactLocation": {
                  "uri": "src/DeprecatedOZFunctions.sol"
                },
                "region": {
                  "byteLength": 10,
                  "byteOffset": 737
                }
              }
            },
            {
              "physicalLocation": {
                "artifactLocation": {
                  "uri": "src/DeprecatedOZFunctions.sol"
                },
                "region": {
                  "byteLength": 17,
                  "byteOffset": 898
                }
              }
            }
          ],
          "message": {
            "text": "Openzeppelin has deprecated several functions and replaced with newer versions. Please consult https://docs.openzeppelin.com/"
          },
          "ruleId": "deprecated-oz-functions"
        },
        {
          "level": "note",
          "locations": [
            {
              "physicalLocation": {
                "artifactLocation": {
                  "uri": "src/ArbitraryTransferFrom.sol"
                },
                "region": {
                  "byteLength": 20,
                  "byteOffset": 370
                }
              }
            },
            {
              "physicalLocation": {
                "artifactLocation": {
                  "uri": "src/ArbitraryTransferFrom.sol"
                },
                "region": {
                  "byteLength": 20,
                  "byteOffset": 864
                }
              }
            },
            {
              "physicalLocation": {
                "artifactLocation": {
                  "uri": "src/ArbitraryTransferFrom.sol"
                },
                "region": {
                  "byteLength": 20,
                  "byteOffset": 1517
                }
              }
            },
            {
              "physicalLocation": {
                "artifactLocation": {
                  "uri": "src/DeprecatedOZFunctions.sol"
                },
                "region": {
                  "byteLength": 13,
                  "byteOffset": 1062
                }
              }
            },
            {
              "physicalLocation": {
                "artifactLocation": {
                  "uri": "src/DeprecatedOZFunctions.sol"
                },
                "region": {
                  "byteLength": 13,
                  "byteOffset": 1272
                }
              }
            },
            {
              "physicalLocation": {
                "artifactLocation": {
                  "uri": "src/DeprecatedOZFunctions.sol"
                },
                "region": {
                  "byteLength": 13,
                  "byteOffset": 1322
                }
              }
            },
            {
              "physicalLocation": {
                "artifactLocation": {
                  "uri": "src/DeprecatedOZFunctions.sol"
                },
                "region": {
                  "byteLength": 13,
                  "byteOffset": 1424
                }
              }
            },
            {
              "physicalLocation": {
                "artifactLocation": {
                  "uri": "src/DeprecatedOZFunctions.sol"
                },
                "region": {
                  "byteLength": 18,
                  "byteOffset": 1598
                }
              }
            },
            {
              "physicalLocation": {
                "artifactLocation": {
                  "uri": "src/UninitializedStateVariable.sol"
                },
                "region": {
                  "byteLength": 29,
                  "byteOffset": 599
                }
              }
            }
          ],
          "message": {
            "text": "ERC20 functions may not behave as expected. For example: return values are not always meaningful. It is recommended to use OpenZeppelin's SafeERC20 library."
          },
          "ruleId": "unsafe-erc20-functions"
        },
        {
          "level": "note",
          "locations": [
            {
              "physicalLocation": {
                "artifactLocation": {
                  "uri": "src/ContractWithTodo.sol"
                },
                "region": {
                  "byteLength": 23,
                  "byteOffset": 32
                }
              }
            },
            {
              "physicalLocation": {
                "artifactLocation": {
                  "uri": "src/Counter.sol"
                },
                "region": {
                  "byteLength": 24,
                  "byteOffset": 39
                }
              }
            },
            {
              "physicalLocation": {
                "artifactLocation": {
                  "uri": "src/CrazyPragma.sol"
                },
                "region": {
                  "byteLength": 32,
                  "byteOffset": 32
                }
              }
            },
            {
              "physicalLocation": {
                "artifactLocation": {
                  "uri": "src/InconsistentUints.sol"
                },
                "region": {
                  "byteLength": 24,
                  "byteOffset": 0
                }
              }
            },
            {
              "physicalLocation": {
                "artifactLocation": {
                  "uri": "src/UsingSelfdestruct.sol"
                },
                "region": {
                  "byteLength": 23,
                  "byteOffset": 32
                }
              }
            },
            {
              "physicalLocation": {
                "artifactLocation": {
                  "uri": "src/cloc/AnotherHeavilyCommentedContract.sol"
                },
                "region": {
                  "byteLength": 24,
                  "byteOffset": 46
                }
              }
            },
            {
              "physicalLocation": {
                "artifactLocation": {
                  "uri": "src/cloc/HeavilyCommentedContract.sol"
                },
                "region": {
                  "byteLength": 32,
                  "byteOffset": 46
                }
              }
            },
            {
              "physicalLocation": {
                "artifactLocation": {
                  "uri": "src/inheritance/IContractInheritance.sol"
                },
                "region": {
                  "byteLength": 24,
                  "byteOffset": 32
                }
              }
            },
            {
              "physicalLocation": {
                "artifactLocation": {
                  "uri": "src/inheritance/InheritanceBase.sol"
                },
                "region": {
                  "byteLength": 23,
                  "byteOffset": 32
                }
              }
            },
            {
              "physicalLocation": {
                "artifactLocation": {
                  "uri": "src/nested_mappings/LaterVersion.sol"
                },
                "region": {
                  "byteLength": 23,
                  "byteOffset": 36
                }
              }
            },
            {
              "physicalLocation": {
                "artifactLocation": {
                  "uri": "src/nested_mappings/NestedMappings.sol"
                },
                "region": {
                  "byteLength": 24,
                  "byteOffset": 36
                }
              }
            }
          ],
          "message": {
            "text": "Consider using a specific version of Solidity in your contracts instead of a wide version. For example, instead of `pragma solidity ^0.8.0;`, use `pragma solidity 0.8.0;`"
          },
          "ruleId": "unspecific-solidity-pragma"
        },
        {
          "level": "note",
          "locations": [
            {
              "physicalLocation": {
                "artifactLocation": {
                  "uri": "src/ArbitraryTransferFrom.sol"
                },
                "region": {
                  "byteLength": 15,
                  "byteOffset": 267
                }
              }
            },
            {
              "physicalLocation": {
                "artifactLocation": {
                  "uri": "src/StateVariables.sol"
                },
                "region": {
                  "byteLength": 14,
                  "byteOffset": 2121
                }
              }
            },
            {
              "physicalLocation": {
                "artifactLocation": {
                  "uri": "src/ZeroAddressCheck.sol"
                },
                "region": {
                  "byteLength": 14,
                  "byteOffset": 1171
                }
              }
            },
            {
              "physicalLocation": {
                "artifactLocation": {
                  "uri": "src/ZeroAddressCheck.sol"
                },
                "region": {
                  "byteLength": 16,
                  "byteOffset": 1248
                }
              }
            },
            {
              "physicalLocation": {
                "artifactLocation": {
                  "uri": "src/ZeroAddressCheck.sol"
                },
                "region": {
                  "byteLength": 23,
                  "byteOffset": 1327
                }
              }
            },
            {
              "physicalLocation": {
                "artifactLocation": {
                  "uri": "src/uniswap/UniswapV2Swapper.sol"
                },
                "region": {
                  "byteLength": 17,
                  "byteOffset": 365
                }
              }
            }
          ],
          "message": {
            "text": "Check for `address(0)` when assigning values to address state variables."
          },
          "ruleId": "zero-address-check"
        },
        {
          "level": "note",
          "locations": [
            {
              "physicalLocation": {
                "artifactLocation": {
                  "uri": "src/ArbitraryTransferFrom.sol"
                },
                "region": {
                  "byteLength": 5,
                  "byteOffset": 772
                }
              }
            },
            {
              "physicalLocation": {
                "artifactLocation": {
                  "uri": "src/AssemblyExample.sol"
                },
                "region": {
                  "byteLength": 1,
                  "byteOffset": 113
                }
              }
            },
            {
              "physicalLocation": {
                "artifactLocation": {
                  "uri": "src/ContractWithTodo.sol"
                },
                "region": {
                  "byteLength": 15,
                  "byteOffset": 337
                }
              }
            },
            {
              "physicalLocation": {
                "artifactLocation": {
                  "uri": "src/Counter.sol"
                },
                "region": {
                  "byteLength": 9,
                  "byteOffset": 129
                }
              }
            },
            {
              "physicalLocation": {
                "artifactLocation": {
                  "uri": "src/StateVariables.sol"
                },
                "region": {
                  "byteLength": 18,
                  "byteOffset": 1764
                }
              }
            },
            {
              "physicalLocation": {
                "artifactLocation": {
                  "uri": "src/StateVariables.sol"
                },
                "region": {
                  "byteLength": 20,
                  "byteOffset": 1915
                }
              }
            },
            {
              "physicalLocation": {
                "artifactLocation": {
                  "uri": "src/StateVariables.sol"
                },
                "region": {
                  "byteLength": 14,
                  "byteOffset": 2072
                }
              }
            },
            {
              "physicalLocation": {
                "artifactLocation": {
                  "uri": "src/StateVariables.sol"
                },
                "region": {
                  "byteLength": 22,
                  "byteOffset": 2157
                }
              }
            },
            {
              "physicalLocation": {
                "artifactLocation": {
                  "uri": "src/StateVariables.sol"
                },
                "region": {
                  "byteLength": 25,
                  "byteOffset": 2539
                }
              }
            },
            {
              "physicalLocation": {
                "artifactLocation": {
                  "uri": "src/UninitializedStateVariable.sol"
                },
                "region": {
                  "byteLength": 8,
                  "byteOffset": 563
                }
              }
            },
            {
              "physicalLocation": {
                "artifactLocation": {
                  "uri": "src/auditor_mode/PublicFunctionsWithoutSenderCheck.sol"
                },
                "region": {
                  "byteLength": 27,
                  "byteOffset": 475
                }
              }
            },
            {
              "physicalLocation": {
                "artifactLocation": {
                  "uri": "src/auditor_mode/PublicFunctionsWithoutSenderCheck.sol"
                },
                "region": {
                  "byteLength": 28,
                  "byteOffset": 653
                }
              }
            },
            {
              "physicalLocation": {
                "artifactLocation": {
                  "uri": "src/auditor_mode/PublicFunctionsWithoutSenderCheck.sol"
                },
                "region": {
                  "byteLength": 26,
                  "byteOffset": 1324
                }
              }
            },
            {
              "physicalLocation": {
                "artifactLocation": {
                  "uri": "src/auditor_mode/PublicFunctionsWithoutSenderCheck.sol"
                },
                "region": {
                  "byteLength": 27,
                  "byteOffset": 1637
                }
              }
            },
            {
              "physicalLocation": {
                "artifactLocation": {
                  "uri": "src/auditor_mode/PublicFunctionsWithoutSenderCheck.sol"
                },
                "region": {
                  "byteLength": 20,
                  "byteOffset": 2014
                }
              }
            },
            {
              "physicalLocation": {
                "artifactLocation": {
                  "uri": "src/auditor_mode/PublicFunctionsWithoutSenderCheck.sol"
                },
                "region": {
                  "byteLength": 28,
                  "byteOffset": 2183
                }
              }
            },
            {
              "physicalLocation": {
                "artifactLocation": {
                  "uri": "src/cloc/AnotherHeavilyCommentedContract.sol"
                },
                "region": {
                  "byteLength": 3,
                  "byteOffset": 500
                }
              }
            },
            {
              "physicalLocation": {
                "artifactLocation": {
                  "uri": "src/cloc/AnotherHeavilyCommentedContract.sol"
                },
                "region": {
                  "byteLength": 5,
                  "byteOffset": 637
                }
              }
            },
            {
              "physicalLocation": {
                "artifactLocation": {
                  "uri": "src/cloc/AnotherHeavilyCommentedContract.sol"
                },
                "region": {
                  "byteLength": 4,
                  "byteOffset": 738
                }
              }
            },
            {
              "physicalLocation": {
                "artifactLocation": {
                  "uri": "src/cloc/HeavilyCommentedContract.sol"
                },
                "region": {
                  "byteLength": 3,
                  "byteOffset": 509
                }
              }
            },
            {
              "physicalLocation": {
                "artifactLocation": {
                  "uri": "src/cloc/HeavilyCommentedContract.sol"
                },
                "region": {
                  "byteLength": 4,
                  "byteOffset": 646
                }
              }
            },
            {
              "physicalLocation": {
                "artifactLocation": {
                  "uri": "src/parent_chain/ParentChainContract.sol"
                },
                "region": {
                  "byteLength": 9,
                  "byteOffset": 355
                }
              }
            },
            {
              "physicalLocation": {
                "artifactLocation": {
                  "uri": "src/parent_chain/ParentChainContract.sol"
                },
                "region": {
                  "byteLength": 9,
                  "byteOffset": 422
                }
              }
            }
          ],
          "message": {
            "text": "Instead of marking a function as `public`, consider marking it as `external` if it is not used internally."
          },
          "ruleId": "useless-public-function"
        },
        {
          "level": "note",
          "locations": [
            {
              "physicalLocation": {
                "artifactLocation": {
                  "uri": "src/Casting.sol"
                },
                "region": {
                  "byteLength": 18,
                  "byteOffset": 483
                }
              }
            },
            {
              "physicalLocation": {
                "artifactLocation": {
                  "uri": "src/Casting.sol"
                },
                "region": {
                  "byteLength": 18,
                  "byteOffset": 646
                }
              }
            },
            {
              "physicalLocation": {
                "artifactLocation": {
                  "uri": "src/Casting.sol"
                },
                "region": {
                  "byteLength": 18,
                  "byteOffset": 921
                }
              }
            },
            {
              "physicalLocation": {
                "artifactLocation": {
                  "uri": "src/Casting.sol"
                },
                "region": {
                  "byteLength": 18,
                  "byteOffset": 2103
                }
              }
            },
            {
              "physicalLocation": {
                "artifactLocation": {
                  "uri": "src/ConstantsLiterals.sol"
                },
                "region": {
                  "byteLength": 3,
                  "byteOffset": 958
                }
              }
            },
            {
              "physicalLocation": {
                "artifactLocation": {
                  "uri": "src/ConstantsLiterals.sol"
                },
                "region": {
                  "byteLength": 3,
                  "byteOffset": 992
                }
              }
            },
            {
              "physicalLocation": {
                "artifactLocation": {
                  "uri": "src/ConstantsLiterals.sol"
                },
                "region": {
                  "byteLength": 4,
                  "byteOffset": 1032
                }
              }
            },
            {
              "physicalLocation": {
                "artifactLocation": {
                  "uri": "src/ConstantsLiterals.sol"
                },
                "region": {
                  "byteLength": 4,
                  "byteOffset": 1068
                }
              }
            },
            {
              "physicalLocation": {
                "artifactLocation": {
                  "uri": "src/ConstantsLiterals.sol"
                },
                "region": {
                  "byteLength": 42,
                  "byteOffset": 1117
                }
              }
            },
            {
              "physicalLocation": {
                "artifactLocation": {
                  "uri": "src/ConstantsLiterals.sol"
                },
                "region": {
                  "byteLength": 42,
                  "byteOffset": 1192
                }
              }
            },
            {
              "physicalLocation": {
                "artifactLocation": {
                  "uri": "src/ConstantsLiterals.sol"
                },
                "region": {
                  "byteLength": 66,
                  "byteOffset": 1275
                }
              }
            },
            {
              "physicalLocation": {
                "artifactLocation": {
                  "uri": "src/DynamicArrayLengthAssignment.sol"
                },
                "region": {
                  "byteLength": 3,
                  "byteOffset": 312
                }
              }
            },
            {
              "physicalLocation": {
                "artifactLocation": {
                  "uri": "src/DynamicArrayLengthAssignment.sol"
                },
                "region": {
                  "byteLength": 3,
                  "byteOffset": 346
                }
              }
            },
            {
              "physicalLocation": {
                "artifactLocation": {
                  "uri": "src/DynamicArrayLengthAssignment.sol"
                },
                "region": {
                  "byteLength": 3,
                  "byteOffset": 457
                }
              }
            },
            {
              "physicalLocation": {
                "artifactLocation": {
                  "uri": "src/IncorrectCaretOperator.sol"
                },
                "region": {
                  "byteLength": 2,
                  "byteOffset": 563
                }
              }
            },
            {
              "physicalLocation": {
                "artifactLocation": {
                  "uri": "src/IncorrectCaretOperator.sol"
                },
                "region": {
                  "byteLength": 2,
                  "byteOffset": 606
                }
              }
            },
            {
              "physicalLocation": {
                "artifactLocation": {
                  "uri": "src/RevertsAndRequriesInLoops.sol"
                },
                "region": {
                  "byteLength": 2,
                  "byteOffset": 253
                }
              }
            },
            {
              "physicalLocation": {
                "artifactLocation": {
                  "uri": "src/RevertsAndRequriesInLoops.sol"
                },
                "region": {
                  "byteLength": 2,
                  "byteOffset": 442
                }
              }
            },
            {
              "physicalLocation": {
                "artifactLocation": {
                  "uri": "src/RevertsAndRequriesInLoops.sol"
                },
                "region": {
                  "byteLength": 2,
                  "byteOffset": 706
                }
              }
            },
            {
              "physicalLocation": {
                "artifactLocation": {
                  "uri": "src/RevertsAndRequriesInLoops.sol"
                },
                "region": {
                  "byteLength": 2,
                  "byteOffset": 745
                }
              }
            },
            {
              "physicalLocation": {
                "artifactLocation": {
                  "uri": "src/eth2/DepositContract.sol"
                },
                "region": {
                  "byteLength": 2,
                  "byteOffset": 7252
                }
              }
            },
            {
              "physicalLocation": {
                "artifactLocation": {
                  "uri": "src/eth2/DepositContract.sol"
                },
                "region": {
                  "byteLength": 2,
                  "byteOffset": 7293
                }
              }
            }
          ],
          "message": {
            "text": "If the same constant literal value is used multiple times, create a constant state variable and reference it throughout the contract."
          },
          "ruleId": "constants-instead-of-literals"
        },
        {
          "level": "note",
          "locations": [
            {
              "physicalLocation": {
                "artifactLocation": {
                  "uri": "src/TestERC20.sol"
                },
                "region": {
                  "byteLength": 70,
                  "byteOffset": 338
                }
              }
            },
            {
              "physicalLocation": {
                "artifactLocation": {
                  "uri": "src/TestERC20.sol"
                },
                "region": {
                  "byteLength": 70,
                  "byteOffset": 413
                }
              }
            },
            {
              "physicalLocation": {
                "artifactLocation": {
                  "uri": "src/UninitializedStateVariable.sol"
                },
                "region": {
                  "byteLength": 27,
                  "byteOffset": 700
                }
              }
            },
            {
              "physicalLocation": {
                "artifactLocation": {
                  "uri": "src/eth2/DepositContract.sol"
                },
                "region": {
                  "byteLength": 107,
                  "byteOffset": 2641
                }
              }
            },
            {
              "physicalLocation": {
                "artifactLocation": {
                  "uri": "src/inheritance/ExtendedInheritance.sol"
                },
                "region": {
                  "byteLength": 45,
                  "byteOffset": 144
                }
              }
            },
            {
              "physicalLocation": {
                "artifactLocation": {
                  "uri": "src/inheritance/InheritanceBase.sol"
                },
                "region": {
                  "byteLength": 28,
                  "byteOffset": 150
                }
              }
            }
          ],
          "message": {
            "text": "Index event fields make the field more quickly accessible to off-chain tools that parse events. However, note that each index field costs extra gas during emission, so it's not necessarily best to index the maximum allowed per event (three fields). Each event should use three indexed fields if there are three or more fields, and gas usage is not particularly of concern for the events in question. If there are fewer than three fields, all of the fields should be indexed."
          },
          "ruleId": "unindexed-events"
        },
        {
          "level": "note",
          "locations": [
            {
              "physicalLocation": {
                "artifactLocation": {
                  "uri": "src/DeprecatedOZFunctions.sol"
                },
                "region": {
                  "byteLength": 7,
                  "byteOffset": 1264
                }
              }
            },
            {
              "physicalLocation": {
                "artifactLocation": {
                  "uri": "src/DeprecatedOZFunctions.sol"
                },
                "region": {
                  "byteLength": 6,
                  "byteOffset": 1389
                }
              }
            },
            {
              "physicalLocation": {
                "artifactLocation": {
                  "uri": "src/RevertsAndRequriesInLoops.sol"
                },
                "region": {
                  "byteLength": 6,
                  "byteOffset": 503
                }
              }
            },
            {
              "physicalLocation": {
                "artifactLocation": {
                  "uri": "src/ZeroAddressCheck.sol"
                },
                "region": {
                  "byteLength": 6,
                  "byteOffset": 329
                }
              }
            },
            {
              "physicalLocation": {
                "artifactLocation": {
                  "uri": "src/ZeroAddressCheck.sol"
                },
                "region": {
                  "byteLength": 6,
                  "byteOffset": 608
                }
              }
            },
            {
              "physicalLocation": {
                "artifactLocation": {
                  "uri": "src/ZeroAddressCheck.sol"
                },
                "region": {
                  "byteLength": 6,
                  "byteOffset": 1074
                }
              }
            },
            {
              "physicalLocation": {
                "artifactLocation": {
                  "uri": "src/cloc/AnotherHeavilyCommentedContract.sol"
                },
                "region": {
                  "byteLength": 7,
                  "byteOffset": 589
                }
              }
            },
            {
              "physicalLocation": {
                "artifactLocation": {
                  "uri": "src/cloc/AnotherHeavilyCommentedContract.sol"
                },
                "region": {
                  "byteLength": 7,
                  "byteOffset": 1403
                }
              }
            },
            {
              "physicalLocation": {
                "artifactLocation": {
                  "uri": "src/cloc/HeavilyCommentedContract.sol"
                },
                "region": {
                  "byteLength": 7,
                  "byteOffset": 598
                }
              }
            },
            {
              "physicalLocation": {
                "artifactLocation": {
                  "uri": "src/cloc/HeavilyCommentedContract.sol"
                },
                "region": {
                  "byteLength": 7,
                  "byteOffset": 1408
                }
              }
            }
          ],
          "message": {
            "text": "Use descriptive reason strings or custom errors for revert paths."
          },
          "ruleId": "require-with-string"
        },
        {
          "level": "note",
          "locations": [
            {
              "physicalLocation": {
                "artifactLocation": {
                  "uri": "src/AdminContract.sol"
                },
                "region": {
                  "byteLength": 12,
                  "byteOffset": 386
                }
              }
            },
            {
              "physicalLocation": {
                "artifactLocation": {
                  "uri": "src/parent_chain/ParentChainContract.sol"
                },
                "region": {
                  "byteLength": 12,
                  "byteOffset": 735
                }
              }
            }
          ],
          "message": {
            "text": "This is a best-practice to protect against reentrancy in other modifiers."
          },
          "ruleId": "non-reentrant-before-others"
        },
        {
          "level": "note",
          "locations": [
            {
              "physicalLocation": {
                "artifactLocation": {
                  "uri": "src/UnsafeERC721Mint.sol"
                },
                "region": {
                  "byteLength": 5,
                  "byteOffset": 410
                }
              }
            }
          ],
          "message": {
            "text": "Using `ERC721::_mint()` can mint ERC721 tokens to addresses which don't support ERC721 tokens. Use `_safeMint()` instead of `_mint()` for ERC721."
          },
          "ruleId": "unsafe-oz-erc721-mint"
        },
        {
          "level": "note",
          "locations": [
            {
              "physicalLocation": {
                "artifactLocation": {
                  "uri": "src/AdminContract.sol"
                },
                "region": {
                  "byteLength": 23,
                  "byteOffset": 32
                }
              }
            },
            {
              "physicalLocation": {
                "artifactLocation": {
                  "uri": "src/ContractWithTodo.sol"
                },
                "region": {
                  "byteLength": 23,
                  "byteOffset": 32
                }
              }
            },
            {
              "physicalLocation": {
                "artifactLocation": {
                  "uri": "src/Counter.sol"
                },
                "region": {
                  "byteLength": 24,
                  "byteOffset": 39
                }
              }
            },
            {
              "physicalLocation": {
                "artifactLocation": {
                  "uri": "src/CrazyPragma.sol"
                },
                "region": {
                  "byteLength": 32,
                  "byteOffset": 32
                }
              }
            },
            {
              "physicalLocation": {
                "artifactLocation": {
                  "uri": "src/DeprecatedOZFunctions.sol"
                },
                "region": {
                  "byteLength": 23,
                  "byteOffset": 32
                }
              }
            },
            {
              "physicalLocation": {
                "artifactLocation": {
                  "uri": "src/InconsistentUints.sol"
                },
                "region": {
                  "byteLength": 24,
                  "byteOffset": 0
                }
              }
            },
            {
              "physicalLocation": {
                "artifactLocation": {
                  "uri": "src/KeccakContract.sol"
                },
                "region": {
                  "byteLength": 23,
                  "byteOffset": 32
                }
              }
            },
            {
              "physicalLocation": {
                "artifactLocation": {
                  "uri": "src/StateVariables.sol"
                },
                "region": {
                  "byteLength": 23,
                  "byteOffset": 32
                }
              }
            },
            {
              "physicalLocation": {
                "artifactLocation": {
                  "uri": "src/StorageConditionals.sol"
                },
                "region": {
                  "byteLength": 23,
                  "byteOffset": 32
                }
              }
            },
            {
              "physicalLocation": {
                "artifactLocation": {
                  "uri": "src/T11sTranferer.sol"
                },
                "region": {
                  "byteLength": 23,
                  "byteOffset": 32
                }
              }
            },
            {
              "physicalLocation": {
                "artifactLocation": {
                  "uri": "src/UnsafeERC721Mint.sol"
                },
                "region": {
                  "byteLength": 23,
                  "byteOffset": 32
                }
              }
            },
            {
              "physicalLocation": {
                "artifactLocation": {
                  "uri": "src/cloc/AnotherHeavilyCommentedContract.sol"
                },
                "region": {
                  "byteLength": 24,
                  "byteOffset": 46
                }
              }
            },
            {
              "physicalLocation": {
                "artifactLocation": {
                  "uri": "src/cloc/HeavilyCommentedContract.sol"
                },
                "region": {
                  "byteLength": 32,
                  "byteOffset": 46
                }
              }
            },
            {
              "physicalLocation": {
                "artifactLocation": {
                  "uri": "src/eth2/DepositContract.sol"
                },
                "region": {
                  "byteLength": 23,
                  "byteOffset": 2302
                }
              }
            },
            {
              "physicalLocation": {
                "artifactLocation": {
                  "uri": "src/inheritance/ExtendedInheritance.sol"
                },
                "region": {
                  "byteLength": 23,
                  "byteOffset": 32
                }
              }
            },
            {
              "physicalLocation": {
                "artifactLocation": {
                  "uri": "src/inheritance/IContractInheritance.sol"
                },
                "region": {
                  "byteLength": 24,
                  "byteOffset": 32
                }
              }
            },
            {
              "physicalLocation": {
                "artifactLocation": {
                  "uri": "src/inheritance/InheritanceBase.sol"
                },
                "region": {
                  "byteLength": 23,
                  "byteOffset": 32
                }
              }
            },
            {
              "physicalLocation": {
                "artifactLocation": {
                  "uri": "src/nested/1/Nested.sol"
                },
                "region": {
                  "byteLength": 23,
                  "byteOffset": 180
                }
              }
            },
            {
              "physicalLocation": {
                "artifactLocation": {
                  "uri": "src/nested/2/Nested.sol"
                },
                "region": {
                  "byteLength": 23,
                  "byteOffset": 180
                }
              }
            },
            {
              "physicalLocation": {
                "artifactLocation": {
                  "uri": "src/nested_mappings/LaterVersion.sol"
                },
                "region": {
                  "byteLength": 23,
                  "byteOffset": 36
                }
              }
            },
            {
              "physicalLocation": {
                "artifactLocation": {
                  "uri": "src/parent_chain/ParentChainContract.sol"
                },
                "region": {
                  "byteLength": 23,
                  "byteOffset": 32
                }
              }
            },
            {
              "physicalLocation": {
                "artifactLocation": {
                  "uri": "src/uniswap/UniswapV2Swapper.sol"
                },
                "region": {
                  "byteLength": 23,
                  "byteOffset": 32
                }
              }
            },
            {
              "physicalLocation": {
                "artifactLocation": {
                  "uri": "src/uniswap/UniswapV3Swapper.sol"
                },
                "region": {
                  "byteLength": 23,
                  "byteOffset": 32
                }
              }
            }
          ],
          "message": {
            "text": "Solc compiler version 0.8.20 switches the default target EVM version to Shanghai, which means that the generated bytecode will include PUSH0 opcodes. Be sure to select the appropriate EVM version in case you intend to deploy on a chain other than mainnet like L2 chains that may not support PUSH0, otherwise deployment of your contracts will fail."
          },
          "ruleId": "push-zero-opcode"
        },
        {
          "level": "note",
          "locations": [
            {
              "physicalLocation": {
                "artifactLocation": {
                  "uri": "src/InternalFunctions.sol"
                },
                "region": {
                  "byteLength": 9,
                  "byteOffset": 413
                }
              }
            },
            {
              "physicalLocation": {
                "artifactLocation": {
                  "uri": "src/OnceModifierExample.sol"
                },
                "region": {
                  "byteLength": 8,
                  "byteOffset": 103
                }
              }
            },
            {
              "physicalLocation": {
                "artifactLocation": {
                  "uri": "src/UnprotectedInitialize.sol"
                },
                "region": {
                  "byteLength": 21,
                  "byteOffset": 222
                }
              }
            }
          ],
          "message": {
            "text": ""
          },
          "ruleId": "useless-modifier"
        },
        {
          "level": "note",
          "locations": [
            {
              "physicalLocation": {
                "artifactLocation": {
                  "uri": "src/AdminContract.sol"
                },
                "region": {
                  "byteLength": 23,
                  "byteOffset": 457
                }
              }
            },
            {
              "physicalLocation": {
                "artifactLocation": {
                  "uri": "src/ContractWithTodo.sol"
                },
                "region": {
                  "byteLength": 10,
                  "byteOffset": 129
                }
              }
            },
            {
              "physicalLocation": {
                "artifactLocation": {
                  "uri": "src/ContractWithTodo.sol"
                },
                "region": {
                  "byteLength": 15,
                  "byteOffset": 337
                }
              }
            },
            {
              "physicalLocation": {
                "artifactLocation": {
                  "uri": "src/EmptyBlocks.sol"
                },
                "region": {
                  "byteLength": 12,
                  "byteOffset": 503
                }
              }
            },
            {
              "physicalLocation": {
                "artifactLocation": {
                  "uri": "src/EmptyBlocks.sol"
                },
                "region": {
                  "byteLength": 12,
                  "byteOffset": 599
                }
              }
            },
            {
              "physicalLocation": {
                "artifactLocation": {
                  "uri": "src/EmptyBlocks.sol"
                },
                "region": {
                  "byteLength": 12,
                  "byteOffset": 739
                }
              }
            },
            {
              "physicalLocation": {
                "artifactLocation": {
                  "uri": "src/EmptyBlocks.sol"
                },
                "region": {
                  "byteLength": 13,
                  "byteOffset": 888
                }
              }
            },
            {
              "physicalLocation": {
                "artifactLocation": {
                  "uri": "src/EmptyBlocks.sol"
                },
                "region": {
                  "byteLength": 24,
                  "byteOffset": 946
                }
              }
            },
            {
              "physicalLocation": {
                "artifactLocation": {
                  "uri": "src/EmptyBlocks.sol"
                },
                "region": {
                  "byteLength": 30,
                  "byteOffset": 1068
                }
              }
            },
            {
              "physicalLocation": {
                "artifactLocation": {
                  "uri": "src/EmptyBlocks.sol"
                },
                "region": {
                  "byteLength": 41,
                  "byteOffset": 1219
                }
              }
            },
            {
              "physicalLocation": {
                "artifactLocation": {
                  "uri": "src/OnceModifierExample.sol"
                },
                "region": {
                  "byteLength": 7,
                  "byteOffset": 147
                }
              }
            },
            {
              "physicalLocation": {
                "artifactLocation": {
                  "uri": "src/auditor_mode/PublicFunctionsWithoutSenderCheck.sol"
                },
                "region": {
                  "byteLength": 17,
                  "byteOffset": 367
                }
              }
            },
            {
              "physicalLocation": {
                "artifactLocation": {
                  "uri": "src/auditor_mode/PublicFunctionsWithoutSenderCheck.sol"
                },
                "region": {
                  "byteLength": 25,
                  "byteOffset": 852
                }
              }
            },
            {
              "physicalLocation": {
                "artifactLocation": {
                  "uri": "src/auditor_mode/PublicFunctionsWithoutSenderCheck.sol"
                },
                "region": {
                  "byteLength": 16,
                  "byteOffset": 1080
                }
              }
            },
            {
              "physicalLocation": {
                "artifactLocation": {
                  "uri": "src/auditor_mode/PublicFunctionsWithoutSenderCheck.sol"
                },
                "region": {
                  "byteLength": 17,
                  "byteOffset": 1840
                }
              }
            },
            {
              "physicalLocation": {
                "artifactLocation": {
                  "uri": "src/auditor_mode/PublicFunctionsWithoutSenderCheck.sol"
                },
                "region": {
                  "byteLength": 25,
                  "byteOffset": 2380
                }
              }
            },
            {
              "physicalLocation": {
                "artifactLocation": {
                  "uri": "src/parent_chain/ParentChainContract.sol"
                },
                "region": {
                  "byteLength": 9,
                  "byteOffset": 355
                }
              }
            },
            {
              "physicalLocation": {
                "artifactLocation": {
                  "uri": "src/parent_chain/ParentChainContract.sol"
                },
                "region": {
                  "byteLength": 23,
                  "byteOffset": 806
                }
              }
            },
            {
              "physicalLocation": {
                "artifactLocation": {
                  "uri": "src/parent_chain/ParentChainContract.sol"
                },
                "region": {
                  "byteLength": 8,
                  "byteOffset": 946
                }
              }
            },
            {
              "physicalLocation": {
                "artifactLocation": {
                  "uri": "src/parent_chain/ParentChainContract.sol"
                },
                "region": {
                  "byteLength": 23,
                  "byteOffset": 1011
                }
              }
            }
          ],
          "message": {
            "text": "Consider removing empty blocks."
          },
          "ruleId": "empty-block"
        },
        {
          "level": "note",
          "locations": [
            {
              "physicalLocation": {
                "artifactLocation": {
                  "uri": "src/HugeConstants.sol"
                },
                "region": {
                  "byteLength": 24,
                  "byteOffset": 182
                }
              }
            },
            {
              "physicalLocation": {
                "artifactLocation": {
                  "uri": "src/HugeConstants.sol"
                },
                "region": {
                  "byteLength": 23,
                  "byteOffset": 252
                }
              }
            },
            {
              "physicalLocation": {
                "artifactLocation": {
                  "uri": "src/HugeConstants.sol"
                },
                "region": {
                  "byteLength": 22,
                  "byteOffset": 321
                }
              }
            },
            {
              "physicalLocation": {
                "artifactLocation": {
                  "uri": "src/HugeConstants.sol"
                },
                "region": {
                  "byteLength": 21,
                  "byteOffset": 389
                }
              }
            },
            {
              "physicalLocation": {
                "artifactLocation": {
                  "uri": "src/HugeConstants.sol"
                },
                "region": {
                  "byteLength": 20,
                  "byteOffset": 456
                }
              }
            },
            {
              "physicalLocation": {
                "artifactLocation": {
                  "uri": "src/HugeConstants.sol"
                },
                "region": {
                  "byteLength": 19,
                  "byteOffset": 522
                }
              }
            },
            {
              "physicalLocation": {
                "artifactLocation": {
                  "uri": "src/HugeConstants.sol"
                },
                "region": {
                  "byteLength": 18,
                  "byteOffset": 587
                }
              }
            },
            {
              "physicalLocation": {
                "artifactLocation": {
                  "uri": "src/HugeConstants.sol"
                },
                "region": {
                  "byteLength": 17,
                  "byteOffset": 651
                }
              }
            },
            {
              "physicalLocation": {
                "artifactLocation": {
                  "uri": "src/HugeConstants.sol"
                },
                "region": {
                  "byteLength": 16,
                  "byteOffset": 714
                }
              }
            },
            {
              "physicalLocation": {
                "artifactLocation": {
                  "uri": "src/HugeConstants.sol"
                },
                "region": {
                  "byteLength": 15,
                  "byteOffset": 777
                }
              }
            },
            {
              "physicalLocation": {
                "artifactLocation": {
                  "uri": "src/HugeConstants.sol"
                },
                "region": {
                  "byteLength": 14,
                  "byteOffset": 839
                }
              }
            },
            {
              "physicalLocation": {
                "artifactLocation": {
                  "uri": "src/HugeConstants.sol"
                },
                "region": {
                  "byteLength": 13,
                  "byteOffset": 900
                }
              }
            },
            {
              "physicalLocation": {
                "artifactLocation": {
                  "uri": "src/HugeConstants.sol"
                },
                "region": {
                  "byteLength": 12,
                  "byteOffset": 960
                }
              }
            },
            {
              "physicalLocation": {
                "artifactLocation": {
                  "uri": "src/HugeConstants.sol"
                },
                "region": {
                  "byteLength": 11,
                  "byteOffset": 1019
                }
              }
            },
            {
              "physicalLocation": {
                "artifactLocation": {
                  "uri": "src/HugeConstants.sol"
                },
                "region": {
                  "byteLength": 10,
                  "byteOffset": 1077
                }
              }
            },
            {
              "physicalLocation": {
                "artifactLocation": {
                  "uri": "src/HugeConstants.sol"
                },
                "region": {
                  "byteLength": 9,
                  "byteOffset": 1134
                }
              }
            },
            {
              "physicalLocation": {
                "artifactLocation": {
                  "uri": "src/HugeConstants.sol"
                },
                "region": {
                  "byteLength": 8,
                  "byteOffset": 1190
                }
              }
            },
            {
              "physicalLocation": {
                "artifactLocation": {
                  "uri": "src/HugeConstants.sol"
                },
                "region": {
                  "byteLength": 7,
                  "byteOffset": 1245
                }
              }
            },
            {
              "physicalLocation": {
                "artifactLocation": {
                  "uri": "src/HugeConstants.sol"
                },
                "region": {
                  "byteLength": 6,
                  "byteOffset": 1299
                }
              }
            },
            {
              "physicalLocation": {
                "artifactLocation": {
                  "uri": "src/HugeConstants.sol"
                },
                "region": {
                  "byteLength": 5,
                  "byteOffset": 1352
                }
              }
            },
            {
              "physicalLocation": {
                "artifactLocation": {
                  "uri": "src/HugeConstants.sol"
                },
                "region": {
                  "byteLength": 29,
                  "byteOffset": 1585
                }
              }
            },
            {
              "physicalLocation": {
                "artifactLocation": {
                  "uri": "src/HugeConstants.sol"
                },
                "region": {
                  "byteLength": 6,
                  "byteOffset": 1673
                }
              }
            }
          ],
          "message": {
            "text": "Use `e` notation, for example: `1e18`, instead of its full numeric value."
          },
          "ruleId": "large-numeric-literal"
        },
        {
          "level": "note",
          "locations": [
            {
              "physicalLocation": {
                "artifactLocation": {
                  "uri": "src/InternalFunctions.sol"
                },
                "region": {
                  "byteLength": 12,
                  "byteOffset": 693
                }
              }
            },
            {
              "physicalLocation": {
                "artifactLocation": {
                  "uri": "src/StorageParameters.sol"
                },
                "region": {
                  "byteLength": 11,
                  "byteOffset": 388
                }
              }
            }
          ],
          "message": {
            "text": "Instead of separating the logic into a separate function, consider inlining the logic into the calling function. This can reduce the number of function calls and improve readability."
          },
          "ruleId": "useless-internal-function"
        },
        {
          "level": "note",
          "locations": [
            {
              "physicalLocation": {
                "artifactLocation": {
                  "uri": "src/ContractWithTodo.sol"
                },
                "region": {
                  "byteLength": 8,
                  "byteOffset": 66
                }
              }
            },
            {
              "physicalLocation": {
                "artifactLocation": {
                  "uri": "src/Counter.sol"
                },
                "region": {
                  "byteLength": 7,
                  "byteOffset": 74
                }
              }
            }
          ],
          "message": {
            "text": "Contract contains comments with TODOS"
          },
          "ruleId": "contract-with-todos"
        },
        {
          "level": "note",
          "locations": [
            {
              "physicalLocation": {
                "artifactLocation": {
                  "uri": "src/Casting.sol"
                },
                "region": {
                  "byteLength": 14,
                  "byteOffset": 904
                }
              }
            },
            {
              "physicalLocation": {
                "artifactLocation": {
                  "uri": "src/Casting.sol"
                },
                "region": {
                  "byteLength": 13,
                  "byteOffset": 2086
                }
              }
            },
            {
              "physicalLocation": {
                "artifactLocation": {
                  "uri": "src/InconsistentUints.sol"
                },
                "region": {
                  "byteLength": 12,
                  "byteOffset": 122
                }
              }
            },
            {
              "physicalLocation": {
                "artifactLocation": {
                  "uri": "src/InconsistentUints.sol"
                },
                "region": {
                  "byteLength": 11,
                  "byteOffset": 197
                }
              }
            },
            {
              "physicalLocation": {
                "artifactLocation": {
                  "uri": "src/InconsistentUints.sol"
                },
                "region": {
                  "byteLength": 10,
                  "byteOffset": 289
                }
              }
            },
            {
              "physicalLocation": {
                "artifactLocation": {
                  "uri": "src/InconsistentUints.sol"
                },
                "region": {
                  "byteLength": 9,
                  "byteOffset": 340
                }
              }
            },
            {
              "physicalLocation": {
                "artifactLocation": {
                  "uri": "src/InconsistentUints.sol"
                },
                "region": {
                  "byteLength": 9,
                  "byteOffset": 383
                }
              }
            },
            {
              "physicalLocation": {
                "artifactLocation": {
                  "uri": "src/InconsistentUints.sol"
                },
                "region": {
                  "byteLength": 10,
                  "byteOffset": 434
                }
              }
            },
            {
              "physicalLocation": {
                "artifactLocation": {
                  "uri": "src/InconsistentUints.sol"
                },
                "region": {
                  "byteLength": 12,
                  "byteOffset": 528
                }
              }
            },
            {
              "physicalLocation": {
                "artifactLocation": {
                  "uri": "src/eth2/DepositContract.sol"
                },
                "region": {
                  "byteLength": 27,
                  "byteOffset": 4611
                }
              }
            },
            {
              "physicalLocation": {
                "artifactLocation": {
                  "uri": "src/eth2/DepositContract.sol"
                },
                "region": {
                  "byteLength": 17,
                  "byteOffset": 4732
                }
              }
            },
            {
              "physicalLocation": {
                "artifactLocation": {
                  "uri": "src/eth2/DepositContract.sol"
                },
                "region": {
                  "byteLength": 6,
                  "byteOffset": 5020
                }
              }
            },
            {
              "physicalLocation": {
                "artifactLocation": {
                  "uri": "src/eth2/DepositContract.sol"
                },
                "region": {
                  "byteLength": 4,
                  "byteOffset": 5307
                }
              }
            },
            {
              "physicalLocation": {
                "artifactLocation": {
                  "uri": "src/eth2/DepositContract.sol"
                },
                "region": {
                  "byteLength": 6,
                  "byteOffset": 5347
                }
              }
            },
            {
              "physicalLocation": {
                "artifactLocation": {
                  "uri": "src/eth2/DepositContract.sol"
                },
                "region": {
                  "byteLength": 14,
                  "byteOffset": 6636
                }
              }
            },
            {
              "physicalLocation": {
                "artifactLocation": {
                  "uri": "src/eth2/DepositContract.sol"
                },
                "region": {
                  "byteLength": 4,
                  "byteOffset": 8101
                }
              }
            },
            {
              "physicalLocation": {
                "artifactLocation": {
                  "uri": "src/eth2/DepositContract.sol"
                },
                "region": {
                  "byteLength": 6,
                  "byteOffset": 8141
                }
              }
            },
            {
              "physicalLocation": {
                "artifactLocation": {
                  "uri": "src/nested_mappings/LaterVersion.sol"
                },
                "region": {
                  "byteLength": 5,
                  "byteOffset": 184
                }
              }
            },
            {
              "physicalLocation": {
                "artifactLocation": {
                  "uri": "src/nested_mappings/NestedMappings.sol"
                },
                "region": {
                  "byteLength": 10,
                  "byteOffset": 168
                }
              }
            }
          ],
          "message": {
            "text": "Consider keeping the naming convention consistent in a given contract. Explicit size declarations are preferred (uint256, int256) over implicit ones (uint, int) to avoid confusion."
          },
          "ruleId": "inconsistent-type-names"
        },
        {
          "level": "note",
          "locations": [
            {
              "physicalLocation": {
                "artifactLocation": {
                  "uri": "src/UnusedError.sol"
                },
                "region": {
                  "byteLength": 27,
                  "byteOffset": 84
                }
              }
            },
            {
              "physicalLocation": {
                "artifactLocation": {
                  "uri": "src/UnusedError.sol"
                },
                "region": {
                  "byteLength": 36,
                  "byteOffset": 258
                }
              }
            },
            {
              "physicalLocation": {
                "artifactLocation": {
                  "uri": "src/WrongOrderOfLayout.sol"
                },
                "region": {
                  "byteLength": 21,
                  "byteOffset": 274
                }
              }
            }
          ],
          "message": {
            "text": "it is recommended that the definition be removed when custom error is unused"
          },
          "ruleId": "useless-error"
        },
        {
          "level": "note",
          "locations": [
            {
              "physicalLocation": {
                "artifactLocation": {
                  "uri": "src/RevertsAndRequriesInLoops.sol"
                },
                "region": {
                  "byteLength": 129,
                  "byteOffset": 227
                }
              }
            },
            {
              "physicalLocation": {
                "artifactLocation": {
                  "uri": "src/RevertsAndRequriesInLoops.sol"
                },
                "region": {
                  "byteLength": 150,
                  "byteOffset": 416
                }
              }
            }
          ],
          "message": {
            "text": "Avoid `require` / `revert` statements in a loop because a single bad item can cause the whole transaction to fail. It's better to forgive on fail and return failed elements post processing of the loop"
          },
          "ruleId": "reverts-and-requires-in-loops"
        },
        {
          "level": "note",
          "locations": [
            {
              "physicalLocation": {
                "artifactLocation": {
                  "uri": "src/DivisionBeforeMultiplication.sol"
                },
                "region": {
                  "byteLength": 5,
                  "byteOffset": 218
                }
              }
            },
            {
              "physicalLocation": {
                "artifactLocation": {
                  "uri": "src/DivisionBeforeMultiplication.sol"
                },
                "region": {
                  "byteLength": 5,
                  "byteOffset": 330
                }
              }
            },
            {
              "physicalLocation": {
                "artifactLocation": {
                  "uri": "src/DivisionBeforeMultiplication.sol"
                },
                "region": {
                  "byteLength": 5,
                  "byteOffset": 432
                }
              }
            },
            {
              "physicalLocation": {
                "artifactLocation": {
                  "uri": "src/DivisionBeforeMultiplication.sol"
                },
                "region": {
                  "byteLength": 5,
                  "byteOffset": 541
                }
              }
            }
          ],
          "message": {
            "text": "Division operations followed directly by multiplication operations can lead to precision loss due to the way integer arithmetic is handled in Solidity."
          },
          "ruleId": "division-before-multiplication"
        }
      ],
      "tool": {
        "driver": {
          "fullName": "Cyfrin - Aderyn",
          "informationUri": "https://github.com/Cyfrin/aderyn",
          "name": "Aderyn",
          "organization": "Cyfrin",
          "semanticVersion": "0.1.5",
          "version": "0.1.5"
        }
      }
    }
  ]
}<|MERGE_RESOLUTION|>--- conflicted
+++ resolved
@@ -1696,7 +1696,6 @@
             {
               "physicalLocation": {
                 "artifactLocation": {
-<<<<<<< HEAD
                   "uri": "src/AssemblyExample.sol"
                 },
                 "region": {
@@ -1730,6 +1729,17 @@
             {
               "physicalLocation": {
                 "artifactLocation": {
+                  "uri": "src/IncorrectCaretOperator.sol"
+                },
+                "region": {
+                  "byteLength": 7,
+                  "byteOffset": 355
+                }
+              }
+            },
+            {
+              "physicalLocation": {
+                "artifactLocation": {
                   "uri": "src/StateVariables.sol"
                 },
                 "region": {
@@ -1757,103 +1767,122 @@
                 "region": {
                   "byteLength": 18,
                   "byteOffset": 282
-=======
-                  "uri": "src/IncorrectCaretOperator.sol"
-                },
-                "region": {
-                  "byteLength": 8,
-                  "byteOffset": 519
->>>>>>> 95411246
-                }
-              }
-            },
-            {
-              "physicalLocation": {
-                "artifactLocation": {
-<<<<<<< HEAD
+                }
+              }
+            },
+            {
+              "physicalLocation": {
+                "artifactLocation": {
                   "uri": "src/UninitializedStateVariable.sol"
                 },
                 "region": {
                   "byteLength": 8,
                   "byteOffset": 122
-=======
-                  "uri": "src/IncorrectCaretOperator.sol"
-                },
-                "region": {
-                  "byteLength": 16,
-                  "byteOffset": 549
->>>>>>> 95411246
-                }
-              }
-            },
-            {
-              "physicalLocation": {
-                "artifactLocation": {
-<<<<<<< HEAD
+                }
+              }
+            },
+            {
+              "physicalLocation": {
+                "artifactLocation": {
                   "uri": "src/UninitializedStateVariable.sol"
                 },
                 "region": {
                   "byteLength": 11,
                   "byteOffset": 529
-=======
-                  "uri": "src/IncorrectCaretOperator.sol"
-                },
-                "region": {
-                  "byteLength": 21,
-                  "byteOffset": 587
->>>>>>> 95411246
-                }
-              }
-            },
-            {
-              "physicalLocation": {
-                "artifactLocation": {
-<<<<<<< HEAD
+                }
+              }
+            },
+            {
+              "physicalLocation": {
+                "artifactLocation": {
                   "uri": "src/WrongOrderOfLayout.sol"
                 },
                 "region": {
                   "byteLength": 10,
                   "byteOffset": 257
-=======
-                  "uri": "src/IncorrectCaretOperator.sol"
-                },
-                "region": {
-                  "byteLength": 13,
-                  "byteOffset": 631
->>>>>>> 95411246
-                }
-              }
-            },
-            {
-              "physicalLocation": {
-                "artifactLocation": {
-<<<<<<< HEAD
+                }
+              }
+            },
+            {
+              "physicalLocation": {
+                "artifactLocation": {
                   "uri": "src/auditor_mode/PublicFunctionsWithoutSenderCheck.sol"
                 },
                 "region": {
                   "byteLength": 5,
                   "byteOffset": 1971
-=======
-                  "uri": "src/IncorrectCaretOperator.sol"
-                },
-                "region": {
-                  "byteLength": 12,
-                  "byteOffset": 708
->>>>>>> 95411246
                 }
               }
             }
           ],
           "message": {
-<<<<<<< HEAD
             "text": "Solidity does initialize variables by default when you declare them, however it's good practice to explicitly declare an initial value. For example, if you transfer money to an address we must make sure that the address has been initialized."
           },
           "ruleId": "uninitialized-state-variable"
-=======
+        },
+        {
+          "level": "warning",
+          "locations": [
+            {
+              "physicalLocation": {
+                "artifactLocation": {
+                  "uri": "src/IncorrectCaretOperator.sol"
+                },
+                "region": {
+                  "byteLength": 8,
+                  "byteOffset": 519
+                }
+              }
+            },
+            {
+              "physicalLocation": {
+                "artifactLocation": {
+                  "uri": "src/IncorrectCaretOperator.sol"
+                },
+                "region": {
+                  "byteLength": 16,
+                  "byteOffset": 549
+                }
+              }
+            },
+            {
+              "physicalLocation": {
+                "artifactLocation": {
+                  "uri": "src/IncorrectCaretOperator.sol"
+                },
+                "region": {
+                  "byteLength": 21,
+                  "byteOffset": 587
+                }
+              }
+            },
+            {
+              "physicalLocation": {
+                "artifactLocation": {
+                  "uri": "src/IncorrectCaretOperator.sol"
+                },
+                "region": {
+                  "byteLength": 13,
+                  "byteOffset": 631
+                }
+              }
+            },
+            {
+              "physicalLocation": {
+                "artifactLocation": {
+                  "uri": "src/IncorrectCaretOperator.sol"
+                },
+                "region": {
+                  "byteLength": 12,
+                  "byteOffset": 708
+                }
+              }
+            }
+          ],
+          "message": {
             "text": "The caret operator is usually mistakenly thought of as an exponentiation operator but actually, it's a bitwise xor operator."
           },
           "ruleId": "incorrect-caret-operator"
->>>>>>> 95411246
         },
         {
           "level": "warning",
