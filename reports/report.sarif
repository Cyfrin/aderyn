--- conflicted
+++ resolved
@@ -4927,17 +4927,6 @@
                 },
                 "region": {
                   "byteLength": 7,
-                  "byteOffset": 255
-                }
-              }
-            },
-            {
-              "physicalLocation": {
-                "artifactLocation": {
-                  "uri": "src/LocalVariableShadowing.sol"
-                },
-                "region": {
-                  "byteLength": 7,
                   "byteOffset": 440
                 }
               }
@@ -5070,18 +5059,18 @@
                 },
                 "region": {
                   "byteLength": 7,
+                  "byteOffset": 255
+                }
+              }
+            },
+            {
+              "physicalLocation": {
+                "artifactLocation": {
+                  "uri": "src/cloc/HeavilyCommentedContract.sol"
+                },
+                "region": {
+                  "byteLength": 7,
                   "byteOffset": 598
-                }
-              }
-            },
-            {
-              "physicalLocation": {
-                "artifactLocation": {
-                  "uri": "src/cloc/HeavilyCommentedContract.sol"
-                },
-                "region": {
-                  "byteLength": 7,
-                  "byteOffset": 1408
                 }
               }
             }
@@ -7318,7 +7307,6 @@
             {
               "physicalLocation": {
                 "artifactLocation": {
-<<<<<<< HEAD
                   "uri": "src/LocalVariableShadowing.sol"
                 },
                 "region": {
@@ -7361,182 +7349,6 @@
             {
               "physicalLocation": {
                 "artifactLocation": {
-                  "uri": "src/ConstantFuncsAssembly.sol"
-                },
-                "region": {
-                  "byteLength": 14,
-                  "byteOffset": 478
-                }
-              }
-            },
-            {
-              "physicalLocation": {
-                "artifactLocation": {
-                  "uri": "src/ConstantFuncsAssembly.sol"
-                },
-                "region": {
-                  "byteLength": 14,
-                  "byteOffset": 716
-                }
-              }
-            },
-            {
-              "physicalLocation": {
-                "artifactLocation": {
-                  "uri": "src/StorageParameters.sol"
-                },
-                "region": {
-                  "byteLength": 11,
-                  "byteOffset": 184
-                }
-              }
-            },
-            {
-              "physicalLocation": {
-                "artifactLocation": {
-                  "uri": "src/UninitializedLocalVariables.sol"
-                },
-                "region": {
-                  "byteLength": 17,
-                  "byteOffset": 211
-                }
-              }
-            },
-            {
-              "physicalLocation": {
-                "artifactLocation": {
-                  "uri": "src/UninitializedLocalVariables.sol"
-                },
-                "region": {
-                  "byteLength": 17,
-                  "byteOffset": 243
-                }
-              }
-            },
-            {
-              "physicalLocation": {
-                "artifactLocation": {
-                  "uri": "src/UninitializedLocalVariables.sol"
-                },
-                "region": {
-                  "byteLength": 20,
-                  "byteOffset": 278
-                }
-              }
-            },
-            {
-              "physicalLocation": {
-                "artifactLocation": {
-                  "uri": "src/UninitializedLocalVariables.sol"
-                },
-                "region": {
-                  "byteLength": 16,
-                  "byteOffset": 312
-                }
-              }
-            },
-            {
-              "physicalLocation": {
-                "artifactLocation": {
-                  "uri": "src/UninitializedLocalVariables.sol"
-                },
-                "region": {
-                  "byteLength": 20,
-                  "byteOffset": 346
-                }
-              }
-            },
-            {
-              "physicalLocation": {
-                "artifactLocation": {
-                  "uri": "src/UninitializedLocalVariables.sol"
-                },
-                "region": {
-                  "byteLength": 19,
-                  "byteOffset": 390
-                }
-              }
-            },
-            {
-              "physicalLocation": {
-                "artifactLocation": {
-                  "uri": "src/UninitializedLocalVariables.sol"
-                },
-                "region": {
-                  "byteLength": 22,
-                  "byteOffset": 434
-                }
-              }
-            },
-            {
-              "physicalLocation": {
-                "artifactLocation": {
-                  "uri": "src/UninitializedLocalVariables.sol"
-                },
-                "region": {
-                  "byteLength": 22,
-                  "byteOffset": 481
-                }
-              }
-            },
-            {
-              "physicalLocation": {
-                "artifactLocation": {
-                  "uri": "src/UninitializedLocalVariables.sol"
-                },
-                "region": {
-                  "byteLength": 25,
-                  "byteOffset": 531
-                }
-              }
-            },
-            {
-              "physicalLocation": {
-                "artifactLocation": {
-                  "uri": "src/UninitializedLocalVariables.sol"
-                },
-                "region": {
-                  "byteLength": 21,
-                  "byteOffset": 580
-                }
-              }
-            },
-            {
-              "physicalLocation": {
-                "artifactLocation": {
-                  "uri": "src/UninitializedLocalVariables.sol"
-                },
-                "region": {
-                  "byteLength": 25,
-                  "byteOffset": 629
-                }
-              }
-            },
-            {
-              "physicalLocation": {
-                "artifactLocation": {
-                  "uri": "src/UninitializedLocalVariables.sol"
-                },
-                "region": {
-                  "byteLength": 24,
-                  "byteOffset": 681
-                }
-              }
-            }
-          ],
-          "message": {
-            "text": "Initialize all the variables. If a variable is meant to be initialized to zero, explicitly set it to zero to improve code readability."
-          },
-          "ruleId": "uninitialized-local-variable"
-        },
-        {
-          "level": "note",
-          "locations": [
-            {
-              "physicalLocation": {
-                "artifactLocation": {
-=======
->>>>>>> 61295dbb
                   "uri": "src/ReturnBomb.sol"
                 },
                 "region": {
