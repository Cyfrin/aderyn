--- conflicted
+++ resolved
@@ -1952,122 +1952,169 @@
             {
               "physicalLocation": {
                 "artifactLocation": {
-<<<<<<< HEAD
                   "uri": "src/MisusedBoolean.sol"
                 },
                 "region": {
                   "byteLength": 19,
                   "byteOffset": 257
-=======
+                }
+              }
+            },
+            {
+              "physicalLocation": {
+                "artifactLocation": {
+                  "uri": "src/MisusedBoolean.sol"
+                },
+                "region": {
+                  "byteLength": 20,
+                  "byteOffset": 419
+                }
+              }
+            },
+            {
+              "physicalLocation": {
+                "artifactLocation": {
+                  "uri": "src/MisusedBoolean.sol"
+                },
+                "region": {
+                  "byteLength": 20,
+                  "byteOffset": 582
+                }
+              }
+            },
+            {
+              "physicalLocation": {
+                "artifactLocation": {
+                  "uri": "src/MisusedBoolean.sol"
+                },
+                "region": {
+                  "byteLength": 19,
+                  "byteOffset": 745
+                }
+              }
+            },
+            {
+              "physicalLocation": {
+                "artifactLocation": {
+                  "uri": "src/MisusedBoolean.sol"
+                },
+                "region": {
+                  "byteLength": 51,
+                  "byteOffset": 908
+                }
+              }
+            },
+            {
+              "physicalLocation": {
+                "artifactLocation": {
+                  "uri": "src/MisusedBoolean.sol"
+                },
+                "region": {
+                  "byteLength": 52,
+                  "byteOffset": 1060
+                }
+              }
+            },
+            {
+              "physicalLocation": {
+                "artifactLocation": {
+                  "uri": "src/MisusedBoolean.sol"
+                },
+                "region": {
+                  "byteLength": 53,
+                  "byteOffset": 1213
+                }
+              }
+            },
+            {
+              "physicalLocation": {
+                "artifactLocation": {
+                  "uri": "src/MisusedBoolean.sol"
+                },
+                "region": {
+                  "byteLength": 21,
+                  "byteOffset": 1366
+                }
+              }
+            },
+            {
+              "physicalLocation": {
+                "artifactLocation": {
+                  "uri": "src/MisusedBoolean.sol"
+                },
+                "region": {
+                  "byteLength": 17,
+                  "byteOffset": 1530
+                }
+              }
+            },
+            {
+              "physicalLocation": {
+                "artifactLocation": {
+                  "uri": "src/MisusedBoolean.sol"
+                },
+                "region": {
+                  "byteLength": 18,
+                  "byteOffset": 1691
+                }
+              }
+            }
+          ],
+          "message": {
+            "text": "The patterns `if (… || true)` and `if (.. && false)` will always evaluate to true and false respectively."
+          },
+          "ruleId": "misused-boolean"
+        },
+        {
+          "level": "warning",
+          "locations": [
+            {
+              "physicalLocation": {
+                "artifactLocation": {
                   "uri": "src/CallGraphTests.sol"
                 },
                 "region": {
                   "byteLength": 16,
                   "byteOffset": 686
->>>>>>> 57a13281
-                }
-              }
-            },
-            {
-              "physicalLocation": {
-                "artifactLocation": {
-<<<<<<< HEAD
-                  "uri": "src/MisusedBoolean.sol"
-                },
-                "region": {
-                  "byteLength": 20,
-                  "byteOffset": 419
-                }
-              }
-            },
-            {
-              "physicalLocation": {
-                "artifactLocation": {
-                  "uri": "src/MisusedBoolean.sol"
-                },
-                "region": {
-                  "byteLength": 20,
-                  "byteOffset": 582
-                }
-              }
-            },
-            {
-              "physicalLocation": {
-                "artifactLocation": {
-                  "uri": "src/MisusedBoolean.sol"
-                },
-                "region": {
-                  "byteLength": 19,
-                  "byteOffset": 745
-=======
+                }
+              }
+            },
+            {
+              "physicalLocation": {
+                "artifactLocation": {
                   "uri": "src/SendEtherNoChecks.sol"
                 },
                 "region": {
                   "byteLength": 5,
                   "byteOffset": 1060
->>>>>>> 57a13281
-                }
-              }
-            },
-            {
-              "physicalLocation": {
-                "artifactLocation": {
-<<<<<<< HEAD
-                  "uri": "src/MisusedBoolean.sol"
-                },
-                "region": {
-                  "byteLength": 51,
-                  "byteOffset": 908
-=======
+                }
+              }
+            },
+            {
+              "physicalLocation": {
+                "artifactLocation": {
                   "uri": "src/SendEtherNoChecks.sol"
                 },
                 "region": {
                   "byteLength": 5,
                   "byteOffset": 1405
->>>>>>> 57a13281
-                }
-              }
-            },
-            {
-              "physicalLocation": {
-                "artifactLocation": {
-<<<<<<< HEAD
-                  "uri": "src/MisusedBoolean.sol"
-                },
-                "region": {
-                  "byteLength": 52,
-                  "byteOffset": 1060
-=======
+                }
+              }
+            },
+            {
+              "physicalLocation": {
+                "artifactLocation": {
                   "uri": "src/SendEtherNoChecks.sol"
                 },
                 "region": {
                   "byteLength": 5,
                   "byteOffset": 1795
->>>>>>> 57a13281
-                }
-              }
-            },
-            {
-              "physicalLocation": {
-                "artifactLocation": {
-<<<<<<< HEAD
-                  "uri": "src/MisusedBoolean.sol"
-                },
-                "region": {
-                  "byteLength": 53,
-                  "byteOffset": 1213
-                }
-              }
-            },
-            {
-              "physicalLocation": {
-                "artifactLocation": {
-                  "uri": "src/MisusedBoolean.sol"
-                },
-                "region": {
-                  "byteLength": 21,
-                  "byteOffset": 1366
-=======
+                }
+              }
+            },
+            {
+              "physicalLocation": {
+                "artifactLocation": {
                   "uri": "src/UninitializedStateVariable.sol"
                 },
                 "region": {
@@ -2093,59 +2140,36 @@
                 "region": {
                   "byteLength": 9,
                   "byteOffset": 392
->>>>>>> 57a13281
-                }
-              }
-            },
-            {
-              "physicalLocation": {
-                "artifactLocation": {
-<<<<<<< HEAD
-                  "uri": "src/MisusedBoolean.sol"
-                },
-                "region": {
-                  "byteLength": 17,
-                  "byteOffset": 1530
-=======
+                }
+              }
+            },
+            {
+              "physicalLocation": {
+                "artifactLocation": {
                   "uri": "src/auditor_mode/ExternalCalls.sol"
                 },
                 "region": {
                   "byteLength": 28,
                   "byteOffset": 1253
->>>>>>> 57a13281
-                }
-              }
-            },
-            {
-              "physicalLocation": {
-                "artifactLocation": {
-<<<<<<< HEAD
-                  "uri": "src/MisusedBoolean.sol"
-                },
-                "region": {
-                  "byteLength": 18,
-                  "byteOffset": 1691
-=======
+                }
+              }
+            },
+            {
+              "physicalLocation": {
+                "artifactLocation": {
                   "uri": "src/inheritance/ExtendedInheritance.sol"
                 },
                 "region": {
                   "byteLength": 15,
                   "byteOffset": 391
->>>>>>> 57a13281
                 }
               }
             }
           ],
           "message": {
-<<<<<<< HEAD
-            "text": "The patterns `if (… || true)` and `if (.. && false)` will always evaluate to true and false respectively."
-          },
-          "ruleId": "misused-boolean"
-=======
             "text": "Introduce checks on the address"
           },
           "ruleId": "delegate-call-unchecked-address"
->>>>>>> 57a13281
         },
         {
           "level": "warning",
