{
  "files_summary": {
    "total_source_units": 20,
    "total_sloc": 245
  },
  "files_details": {
    "files_details": [
      {
        "file_path": "Counter.sol",
        "n_sloc": 20
      },
      {
        "file_path": "DemoASTNodes.sol",
        "n_sloc": 31
      },
      {
        "file_path": "Helper.sol",
        "n_sloc": 8
      },
      {
        "file_path": "InconsistentUints.sol",
        "n_sloc": 17
      },
      {
        "file_path": "InternalFunctions.sol",
        "n_sloc": 22
      },
      {
        "file_path": "OnceModifierExample.sol",
        "n_sloc": 8
      },
      {
        "file_path": "StateVariables.sol",
        "n_sloc": 58
      },
      {
        "file_path": "inheritance/ExtendedInheritance.sol",
        "n_sloc": 17
      },
      {
        "file_path": "inheritance/IContractInheritance.sol",
        "n_sloc": 4
      },
      {
        "file_path": "inheritance/InheritanceBase.sol",
        "n_sloc": 8
      },
      {
        "file_path": "multiple-versions/0.4/A.sol",
        "n_sloc": 5
      },
      {
        "file_path": "multiple-versions/0.4/B.sol",
        "n_sloc": 5
      },
      {
        "file_path": "multiple-versions/0.5/A.sol",
        "n_sloc": 5
      },
      {
        "file_path": "multiple-versions/0.5/B.sol",
        "n_sloc": 7
      },
      {
        "file_path": "multiple-versions/0.6/A.sol",
        "n_sloc": 5
      },
      {
        "file_path": "multiple-versions/0.6/B.sol",
        "n_sloc": 5
      },
      {
        "file_path": "multiple-versions/0.7/A.sol",
        "n_sloc": 5
      },
      {
        "file_path": "multiple-versions/0.7/B.sol",
        "n_sloc": 5
      },
      {
        "file_path": "multiple-versions/0.8/A.sol",
        "n_sloc": 5
      },
      {
        "file_path": "multiple-versions/0.8/B.sol",
        "n_sloc": 5
      }
    ]
  },
  "issue_count": {
    "high": 1,
    "low": 0
  },
  "high_issues": {
    "issues": [
      {
        "title": "Using `delegatecall` in loop",
        "description": "When calling `delegatecall` the same `msg.value` amount will be accredited multiple times.",
        "detector_name": "delegate-call-in-loop",
        "instances": [
          {
            "contract_path": "inheritance/ExtendedInheritance.sol",
            "line_no": 16,
            "src": "488:19",
            "src_char": "488:19"
          }
        ]
      }
    ]
  },
  "low_issues": {
    "issues": []
  },
  "detectors_used": [
    "delegate-call-in-loop",
    "avoid-abi-encode-packed",
    "block-timestamp-deadline",
    "arbitrary-transfer-from",
    "unprotected-initializer",
    "unsafe-casting-detector",
    "enumerable-loop-removal",
    "experimental-encoder",
    "incorrect-shift-order",
    "storage-array-edit-with-memory",
    "multiple-constructors",
    "reused-contract-name",
    "nested-struct-in-mapping",
    "selfdestruct-identifier",
    "dynamic-array-length-assignment",
<<<<<<< HEAD
    "yul-return",
    "state-variable-shadowing"
=======
    "incorrect-caret-operator",
    "yul-return"
>>>>>>> 95411246
  ]
}<|MERGE_RESOLUTION|>--- conflicted
+++ resolved
@@ -127,12 +127,8 @@
     "nested-struct-in-mapping",
     "selfdestruct-identifier",
     "dynamic-array-length-assignment",
-<<<<<<< HEAD
+    "incorrect-caret-operator",
     "yul-return",
     "state-variable-shadowing"
-=======
-    "incorrect-caret-operator",
-    "yul-return"
->>>>>>> 95411246
   ]
 }