{
  "files_summary": {
    "total_source_units": 20,
    "total_sloc": 245
  },
  "files_details": {
    "files_details": [
      {
        "file_path": "Counter.sol",
        "n_sloc": 20
      },
      {
        "file_path": "DemoASTNodes.sol",
        "n_sloc": 31
      },
      {
        "file_path": "Helper.sol",
        "n_sloc": 8
      },
      {
        "file_path": "InconsistentUints.sol",
        "n_sloc": 17
      },
      {
        "file_path": "InternalFunctions.sol",
        "n_sloc": 22
      },
      {
        "file_path": "OnceModifierExample.sol",
        "n_sloc": 8
      },
      {
        "file_path": "StateVariables.sol",
        "n_sloc": 58
      },
      {
        "file_path": "inheritance/ExtendedInheritance.sol",
        "n_sloc": 17
      },
      {
        "file_path": "inheritance/IContractInheritance.sol",
        "n_sloc": 4
      },
      {
        "file_path": "inheritance/InheritanceBase.sol",
        "n_sloc": 8
      },
      {
        "file_path": "multiple-versions/0.4/A.sol",
        "n_sloc": 5
      },
      {
        "file_path": "multiple-versions/0.4/B.sol",
        "n_sloc": 5
      },
      {
        "file_path": "multiple-versions/0.5/A.sol",
        "n_sloc": 5
      },
      {
        "file_path": "multiple-versions/0.5/B.sol",
        "n_sloc": 7
      },
      {
        "file_path": "multiple-versions/0.6/A.sol",
        "n_sloc": 5
      },
      {
        "file_path": "multiple-versions/0.6/B.sol",
        "n_sloc": 5
      },
      {
        "file_path": "multiple-versions/0.7/A.sol",
        "n_sloc": 5
      },
      {
        "file_path": "multiple-versions/0.7/B.sol",
        "n_sloc": 5
      },
      {
        "file_path": "multiple-versions/0.8/A.sol",
        "n_sloc": 5
      },
      {
        "file_path": "multiple-versions/0.8/B.sol",
        "n_sloc": 5
      }
    ]
  },
  "issue_count": {
    "high": 3,
    "low": 0
  },
  "high_issues": {
    "issues": [
      {
        "title": "Using `delegatecall` in loop",
        "description": "When calling `delegatecall` the same `msg.value` amount will be accredited multiple times.",
        "detector_name": "delegate-call-in-loop",
        "instances": [
          {
            "contract_path": "inheritance/ExtendedInheritance.sol",
            "line_no": 16,
            "src": "488:19",
            "src_char": "488:19"
          }
        ]
      },
      {
        "title": "Uninitialized State Variables",
        "description": "Solidity does initialize variables by default when you declare them, however it's good practice to explicitly declare an initial value. For example, if you transfer money to an address we must make sure that the address has been initialized.",
        "detector_name": "uninitialized-state-variable",
        "instances": [
          {
            "contract_path": "InconsistentUints.sol",
            "line_no": 7,
            "src": "197:11",
            "src_char": "197:11"
          },
          {
            "contract_path": "InconsistentUints.sol",
            "line_no": 8,
            "src": "233:14",
            "src_char": "233:14"
          },
          {
            "contract_path": "StateVariables.sol",
            "line_no": 8,
            "src": "199:19",
            "src_char": "199:19"
          },
          {
            "contract_path": "StateVariables.sol",
            "line_no": 9,
            "src": "241:20",
            "src_char": "241:20"
          },
          {
            "contract_path": "StateVariables.sol",
            "line_no": 10,
            "src": "282:18",
            "src_char": "282:18"
          }
        ]
      },
      {
        "title": "Delegatecall made by the function without checks on any adress.",
        "description": "Introduce checks on the address",
        "detector_name": "delegate-call-unchecked-address",
        "instances": [
          {
            "contract_path": "inheritance/ExtendedInheritance.sol",
            "line_no": 14,
            "src": "391:15",
            "src_char": "391:15"
          }
        ]
      }
    ]
  },
  "low_issues": {
    "issues": []
  },
  "detectors_used": [
    "delegate-call-in-loop",
    "avoid-abi-encode-packed",
    "block-timestamp-deadline",
    "arbitrary-transfer-from",
    "unprotected-initializer",
    "unsafe-casting-detector",
    "enumerable-loop-removal",
    "experimental-encoder",
    "incorrect-shift-order",
    "storage-array-edit-with-memory",
    "multiple-constructors",
    "reused-contract-name",
    "nested-struct-in-mapping",
    "selfdestruct-identifier",
    "dynamic-array-length-assignment",
    "uninitialized-state-variable",
    "incorrect-caret-operator",
    "yul-return",
    "state-variable-shadowing",
    "unchecked-send",
    "misused-boolean",
    "send-ether-no-checks",
    "delegate-call-unchecked-address",
    "tautological-compare",
    "rtlo",
    "unchecked-return",
    "dangerous-unary-operator",
<<<<<<< HEAD
    "dangerous-strict-equailty-on-contract-balance"
=======
    "signed-storage-array",
    "weak-randomness",
    "pre-declared-local-variable-usage",
    "delete-nested-mapping"
>>>>>>> 2aea4d06
  ]
}<|MERGE_RESOLUTION|>--- conflicted
+++ resolved
@@ -189,13 +189,10 @@
     "rtlo",
     "unchecked-return",
     "dangerous-unary-operator",
-<<<<<<< HEAD
-    "dangerous-strict-equailty-on-contract-balance"
-=======
+    "dangerous-strict-equailty-on-contract-balance",
     "signed-storage-array",
     "weak-randomness",
     "pre-declared-local-variable-usage",
     "delete-nested-mapping"
->>>>>>> 2aea4d06
   ]
 }