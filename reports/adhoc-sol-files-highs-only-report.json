--- conflicted
+++ resolved
@@ -188,10 +188,7 @@
     "rtlo",
     "unchecked-return",
     "dangerous-unary-operator",
-<<<<<<< HEAD
-    "pre-declared-local-variable-usage"
-=======
+    "pre-declared-local-variable-usage",
     "delete-nested-mapping"
->>>>>>> e949a4d6
   ]
 }