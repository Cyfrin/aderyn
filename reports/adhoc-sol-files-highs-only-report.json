{
  "files_summary": {
    "total_source_units": 20,
    "total_sloc": 245
  },
  "files_details": {
    "files_details": [
      {
        "file_path": "Counter.sol",
        "n_sloc": 20
      },
      {
        "file_path": "DemoASTNodes.sol",
        "n_sloc": 31
      },
      {
        "file_path": "Helper.sol",
        "n_sloc": 8
      },
      {
        "file_path": "InconsistentUints.sol",
        "n_sloc": 17
      },
      {
        "file_path": "InternalFunctions.sol",
        "n_sloc": 22
      },
      {
        "file_path": "OnceModifierExample.sol",
        "n_sloc": 8
      },
      {
        "file_path": "StateVariables.sol",
        "n_sloc": 58
      },
      {
        "file_path": "inheritance/ExtendedInheritance.sol",
        "n_sloc": 17
      },
      {
        "file_path": "inheritance/IContractInheritance.sol",
        "n_sloc": 4
      },
      {
        "file_path": "inheritance/InheritanceBase.sol",
        "n_sloc": 8
      },
      {
        "file_path": "multiple-versions/0.4/A.sol",
        "n_sloc": 5
      },
      {
        "file_path": "multiple-versions/0.4/B.sol",
        "n_sloc": 5
      },
      {
        "file_path": "multiple-versions/0.5/A.sol",
        "n_sloc": 5
      },
      {
        "file_path": "multiple-versions/0.5/B.sol",
        "n_sloc": 7
      },
      {
        "file_path": "multiple-versions/0.6/A.sol",
        "n_sloc": 5
      },
      {
        "file_path": "multiple-versions/0.6/B.sol",
        "n_sloc": 5
      },
      {
        "file_path": "multiple-versions/0.7/A.sol",
        "n_sloc": 5
      },
      {
        "file_path": "multiple-versions/0.7/B.sol",
        "n_sloc": 5
      },
      {
        "file_path": "multiple-versions/0.8/A.sol",
        "n_sloc": 5
      },
      {
        "file_path": "multiple-versions/0.8/B.sol",
        "n_sloc": 5
      }
    ]
  },
  "issue_count": {
    "high": 2,
    "low": 0
  },
  "high_issues": {
    "issues": [
      {
        "title": "Using `delegatecall` in loop",
        "description": "When calling `delegatecall` the same `msg.value` amount will be accredited multiple times.",
        "detector_name": "delegate-call-in-loop",
        "instances": [
          {
            "contract_path": "inheritance/ExtendedInheritance.sol",
            "line_no": 16,
            "src": "488:19",
            "src_char": "488:19"
          }
        ]
      },
      {
        "title": "Uninitialized State Variables",
        "description": "Solidity does initialize variables by default when you declare them, however it's good practice to explicitly declare an initial value. For example, if you transfer money to an address we must make sure that the address has been initialized.",
        "detector_name": "uninitialized-state-variable",
        "instances": [
          {
            "contract_path": "InconsistentUints.sol",
            "line_no": 7,
            "src": "197:11",
            "src_char": "197:11"
          },
          {
            "contract_path": "InconsistentUints.sol",
            "line_no": 8,
            "src": "233:14",
            "src_char": "233:14"
          },
          {
            "contract_path": "StateVariables.sol",
            "line_no": 8,
            "src": "199:19",
            "src_char": "199:19"
          },
          {
            "contract_path": "StateVariables.sol",
            "line_no": 9,
            "src": "241:20",
            "src_char": "241:20"
          },
          {
            "contract_path": "StateVariables.sol",
            "line_no": 10,
            "src": "282:18",
            "src_char": "282:18"
          }
        ]
      }
    ]
  },
  "low_issues": {
    "issues": []
  },
  "detectors_used": [
    "delegate-call-in-loop",
    "avoid-abi-encode-packed",
    "block-timestamp-deadline",
    "arbitrary-transfer-from",
    "unprotected-initializer",
    "unsafe-casting-detector",
    "enumerable-loop-removal",
    "experimental-encoder",
    "incorrect-shift-order",
    "storage-array-edit-with-memory",
    "multiple-constructors",
    "reused-contract-name",
    "nested-struct-in-mapping",
    "selfdestruct-identifier",
    "dynamic-array-length-assignment",
    "uninitialized-state-variable",
    "incorrect-caret-operator",
    "yul-return",
    "state-variable-shadowing",
<<<<<<< HEAD
    "misused-boolean"
=======
    "tautological-compare",
    "rtlo",
    "unchecked-return",
    "dangerous-unary-operator"
>>>>>>> 2dbaa489
  ]
}<|MERGE_RESOLUTION|>--- conflicted
+++ resolved
@@ -168,13 +168,10 @@
     "incorrect-caret-operator",
     "yul-return",
     "state-variable-shadowing",
-<<<<<<< HEAD
-    "misused-boolean"
-=======
+    "misused-boolean",
     "tautological-compare",
     "rtlo",
     "unchecked-return",
     "dangerous-unary-operator"
->>>>>>> 2dbaa489
   ]
 }