{
  "files_summary": {
    "total_source_units": 20,
    "total_sloc": 245
  },
  "files_details": {
    "files_details": [
      {
        "file_path": "Counter.sol",
        "n_sloc": 20
      },
      {
        "file_path": "DemoASTNodes.sol",
        "n_sloc": 31
      },
      {
        "file_path": "Helper.sol",
        "n_sloc": 8
      },
      {
        "file_path": "InconsistentUints.sol",
        "n_sloc": 17
      },
      {
        "file_path": "InternalFunctions.sol",
        "n_sloc": 22
      },
      {
        "file_path": "OnceModifierExample.sol",
        "n_sloc": 8
      },
      {
        "file_path": "StateVariables.sol",
        "n_sloc": 58
      },
      {
        "file_path": "inheritance/ExtendedInheritance.sol",
        "n_sloc": 17
      },
      {
        "file_path": "inheritance/IContractInheritance.sol",
        "n_sloc": 4
      },
      {
        "file_path": "inheritance/InheritanceBase.sol",
        "n_sloc": 8
      },
      {
        "file_path": "multiple-versions/0.4/A.sol",
        "n_sloc": 5
      },
      {
        "file_path": "multiple-versions/0.4/B.sol",
        "n_sloc": 5
      },
      {
        "file_path": "multiple-versions/0.5/A.sol",
        "n_sloc": 5
      },
      {
        "file_path": "multiple-versions/0.5/B.sol",
        "n_sloc": 7
      },
      {
        "file_path": "multiple-versions/0.6/A.sol",
        "n_sloc": 5
      },
      {
        "file_path": "multiple-versions/0.6/B.sol",
        "n_sloc": 5
      },
      {
        "file_path": "multiple-versions/0.7/A.sol",
        "n_sloc": 5
      },
      {
        "file_path": "multiple-versions/0.7/B.sol",
        "n_sloc": 5
      },
      {
        "file_path": "multiple-versions/0.8/A.sol",
        "n_sloc": 5
      },
      {
        "file_path": "multiple-versions/0.8/B.sol",
        "n_sloc": 5
      }
    ]
  },
  "issue_count": {
    "high": 1,
    "low": 0
  },
  "high_issues": {
    "issues": [
      {
        "title": "Using `delegatecall` in loop",
        "description": "When calling `delegatecall` the same `msg.value` amount will be accredited multiple times.",
        "detector_name": "delegate-call-in-loop",
        "instances": [
          {
            "contract_path": "inheritance/ExtendedInheritance.sol",
            "line_no": 16,
            "src": "488:19",
            "src_char": "488:19"
          }
        ]
      }
    ]
  },
  "low_issues": {
    "issues": []
  },
  "detectors_used": [
    "delegate-call-in-loop",
    "avoid-abi-encode-packed",
    "block-timestamp-deadline",
    "arbitrary-transfer-from",
    "unprotected-initializer",
    "unsafe-casting-detector",
    "enumerable-loop-removal",
    "experimental-encoder",
    "incorrect-shift-order",
    "storage-array-edit-with-memory",
    "multiple-constructors",
    "reused-contract-name",
    "nested-struct-in-mapping",
<<<<<<< HEAD
    "selfdestruct-identifier"
=======
    "dynamic-array-length-assignment"
>>>>>>> c75ce994
  ]
}<|MERGE_RESOLUTION|>--- conflicted
+++ resolved
@@ -125,10 +125,7 @@
     "multiple-constructors",
     "reused-contract-name",
     "nested-struct-in-mapping",
-<<<<<<< HEAD
-    "selfdestruct-identifier"
-=======
+    "selfdestruct-identifier",
     "dynamic-array-length-assignment"
->>>>>>> c75ce994
   ]
 }