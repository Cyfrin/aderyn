--- conflicted
+++ resolved
@@ -188,11 +188,8 @@
     "rtlo",
     "unchecked-return",
     "dangerous-unary-operator",
-<<<<<<< HEAD
-    "weak-randomness"
-=======
+    "weak-randomness",
     "pre-declared-local-variable-usage",
     "delete-nested-mapping"
->>>>>>> fc3d7609
   ]
 }