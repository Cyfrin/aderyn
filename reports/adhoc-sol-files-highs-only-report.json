{
  "files_summary": {
    "total_source_units": 20,
    "total_sloc": 245
  },
  "files_details": {
    "files_details": [
      {
        "file_path": "Counter.sol",
        "n_sloc": 20
      },
      {
        "file_path": "DemoASTNodes.sol",
        "n_sloc": 31
      },
      {
        "file_path": "Helper.sol",
        "n_sloc": 8
      },
      {
        "file_path": "InconsistentUints.sol",
        "n_sloc": 17
      },
      {
        "file_path": "InternalFunctions.sol",
        "n_sloc": 22
      },
      {
        "file_path": "OnceModifierExample.sol",
        "n_sloc": 8
      },
      {
        "file_path": "StateVariables.sol",
        "n_sloc": 58
      },
      {
        "file_path": "inheritance/ExtendedInheritance.sol",
        "n_sloc": 17
      },
      {
        "file_path": "inheritance/IContractInheritance.sol",
        "n_sloc": 4
      },
      {
        "file_path": "inheritance/InheritanceBase.sol",
        "n_sloc": 8
      },
      {
        "file_path": "multiple-versions/0.4/A.sol",
        "n_sloc": 5
      },
      {
        "file_path": "multiple-versions/0.4/B.sol",
        "n_sloc": 5
      },
      {
        "file_path": "multiple-versions/0.5/A.sol",
        "n_sloc": 5
      },
      {
        "file_path": "multiple-versions/0.5/B.sol",
        "n_sloc": 7
      },
      {
        "file_path": "multiple-versions/0.6/A.sol",
        "n_sloc": 5
      },
      {
        "file_path": "multiple-versions/0.6/B.sol",
        "n_sloc": 5
      },
      {
        "file_path": "multiple-versions/0.7/A.sol",
        "n_sloc": 5
      },
      {
        "file_path": "multiple-versions/0.7/B.sol",
        "n_sloc": 5
      },
      {
        "file_path": "multiple-versions/0.8/A.sol",
        "n_sloc": 5
      },
      {
        "file_path": "multiple-versions/0.8/B.sol",
        "n_sloc": 5
      }
    ]
  },
  "issue_count": {
    "high": 3,
    "low": 0
  },
  "high_issues": {
    "issues": [
      {
        "title": "Using `delegatecall` in loop",
        "description": "When calling `delegatecall` the same `msg.value` amount will be accredited multiple times.",
        "detector_name": "delegate-call-in-loop",
        "instances": [
          {
            "contract_path": "inheritance/ExtendedInheritance.sol",
            "line_no": 16,
            "src": "488:19",
            "src_char": "488:19"
          }
        ]
      },
      {
        "title": "Uninitialized State Variables",
        "description": "Solidity does initialize variables by default when you declare them, however it's good practice to explicitly declare an initial value. For example, if you transfer money to an address we must make sure that the address has been initialized.",
        "detector_name": "uninitialized-state-variable",
        "instances": [
          {
            "contract_path": "InconsistentUints.sol",
            "line_no": 7,
            "src": "197:11",
            "src_char": "197:11"
          },
          {
            "contract_path": "InconsistentUints.sol",
            "line_no": 8,
            "src": "233:14",
            "src_char": "233:14"
          },
          {
            "contract_path": "StateVariables.sol",
            "line_no": 8,
            "src": "199:19",
            "src_char": "199:19"
          },
          {
            "contract_path": "StateVariables.sol",
            "line_no": 9,
            "src": "241:20",
            "src_char": "241:20"
          },
          {
            "contract_path": "StateVariables.sol",
            "line_no": 10,
            "src": "282:18",
            "src_char": "282:18"
          }
        ]
      },
      {
        "title": "Delegatecall made by the function without checks on any adress.",
        "description": "Introduce checks on the address",
        "detector_name": "delegate-call-unchecked-address",
        "instances": [
          {
            "contract_path": "inheritance/ExtendedInheritance.sol",
            "line_no": 14,
            "src": "391:15",
            "src_char": "391:15"
          }
        ]
      }
    ]
  },
  "low_issues": {
    "issues": []
  },
  "detectors_used": [
    "delegate-call-in-loop",
    "avoid-abi-encode-packed",
    "block-timestamp-deadline",
    "arbitrary-transfer-from",
    "unprotected-initializer",
    "unsafe-casting-detector",
    "enumerable-loop-removal",
    "experimental-encoder",
    "incorrect-shift-order",
    "storage-array-edit-with-memory",
    "multiple-constructors",
    "reused-contract-name",
    "nested-struct-in-mapping",
    "selfdestruct-identifier",
    "dynamic-array-length-assignment",
    "uninitialized-state-variable",
    "incorrect-caret-operator",
    "yul-return",
    "state-variable-shadowing",
    "unchecked-send",
    "misused-boolean",
    "send-ether-no-checks",
    "delegate-call-unchecked-address",
    "tautological-compare",
    "rtlo",
    "unchecked-return",
    "dangerous-unary-operator",
    "tautology-or-contradiction",
    "dangerous-strict-equailty-on-contract-balance",
    "signed-storage-array",
    "weak-randomness",
    "pre-declared-local-variable-usage",
    "delete-nested-mapping",
    "tx-origin-used-for-auth",
    "msg-value-in-loop",
    "contract-locks-ether",
    "incorrect-erc721-interface",
    "incorrect-erc20-interface",
    "out-of-order-retryable",
<<<<<<< HEAD
    "function-selector-collision"
=======
    "constant-function-changing-state"
>>>>>>> 359ad8db
  ]
}<|MERGE_RESOLUTION|>--- conflicted
+++ resolved
@@ -201,10 +201,7 @@
     "incorrect-erc721-interface",
     "incorrect-erc20-interface",
     "out-of-order-retryable",
-<<<<<<< HEAD
+    "constant-function-changing-state",
     "function-selector-collision"
-=======
-    "constant-function-changing-state"
->>>>>>> 359ad8db
   ]
 }