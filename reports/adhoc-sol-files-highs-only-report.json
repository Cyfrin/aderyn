--- conflicted
+++ resolved
@@ -168,10 +168,7 @@
     "incorrect-caret-operator",
     "yul-return",
     "state-variable-shadowing",
-<<<<<<< HEAD
-    "unchecked-return"
-=======
+    "unchecked-return",
     "dangerous-unary-operator"
->>>>>>> ed7d662c
   ]
 }