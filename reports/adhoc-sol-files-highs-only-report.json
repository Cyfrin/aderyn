{
  "files_summary": {
    "total_source_units": 20,
    "total_sloc": 245
  },
  "files_details": {
    "files_details": [
      {
        "file_path": "Counter.sol",
        "n_sloc": 20
      },
      {
        "file_path": "DemoASTNodes.sol",
        "n_sloc": 31
      },
      {
        "file_path": "Helper.sol",
        "n_sloc": 8
      },
      {
        "file_path": "InconsistentUints.sol",
        "n_sloc": 17
      },
      {
        "file_path": "InternalFunctions.sol",
        "n_sloc": 22
      },
      {
        "file_path": "OnceModifierExample.sol",
        "n_sloc": 8
      },
      {
        "file_path": "StateVariables.sol",
        "n_sloc": 58
      },
      {
        "file_path": "inheritance/ExtendedInheritance.sol",
        "n_sloc": 17
      },
      {
        "file_path": "inheritance/IContractInheritance.sol",
        "n_sloc": 4
      },
      {
        "file_path": "inheritance/InheritanceBase.sol",
        "n_sloc": 8
      },
      {
        "file_path": "multiple-versions/0.4/A.sol",
        "n_sloc": 5
      },
      {
        "file_path": "multiple-versions/0.4/B.sol",
        "n_sloc": 5
      },
      {
        "file_path": "multiple-versions/0.5/A.sol",
        "n_sloc": 5
      },
      {
        "file_path": "multiple-versions/0.5/B.sol",
        "n_sloc": 7
      },
      {
        "file_path": "multiple-versions/0.6/A.sol",
        "n_sloc": 5
      },
      {
        "file_path": "multiple-versions/0.6/B.sol",
        "n_sloc": 5
      },
      {
        "file_path": "multiple-versions/0.7/A.sol",
        "n_sloc": 5
      },
      {
        "file_path": "multiple-versions/0.7/B.sol",
        "n_sloc": 5
      },
      {
        "file_path": "multiple-versions/0.8/A.sol",
        "n_sloc": 5
      },
      {
        "file_path": "multiple-versions/0.8/B.sol",
        "n_sloc": 5
      }
    ]
  },
  "issue_count": {
    "high": 3,
    "low": 0
  },
  "high_issues": {
    "issues": [
      {
        "title": "Using `delegatecall` in loop",
        "description": "When calling `delegatecall` the same `msg.value` amount will be accredited multiple times.",
        "detector_name": "delegate-call-in-loop",
        "instances": [
          {
            "contract_path": "inheritance/ExtendedInheritance.sol",
            "line_no": 16,
            "src": "488:19",
            "src_char": "488:19"
          }
        ]
      },
      {
        "title": "Uninitialized State Variables",
        "description": "Solidity does initialize variables by default when you declare them, however it's good practice to explicitly declare an initial value. For example, if you transfer money to an address we must make sure that the address has been initialized.",
        "detector_name": "uninitialized-state-variable",
        "instances": [
          {
            "contract_path": "InconsistentUints.sol",
            "line_no": 7,
            "src": "197:11",
            "src_char": "197:11"
          },
          {
            "contract_path": "InconsistentUints.sol",
            "line_no": 8,
            "src": "233:14",
            "src_char": "233:14"
          },
          {
            "contract_path": "StateVariables.sol",
            "line_no": 8,
            "src": "199:19",
            "src_char": "199:19"
          },
          {
            "contract_path": "StateVariables.sol",
            "line_no": 9,
            "src": "241:20",
            "src_char": "241:20"
          },
          {
            "contract_path": "StateVariables.sol",
            "line_no": 10,
            "src": "282:18",
            "src_char": "282:18"
          }
        ]
      },
      {
        "title": "Delegatecall made by the function without checks on any adress.",
        "description": "Introduce checks on the address",
        "detector_name": "delegate-call-unchecked-address",
        "instances": [
          {
            "contract_path": "inheritance/ExtendedInheritance.sol",
            "line_no": 14,
            "src": "391:15",
            "src_char": "391:15"
          }
        ]
      }
    ]
  },
  "low_issues": {
    "issues": []
  },
  "detectors_used": [
    "delegate-call-in-loop",
    "avoid-abi-encode-packed",
    "block-timestamp-deadline",
    "arbitrary-transfer-from",
    "unprotected-initializer",
    "unsafe-casting-detector",
    "enumerable-loop-removal",
    "experimental-encoder",
    "incorrect-shift-order",
    "storage-array-edit-with-memory",
    "multiple-constructors",
    "reused-contract-name",
    "nested-struct-in-mapping",
    "selfdestruct-identifier",
    "dynamic-array-length-assignment",
    "uninitialized-state-variable",
    "incorrect-caret-operator",
    "yul-return",
    "state-variable-shadowing",
    "unchecked-send",
    "misused-boolean",
    "send-ether-no-checks",
    "delegate-call-unchecked-address",
    "tautological-compare",
    "rtlo",
    "unchecked-return",
    "dangerous-unary-operator",
    "tautology-or-contradiction",
    "dangerous-strict-equailty-on-contract-balance",
    "signed-storage-array",
    "weak-randomness",
    "pre-declared-local-variable-usage",
    "delete-nested-mapping",
<<<<<<< HEAD
    "tx-origin-used-for-auth"
=======
    "msg-value-in-loop",
    "contract-locks-ether"
>>>>>>> c9c1bd13
  ]
}<|MERGE_RESOLUTION|>--- conflicted
+++ resolved
@@ -195,11 +195,8 @@
     "weak-randomness",
     "pre-declared-local-variable-usage",
     "delete-nested-mapping",
-<<<<<<< HEAD
-    "tx-origin-used-for-auth"
-=======
+    "tx-origin-used-for-auth",
     "msg-value-in-loop",
     "contract-locks-ether"
->>>>>>> c9c1bd13
   ]
 }