# Aderyn Analysis Report

This report was generated by [Aderyn](https://github.com/Cyfrin/aderyn), a static analysis tool built by [Cyfrin](https://cyfrin.io), a blockchain security company. This report is not a substitute for manual audit or security review. It should not be relied upon for any purpose other than to assist in the identification of potential security vulnerabilities.
# Table of Contents

- [Summary](#summary)
  - [Files Summary](#files-summary)
  - [Files Details](#files-details)
  - [Issue Summary](#issue-summary)
- [High Issues](#high-issues)
  - [H-1: Using `delegatecall` in loop](#h-1-using-delegatecall-in-loop)
  - [H-2: Arbitrary `from` passed to `transferFrom` (or `safeTransferFrom`)](#h-2-arbitrary-from-passed-to-transferfrom-or-safetransferfrom)
- [Medium Issues](#medium-issues)
  - [M-1: Centralization Risk for trusted owners](#m-1-centralization-risk-for-trusted-owners)
  - [M-2: Solmate's SafeTransferLib does not check for token contract's existence](#m-2-solmates-safetransferlib-does-not-check-for-token-contracts-existence)
  - [M-3: Using `block.timestamp` for swap deadline offers no protection](#m-3-using-blocktimestamp-for-swap-deadline-offers-no-protection)
  - [M-4: Using `ERC721::_mint()` can be dangerous](#m-4-using-erc721mint-can-be-dangerous)
- [Low Issues](#low-issues)
  - [L-1: `abi.encodePacked()` should not be used with dynamic types when passing the result to a hash function such as `keccak256()`](#l-1-abiencodepacked-should-not-be-used-with-dynamic-types-when-passing-the-result-to-a-hash-function-such-as-keccak256)
  - [L-2: `ecrecover` is susceptible to signature malleability](#l-2-ecrecover-is-susceptible-to-signature-malleability)
  - [L-3: Deprecated OpenZeppelin functions should not be used](#l-3-deprecated-openzeppelin-functions-should-not-be-used)
  - [L-4: Unsafe ERC20 Operations should not be used](#l-4-unsafe-erc20-operations-should-not-be-used)
  - [L-5: Solidity pragma should be specific, not wide](#l-5-solidity-pragma-should-be-specific-not-wide)
  - [L-6: PUSH0 is not supported by all chains](#l-6-push0-is-not-supported-by-all-chains)
- [NC Issues](#nc-issues)
  - [NC-1: Missing checks for `address(0)` when assigning values to address state variables](#nc-1-missing-checks-for-address0-when-assigning-values-to-address-state-variables)
  - [NC-2: Functions not used internally could be marked external](#nc-2-functions-not-used-internally-could-be-marked-external)
  - [NC-3: Constants should be defined and used instead of literals](#nc-3-constants-should-be-defined-and-used-instead-of-literals)
  - [NC-4: Event is missing `indexed` fields](#nc-4-event-is-missing-indexed-fields)
  - [NC-5: `require()` / `revert()` statements should have descriptive reason strings or custom errors](#nc-5-require--revert-statements-should-have-descriptive-reason-strings-or-custom-errors)
  - [NC-6: The `nonReentrant` `modifier` should occur before all other modifiers](#nc-6-the-nonreentrant-modifier-should-occur-before-all-other-modifiers)


# Summary

## Files Summary

| Key | Value |
| --- | --- |
| .sol Files | 23 |
| Total nSLOC | 721 |


## Files Details

| Filepath | nSLOC |
| --- | --- |
| src/AdminContract.sol | 11 |
| src/ArbitraryTransferFrom.sol | 37 |
| src/AssemblyExample.sol | 9 |
| src/ConstantsLiterals.sol | 28 |
| src/Counter.sol | 20 |
| src/CrazyPragma.sol | 4 |
| src/DeprecatedOZFunctions.sol | 32 |
| src/KeccakContract.sol | 21 |
| src/StateVariables.sol | 58 |
| src/StorageConditionals.sol | 59 |
| src/T11sTranferer.sol | 8 |
| src/UnsafeERC721Mint.sol | 11 |
| src/cloc/AnotherHeavilyCommentedContract.sol | 32 |
| src/cloc/HeavilyCommentedContract.sol | 21 |
| src/eth2/DepositContract.sol | 95 |
| src/inheritance/ExtendedInheritance.sol | 17 |
| src/inheritance/IContractInheritance.sol | 4 |
| src/inheritance/InheritanceBase.sol | 8 |
| src/nested/1/Nested.sol | 10 |
| src/nested/2/Nested.sol | 7 |
| src/parent_chain/ParentChainContract.sol | 29 |
| src/uniswap/UniswapV2Swapper.sol | 50 |
| src/uniswap/UniswapV3Swapper.sol | 150 |
| **Total** | **721** |


## Issue Summary

| Category | No. of Issues |
| --- | --- |
| Critical | 0 |
| High | 2 |
| Medium | 4 |
| Low | 6 |
| NC | 6 |


# High Issues

## H-1: Using `delegatecall` in loop

When calling `delegatecall` the same `msg.value` amount will be accredited multiple times.

- Found in src/inheritance/ExtendedInheritance.sol [Line: 16](tests/contract-playground/src/inheritance/ExtendedInheritance.sol#L16)

	```solidity
	            target.delegatecall(abi.encodeWithSignature("doSomething(uint256)", i));
	```



## H-2: Arbitrary `from` passed to `transferFrom` (or `safeTransferFrom`)

Passing an arbitrary `from` address to `transferFrom` (or `safeTransferFrom`) can lead to loss of funds, because anyone can transfer tokens from the `from` address if an approval is made.  

- Found in src/ArbitraryTransferFrom.sol [Line: 16](tests/contract-playground/src/ArbitraryTransferFrom.sol#L16)

	```solidity
	        s_token.transferFrom(from, to, amount);
	```

- Found in src/ArbitraryTransferFrom.sol [Line: 20](tests/contract-playground/src/ArbitraryTransferFrom.sol#L20)

	```solidity
	        s_token.safeTransferFrom(from, to, amount);
	```

- Found in src/ArbitraryTransferFrom.sol [Line: 24](tests/contract-playground/src/ArbitraryTransferFrom.sol#L24)

	```solidity
	        SafeERC20.safeTransferFrom(s_token, from, to, amount);
	```

- Found in src/ArbitraryTransferFrom.sol [Line: 30](tests/contract-playground/src/ArbitraryTransferFrom.sol#L30)

	```solidity
	        s_token.transferFrom(from_msgsender, to, am);
	```

- Found in src/DeprecatedOZFunctions.sol [Line: 17](tests/contract-playground/src/DeprecatedOZFunctions.sol#L17)

	```solidity
	        token.safeTransferFrom(from, to, value);
	```

- Found in src/DeprecatedOZFunctions.sol [Line: 47](tests/contract-playground/src/DeprecatedOZFunctions.sol#L47)

	```solidity
	        token.transferFrom(from, to, value);
	```



# Medium Issues

## M-1: Centralization Risk for trusted owners

Contracts have owners with privileged rights to perform admin tasks and need to be trusted to not perform malicious updates or drain funds.

- Found in src/AdminContract.sol [Line: 7](tests/contract-playground/src/AdminContract.sol#L7)

	```solidity
	contract AdminContract is Ownable, ReentrancyGuard {
	```

- Found in src/AdminContract.sol [Line: 10](tests/contract-playground/src/AdminContract.sol#L10)

	```solidity
	    function setOwner(address _owner) external onlyOwner nonReentrant {
	```

- Found in src/AdminContract.sol [Line: 14](tests/contract-playground/src/AdminContract.sol#L14)

	```solidity
	    function someOtherImportantThing() external nonReentrant onlyOwner {
	```

- Found in src/DeprecatedOZFunctions.sol [Line: 7](tests/contract-playground/src/DeprecatedOZFunctions.sol#L7)

	```solidity
	contract DeprecatedOZFunctions is AccessControl {
	```

- Found in src/parent_chain/ParentChainContract.sol [Line: 7](tests/contract-playground/src/parent_chain/ParentChainContract.sol#L7)

	```solidity
	contract ParentChainContract is Ownable, ReentrancyGuard {
	```

- Found in src/parent_chain/ParentChainContract.sol [Line: 28](tests/contract-playground/src/parent_chain/ParentChainContract.sol#L28)

	```solidity
	    function setOwner(address _owner) external onlyOwner nonReentrant {
	```

- Found in src/parent_chain/ParentChainContract.sol [Line: 32](tests/contract-playground/src/parent_chain/ParentChainContract.sol#L32)

	```solidity
	    function someOtherImportantThing() external nonReentrant onlyOwner {
	```



## M-2: Solmate's SafeTransferLib does not check for token contract's existence

There is a subtle difference between the implementation of solmate's SafeTransferLib and OZ's SafeERC20: OZ's SafeERC20 checks if the token is a contract or not, solmate's SafeTransferLib does not.
https://github.com/transmissions11/solmate/blob/main/src/utils/SafeTransferLib.sol#L9 
`@dev Note that none of the functions in this library check that a token has code at all! That responsibility is delegated to the caller`


- Found in src/T11sTranferer.sol [Line: 4](tests/contract-playground/src/T11sTranferer.sol#L4)

	```solidity
	import {ERC20, SafeTransferLib} from "../lib/solmate/src/utils/SafeTransferLib.sol";
	```



## M-3: Using `block.timestamp` for swap deadline offers no protection

In the PoS model, proposers know well in advance if they will propose one or consecutive blocks ahead of time. In such a scenario, a malicious validator can hold back the transaction and execute it at a more favourable block number.Consider allowing function caller to specify swap deadline input parameter.

- Found in src/uniswap/UniswapV2Swapper.sol [Line: 23](tests/contract-playground/src/uniswap/UniswapV2Swapper.sol#L23)

	```solidity
	        router1.swapExactTokensForTokens(amountIn, amountOutMin, path, to, block.timestamp);
	```

- Found in src/uniswap/UniswapV2Swapper.sol [Line: 24](tests/contract-playground/src/uniswap/UniswapV2Swapper.sol#L24)

	```solidity
	        router1.swapTokensForExactTokens(amountOut, amountInMax, path, to, block.timestamp);
	```

- Found in src/uniswap/UniswapV2Swapper.sol [Line: 25](tests/contract-playground/src/uniswap/UniswapV2Swapper.sol#L25)

	```solidity
	        router1.swapExactETHForTokens(amountOutMin, path, to, block.timestamp);
	```

- Found in src/uniswap/UniswapV2Swapper.sol [Line: 26](tests/contract-playground/src/uniswap/UniswapV2Swapper.sol#L26)

	```solidity
	        router1.swapTokensForExactETH(amountOut, amountInMax, path, to, block.timestamp);
	```

- Found in src/uniswap/UniswapV2Swapper.sol [Line: 27](tests/contract-playground/src/uniswap/UniswapV2Swapper.sol#L27)

	```solidity
	        router1.swapExactTokensForETH(amountIn, amountOutMin, path, to, block.timestamp);
	```

- Found in src/uniswap/UniswapV2Swapper.sol [Line: 28](tests/contract-playground/src/uniswap/UniswapV2Swapper.sol#L28)

	```solidity
	        router1.swapETHForExactTokens(amountOut, path, to, block.timestamp);
	```

- Found in src/uniswap/UniswapV2Swapper.sol [Line: 31](tests/contract-playground/src/uniswap/UniswapV2Swapper.sol#L31)

	```solidity
	        router2.swapExactTokensForTokensSupportingFeeOnTransferTokens(amountIn, amountOutMin, path, to, block.timestamp);
	```

- Found in src/uniswap/UniswapV2Swapper.sol [Line: 32](tests/contract-playground/src/uniswap/UniswapV2Swapper.sol#L32)

	```solidity
	        router2.swapExactETHForTokensSupportingFeeOnTransferTokens(amountOutMin, path, to, block.timestamp);
	```

- Found in src/uniswap/UniswapV2Swapper.sol [Line: 33](tests/contract-playground/src/uniswap/UniswapV2Swapper.sol#L33)

	```solidity
	        router2.swapExactTokensForETHSupportingFeeOnTransferTokens(amountIn, amountOutMin, path, to, block.timestamp);
	```

- Found in src/uniswap/UniswapV3Swapper.sol [Line: 52](tests/contract-playground/src/uniswap/UniswapV3Swapper.sol#L52)

	```solidity
	        ExactInputSingleParams memory exactInputSingleParams = ExactInputSingleParams(
	```

- Found in src/uniswap/UniswapV3Swapper.sol [Line: 55](tests/contract-playground/src/uniswap/UniswapV3Swapper.sol#L55)

	```solidity
	        exactInputSingleParams = ExactInputSingleParams({
	```

- Found in src/uniswap/UniswapV3Swapper.sol [Line: 66](tests/contract-playground/src/uniswap/UniswapV3Swapper.sol#L66)

	```solidity
	        ExactInputParams memory exactInputParams = ExactInputParams(
	```

- Found in src/uniswap/UniswapV3Swapper.sol [Line: 69](tests/contract-playground/src/uniswap/UniswapV3Swapper.sol#L69)

	```solidity
	        exactInputParams = ExactInputParams({
	```

- Found in src/uniswap/UniswapV3Swapper.sol [Line: 77](tests/contract-playground/src/uniswap/UniswapV3Swapper.sol#L77)

	```solidity
	        ExactOutputSingleParams memory exactOutputSingleParams = ExactOutputSingleParams(
	```

- Found in src/uniswap/UniswapV3Swapper.sol [Line: 80](tests/contract-playground/src/uniswap/UniswapV3Swapper.sol#L80)

	```solidity
	        exactOutputSingleParams = ExactOutputSingleParams({
	```

- Found in src/uniswap/UniswapV3Swapper.sol [Line: 91](tests/contract-playground/src/uniswap/UniswapV3Swapper.sol#L91)

	```solidity
	        ExactOutputParams memory exactOutputParams = ExactOutputParams(
	```

- Found in src/uniswap/UniswapV3Swapper.sol [Line: 94](tests/contract-playground/src/uniswap/UniswapV3Swapper.sol#L94)

	```solidity
	        exactOutputParams = ExactOutputParams({
	```



## M-4: Using `ERC721::_mint()` can be dangerous

Using `ERC721::_mint()` can mint ERC721 tokens to addresses which don't support ERC721 tokens. Use `_safeMint()` instead of `_mint()` for ERC721.

- Found in src/UnsafeERC721Mint.sol [Line: 10](tests/contract-playground/src/UnsafeERC721Mint.sol#L10)

	```solidity
	        _mint(to, tokenId);
	```



# Low Issues

## L-1: `abi.encodePacked()` should not be used with dynamic types when passing the result to a hash function such as `keccak256()`

Use `abi.encode()` instead which will pad items to 32 bytes, which will [prevent hash collisions](https://docs.soliditylang.org/en/v0.8.13/abi-spec.html#non-standard-packed-mode) (e.g. `abi.encodePacked(0x123,0x456)` => `0x123456` => `abi.encodePacked(0x1,0x23456)`, but `abi.encode(0x123,0x456)` => `0x0...1230...456`). Unless there is a compelling reason, `abi.encode` should be preferred. If there is only one argument to `abi.encodePacked()` it can often be cast to `bytes()` or `bytes32()` [instead](https://ethereum.stackexchange.com/questions/30912/how-to-compare-strings-in-solidity#answer-82739).
If all arguments are strings and or bytes, `bytes.concat()` should be used instead.

- Found in src/KeccakContract.sol [Line: 18](tests/contract-playground/src/KeccakContract.sol#L18)

	```solidity
	        return keccak256(abi.encodePacked(a, b));
	```

- Found in src/KeccakContract.sol [Line: 22](tests/contract-playground/src/KeccakContract.sol#L22)

	```solidity
	        return keccak256(abi.encodePacked(a, b));
	```

- Found in src/KeccakContract.sol [Line: 26](tests/contract-playground/src/KeccakContract.sol#L26)

	```solidity
	        return keccak256(abi.encodePacked(a, b));
	```



## L-2: `ecrecover` is susceptible to signature malleability

The `ecrecover` function is susceptible to signature malleability. This means that the same message can be signed in multiple ways, allowing an attacker to change the message signature without invalidating it. This can lead to unexpected behavior in smart contracts, such as the loss of funds or the ability to bypass access control. Consider using OpenZeppelin's ECDSA library instead of the built-in function.

- Found in src/inheritance/ExtendedInheritance.sol [Line: 21](tests/contract-playground/src/inheritance/ExtendedInheritance.sol#L21)

	```solidity
	        return ecrecover(theHash, v, r, s);
	```



## L-3: Deprecated OpenZeppelin functions should not be used

Openzeppelin has deprecated several functions and replaced with newer versions. Please consult https://docs.openzeppelin.com/

- Found in src/DeprecatedOZFunctions.sol [Line: 22](tests/contract-playground/src/DeprecatedOZFunctions.sol#L22)

	```solidity
	        _setupRole(role, account);
	```

- Found in src/DeprecatedOZFunctions.sol [Line: 27](tests/contract-playground/src/DeprecatedOZFunctions.sol#L27)

	```solidity
	        token.safeApprove(spender, value);
	```



## L-4: Unsafe ERC20 Operations should not be used

ERC20 functions may not behave as expected. For example: return values are not always meaningful. It is recommended to use OpenZeppelin's SafeERC20 library.

- Found in src/ArbitraryTransferFrom.sol [Line: 16](tests/contract-playground/src/ArbitraryTransferFrom.sol#L16)

	```solidity
	        s_token.transferFrom(from, to, amount);
	```

- Found in src/ArbitraryTransferFrom.sol [Line: 30](tests/contract-playground/src/ArbitraryTransferFrom.sol#L30)

	```solidity
	        s_token.transferFrom(from_msgsender, to, am);
	```

- Found in src/ArbitraryTransferFrom.sol [Line: 50](tests/contract-playground/src/ArbitraryTransferFrom.sol#L50)

	```solidity
	        s_token.transferFrom(msg.sender, to, amount);
	```

- Found in src/DeprecatedOZFunctions.sol [Line: 32](tests/contract-playground/src/DeprecatedOZFunctions.sol#L32)

	```solidity
	        token.approve(spender, value);
	```

- Found in src/DeprecatedOZFunctions.sol [Line: 37](tests/contract-playground/src/DeprecatedOZFunctions.sol#L37)

	```solidity
	        require(token.approve(spender, value));
	```

- Found in src/DeprecatedOZFunctions.sol [Line: 38](tests/contract-playground/src/DeprecatedOZFunctions.sol#L38)

	```solidity
	        success = token.approve(spender, value);
	```

- Found in src/DeprecatedOZFunctions.sol [Line: 42](tests/contract-playground/src/DeprecatedOZFunctions.sol#L42)

	```solidity
	        return token.approve(spender, value);
	```

- Found in src/DeprecatedOZFunctions.sol [Line: 47](tests/contract-playground/src/DeprecatedOZFunctions.sol#L47)

	```solidity
	        token.transferFrom(from, to, value);
	```



## L-5: Solidity pragma should be specific, not wide

Consider using a specific version of Solidity in your contracts instead of a wide version. For example, instead of `pragma solidity ^0.8.0;`, use `pragma solidity 0.8.0;`

- Found in src/Counter.sol [Line: 2](tests/contract-playground/src/Counter.sol#L2)

	```solidity
	pragma solidity ^0.8.13;
	```

- Found in src/CrazyPragma.sol [Line: 2](tests/contract-playground/src/CrazyPragma.sol#L2)

	```solidity
	pragma solidity >=0.8.19 <0.9.1;
	```

- Found in src/cloc/AnotherHeavilyCommentedContract.sol [Line: 6](tests/contract-playground/src/cloc/AnotherHeavilyCommentedContract.sol#L6)

	```solidity
	pragma solidity ^0.8.18;
	```

- Found in src/cloc/HeavilyCommentedContract.sol [Line: 6](tests/contract-playground/src/cloc/HeavilyCommentedContract.sol#L6)

	```solidity
	pragma solidity >=0.4.22 <0.6.0; 
	```

- Found in src/inheritance/IContractInheritance.sol [Line: 2](tests/contract-playground/src/inheritance/IContractInheritance.sol#L2)

	```solidity
	pragma solidity >=0.8.0;
	```

- Found in src/inheritance/InheritanceBase.sol [Line: 2](tests/contract-playground/src/inheritance/InheritanceBase.sol#L2)

	```solidity
	pragma solidity ^0.8.0;
	```



## L-6: PUSH0 is not supported by all chains

Solc compiler version 0.8.20 switches the default target EVM version to Shanghai, which means that the generated bytecode will include PUSH0 opcodes. Be sure to select the appropriate EVM version in case you intend to deploy on a chain other than mainnet like L2 chains that may not support PUSH0, otherwise deployment of your contracts will fail.

- Found in src/AdminContract.sol [Line: 2](tests/contract-playground/src/AdminContract.sol#L2)

	```solidity
	pragma solidity 0.8.20;
	```

- Found in src/Counter.sol [Line: 2](tests/contract-playground/src/Counter.sol#L2)

	```solidity
	pragma solidity ^0.8.13;
	```

- Found in src/CrazyPragma.sol [Line: 2](tests/contract-playground/src/CrazyPragma.sol#L2)

	```solidity
	pragma solidity >=0.8.19 <0.9.1;
	```

- Found in src/DeprecatedOZFunctions.sol [Line: 2](tests/contract-playground/src/DeprecatedOZFunctions.sol#L2)

	```solidity
	pragma solidity 0.8.20;
	```

- Found in src/KeccakContract.sol [Line: 2](tests/contract-playground/src/KeccakContract.sol#L2)

	```solidity
	pragma solidity 0.8.20;
	```

- Found in src/StateVariables.sol [Line: 2](tests/contract-playground/src/StateVariables.sol#L2)

	```solidity
	pragma solidity 0.8.20;
	```

- Found in src/StorageConditionals.sol [Line: 2](tests/contract-playground/src/StorageConditionals.sol#L2)

	```solidity
	pragma solidity 0.8.20;
	```

- Found in src/T11sTranferer.sol [Line: 2](tests/contract-playground/src/T11sTranferer.sol#L2)

	```solidity
	pragma solidity 0.8.20;
	```

- Found in src/UnsafeERC721Mint.sol [Line: 2](tests/contract-playground/src/UnsafeERC721Mint.sol#L2)

	```solidity
	pragma solidity 0.8.20;
	```

- Found in src/cloc/AnotherHeavilyCommentedContract.sol [Line: 6](tests/contract-playground/src/cloc/AnotherHeavilyCommentedContract.sol#L6)

	```solidity
	pragma solidity ^0.8.18;
	```

- Found in src/inheritance/ExtendedInheritance.sol [Line: 2](tests/contract-playground/src/inheritance/ExtendedInheritance.sol#L2)

	```solidity
	pragma solidity 0.8.20;
	```

- Found in src/inheritance/IContractInheritance.sol [Line: 2](tests/contract-playground/src/inheritance/IContractInheritance.sol#L2)

	```solidity
	pragma solidity >=0.8.0;
	```

- Found in src/inheritance/InheritanceBase.sol [Line: 2](tests/contract-playground/src/inheritance/InheritanceBase.sol#L2)

	```solidity
	pragma solidity ^0.8.0;
	```

- Found in src/nested/1/Nested.sol [Line: 5](tests/contract-playground/src/nested/1/Nested.sol#L5)

	```solidity
	pragma solidity 0.8.20;
	```

- Found in src/nested/2/Nested.sol [Line: 5](tests/contract-playground/src/nested/2/Nested.sol#L5)

	```solidity
	pragma solidity 0.8.20;
	```

- Found in src/parent_chain/ParentChainContract.sol [Line: 2](tests/contract-playground/src/parent_chain/ParentChainContract.sol#L2)

	```solidity
	pragma solidity 0.8.20;
	```

- Found in src/uniswap/UniswapV2Swapper.sol [Line: 2](tests/contract-playground/src/uniswap/UniswapV2Swapper.sol#L2)

	```solidity
	pragma solidity 0.8.20;
	```

- Found in src/uniswap/UniswapV3Swapper.sol [Line: 2](tests/contract-playground/src/uniswap/UniswapV3Swapper.sol#L2)

	```solidity
	pragma solidity 0.8.20;
	```



# NC Issues

## NC-1: Missing checks for `address(0)` when assigning values to address state variables

Assigning values to address state variables without checking for `address(0)`.

- Found in src/ArbitraryTransferFrom.sol [Line: 12](tests/contract-playground/src/ArbitraryTransferFrom.sol#L12)

	```solidity
	        s_token = token;
	```

- Found in src/StateVariables.sol [Line: 58](tests/contract-playground/src/StateVariables.sol#L58)

	```solidity
	        addr = newAddr;
	```

- Found in src/uniswap/UniswapV2Swapper.sol [Line: 11](tests/contract-playground/src/uniswap/UniswapV2Swapper.sol#L11)

	```solidity
	        s_router = router;
	```



## NC-2: Functions not used internally could be marked external



- Found in src/ArbitraryTransferFrom.sol [Line: 28](tests/contract-playground/src/ArbitraryTransferFrom.sol#L28)

	```solidity
	    function good1(address to, uint256 am) public {
	```

- Found in src/AssemblyExample.sol [Line: 6](tests/contract-playground/src/AssemblyExample.sol#L6)

	```solidity
	    function f(uint x) public view returns (uint r) {
	```

- Found in src/Counter.sol [Line: 7](tests/contract-playground/src/Counter.sol#L7)

	```solidity
	    function setNumber(uint256 newNumber) public {
	```

- Found in src/StateVariables.sol [Line: 47](tests/contract-playground/src/StateVariables.sol#L47)

	```solidity
	    function setAddrNoZeroError(address newAddr) public {
	```

- Found in src/StateVariables.sol [Line: 52](tests/contract-playground/src/StateVariables.sol#L52)

	```solidity
	    function setAddrNoZeroRequire(address newAddr) public {
	```

- Found in src/StateVariables.sol [Line: 57](tests/contract-playground/src/StateVariables.sol#L57)

	```solidity
	    function setAddrNoCheck(address newAddr) public {
	```

- Found in src/StateVariables.sol [Line: 61](tests/contract-playground/src/StateVariables.sol#L61)

	```solidity
	    function setEmptyAlteredNumbers(
	```

- Found in src/StateVariables.sol [Line: 71](tests/contract-playground/src/StateVariables.sol#L71)

	```solidity
	    function setNonEmptyAlteredNumbers(
	```

- Found in src/cloc/AnotherHeavilyCommentedContract.sol [Line: 31](tests/contract-playground/src/cloc/AnotherHeavilyCommentedContract.sol#L31)

	```solidity
	    function foo(address bar) public pure {
	```

- Found in src/cloc/AnotherHeavilyCommentedContract.sol [Line: 38](tests/contract-playground/src/cloc/AnotherHeavilyCommentedContract.sol#L38)

	```solidity
	    function emoji() public pure {
	```

- Found in src/cloc/AnotherHeavilyCommentedContract.sol [Line: 42](tests/contract-playground/src/cloc/AnotherHeavilyCommentedContract.sol#L42)

	```solidity
	    function foo2(address bar) public pure {
	```

- Found in src/cloc/HeavilyCommentedContract.sol [Line: 38](tests/contract-playground/src/cloc/HeavilyCommentedContract.sol#L38)

	```solidity
	    function foo2(address bar) public pure {
	```

- Found in src/parent_chain/ParentChainContract.sol [Line: 11](tests/contract-playground/src/parent_chain/ParentChainContract.sol#L11)

	```solidity
	    function setNumber(uint256 newNumber) public {
	```

- Found in src/parent_chain/ParentChainContract.sol [Line: 15](tests/contract-playground/src/parent_chain/ParentChainContract.sol#L15)

	```solidity
	    function increment(uint256 newNumber) public {
	```



## NC-3: Constants should be defined and used instead of literals
<<<<<<< HEAD



=======



>>>>>>> afbd08ed
- Found in src/ConstantsLiterals.sol [Line: 25](tests/contract-playground/src/ConstantsLiterals.sol#L25)

	```solidity
	        uint multipleUseOfValue = 987;
	```

- Found in src/ConstantsLiterals.sol [Line: 26](tests/contract-playground/src/ConstantsLiterals.sol#L26)

	```solidity
	        multipleUseOfValue = 987;
	```

- Found in src/ConstantsLiterals.sol [Line: 27](tests/contract-playground/src/ConstantsLiterals.sol#L27)

	```solidity
	        uint multipleUseOfValue2 = 9876;
	```

- Found in src/ConstantsLiterals.sol [Line: 28](tests/contract-playground/src/ConstantsLiterals.sol#L28)

	```solidity
	        multipleUseOfValue2 = 9876 + 1;
	```

- Found in src/ConstantsLiterals.sol [Line: 29](tests/contract-playground/src/ConstantsLiterals.sol#L29)

	```solidity
	        address multipleUseOfAddress = 0x95222290DD7278Aa3Ddd389Cc1E1d165CC4BAfe5;
	```

- Found in src/ConstantsLiterals.sol [Line: 30](tests/contract-playground/src/ConstantsLiterals.sol#L30)

	```solidity
	        multipleUseOfAddress = 0x95222290DD7278Aa3Ddd389Cc1E1d165CC4BAfe5;
	```

- Found in src/ConstantsLiterals.sol [Line: 31](tests/contract-playground/src/ConstantsLiterals.sol#L31)

	```solidity
	        bytes32 multipleUseOfBytes32 = 0x8a1b3dbe6301650442bfa765d4de23775fc9a4ec4329ebb5995ec7f1e3777dc4;
	```

- Found in src/ConstantsLiterals.sol [Line: 32](tests/contract-playground/src/ConstantsLiterals.sol#L32)

	```solidity
	        multipleUseOfBytes32 = 0x8a1b3dbe6301650442bfa765d4de23775fc9a4ec4329ebb5995ec7f1e3777dc4;
	```

- Found in src/eth2/DepositContract.sol [Line: 113](tests/contract-playground/src/eth2/DepositContract.sol#L113)

	```solidity
	            abi.encodePacked(sha256(abi.encodePacked(signature[:64])), sha256(abi.encodePacked(signature[64:], bytes32(0))))
	```



## NC-4: Event is missing `indexed` fields

Index event fields make the field more quickly accessible to off-chain tools that parse events. However, note that each index field costs extra gas during emission, so it's not necessarily best to index the maximum allowed per event (three fields). Each event should use three indexed fields if there are three or more fields, and gas usage is not particularly of concern for the events in question. If there are fewer than three fields, all of the fields should be indexed.

- Found in src/eth2/DepositContract.sol [Line: 19](tests/contract-playground/src/eth2/DepositContract.sol#L19)

	```solidity
	    event DepositEvent(bytes pubkey, bytes withdrawal_credentials, bytes amount, bytes signature, bytes index);
	```

- Found in src/inheritance/ExtendedInheritance.sol [Line: 7](tests/contract-playground/src/inheritance/ExtendedInheritance.sol#L7)

	```solidity
	    event DoSomethingElse(uint256 somethingElse);
	```

- Found in src/inheritance/InheritanceBase.sol [Line: 7](tests/contract-playground/src/inheritance/InheritanceBase.sol#L7)

	```solidity
	    event Do(uint256 something);
	```



## NC-5: `require()` / `revert()` statements should have descriptive reason strings or custom errors



- Found in src/DeprecatedOZFunctions.sol [Line: 37](tests/contract-playground/src/DeprecatedOZFunctions.sol#L37)

	```solidity
	        require(token.approve(spender, value));
	```

- Found in src/DeprecatedOZFunctions.sol [Line: 40](tests/contract-playground/src/DeprecatedOZFunctions.sol#L40)

	```solidity
	            revert();
	```

- Found in src/cloc/AnotherHeavilyCommentedContract.sol [Line: 35](tests/contract-playground/src/cloc/AnotherHeavilyCommentedContract.sol#L35)

	```solidity
	        require(bar != address(0));
	```

- Found in src/cloc/AnotherHeavilyCommentedContract.sol [Line: 56](tests/contract-playground/src/cloc/AnotherHeavilyCommentedContract.sol#L56)

	```solidity
	        require(bar != address(0));
	```

- Found in src/cloc/HeavilyCommentedContract.sol [Line: 35](tests/contract-playground/src/cloc/HeavilyCommentedContract.sol#L35)

	```solidity
	        require(bar != address(0));
	```

- Found in src/cloc/HeavilyCommentedContract.sol [Line: 53](tests/contract-playground/src/cloc/HeavilyCommentedContract.sol#L53)

	```solidity
	        require(bar != address(0));
	```



## NC-6: The `nonReentrant` `modifier` should occur before all other modifiers

This is a best-practice to protect against reentrancy in other modifiers

- Found in src/AdminContract.sol [Line: 10](tests/contract-playground/src/AdminContract.sol#L10)

	```solidity
	    function setOwner(address _owner) external onlyOwner nonReentrant {
	```

- Found in src/parent_chain/ParentChainContract.sol [Line: 28](tests/contract-playground/src/parent_chain/ParentChainContract.sol#L28)

	```solidity
	    function setOwner(address _owner) external onlyOwner nonReentrant {
	```


<|MERGE_RESOLUTION|>--- conflicted
+++ resolved
@@ -707,15 +707,9 @@
 
 
 ## NC-3: Constants should be defined and used instead of literals
-<<<<<<< HEAD
-
-
-
-=======
-
-
-
->>>>>>> afbd08ed
+
+
+
 - Found in src/ConstantsLiterals.sol [Line: 25](tests/contract-playground/src/ConstantsLiterals.sol#L25)
 
 	```solidity
