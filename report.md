--- conflicted
+++ resolved
@@ -43,11 +43,7 @@
 
 When calling `delegatecall` the same `msg.value` amount will be accredited multiple times.
 
-<<<<<<< HEAD
-- Found in src/inheritance/ExtendedInheritance.sol: 488:19:0. Line: 16
-=======
-- Found in src/ExtendedInheritance.sol: 488:19:0
->>>>>>> 54a354b4
+- Found in src/inheritance/ExtendedInheritance.sol: 488:19:42. Line: 16
 
 
 # Medium Issues
@@ -57,17 +53,10 @@
 
 Contracts have owners with privileged rights to perform admin tasks and need to be trusted to not perform malicious updates or drain funds.
 
-<<<<<<< HEAD
-- Found in src/AdminContract.sol: unknown. Line: 0
+- Found in src/AdminContract.sol: 244:315:36. Line: 7
 - Found in src/AdminContract.sol: 377:9:36. Line: 11
 - Found in src/AdminContract.sol: 506:9:36. Line: 15
-- Found in src/DeprecatedOZFunctions.sol: unknown. Line: 0
-=======
-- Found in src/AdminContract.sol: 244:315:36
-- Found in src/AdminContract.sol: 377:9:36
-- Found in src/AdminContract.sol: 506:9:36
-- Found in src/DeprecatedOZFunctions.sol: 261:1382:38
->>>>>>> 54a354b4
+- Found in src/DeprecatedOZFunctions.sol: 261:1382:38. Line: 7
 
 
 <a name="M-2"></a>
@@ -78,7 +67,7 @@
 `@dev Note that none of the functions in this library check that a token has code at all! That responsibility is delegated to the caller`
 
 
-- Found in src/T11sTranferer.sol: 294:18:44. Line: 10
+- Found in src/T11sTranferer.sol: 294:18:41. Line: 10
 - Found in src/DeprecatedOZFunctions.sol: 579:22:38. Line: 17
 - Found in src/DeprecatedOZFunctions.sol: 898:17:38. Line: 27
 
@@ -91,15 +80,9 @@
 Use `abi.encode()` instead which will pad items to 32 bytes, which will [prevent hash collisions](https://docs.soliditylang.org/en/v0.8.13/abi-spec.html#non-standard-packed-mode) (e.g. `abi.encodePacked(0x123,0x456)` => `0x123456` => `abi.encodePacked(0x1,0x23456)`, but `abi.encode(0x123,0x456)` => `0x0...1230...456`). Unless there is a compelling reason, `abi.encode` should be preferred. If there is only one argument to `abi.encodePacked()` it can often be cast to `bytes()` or `bytes32()` [instead](https://ethereum.stackexchange.com/questions/30912/how-to-compare-strings-in-solidity#answer-82739).
 If all arguments are strings and or bytes, `bytes.concat()` should be used instead.
 
-<<<<<<< HEAD
-- Found in src/KeccakContract.sol: 878:16:42. Line: 26
-- Found in src/KeccakContract.sol: 731:16:42. Line: 22
-- Found in src/KeccakContract.sol: 584:16:42. Line: 18
-=======
-- Found in src/KeccakContract.sol: 584:16:42
-- Found in src/KeccakContract.sol: 731:16:42
-- Found in src/KeccakContract.sol: 878:16:42
->>>>>>> 54a354b4
+- Found in src/KeccakContract.sol: 878:16:39. Line: 26
+- Found in src/KeccakContract.sol: 584:16:39. Line: 18
+- Found in src/KeccakContract.sol: 731:16:39. Line: 22
 
 
 <a name="L-2"></a>
@@ -107,11 +90,7 @@
 
 The `ecrecover` function is susceptible to signature malleability. This means that the same message can be signed in multiple ways, allowing an attacker to change the message signature without invalidating it. This can lead to unexpected behavior in smart contracts, such as the loss of funds or the ability to bypass access control. Consider using OpenZeppelin's ECDSA library instead of the built-in function.
 
-<<<<<<< HEAD
-- Found in src/inheritance/ExtendedInheritance.sol: 705:9:0. Line: 21
-=======
-- Found in src/ExtendedInheritance.sol: 705:9:0
->>>>>>> 54a354b4
+- Found in src/inheritance/ExtendedInheritance.sol: 705:9:42. Line: 21
 
 
 <a name="L-3"></a>
@@ -128,19 +107,11 @@
 
 ERC20 functions may not behave as expected. For example: return values are not always meaningful. It is recommended to use OpenZeppelin's SafeERC20 library.
 
-<<<<<<< HEAD
 - Found in src/DeprecatedOZFunctions.sol: 1322:13:38. Line: 38
+- Found in src/DeprecatedOZFunctions.sol: 1272:13:38. Line: 37
+- Found in src/DeprecatedOZFunctions.sol: 1598:18:38. Line: 47
 - Found in src/DeprecatedOZFunctions.sol: 1424:13:38. Line: 42
-- Found in src/DeprecatedOZFunctions.sol: 1598:18:38. Line: 47
-- Found in src/DeprecatedOZFunctions.sol: 1272:13:38. Line: 37
 - Found in src/DeprecatedOZFunctions.sol: 1062:13:38. Line: 32
-=======
-- Found in src/DeprecatedOZFunctions.sol: 1272:13:38
-- Found in src/DeprecatedOZFunctions.sol: 1598:18:38
-- Found in src/DeprecatedOZFunctions.sol: 1322:13:38
-- Found in src/DeprecatedOZFunctions.sol: 1062:13:38
-- Found in src/DeprecatedOZFunctions.sol: 1424:13:38
->>>>>>> 54a354b4
 
 
 <a name="L-5"></a>
@@ -148,15 +119,9 @@
 
 Consider using a specific version of Solidity in your contracts instead of a wide version. For example, instead of `pragma solidity ^0.8.0;`, use `pragma solidity 0.8.0;`
 
-<<<<<<< HEAD
+- Found in src/inheritance/IContractInheritance.sol: 32:24:43. Line: 2
 - Found in src/Counter.sol: 39:24:37. Line: 2
-- Found in src/inheritance/IContractInheritance.sol: 32:24:1. Line: 2
-- Found in src/inheritance/InheritanceBase.sol: 32:23:2. Line: 2
-=======
-- Found in src/IContractInheritance.sol: 32:24:1
-- Found in src/InheritanceBase.sol: 32:23:2
-- Found in src/Counter.sol: 39:24:37
->>>>>>> 54a354b4
+- Found in src/inheritance/InheritanceBase.sol: 32:23:44. Line: 2
 
 
 # NC Issues
@@ -166,7 +131,7 @@
 
 Assigning values to address state variables without checking for `address(0)`.
 
-- Found in src/StateVariables.sol: 2121:14:43. Line: 58
+- Found in src/StateVariables.sol: 2121:14:40. Line: 58
 
 
 <a name="NC-2"></a>
@@ -174,25 +139,14 @@
 
 
 
-<<<<<<< HEAD
-- Found in src/StateVariables.sol: 2148:346:43. Line: 61
+- Found in src/StateVariables.sol: 2148:346:40. Line: 61
+- Found in src/StateVariables.sol: 1426:292:40. Line: 39
 - Found in src/Counter.sol: 120:80:37. Line: 7
-- Found in src/StateVariables.sol: 2063:79:43. Line: 57
-- Found in src/StateVariables.sol: 1755:145:43. Line: 47
 - Found in src/AdminContract.sol: 302:26:36. Line: 9
-- Found in src/StateVariables.sol: 2500:376:43. Line: 67
-- Found in src/StateVariables.sol: 1426:292:43. Line: 39
-- Found in src/StateVariables.sol: 1906:151:43. Line: 52
-=======
-- Found in src/Counter.sol: 120:80:37
-- Found in src/StateVariables.sol: 2148:346:43
-- Found in src/AdminContract.sol: 302:26:36
-- Found in src/StateVariables.sol: 1426:292:43
-- Found in src/StateVariables.sol: 2063:79:43
-- Found in src/StateVariables.sol: 2500:376:43
-- Found in src/StateVariables.sol: 1906:151:43
-- Found in src/StateVariables.sol: 1755:145:43
->>>>>>> 54a354b4
+- Found in src/StateVariables.sol: 2063:79:40. Line: 57
+- Found in src/StateVariables.sol: 1906:151:40. Line: 52
+- Found in src/StateVariables.sol: 2500:376:40. Line: 67
+- Found in src/StateVariables.sol: 1755:145:40. Line: 47
 
 
 <a name="NC-3"></a>
@@ -200,13 +154,8 @@
 
 
 
-<<<<<<< HEAD
 - Found in src/Counter.sol: 434:1:37. Line: 23
-- Found in src/inheritance/ExtendedInheritance.sol: 466:1:0. Line: 15
-=======
-- Found in src/Counter.sol: 434:1:37
-- Found in src/ExtendedInheritance.sol: 466:1:0
->>>>>>> 54a354b4
+- Found in src/inheritance/ExtendedInheritance.sol: 466:1:42. Line: 15
 
 
 <a name="NC-4"></a>
@@ -214,13 +163,8 @@
 
 Index event fields make the field more quickly accessible to off-chain tools that parse events. However, note that each index field costs extra gas during emission, so it's not necessarily best to index the maximum allowed per event (three fields). Each event should use three indexed fields if there are three or more fields, and gas usage is not particularly of concern for the events in question. If there are fewer than three fields, all of the fields should be indexed.
 
-<<<<<<< HEAD
-- Found in src/inheritance/ExtendedInheritance.sol: 144:45:0. Line: 7
-- Found in src/inheritance/InheritanceBase.sol: 150:28:2. Line: 7
-=======
-- Found in src/ExtendedInheritance.sol: 144:45:0
-- Found in src/InheritanceBase.sol: 150:28:2
->>>>>>> 54a354b4
+- Found in src/inheritance/ExtendedInheritance.sol: 144:45:42. Line: 7
+- Found in src/inheritance/InheritanceBase.sol: 150:28:44. Line: 7
 
 
 <a name="NC-5"></a>
@@ -228,8 +172,8 @@
 
 
 
+- Found in src/DeprecatedOZFunctions.sol: 1389:6:38. Line: 40
 - Found in src/DeprecatedOZFunctions.sol: 1264:7:38. Line: 37
-- Found in src/DeprecatedOZFunctions.sol: 1389:6:38. Line: 40
 
 
 <a name="NC-6"></a>
