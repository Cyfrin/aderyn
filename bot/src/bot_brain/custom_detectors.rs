// ADERYN-PILOT: 0x01 (Please feel free to fix above imports if they mess up)

use std::{fs::OpenOptions, io::BufWriter, path::PathBuf};

/**
 *
 * Why this exists ?
 *  - To refresh the metadata when changes are made to the detectors
 *  - When you generate a new detector it will be added below
 *
 * IMPORTANT
 *  - Do not EVER remove any comments that start with ADERYN-PILOT: 0x
 *  - Do not add any comments of your own, change function definitions, etc
 *  - However, YOU ARE ALLOWED to modify the custom_detectors array so long as you maintain the original structure.
 */
<<<<<<< HEAD
use aderyn_driver::detector::{Detector, IssueSeverity};
use serde::Serialize;

fn custom_detectors() -> Vec<Box<dyn Detector>> {
=======
use aderyn_driver::detector::{IssueDetector, IssueSeverity};
use serde::Serialize;

fn custom_detectors() -> Vec<Box<dyn IssueDetector>> {
>>>>>>> 5d89509f
    vec![
        // ADERYN-PILOT: 0x02 CUSTOM DETECTORS - Do not remove this comment even if the array is empty
    ]
}

pub fn refresh_metadata() {
    let metadata: Metadata = custom_detectors().into();
    let path = PathBuf::from("metadata/custom_bots.json");
    _ = std::fs::remove_file(&path); // OK to fail

    let file = OpenOptions::new()
        .create(true)
        .write(true)
        .open(&path)
        .unwrap();

    let bw = BufWriter::new(file);

    let value = serde_json::to_value(metadata).unwrap();
    _ = serde_json::to_writer_pretty(bw, &value);
}

impl From<Vec<Box<dyn IssueDetector>>> for Metadata {
    fn from(detectors: Vec<Box<dyn IssueDetector>>) -> Self {
        let mut custom_bots = vec![];
        for detector in detectors {
            let custom_bot = CustomBot {
                title: detector.title(),
                severity: match detector.severity() {
                    IssueSeverity::Critical => "Critical",
                    IssueSeverity::High => "High",
                    IssueSeverity::Low => "Low",
                    IssueSeverity::Medium => "Medium",
                    IssueSeverity::NC => "NC",
                }
                .to_string(),
                description: detector.description(),
            };
            custom_bots.push(custom_bot);
        }
        Metadata { custom_bots }
    }
}

#[derive(Serialize)]
struct Metadata {
    custom_bots: Vec<CustomBot>,
}

#[derive(Serialize)]
struct CustomBot {
    severity: String,
    title: String,
    description: String,
}<|MERGE_RESOLUTION|>--- conflicted
+++ resolved
@@ -13,17 +13,10 @@
  *  - Do not add any comments of your own, change function definitions, etc
  *  - However, YOU ARE ALLOWED to modify the custom_detectors array so long as you maintain the original structure.
  */
-<<<<<<< HEAD
-use aderyn_driver::detector::{Detector, IssueSeverity};
-use serde::Serialize;
-
-fn custom_detectors() -> Vec<Box<dyn Detector>> {
-=======
 use aderyn_driver::detector::{IssueDetector, IssueSeverity};
 use serde::Serialize;
 
 fn custom_detectors() -> Vec<Box<dyn IssueDetector>> {
->>>>>>> 5d89509f
     vec![
         // ADERYN-PILOT: 0x02 CUSTOM DETECTORS - Do not remove this comment even if the array is empty
     ]
