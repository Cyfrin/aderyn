--- conflicted
+++ resolved
@@ -41,17 +41,13 @@
 tokio = "1.40.0"
 toml = "0.8.13"
 tower-lsp = "0.20.0"
-<<<<<<< HEAD
-dunce = "1.0.4"
+dunce = "=1.0.4"
+petgraph = "0"
 
 # Cyfrin managed github repository
 foundry_compilers_aletheia = { git = "https://github.com/Cyfrin/foundry-compilers-aletheia", tag = "v0.0.1-alpha.6", package = "foundry-compilers-aletheia" }
 
 # foundry_compilers_aletheia = { path = "../foundry-compilers-aletheia", package = "foundry-compilers-aletheia"}
-=======
-dunce = "=1.0.4"
-petgraph = "0"
->>>>>>> e9121178
 
 [profile.release]
 codegen-units = 1
