{
  "abi": [
    {
      "inputs": [
        {
          "internalType": "uint256",
          "name": "something",
          "type": "uint256"
        }
      ],
      "name": "doSomething",
      "outputs": [],
      "stateMutability": "nonpayable",
      "type": "function"
    }
  ],
  "bytecode": {
    "object": "0x",
    "sourceMap": "",
    "linkReferences": {}
  },
  "deployedBytecode": {
    "object": "0x",
    "sourceMap": "",
    "linkReferences": {}
  },
  "methodIdentifiers": {
    "doSomething(uint256)": "a6b206bf"
  },
  "rawMetadata": "{\"compiler\":{\"version\":\"0.8.20+commit.a1b79de6\"},\"language\":\"Solidity\",\"output\":{\"abi\":[{\"inputs\":[{\"internalType\":\"uint256\",\"name\":\"something\",\"type\":\"uint256\"}],\"name\":\"doSomething\",\"outputs\":[],\"stateMutability\":\"nonpayable\",\"type\":\"function\"}],\"devdoc\":{\"kind\":\"dev\",\"methods\":{},\"version\":1},\"userdoc\":{\"kind\":\"user\",\"methods\":{},\"version\":1}},\"settings\":{\"compilationTarget\":{\"src/inheritance/IContractInheritance.sol\":\"IContractInheritance\"},\"evmVersion\":\"paris\",\"libraries\":{},\"metadata\":{\"bytecodeHash\":\"ipfs\"},\"optimizer\":{\"enabled\":true,\"runs\":200},\"remappings\":[\":ds-test/=lib/forge-std/lib/ds-test/src/\",\":erc4626-tests/=lib/openzeppelin-contracts/lib/erc4626-tests/\",\":forge-std/=lib/forge-std/src/\",\":openzeppelin-contracts/=lib/openzeppelin-contracts/\",\":openzeppelin/=lib/openzeppelin-contracts/contracts/\",\":solmate/=lib/solmate/src/\"]},\"sources\":{\"src/inheritance/IContractInheritance.sol\":{\"keccak256\":\"0xa5d9c3debd48e4a5eef58cdd0ecadfa1e6daf9f3565c1b84af446ef6e38295a8\",\"license\":\"MIT\",\"urls\":[\"bzz-raw://5f5746902e7dc23c9e76fd7a8a819c6e2c997c6fb2c933378881071120d838f7\",\"dweb:/ipfs/QmTv3RBski8veLmPQxS6K28ox7BwLX1PoVmXVNXvAXL9Po\"]}},\"version\":1}",
  "metadata": {
    "compiler": {
      "version": "0.8.20+commit.a1b79de6"
    },
    "language": "Solidity",
    "output": {
      "abi": [
        {
          "inputs": [
            {
              "internalType": "uint256",
              "name": "something",
              "type": "uint256"
            }
          ],
          "stateMutability": "nonpayable",
          "type": "function",
          "name": "doSomething"
        }
      ],
      "devdoc": {
        "kind": "dev",
        "methods": {},
        "version": 1
      },
      "userdoc": {
        "kind": "user",
        "methods": {},
        "version": 1
      }
    },
    "settings": {
      "remappings": [
        "ds-test/=lib/forge-std/lib/ds-test/src/",
        "erc4626-tests/=lib/openzeppelin-contracts/lib/erc4626-tests/",
        "forge-std/=lib/forge-std/src/",
        "openzeppelin-contracts/=lib/openzeppelin-contracts/",
        "openzeppelin/=lib/openzeppelin-contracts/contracts/",
        "solmate/=lib/solmate/src/"
      ],
      "optimizer": {
        "enabled": true,
        "runs": 200
      },
      "metadata": {
        "bytecodeHash": "ipfs"
      },
      "compilationTarget": {
        "src/inheritance/IContractInheritance.sol": "IContractInheritance"
      },
      "libraries": {}
    },
    "sources": {
      "src/inheritance/IContractInheritance.sol": {
        "keccak256": "0xa5d9c3debd48e4a5eef58cdd0ecadfa1e6daf9f3565c1b84af446ef6e38295a8",
        "urls": [
          "bzz-raw://5f5746902e7dc23c9e76fd7a8a819c6e2c997c6fb2c933378881071120d838f7",
          "dweb:/ipfs/QmTv3RBski8veLmPQxS6K28ox7BwLX1PoVmXVNXvAXL9Po"
        ],
        "license": "MIT"
      }
    },
    "version": 1
  },
  "ast": {
<<<<<<< HEAD
    "absolutePath": "src/inheritance/IContractInheritance.sol",
=======
    "absolutePath": "src/IContractInheritance.sol",
>>>>>>> 54a354b4
    "id": 82,
    "exportedSymbols": {
      "IContractInheritance": [
        81
      ]
    },
    "nodeType": "SourceUnit",
    "src": "32:114:1",
    "nodes": [
      {
        "id": 75,
        "nodeType": "PragmaDirective",
        "src": "32:24:1",
        "nodes": [],
        "literals": [
          "solidity",
          ">=",
          "0.8",
          ".0"
        ]
      },
      {
        "id": 81,
        "nodeType": "ContractDefinition",
        "src": "58:88:1",
        "nodes": [
          {
            "id": 80,
            "nodeType": "FunctionDefinition",
            "src": "95:49:1",
            "nodes": [],
            "functionSelector": "a6b206bf",
            "implemented": false,
            "kind": "function",
            "modifiers": [],
            "name": "doSomething",
            "nameLocation": "104:11:1",
            "parameters": {
              "id": 78,
              "nodeType": "ParameterList",
              "parameters": [
                {
                  "constant": false,
                  "id": 77,
                  "mutability": "mutable",
                  "name": "something",
                  "nameLocation": "124:9:1",
                  "nodeType": "VariableDeclaration",
                  "scope": 80,
                  "src": "116:17:1",
                  "stateVariable": false,
                  "storageLocation": "default",
                  "typeDescriptions": {
                    "typeIdentifier": "t_uint256",
                    "typeString": "uint256"
                  },
                  "typeName": {
                    "id": 76,
                    "name": "uint256",
                    "nodeType": "ElementaryTypeName",
                    "src": "116:7:1",
                    "typeDescriptions": {
                      "typeIdentifier": "t_uint256",
                      "typeString": "uint256"
                    }
                  },
                  "visibility": "internal"
                }
              ],
              "src": "115:19:1"
            },
            "returnParameters": {
              "id": 79,
              "nodeType": "ParameterList",
              "parameters": [],
              "src": "143:0:1"
            },
            "scope": 81,
            "stateMutability": "nonpayable",
            "virtual": false,
            "visibility": "external"
          }
        ],
        "abstract": false,
        "baseContracts": [],
        "canonicalName": "IContractInheritance",
        "contractDependencies": [],
        "contractKind": "interface",
        "fullyImplemented": false,
        "linearizedBaseContracts": [
          81
        ],
        "name": "IContractInheritance",
        "nameLocation": "68:20:1",
        "scope": 82,
        "usedErrors": [],
        "usedEvents": []
      }
    ],
    "license": "MIT"
  },
  "id": 1
}<|MERGE_RESOLUTION|>--- conflicted
+++ resolved
@@ -93,24 +93,20 @@
     "version": 1
   },
   "ast": {
-<<<<<<< HEAD
     "absolutePath": "src/inheritance/IContractInheritance.sol",
-=======
-    "absolutePath": "src/IContractInheritance.sol",
->>>>>>> 54a354b4
-    "id": 82,
+    "id": 46665,
     "exportedSymbols": {
       "IContractInheritance": [
-        81
+        46664
       ]
     },
     "nodeType": "SourceUnit",
-    "src": "32:114:1",
+    "src": "32:114:43",
     "nodes": [
       {
-        "id": 75,
+        "id": 46658,
         "nodeType": "PragmaDirective",
-        "src": "32:24:1",
+        "src": "32:24:43",
         "nodes": [],
         "literals": [
           "solidity",
@@ -120,34 +116,34 @@
         ]
       },
       {
-        "id": 81,
+        "id": 46664,
         "nodeType": "ContractDefinition",
-        "src": "58:88:1",
+        "src": "58:88:43",
         "nodes": [
           {
-            "id": 80,
+            "id": 46663,
             "nodeType": "FunctionDefinition",
-            "src": "95:49:1",
+            "src": "95:49:43",
             "nodes": [],
             "functionSelector": "a6b206bf",
             "implemented": false,
             "kind": "function",
             "modifiers": [],
             "name": "doSomething",
-            "nameLocation": "104:11:1",
+            "nameLocation": "104:11:43",
             "parameters": {
-              "id": 78,
+              "id": 46661,
               "nodeType": "ParameterList",
               "parameters": [
                 {
                   "constant": false,
-                  "id": 77,
+                  "id": 46660,
                   "mutability": "mutable",
                   "name": "something",
-                  "nameLocation": "124:9:1",
+                  "nameLocation": "124:9:43",
                   "nodeType": "VariableDeclaration",
-                  "scope": 80,
-                  "src": "116:17:1",
+                  "scope": 46663,
+                  "src": "116:17:43",
                   "stateVariable": false,
                   "storageLocation": "default",
                   "typeDescriptions": {
@@ -155,10 +151,10 @@
                     "typeString": "uint256"
                   },
                   "typeName": {
-                    "id": 76,
+                    "id": 46659,
                     "name": "uint256",
                     "nodeType": "ElementaryTypeName",
-                    "src": "116:7:1",
+                    "src": "116:7:43",
                     "typeDescriptions": {
                       "typeIdentifier": "t_uint256",
                       "typeString": "uint256"
@@ -167,15 +163,15 @@
                   "visibility": "internal"
                 }
               ],
-              "src": "115:19:1"
+              "src": "115:19:43"
             },
             "returnParameters": {
-              "id": 79,
+              "id": 46662,
               "nodeType": "ParameterList",
               "parameters": [],
-              "src": "143:0:1"
+              "src": "143:0:43"
             },
-            "scope": 81,
+            "scope": 46664,
             "stateMutability": "nonpayable",
             "virtual": false,
             "visibility": "external"
@@ -188,16 +184,16 @@
         "contractKind": "interface",
         "fullyImplemented": false,
         "linearizedBaseContracts": [
-          81
+          46664
         ],
         "name": "IContractInheritance",
-        "nameLocation": "68:20:1",
-        "scope": 82,
+        "nameLocation": "68:20:43",
+        "scope": 46665,
         "usedErrors": [],
         "usedEvents": []
       }
     ],
     "license": "MIT"
   },
-  "id": 1
+  "id": 43
 }