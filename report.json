--- conflicted
+++ resolved
@@ -128,11 +128,7 @@
     ]
   },
   "files_summary": {
-<<<<<<< HEAD
     "total_sloc": 729,
-=======
-    "total_sloc": 721,
->>>>>>> 18477317
     "total_source_units": 24
   },
   "high_issues": {
