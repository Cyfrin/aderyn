{
  "critical_issues": {
    "issues": []
  },
  "detectors_used": [
    "delegate-call-in-loop",
    "centralization-risk",
    "solmate-safe-transfer-lib",
    "avoid-abi-encode-packed",
    "ecrecover",
    "deprecated-oz-functions",
    "unsafe-erc20-functions",
    "unspecific-solidity-pragma",
    "zero-address-check",
    "useless-public-function",
    "constants-instead-of-literals",
    "unindexed-events",
    "require-with-string",
    "non-reentrant-before-others",
    "block-timestamp-deadline",
    "unsafe-oz-erc721-mint",
    "push-zero-opcode",
    "arbitrary-transfer-from",
    "useless-modifier",
    "empty-block",
    "large-numeric-literal",
    "useless-internal-function",
<<<<<<< HEAD
    "non-typesafe-abi-encode"
=======
    "unprotected-initializer"
>>>>>>> ebb3c6f9
  ],
  "files_details": {
    "files_details": [
      {
        "file_path": "src/ABIEncode.sol",
        "n_sloc": 34
      },
      {
        "file_path": "src/AdminContract.sol",
        "n_sloc": 11
      },
      {
        "file_path": "src/ArbitraryTransferFrom.sol",
        "n_sloc": 37
      },
      {
        "file_path": "src/AssemblyExample.sol",
        "n_sloc": 9
      },
      {
        "file_path": "src/ConstantsLiterals.sol",
        "n_sloc": 28
      },
      {
        "file_path": "src/Counter.sol",
        "n_sloc": 20
      },
      {
        "file_path": "src/CrazyPragma.sol",
        "n_sloc": 4
      },
      {
        "file_path": "src/DeprecatedOZFunctions.sol",
        "n_sloc": 32
      },
      {
        "file_path": "src/EmptyBlocks.sol",
        "n_sloc": 48
      },
      {
        "file_path": "src/HugeConstants.sol",
        "n_sloc": 26
      },
      {
        "file_path": "src/InternalFunctions.sol",
        "n_sloc": 22
      },
      {
        "file_path": "src/KeccakContract.sol",
        "n_sloc": 21
      },
      {
        "file_path": "src/OnceModifierExample.sol",
        "n_sloc": 8
      },
      {
        "file_path": "src/StateVariables.sol",
        "n_sloc": 58
      },
      {
        "file_path": "src/StorageConditionals.sol",
        "n_sloc": 59
      },
      {
        "file_path": "src/T11sTranferer.sol",
        "n_sloc": 8
      },
      {
        "file_path": "src/UnprotectedInitialize.sol",
        "n_sloc": 25
      },
      {
        "file_path": "src/UnsafeERC721Mint.sol",
        "n_sloc": 11
      },
      {
        "file_path": "src/ZeroAddressCheck.sol",
        "n_sloc": 41
      },
      {
        "file_path": "src/cloc/AnotherHeavilyCommentedContract.sol",
        "n_sloc": 32
      },
      {
        "file_path": "src/cloc/EmptyContractFile.sol",
        "n_sloc": 0
      },
      {
        "file_path": "src/cloc/HeavilyCommentedContract.sol",
        "n_sloc": 21
      },
      {
        "file_path": "src/eth2/DepositContract.sol",
        "n_sloc": 95
      },
      {
        "file_path": "src/inheritance/ExtendedInheritance.sol",
        "n_sloc": 17
      },
      {
        "file_path": "src/inheritance/IContractInheritance.sol",
        "n_sloc": 4
      },
      {
        "file_path": "src/inheritance/InheritanceBase.sol",
        "n_sloc": 8
      },
      {
        "file_path": "src/nested/1/Nested.sol",
        "n_sloc": 10
      },
      {
        "file_path": "src/nested/2/Nested.sol",
        "n_sloc": 7
      },
      {
        "file_path": "src/parent_chain/ParentChainContract.sol",
        "n_sloc": 29
      },
      {
        "file_path": "src/uniswap/UniswapV2Swapper.sol",
        "n_sloc": 50
      },
      {
        "file_path": "src/uniswap/UniswapV3Swapper.sol",
        "n_sloc": 150
      }
    ]
  },
  "files_summary": {
<<<<<<< HEAD
    "total_sloc": 896,
=======
    "total_sloc": 891,
>>>>>>> ebb3c6f9
    "total_source_units": 30
  },
  "high_issues": {
    "issues": [
      {
        "description": "When calling `delegatecall` the same `msg.value` amount will be accredited multiple times.",
        "detector_name": "delegate-call-in-loop",
        "instances": [
          {
            "contract_path": "src/inheritance/ExtendedInheritance.sol",
            "line_no": 16,
            "src": "488:19"
          }
        ],
        "title": "Using `delegatecall` in loop"
      },
      {
        "description": "Passing an arbitrary `from` address to `transferFrom` (or `safeTransferFrom`) can lead to loss of funds, because anyone can transfer tokens from the `from` address if an approval is made.  ",
        "detector_name": "arbitrary-transfer-from",
        "instances": [
          {
            "contract_path": "src/ArbitraryTransferFrom.sol",
            "line_no": 16,
            "src": "370:38"
          },
          {
            "contract_path": "src/ArbitraryTransferFrom.sol",
            "line_no": 20,
            "src": "496:42"
          },
          {
            "contract_path": "src/ArbitraryTransferFrom.sol",
            "line_no": 24,
            "src": "634:53"
          },
          {
            "contract_path": "src/ArbitraryTransferFrom.sol",
            "line_no": 30,
            "src": "864:44"
          },
          {
            "contract_path": "src/DeprecatedOZFunctions.sol",
            "line_no": 17,
            "src": "579:39"
          },
          {
            "contract_path": "src/DeprecatedOZFunctions.sol",
            "line_no": 47,
            "src": "1598:35"
          }
        ],
        "title": "Arbitrary `from` passed to `transferFrom` (or `safeTransferFrom`)"
      }
    ]
  },
  "issue_count": {
    "critical": 0,
    "high": 2,
    "low": 7,
    "medium": 4,
    "nc": 10
  },
  "low_issues": {
    "issues": [
      {
        "description": "Use `abi.encode()` instead which will pad items to 32 bytes, which will [prevent hash collisions](https://docs.soliditylang.org/en/v0.8.13/abi-spec.html#non-standard-packed-mode) (e.g. `abi.encodePacked(0x123,0x456)` => `0x123456` => `abi.encodePacked(0x1,0x23456)`, but `abi.encode(0x123,0x456)` => `0x0...1230...456`). Unless there is a compelling reason, `abi.encode` should be preferred. If there is only one argument to `abi.encodePacked()` it can often be cast to `bytes()` or `bytes32()` [instead](https://ethereum.stackexchange.com/questions/30912/how-to-compare-strings-in-solidity#answer-82739).\nIf all arguments are strings and or bytes, `bytes.concat()` should be used instead.",
        "detector_name": "avoid-abi-encode-packed",
        "instances": [
          {
            "contract_path": "src/KeccakContract.sol",
            "line_no": 18,
            "src": "587:16"
          },
          {
            "contract_path": "src/KeccakContract.sol",
            "line_no": 22,
            "src": "734:16"
          },
          {
            "contract_path": "src/KeccakContract.sol",
            "line_no": 26,
            "src": "887:16"
          }
        ],
        "title": "`abi.encodePacked()` should not be used with dynamic types when passing the result to a hash function such as `keccak256()`"
      },
      {
        "description": "The `ecrecover` function is susceptible to signature malleability. This means that the same message can be signed in multiple ways, allowing an attacker to change the message signature without invalidating it. This can lead to unexpected behavior in smart contracts, such as the loss of funds or the ability to bypass access control. Consider using OpenZeppelin's ECDSA library instead of the built-in function.",
        "detector_name": "ecrecover",
        "instances": [
          {
            "contract_path": "src/inheritance/ExtendedInheritance.sol",
            "line_no": 21,
            "src": "705:9"
          }
        ],
        "title": "`ecrecover` is susceptible to signature malleability"
      },
      {
        "description": "Openzeppelin has deprecated several functions and replaced with newer versions. Please consult https://docs.openzeppelin.com/",
        "detector_name": "deprecated-oz-functions",
        "instances": [
          {
            "contract_path": "src/DeprecatedOZFunctions.sol",
            "line_no": 22,
            "src": "737:10"
          },
          {
            "contract_path": "src/DeprecatedOZFunctions.sol",
            "line_no": 27,
            "src": "898:17"
          }
        ],
        "title": "Deprecated OpenZeppelin functions should not be used"
      },
      {
        "description": "ERC20 functions may not behave as expected. For example: return values are not always meaningful. It is recommended to use OpenZeppelin's SafeERC20 library.",
        "detector_name": "unsafe-erc20-functions",
        "instances": [
          {
            "contract_path": "src/ABIEncode.sol",
            "line_no": 33,
            "src": "892:15"
          },
          {
            "contract_path": "src/ABIEncode.sol",
            "line_no": 42,
            "src": "1136:15"
          },
          {
            "contract_path": "src/ArbitraryTransferFrom.sol",
            "line_no": 16,
            "src": "370:20"
          },
          {
            "contract_path": "src/ArbitraryTransferFrom.sol",
            "line_no": 30,
            "src": "864:20"
          },
          {
            "contract_path": "src/ArbitraryTransferFrom.sol",
            "line_no": 50,
            "src": "1517:20"
          },
          {
            "contract_path": "src/DeprecatedOZFunctions.sol",
            "line_no": 32,
            "src": "1062:13"
          },
          {
            "contract_path": "src/DeprecatedOZFunctions.sol",
            "line_no": 37,
            "src": "1272:13"
          },
          {
            "contract_path": "src/DeprecatedOZFunctions.sol",
            "line_no": 38,
            "src": "1322:13"
          },
          {
            "contract_path": "src/DeprecatedOZFunctions.sol",
            "line_no": 42,
            "src": "1424:13"
          },
          {
            "contract_path": "src/DeprecatedOZFunctions.sol",
            "line_no": 47,
            "src": "1598:18"
          }
        ],
        "title": "Unsafe ERC20 Operations should not be used"
      },
      {
        "description": "Consider using a specific version of Solidity in your contracts instead of a wide version. For example, instead of `pragma solidity ^0.8.0;`, use `pragma solidity 0.8.0;`",
        "detector_name": "unspecific-solidity-pragma",
        "instances": [
          {
            "contract_path": "src/ABIEncode.sol",
            "line_no": 2,
            "src": "32:24"
          },
          {
            "contract_path": "src/Counter.sol",
            "line_no": 2,
            "src": "39:24"
          },
          {
            "contract_path": "src/CrazyPragma.sol",
            "line_no": 2,
            "src": "32:32"
          },
          {
            "contract_path": "src/cloc/AnotherHeavilyCommentedContract.sol",
            "line_no": 6,
            "src": "46:24"
          },
          {
            "contract_path": "src/cloc/HeavilyCommentedContract.sol",
            "line_no": 6,
            "src": "46:32"
          },
          {
            "contract_path": "src/inheritance/IContractInheritance.sol",
            "line_no": 2,
            "src": "32:24"
          },
          {
            "contract_path": "src/inheritance/InheritanceBase.sol",
            "line_no": 2,
            "src": "32:23"
          }
        ],
        "title": "Solidity pragma should be specific, not wide"
      },
      {
        "description": "Solc compiler version 0.8.20 switches the default target EVM version to Shanghai, which means that the generated bytecode will include PUSH0 opcodes. Be sure to select the appropriate EVM version in case you intend to deploy on a chain other than mainnet like L2 chains that may not support PUSH0, otherwise deployment of your contracts will fail.",
        "detector_name": "push-zero-opcode",
        "instances": [
          {
            "contract_path": "src/ABIEncode.sol",
            "line_no": 2,
            "src": "32:24"
          },
          {
            "contract_path": "src/AdminContract.sol",
            "line_no": 2,
            "src": "32:23"
          },
          {
            "contract_path": "src/Counter.sol",
            "line_no": 2,
            "src": "39:24"
          },
          {
            "contract_path": "src/CrazyPragma.sol",
            "line_no": 2,
            "src": "32:32"
          },
          {
            "contract_path": "src/DeprecatedOZFunctions.sol",
            "line_no": 2,
            "src": "32:23"
          },
          {
            "contract_path": "src/KeccakContract.sol",
            "line_no": 2,
            "src": "32:23"
          },
          {
            "contract_path": "src/StateVariables.sol",
            "line_no": 2,
            "src": "32:23"
          },
          {
            "contract_path": "src/StorageConditionals.sol",
            "line_no": 2,
            "src": "32:23"
          },
          {
            "contract_path": "src/T11sTranferer.sol",
            "line_no": 2,
            "src": "32:23"
          },
          {
            "contract_path": "src/UnsafeERC721Mint.sol",
            "line_no": 2,
            "src": "32:23"
          },
          {
            "contract_path": "src/cloc/AnotherHeavilyCommentedContract.sol",
            "line_no": 6,
            "src": "46:24"
          },
          {
            "contract_path": "src/cloc/HeavilyCommentedContract.sol",
            "line_no": 6,
            "src": "46:32"
          },
          {
            "contract_path": "src/eth2/DepositContract.sol",
            "line_no": 12,
            "src": "2302:23"
          },
          {
            "contract_path": "src/inheritance/ExtendedInheritance.sol",
            "line_no": 2,
            "src": "32:23"
          },
          {
            "contract_path": "src/inheritance/IContractInheritance.sol",
            "line_no": 2,
            "src": "32:24"
          },
          {
            "contract_path": "src/inheritance/InheritanceBase.sol",
            "line_no": 2,
            "src": "32:23"
          },
          {
            "contract_path": "src/nested/1/Nested.sol",
            "line_no": 5,
            "src": "180:23"
          },
          {
            "contract_path": "src/nested/2/Nested.sol",
            "line_no": 5,
            "src": "180:23"
          },
          {
            "contract_path": "src/parent_chain/ParentChainContract.sol",
            "line_no": 2,
            "src": "32:23"
          },
          {
            "contract_path": "src/uniswap/UniswapV2Swapper.sol",
            "line_no": 2,
            "src": "32:23"
          },
          {
            "contract_path": "src/uniswap/UniswapV3Swapper.sol",
            "line_no": 2,
            "src": "32:23"
          }
        ],
        "title": "PUSH0 is not supported by all chains"
      },
      {
<<<<<<< HEAD
        "description": "Solidity compiler can type check for functions at compile time when abi.encodeCall is used. That doesn't happen in cases where abi.encodeWithSignature (or) abi.encodeWithSelector is used.",
        "detector_name": "non-typesafe-abi-encode",
        "instances": [
          {
            "contract_path": "src/ABIEncode.sol",
            "line_no": 24,
            "src": "580:23"
          },
          {
            "contract_path": "src/ABIEncode.sol",
            "line_no": 33,
            "src": "869:22"
          },
          {
            "contract_path": "src/inheritance/ExtendedInheritance.sol",
            "line_no": 16,
            "src": "508:23"
          }
        ],
        "title": "Use abi.encodeCall for typesafety instead of abi.encodeWithSignature (or) abi.encodeWithSelector "
=======
        "description": "Consider protecting the initializer functions with modifiers.",
        "detector_name": "unprotected-initializer",
        "instances": [
          {
            "contract_path": "src/UnprotectedInitialize.sol",
            "line_no": 35,
            "src": "820:33"
          }
        ],
        "title": "Unprotected initializer"
>>>>>>> ebb3c6f9
      }
    ]
  },
  "medium_issues": {
    "issues": [
      {
        "description": "Contracts have owners with privileged rights to perform admin tasks and need to be trusted to not perform malicious updates or drain funds.",
        "detector_name": "centralization-risk",
        "instances": [
          {
            "contract_path": "src/AdminContract.sol",
            "line_no": 7,
            "src": "270:7"
          },
          {
            "contract_path": "src/AdminContract.sol",
            "line_no": 10,
            "src": "376:9"
          },
          {
            "contract_path": "src/AdminContract.sol",
            "line_no": 14,
            "src": "505:9"
          },
          {
            "contract_path": "src/DeprecatedOZFunctions.sol",
            "line_no": 7,
            "src": "295:13"
          },
          {
            "contract_path": "src/EmptyBlocks.sol",
            "line_no": 6,
            "src": "188:7"
          },
          {
            "contract_path": "src/InternalFunctions.sol",
            "line_no": 12,
            "src": "250:9"
          },
          {
            "contract_path": "src/parent_chain/ParentChainContract.sol",
            "line_no": 7,
            "src": "282:7"
          },
          {
            "contract_path": "src/parent_chain/ParentChainContract.sol",
            "line_no": 28,
            "src": "725:9"
          },
          {
            "contract_path": "src/parent_chain/ParentChainContract.sol",
            "line_no": 32,
            "src": "854:9"
          }
        ],
        "title": "Centralization Risk for trusted owners"
      },
      {
        "description": "There is a subtle difference between the implementation of solmate's SafeTransferLib and OZ's SafeERC20: OZ's SafeERC20 checks if the token is a contract or not, solmate's SafeTransferLib does not.\nhttps://github.com/transmissions11/solmate/blob/main/src/utils/SafeTransferLib.sol#L9 \n`@dev Note that none of the functions in this library check that a token has code at all! That responsibility is delegated to the caller`\n",
        "detector_name": "solmate-safe-transfer-lib",
        "instances": [
          {
            "contract_path": "src/T11sTranferer.sol",
            "line_no": 4,
            "src": "57:84"
          }
        ],
        "title": "Solmate's SafeTransferLib does not check for token contract's existence"
      },
      {
        "description": "In the PoS model, proposers know well in advance if they will propose one or consecutive blocks ahead of time. In such a scenario, a malicious validator can hold back the transaction and execute it at a more favourable block number.Consider allowing function caller to specify swap deadline input parameter.",
        "detector_name": "block-timestamp-deadline",
        "instances": [
          {
            "contract_path": "src/uniswap/UniswapV2Swapper.sol",
            "line_no": 23,
            "src": "670:83"
          },
          {
            "contract_path": "src/uniswap/UniswapV2Swapper.sol",
            "line_no": 24,
            "src": "763:83"
          },
          {
            "contract_path": "src/uniswap/UniswapV2Swapper.sol",
            "line_no": 25,
            "src": "856:70"
          },
          {
            "contract_path": "src/uniswap/UniswapV2Swapper.sol",
            "line_no": 26,
            "src": "936:80"
          },
          {
            "contract_path": "src/uniswap/UniswapV2Swapper.sol",
            "line_no": 27,
            "src": "1026:80"
          },
          {
            "contract_path": "src/uniswap/UniswapV2Swapper.sol",
            "line_no": 28,
            "src": "1116:67"
          },
          {
            "contract_path": "src/uniswap/UniswapV2Swapper.sol",
            "line_no": 31,
            "src": "1261:112"
          },
          {
            "contract_path": "src/uniswap/UniswapV2Swapper.sol",
            "line_no": 32,
            "src": "1383:99"
          },
          {
            "contract_path": "src/uniswap/UniswapV2Swapper.sol",
            "line_no": 33,
            "src": "1492:109"
          },
          {
            "contract_path": "src/uniswap/UniswapV3Swapper.sol",
            "line_no": 52,
            "src": "1115:143"
          },
          {
            "contract_path": "src/uniswap/UniswapV3Swapper.sol",
            "line_no": 55,
            "src": "1293:321"
          },
          {
            "contract_path": "src/uniswap/UniswapV3Swapper.sol",
            "line_no": 66,
            "src": "1668:131"
          },
          {
            "contract_path": "src/uniswap/UniswapV3Swapper.sol",
            "line_no": 69,
            "src": "1828:236"
          },
          {
            "contract_path": "src/uniswap/UniswapV3Swapper.sol",
            "line_no": 77,
            "src": "2132:144"
          },
          {
            "contract_path": "src/uniswap/UniswapV3Swapper.sol",
            "line_no": 80,
            "src": "2312:322"
          },
          {
            "contract_path": "src/uniswap/UniswapV3Swapper.sol",
            "line_no": 91,
            "src": "2690:132"
          },
          {
            "contract_path": "src/uniswap/UniswapV3Swapper.sol",
            "line_no": 94,
            "src": "2852:237"
          }
        ],
        "title": "Using `block.timestamp` for swap deadline offers no protection"
      },
      {
        "description": "Using `ERC721::_mint()` can mint ERC721 tokens to addresses which don't support ERC721 tokens. Use `_safeMint()` instead of `_mint()` for ERC721.",
        "detector_name": "unsafe-oz-erc721-mint",
        "instances": [
          {
            "contract_path": "src/UnsafeERC721Mint.sol",
            "line_no": 10,
            "src": "314:5"
          }
        ],
        "title": "Using `ERC721::_mint()` can be dangerous"
      }
    ]
  },
  "nc_issues": {
    "issues": [
      {
        "description": "Check for `address(0)` when assigning values to address state variables.",
        "detector_name": "zero-address-check",
        "instances": [
          {
            "contract_path": "src/ArbitraryTransferFrom.sol",
            "line_no": 12,
            "src": "267:15"
          },
          {
            "contract_path": "src/StateVariables.sol",
            "line_no": 58,
            "src": "2121:14"
          },
          {
            "contract_path": "src/ZeroAddressCheck.sol",
            "line_no": 43,
            "src": "1171:14"
          },
          {
            "contract_path": "src/ZeroAddressCheck.sol",
            "line_no": 47,
            "src": "1248:16"
          },
          {
            "contract_path": "src/ZeroAddressCheck.sol",
            "line_no": 51,
            "src": "1327:23"
          },
          {
            "contract_path": "src/uniswap/UniswapV2Swapper.sol",
            "line_no": 11,
            "src": "365:17"
          }
        ],
        "title": "Missing checks for `address(0)` when assigning values to address state variables"
      },
      {
        "description": "Instead of marking a function as `public`, consider marking it as `external` if it is not used internally.",
        "detector_name": "useless-public-function",
        "instances": [
          {
            "contract_path": "src/ArbitraryTransferFrom.sol",
            "line_no": 28,
            "src": "772:5"
          },
          {
            "contract_path": "src/AssemblyExample.sol",
            "line_no": 6,
            "src": "113:1"
          },
          {
            "contract_path": "src/Counter.sol",
            "line_no": 7,
            "src": "129:9"
          },
          {
            "contract_path": "src/StateVariables.sol",
            "line_no": 47,
            "src": "1764:18"
          },
          {
            "contract_path": "src/StateVariables.sol",
            "line_no": 52,
            "src": "1915:20"
          },
          {
            "contract_path": "src/StateVariables.sol",
            "line_no": 57,
            "src": "2072:14"
          },
          {
            "contract_path": "src/StateVariables.sol",
            "line_no": 61,
            "src": "2157:22"
          },
          {
            "contract_path": "src/StateVariables.sol",
            "line_no": 71,
            "src": "2539:25"
          },
          {
            "contract_path": "src/cloc/AnotherHeavilyCommentedContract.sol",
            "line_no": 31,
            "src": "500:3"
          },
          {
            "contract_path": "src/cloc/AnotherHeavilyCommentedContract.sol",
            "line_no": 38,
            "src": "637:5"
          },
          {
            "contract_path": "src/cloc/AnotherHeavilyCommentedContract.sol",
            "line_no": 42,
            "src": "738:4"
          },
          {
            "contract_path": "src/cloc/HeavilyCommentedContract.sol",
            "line_no": 31,
            "src": "509:3"
          },
          {
            "contract_path": "src/cloc/HeavilyCommentedContract.sol",
            "line_no": 38,
            "src": "646:4"
          },
          {
            "contract_path": "src/parent_chain/ParentChainContract.sol",
            "line_no": 11,
            "src": "355:9"
          },
          {
            "contract_path": "src/parent_chain/ParentChainContract.sol",
            "line_no": 15,
            "src": "422:9"
          }
        ],
        "title": "`public` functions not used internally could be marked `external`"
      },
      {
        "description": "If the same constant literal value is used multiple times, create a constant state variable and reference it throughout the contract.",
        "detector_name": "constants-instead-of-literals",
        "instances": [
          {
            "contract_path": "src/ConstantsLiterals.sol",
            "line_no": 25,
            "src": "958:3"
          },
          {
            "contract_path": "src/ConstantsLiterals.sol",
            "line_no": 26,
            "src": "992:3"
          },
          {
            "contract_path": "src/ConstantsLiterals.sol",
            "line_no": 27,
            "src": "1032:4"
          },
          {
            "contract_path": "src/ConstantsLiterals.sol",
            "line_no": 28,
            "src": "1068:4"
          },
          {
            "contract_path": "src/ConstantsLiterals.sol",
            "line_no": 29,
            "src": "1117:42"
          },
          {
            "contract_path": "src/ConstantsLiterals.sol",
            "line_no": 30,
            "src": "1192:42"
          },
          {
            "contract_path": "src/ConstantsLiterals.sol",
            "line_no": 31,
            "src": "1275:66"
          },
          {
            "contract_path": "src/ConstantsLiterals.sol",
            "line_no": 32,
            "src": "1374:66"
          },
          {
            "contract_path": "src/eth2/DepositContract.sol",
            "line_no": 113,
            "src": "7252:2"
          },
          {
            "contract_path": "src/eth2/DepositContract.sol",
            "line_no": 113,
            "src": "7293:2"
          }
        ],
        "title": "Define and use `constant` variables instead of using literals"
      },
      {
        "description": "Index event fields make the field more quickly accessible to off-chain tools that parse events. However, note that each index field costs extra gas during emission, so it's not necessarily best to index the maximum allowed per event (three fields). Each event should use three indexed fields if there are three or more fields, and gas usage is not particularly of concern for the events in question. If there are fewer than three fields, all of the fields should be indexed.",
        "detector_name": "unindexed-events",
        "instances": [
          {
            "contract_path": "src/eth2/DepositContract.sol",
            "line_no": 19,
            "src": "2641:107"
          },
          {
            "contract_path": "src/inheritance/ExtendedInheritance.sol",
            "line_no": 7,
            "src": "144:45"
          },
          {
            "contract_path": "src/inheritance/InheritanceBase.sol",
            "line_no": 7,
            "src": "150:28"
          }
        ],
        "title": "Event is missing `indexed` fields"
      },
      {
        "description": "Use descriptive reason strings or custom errors for revert paths.",
        "detector_name": "require-with-string",
        "instances": [
          {
            "contract_path": "src/DeprecatedOZFunctions.sol",
            "line_no": 37,
            "src": "1264:7"
          },
          {
            "contract_path": "src/DeprecatedOZFunctions.sol",
            "line_no": 40,
            "src": "1389:6"
          },
          {
            "contract_path": "src/ZeroAddressCheck.sol",
            "line_no": 13,
            "src": "329:6"
          },
          {
            "contract_path": "src/ZeroAddressCheck.sol",
            "line_no": 23,
            "src": "608:6"
          },
          {
            "contract_path": "src/ZeroAddressCheck.sol",
            "line_no": 38,
            "src": "1074:6"
          },
          {
            "contract_path": "src/cloc/AnotherHeavilyCommentedContract.sol",
            "line_no": 35,
            "src": "589:7"
          },
          {
            "contract_path": "src/cloc/AnotherHeavilyCommentedContract.sol",
            "line_no": 56,
            "src": "1403:7"
          },
          {
            "contract_path": "src/cloc/HeavilyCommentedContract.sol",
            "line_no": 35,
            "src": "598:7"
          },
          {
            "contract_path": "src/cloc/HeavilyCommentedContract.sol",
            "line_no": 53,
            "src": "1408:7"
          }
        ],
        "title": "Empty `require()` / `revert()` statements"
      },
      {
        "description": "This is a best-practice to protect against reentrancy in other modifiers.",
        "detector_name": "non-reentrant-before-others",
        "instances": [
          {
            "contract_path": "src/AdminContract.sol",
            "line_no": 10,
            "src": "386:12"
          },
          {
            "contract_path": "src/parent_chain/ParentChainContract.sol",
            "line_no": 28,
            "src": "735:12"
          }
        ],
        "title": "The `nonReentrant` `modifier` should occur before all other modifiers"
      },
      {
        "description": "",
        "detector_name": "useless-modifier",
        "instances": [
          {
            "contract_path": "src/InternalFunctions.sol",
            "line_no": 18,
            "src": "413:9"
          },
          {
            "contract_path": "src/OnceModifierExample.sol",
            "line_no": 6,
            "src": "103:8"
          },
          {
            "contract_path": "src/UnprotectedInitialize.sol",
            "line_no": 13,
            "src": "222:21"
          }
        ],
        "title": "Modifiers invoked only once can be shoe-horned into the function"
      },
      {
        "description": "Consider removing empty blocks.",
        "detector_name": "empty-block",
        "instances": [
          {
            "contract_path": "src/ABIEncode.sol",
            "line_no": 9,
            "src": "160:8"
          },
          {
            "contract_path": "src/AdminContract.sol",
            "line_no": 14,
            "src": "457:23"
          },
          {
            "contract_path": "src/EmptyBlocks.sol",
            "line_no": 30,
            "src": "503:12"
          },
          {
            "contract_path": "src/EmptyBlocks.sol",
            "line_no": 38,
            "src": "599:12"
          },
          {
            "contract_path": "src/EmptyBlocks.sol",
            "line_no": 49,
            "src": "739:12"
          },
          {
            "contract_path": "src/EmptyBlocks.sol",
            "line_no": 63,
            "src": "888:13"
          },
          {
            "contract_path": "src/EmptyBlocks.sol",
            "line_no": 67,
            "src": "946:24"
          },
          {
            "contract_path": "src/EmptyBlocks.sol",
            "line_no": 73,
            "src": "1068:30"
          },
          {
            "contract_path": "src/EmptyBlocks.sol",
            "line_no": 81,
            "src": "1219:41"
          },
          {
            "contract_path": "src/OnceModifierExample.sol",
            "line_no": 10,
            "src": "147:7"
          },
          {
            "contract_path": "src/parent_chain/ParentChainContract.sol",
            "line_no": 11,
            "src": "355:9"
          },
          {
            "contract_path": "src/parent_chain/ParentChainContract.sol",
            "line_no": 32,
            "src": "806:23"
          },
          {
            "contract_path": "src/parent_chain/ParentChainContract.sol",
            "line_no": 40,
            "src": "946:8"
          },
          {
            "contract_path": "src/parent_chain/ParentChainContract.sol",
            "line_no": 44,
            "src": "1011:23"
          }
        ],
        "title": "Empty Block"
      },
      {
        "description": "Use `e` notation, for example: `1e18`, instead of its full numeric value.",
        "detector_name": "large-numeric-literal",
        "instances": [
          {
            "contract_path": "src/HugeConstants.sol",
            "line_no": 6,
            "src": "182:24"
          },
          {
            "contract_path": "src/HugeConstants.sol",
            "line_no": 7,
            "src": "252:23"
          },
          {
            "contract_path": "src/HugeConstants.sol",
            "line_no": 8,
            "src": "321:22"
          },
          {
            "contract_path": "src/HugeConstants.sol",
            "line_no": 9,
            "src": "389:21"
          },
          {
            "contract_path": "src/HugeConstants.sol",
            "line_no": 10,
            "src": "456:20"
          },
          {
            "contract_path": "src/HugeConstants.sol",
            "line_no": 11,
            "src": "522:19"
          },
          {
            "contract_path": "src/HugeConstants.sol",
            "line_no": 12,
            "src": "587:18"
          },
          {
            "contract_path": "src/HugeConstants.sol",
            "line_no": 13,
            "src": "651:17"
          },
          {
            "contract_path": "src/HugeConstants.sol",
            "line_no": 14,
            "src": "714:16"
          },
          {
            "contract_path": "src/HugeConstants.sol",
            "line_no": 15,
            "src": "777:15"
          },
          {
            "contract_path": "src/HugeConstants.sol",
            "line_no": 16,
            "src": "839:14"
          },
          {
            "contract_path": "src/HugeConstants.sol",
            "line_no": 17,
            "src": "900:13"
          },
          {
            "contract_path": "src/HugeConstants.sol",
            "line_no": 18,
            "src": "960:12"
          },
          {
            "contract_path": "src/HugeConstants.sol",
            "line_no": 19,
            "src": "1019:11"
          },
          {
            "contract_path": "src/HugeConstants.sol",
            "line_no": 20,
            "src": "1077:10"
          },
          {
            "contract_path": "src/HugeConstants.sol",
            "line_no": 21,
            "src": "1134:9"
          },
          {
            "contract_path": "src/HugeConstants.sol",
            "line_no": 22,
            "src": "1190:8"
          },
          {
            "contract_path": "src/HugeConstants.sol",
            "line_no": 23,
            "src": "1245:7"
          },
          {
            "contract_path": "src/HugeConstants.sol",
            "line_no": 24,
            "src": "1299:6"
          },
          {
            "contract_path": "src/HugeConstants.sol",
            "line_no": 25,
            "src": "1352:5"
          }
        ],
        "title": "Large literal values multiples of 10000 can be replaced with scientific notation"
      },
      {
        "description": "Instead of separating the logic into a separate function, consider inlining the logic into the calling function. This can reduce the number of function calls and improve readability.",
        "detector_name": "useless-internal-function",
        "instances": [
          {
            "contract_path": "src/InternalFunctions.sol",
            "line_no": 28,
            "src": "693:12"
          }
        ],
        "title": "Internal functions called only once can be inlined"
      }
    ]
  }
}<|MERGE_RESOLUTION|>--- conflicted
+++ resolved
@@ -25,18 +25,10 @@
     "empty-block",
     "large-numeric-literal",
     "useless-internal-function",
-<<<<<<< HEAD
-    "non-typesafe-abi-encode"
-=======
     "unprotected-initializer"
->>>>>>> ebb3c6f9
   ],
   "files_details": {
     "files_details": [
-      {
-        "file_path": "src/ABIEncode.sol",
-        "n_sloc": 34
-      },
       {
         "file_path": "src/AdminContract.sol",
         "n_sloc": 11
@@ -160,11 +152,7 @@
     ]
   },
   "files_summary": {
-<<<<<<< HEAD
-    "total_sloc": 896,
-=======
     "total_sloc": 891,
->>>>>>> ebb3c6f9
     "total_source_units": 30
   },
   "high_issues": {
@@ -285,16 +273,6 @@
         "detector_name": "unsafe-erc20-functions",
         "instances": [
           {
-            "contract_path": "src/ABIEncode.sol",
-            "line_no": 33,
-            "src": "892:15"
-          },
-          {
-            "contract_path": "src/ABIEncode.sol",
-            "line_no": 42,
-            "src": "1136:15"
-          },
-          {
             "contract_path": "src/ArbitraryTransferFrom.sol",
             "line_no": 16,
             "src": "370:20"
@@ -342,11 +320,6 @@
         "detector_name": "unspecific-solidity-pragma",
         "instances": [
           {
-            "contract_path": "src/ABIEncode.sol",
-            "line_no": 2,
-            "src": "32:24"
-          },
-          {
             "contract_path": "src/Counter.sol",
             "line_no": 2,
             "src": "39:24"
@@ -384,11 +357,6 @@
         "detector_name": "push-zero-opcode",
         "instances": [
           {
-            "contract_path": "src/ABIEncode.sol",
-            "line_no": 2,
-            "src": "32:24"
-          },
-          {
             "contract_path": "src/AdminContract.sol",
             "line_no": 2,
             "src": "32:23"
@@ -492,28 +460,6 @@
         "title": "PUSH0 is not supported by all chains"
       },
       {
-<<<<<<< HEAD
-        "description": "Solidity compiler can type check for functions at compile time when abi.encodeCall is used. That doesn't happen in cases where abi.encodeWithSignature (or) abi.encodeWithSelector is used.",
-        "detector_name": "non-typesafe-abi-encode",
-        "instances": [
-          {
-            "contract_path": "src/ABIEncode.sol",
-            "line_no": 24,
-            "src": "580:23"
-          },
-          {
-            "contract_path": "src/ABIEncode.sol",
-            "line_no": 33,
-            "src": "869:22"
-          },
-          {
-            "contract_path": "src/inheritance/ExtendedInheritance.sol",
-            "line_no": 16,
-            "src": "508:23"
-          }
-        ],
-        "title": "Use abi.encodeCall for typesafety instead of abi.encodeWithSignature (or) abi.encodeWithSelector "
-=======
         "description": "Consider protecting the initializer functions with modifiers.",
         "detector_name": "unprotected-initializer",
         "instances": [
@@ -524,7 +470,6 @@
           }
         ],
         "title": "Unprotected initializer"
->>>>>>> ebb3c6f9
       }
     ]
   },
@@ -996,11 +941,6 @@
         "detector_name": "empty-block",
         "instances": [
           {
-            "contract_path": "src/ABIEncode.sol",
-            "line_no": 9,
-            "src": "160:8"
-          },
-          {
             "contract_path": "src/AdminContract.sol",
             "line_no": 14,
             "src": "457:23"
