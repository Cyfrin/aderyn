--- conflicted
+++ resolved
@@ -25,15 +25,11 @@
     "contract-with-todos",
     "inconsistent-type-names",
     "unprotected-initializer",
-<<<<<<< HEAD
     "arithmetic-underflow-overflow",
-    "reverts-and-requires-in-loops"
-=======
     "useless-error",
     "reverts-and-requires-in-loops",
     "wrong-order-of-layout",
     "division-before-multiplication"
->>>>>>> 2f1b509a
   ],
   "files_details": {
     "files_details": [
@@ -188,13 +184,8 @@
     ]
   },
   "files_summary": {
-<<<<<<< HEAD
-    "total_sloc": 965,
-    "total_source_units": 34
-=======
     "total_sloc": 992,
     "total_source_units": 36
->>>>>>> 2f1b509a
   },
   "high_issues": {
     "issues": [
@@ -438,13 +429,8 @@
     ]
   },
   "issue_count": {
-<<<<<<< HEAD
-    "high": 6,
-    "low": 21
-=======
     "high": 5,
     "low": 24
->>>>>>> 2f1b509a
   },
   "low_issues": {
     "issues": [
