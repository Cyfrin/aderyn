--- conflicted
+++ resolved
@@ -1,39 +1,8 @@
 {
-<<<<<<< HEAD
   "files_summary": {
-    "total_source_units": 31,
-    "total_sloc": 922
+    "total_source_units": 32,
+    "total_sloc": 949
   },
-=======
-  "detectors_used": [
-    "delegate-call-in-loop",
-    "centralization-risk",
-    "solmate-safe-transfer-lib",
-    "avoid-abi-encode-packed",
-    "ecrecover",
-    "deprecated-oz-functions",
-    "unsafe-erc20-functions",
-    "unspecific-solidity-pragma",
-    "zero-address-check",
-    "useless-public-function",
-    "constants-instead-of-literals",
-    "unindexed-events",
-    "require-with-string",
-    "non-reentrant-before-others",
-    "block-timestamp-deadline",
-    "unsafe-oz-erc721-mint",
-    "push-zero-opcode",
-    "arbitrary-transfer-from",
-    "useless-modifier",
-    "empty-block",
-    "large-numeric-literal",
-    "useless-internal-function",
-    "contract-with-todos",
-    "inconsistent-type-names",
-    "unprotected-initializer",
-    "reverts-and-requires-in-loops"
-  ],
->>>>>>> 4cb1d150
   "files_details": {
     "files_details": [
       {
@@ -166,202 +135,189 @@
       }
     ]
   },
-<<<<<<< HEAD
-  "issue_count": {
-    "high": 5,
-    "low": 20
-=======
-  "files_summary": {
-    "total_sloc": 949,
-    "total_source_units": 33
->>>>>>> 4cb1d150
-  },
-  "high_issues": {
-    "issues": [
-      {
-        "title": "Using `delegatecall` in loop",
-        "description": "When calling `delegatecall` the same `msg.value` amount will be accredited multiple times.",
-        "detector_name": "delegate-call-in-loop",
-        "instances": [
-          {
-            "contract_path": "src/inheritance/ExtendedInheritance.sol",
-            "line_no": 16,
-            "src": "488:19"
-          }
-        ]
-      },
-      {
-        "title": "`abi.encodePacked()` should not be used with dynamic types when passing the result to a hash function such as `keccak256()`",
-        "description": "Use `abi.encode()` instead which will pad items to 32 bytes, which will [prevent hash collisions](https://docs.soliditylang.org/en/v0.8.13/abi-spec.html#non-standard-packed-mode) (e.g. `abi.encodePacked(0x123,0x456)` => `0x123456` => `abi.encodePacked(0x1,0x23456)`, but `abi.encode(0x123,0x456)` => `0x0...1230...456`). Unless there is a compelling reason, `abi.encode` should be preferred. If there is only one argument to `abi.encodePacked()` it can often be cast to `bytes()` or `bytes32()` [instead](https://ethereum.stackexchange.com/questions/30912/how-to-compare-strings-in-solidity#answer-82739).\nIf all arguments are strings and or bytes, `bytes.concat()` should be used instead.",
-        "detector_name": "avoid-abi-encode-packed",
-        "instances": [
-          {
-            "contract_path": "src/KeccakContract.sol",
-            "line_no": 18,
-            "src": "587:16"
-          },
-          {
-            "contract_path": "src/KeccakContract.sol",
-            "line_no": 22,
-            "src": "734:16"
-          },
-          {
-            "contract_path": "src/KeccakContract.sol",
-            "line_no": 26,
-            "src": "887:16"
-          }
-        ]
-      },
-      {
-        "title": "Using `block.timestamp` for swap deadline offers no protection",
-        "description": "In the PoS model, proposers know well in advance if they will propose one or consecutive blocks ahead of time. In such a scenario, a malicious validator can hold back the transaction and execute it at a more favourable block number.Consider allowing function caller to specify swap deadline input parameter.",
-        "detector_name": "block-timestamp-deadline",
-        "instances": [
-          {
-            "contract_path": "src/uniswap/UniswapV2Swapper.sol",
-            "line_no": 23,
-            "src": "670:83"
-          },
-          {
-            "contract_path": "src/uniswap/UniswapV2Swapper.sol",
-            "line_no": 24,
-            "src": "763:83"
-          },
-          {
-            "contract_path": "src/uniswap/UniswapV2Swapper.sol",
-            "line_no": 25,
-            "src": "856:70"
-          },
-          {
-            "contract_path": "src/uniswap/UniswapV2Swapper.sol",
-            "line_no": 26,
-            "src": "936:80"
-          },
-          {
-            "contract_path": "src/uniswap/UniswapV2Swapper.sol",
-            "line_no": 27,
-            "src": "1026:80"
-          },
-          {
-            "contract_path": "src/uniswap/UniswapV2Swapper.sol",
-            "line_no": 28,
-            "src": "1116:67"
-          },
-          {
-            "contract_path": "src/uniswap/UniswapV2Swapper.sol",
-            "line_no": 31,
-            "src": "1261:112"
-          },
-          {
-            "contract_path": "src/uniswap/UniswapV2Swapper.sol",
-            "line_no": 32,
-            "src": "1383:99"
-          },
-          {
-            "contract_path": "src/uniswap/UniswapV2Swapper.sol",
-            "line_no": 33,
-            "src": "1492:109"
-          },
-          {
-            "contract_path": "src/uniswap/UniswapV3Swapper.sol",
-            "line_no": 52,
-            "src": "1115:143"
-          },
-          {
-            "contract_path": "src/uniswap/UniswapV3Swapper.sol",
-            "line_no": 55,
-            "src": "1293:321"
-          },
-          {
-            "contract_path": "src/uniswap/UniswapV3Swapper.sol",
-            "line_no": 66,
-            "src": "1668:131"
-          },
-          {
-            "contract_path": "src/uniswap/UniswapV3Swapper.sol",
-            "line_no": 69,
-            "src": "1828:236"
-          },
-          {
-            "contract_path": "src/uniswap/UniswapV3Swapper.sol",
-            "line_no": 77,
-            "src": "2132:144"
-          },
-          {
-            "contract_path": "src/uniswap/UniswapV3Swapper.sol",
-            "line_no": 80,
-            "src": "2312:322"
-          },
-          {
-            "contract_path": "src/uniswap/UniswapV3Swapper.sol",
-            "line_no": 91,
-            "src": "2690:132"
-          },
-          {
-            "contract_path": "src/uniswap/UniswapV3Swapper.sol",
-            "line_no": 94,
-            "src": "2852:237"
-          }
-        ]
-      },
-      {
-        "title": "Arbitrary `from` passed to `transferFrom` (or `safeTransferFrom`)",
-        "description": "Passing an arbitrary `from` address to `transferFrom` (or `safeTransferFrom`) can lead to loss of funds, because anyone can transfer tokens from the `from` address if an approval is made.  ",
-        "detector_name": "arbitrary-transfer-from",
-        "instances": [
-          {
-            "contract_path": "src/ArbitraryTransferFrom.sol",
-            "line_no": 16,
-            "src": "370:38"
-          },
-          {
-            "contract_path": "src/ArbitraryTransferFrom.sol",
-            "line_no": 20,
-            "src": "496:42"
-          },
-          {
-            "contract_path": "src/ArbitraryTransferFrom.sol",
-            "line_no": 24,
-            "src": "634:53"
-          },
-          {
-            "contract_path": "src/ArbitraryTransferFrom.sol",
-            "line_no": 30,
-            "src": "864:44"
-          },
-          {
-            "contract_path": "src/DeprecatedOZFunctions.sol",
-            "line_no": 17,
-            "src": "579:39"
-          },
-          {
-            "contract_path": "src/DeprecatedOZFunctions.sol",
-            "line_no": 47,
-            "src": "1598:35"
-          }
-        ]
-      },
-      {
-        "title": "Unprotected initializer",
-        "description": "Consider protecting the initializer functions with modifiers.",
-        "detector_name": "unprotected-initializer",
-        "instances": [
-          {
-            "contract_path": "src/UnprotectedInitialize.sol",
-            "line_no": 35,
-            "src": "820:33"
-          }
-        ]
-      }
-    ]
-  },
-<<<<<<< HEAD
-=======
   "issue_count": {
     "high": 5,
     "low": 21
   },
->>>>>>> 4cb1d150
+  "high_issues": {
+    "issues": [
+      {
+        "title": "Using `delegatecall` in loop",
+        "description": "When calling `delegatecall` the same `msg.value` amount will be accredited multiple times.",
+        "detector_name": "delegate-call-in-loop",
+        "instances": [
+          {
+            "contract_path": "src/inheritance/ExtendedInheritance.sol",
+            "line_no": 16,
+            "src": "488:19"
+          }
+        ]
+      },
+      {
+        "title": "`abi.encodePacked()` should not be used with dynamic types when passing the result to a hash function such as `keccak256()`",
+        "description": "Use `abi.encode()` instead which will pad items to 32 bytes, which will [prevent hash collisions](https://docs.soliditylang.org/en/v0.8.13/abi-spec.html#non-standard-packed-mode) (e.g. `abi.encodePacked(0x123,0x456)` => `0x123456` => `abi.encodePacked(0x1,0x23456)`, but `abi.encode(0x123,0x456)` => `0x0...1230...456`). Unless there is a compelling reason, `abi.encode` should be preferred. If there is only one argument to `abi.encodePacked()` it can often be cast to `bytes()` or `bytes32()` [instead](https://ethereum.stackexchange.com/questions/30912/how-to-compare-strings-in-solidity#answer-82739).\nIf all arguments are strings and or bytes, `bytes.concat()` should be used instead.",
+        "detector_name": "avoid-abi-encode-packed",
+        "instances": [
+          {
+            "contract_path": "src/KeccakContract.sol",
+            "line_no": 18,
+            "src": "587:16"
+          },
+          {
+            "contract_path": "src/KeccakContract.sol",
+            "line_no": 22,
+            "src": "734:16"
+          },
+          {
+            "contract_path": "src/KeccakContract.sol",
+            "line_no": 26,
+            "src": "887:16"
+          }
+        ]
+      },
+      {
+        "title": "Using `block.timestamp` for swap deadline offers no protection",
+        "description": "In the PoS model, proposers know well in advance if they will propose one or consecutive blocks ahead of time. In such a scenario, a malicious validator can hold back the transaction and execute it at a more favourable block number.Consider allowing function caller to specify swap deadline input parameter.",
+        "detector_name": "block-timestamp-deadline",
+        "instances": [
+          {
+            "contract_path": "src/uniswap/UniswapV2Swapper.sol",
+            "line_no": 23,
+            "src": "670:83"
+          },
+          {
+            "contract_path": "src/uniswap/UniswapV2Swapper.sol",
+            "line_no": 24,
+            "src": "763:83"
+          },
+          {
+            "contract_path": "src/uniswap/UniswapV2Swapper.sol",
+            "line_no": 25,
+            "src": "856:70"
+          },
+          {
+            "contract_path": "src/uniswap/UniswapV2Swapper.sol",
+            "line_no": 26,
+            "src": "936:80"
+          },
+          {
+            "contract_path": "src/uniswap/UniswapV2Swapper.sol",
+            "line_no": 27,
+            "src": "1026:80"
+          },
+          {
+            "contract_path": "src/uniswap/UniswapV2Swapper.sol",
+            "line_no": 28,
+            "src": "1116:67"
+          },
+          {
+            "contract_path": "src/uniswap/UniswapV2Swapper.sol",
+            "line_no": 31,
+            "src": "1261:112"
+          },
+          {
+            "contract_path": "src/uniswap/UniswapV2Swapper.sol",
+            "line_no": 32,
+            "src": "1383:99"
+          },
+          {
+            "contract_path": "src/uniswap/UniswapV2Swapper.sol",
+            "line_no": 33,
+            "src": "1492:109"
+          },
+          {
+            "contract_path": "src/uniswap/UniswapV3Swapper.sol",
+            "line_no": 52,
+            "src": "1115:143"
+          },
+          {
+            "contract_path": "src/uniswap/UniswapV3Swapper.sol",
+            "line_no": 55,
+            "src": "1293:321"
+          },
+          {
+            "contract_path": "src/uniswap/UniswapV3Swapper.sol",
+            "line_no": 66,
+            "src": "1668:131"
+          },
+          {
+            "contract_path": "src/uniswap/UniswapV3Swapper.sol",
+            "line_no": 69,
+            "src": "1828:236"
+          },
+          {
+            "contract_path": "src/uniswap/UniswapV3Swapper.sol",
+            "line_no": 77,
+            "src": "2132:144"
+          },
+          {
+            "contract_path": "src/uniswap/UniswapV3Swapper.sol",
+            "line_no": 80,
+            "src": "2312:322"
+          },
+          {
+            "contract_path": "src/uniswap/UniswapV3Swapper.sol",
+            "line_no": 91,
+            "src": "2690:132"
+          },
+          {
+            "contract_path": "src/uniswap/UniswapV3Swapper.sol",
+            "line_no": 94,
+            "src": "2852:237"
+          }
+        ]
+      },
+      {
+        "title": "Arbitrary `from` passed to `transferFrom` (or `safeTransferFrom`)",
+        "description": "Passing an arbitrary `from` address to `transferFrom` (or `safeTransferFrom`) can lead to loss of funds, because anyone can transfer tokens from the `from` address if an approval is made.  ",
+        "detector_name": "arbitrary-transfer-from",
+        "instances": [
+          {
+            "contract_path": "src/ArbitraryTransferFrom.sol",
+            "line_no": 16,
+            "src": "370:38"
+          },
+          {
+            "contract_path": "src/ArbitraryTransferFrom.sol",
+            "line_no": 20,
+            "src": "496:42"
+          },
+          {
+            "contract_path": "src/ArbitraryTransferFrom.sol",
+            "line_no": 24,
+            "src": "634:53"
+          },
+          {
+            "contract_path": "src/ArbitraryTransferFrom.sol",
+            "line_no": 30,
+            "src": "864:44"
+          },
+          {
+            "contract_path": "src/DeprecatedOZFunctions.sol",
+            "line_no": 17,
+            "src": "579:39"
+          },
+          {
+            "contract_path": "src/DeprecatedOZFunctions.sol",
+            "line_no": 47,
+            "src": "1598:35"
+          }
+        ]
+      },
+      {
+        "title": "Unprotected initializer",
+        "description": "Consider protecting the initializer functions with modifiers.",
+        "detector_name": "unprotected-initializer",
+        "instances": [
+          {
+            "contract_path": "src/UnprotectedInitialize.sol",
+            "line_no": 35,
+            "src": "820:33"
+          }
+        ]
+      }
+    ]
+  },
   "low_issues": {
     "issues": [
       {
@@ -1232,13 +1188,10 @@
             "line_no": 58,
             "src": "4547:15"
           }
-<<<<<<< HEAD
-        ]
-=======
-        ],
-        "title": "Inconsistency in declaring uint256/uint (or) int256/int variables within a contract"
-      },
-      {
+        ]
+      },
+      {
+        "title": "Loop contains `require`/`revert` statements",
         "description": "Avoid `require` / `revert` statements in a loop because a single bad item can cause the whole transaction to fail. It's better to forgive on fail and return failed elements post processing of the loop",
         "detector_name": "reverts-and-requires-in-loops",
         "instances": [
@@ -1252,9 +1205,7 @@
             "line_no": 17,
             "src": "416:150"
           }
-        ],
-        "title": "Loop contains `require`/`revert` statements"
->>>>>>> 4cb1d150
+        ]
       }
     ]
   },
@@ -1283,6 +1234,7 @@
     "useless-internal-function",
     "contract-with-todos",
     "inconsistent-type-names",
-    "unprotected-initializer"
+    "unprotected-initializer",
+    "reverts-and-requires-in-loops"
   ]
 }