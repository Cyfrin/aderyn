--- conflicted
+++ resolved
@@ -152,13 +152,8 @@
     ]
   },
   "files_summary": {
-<<<<<<< HEAD
-    "total_sloc": 887,
+    "total_sloc": 891,
     "total_source_units": 30
-=======
-    "total_sloc": 866,
-    "total_source_units": 29
->>>>>>> 8e4aec5b
   },
   "high_issues": {
     "issues": [
