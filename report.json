--- conflicted
+++ resolved
@@ -21,13 +21,9 @@
     "unsafe-oz-erc721-mint",
     "push-zero-opcode",
     "arbitrary-transfer-from",
-<<<<<<< HEAD
-    "public-constant"
-=======
     "useless-modifier",
     "large-numeric-literal",
     "useless-internal-function"
->>>>>>> 47c7e5ab
   ],
   "files_details": {
     "files_details": [
@@ -207,11 +203,7 @@
     "high": 2,
     "low": 6,
     "medium": 4,
-<<<<<<< HEAD
-    "nc": 7
-=======
     "nc": 9
->>>>>>> 47c7e5ab
   },
   "low_issues": {
     "issues": [
@@ -886,28 +878,6 @@
         "title": "The `nonReentrant` `modifier` should occur before all other modifiers"
       },
       {
-<<<<<<< HEAD
-        "description": "If there is more than 1 public constant in a contract, they all can be marked private and exposed via a single getter function to save deployment cost.",
-        "detector_name": "public-constant",
-        "instances": [
-          {
-            "contract_path": "src/ConstantsLiterals.sol",
-            "line_no": 6,
-            "src": "91:40"
-          },
-          {
-            "contract_path": "src/ConstantsLiterals.sol",
-            "line_no": 7,
-            "src": "137:85"
-          },
-          {
-            "contract_path": "src/ConstantsLiterals.sol",
-            "line_no": 8,
-            "src": "228:109"
-          }
-        ],
-        "title": "Public constants can be replaced by single getter function"
-=======
         "description": "",
         "detector_name": "useless-modifier",
         "instances": [
@@ -1042,7 +1012,6 @@
           }
         ],
         "title": "Internal functions called only once can be inlined"
->>>>>>> 47c7e5ab
       }
     ]
   }
