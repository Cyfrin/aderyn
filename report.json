{
  "critical_issues": {
    "issues": []
  },
  "files_details": {
    "files_details": [
      {
        "file_path": "src/AdminContract.sol",
        "n_sloc": 11
      },
      {
        "file_path": "src/ArbitraryTransferFrom.sol",
        "n_sloc": 37
      },
      {
<<<<<<< HEAD
=======
        "file_path": "src/AssemblyExample.sol",
        "n_sloc": 9
      },
      {
>>>>>>> 2fd5be86
        "file_path": "src/Counter.sol",
        "n_sloc": 20
      },
      {
        "file_path": "src/CrazyPragma.sol",
        "n_sloc": 4
      },
      {
        "file_path": "src/DeprecatedOZFunctions.sol",
        "n_sloc": 32
      },
      {
        "file_path": "src/KeccakContract.sol",
        "n_sloc": 21
      },
      {
        "file_path": "src/StateVariables.sol",
        "n_sloc": 58
      },
      {
        "file_path": "src/StorageConditionals.sol",
        "n_sloc": 59
      },
      {
        "file_path": "src/T11sTranferer.sol",
        "n_sloc": 8
      },
      {
        "file_path": "src/UnsafeERC721Mint.sol",
        "n_sloc": 11
      },
      {
        "file_path": "src/cloc/AnotherHeavilyCommentedContract.sol",
        "n_sloc": 32
      },
      {
        "file_path": "src/cloc/HeavilyCommentedContract.sol",
        "n_sloc": 21
      },
      {
        "file_path": "src/inheritance/ExtendedInheritance.sol",
        "n_sloc": 17
      },
      {
        "file_path": "src/inheritance/IContractInheritance.sol",
        "n_sloc": 4
      },
      {
        "file_path": "src/inheritance/InheritanceBase.sol",
        "n_sloc": 8
      },
      {
        "file_path": "src/uniswap/UniswapV2Swapper.sol",
        "n_sloc": 50
      },
      {
        "file_path": "src/uniswap/UniswapV3Swapper.sol",
        "n_sloc": 150
      }
    ]
  },
  "files_summary": {
<<<<<<< HEAD
    "total_sloc": 490,
    "total_source_units": 15
=======
    "total_sloc": 552,
    "total_source_units": 18
>>>>>>> 2fd5be86
  },
  "high_issues": {
    "issues": [
      {
        "description": "When calling `delegatecall` the same `msg.value` amount will be accredited multiple times.",
        "instances": [
          {
            "contract_path": "src/inheritance/ExtendedInheritance.sol",
            "line_no": 16
          }
        ],
        "title": "Using `delegatecall` in loop"
      },
      {
        "description": "Passing an arbitrary `from` address to `transferFrom` (or `safeTransferFrom`) can lead to loss of funds, because anyone can transfer tokens from the `from` address if an approval is made.  ",
        "instances": [
          {
            "contract_path": "src/ArbitraryTransferFrom.sol",
            "line_no": 16
          },
          {
            "contract_path": "src/ArbitraryTransferFrom.sol",
            "line_no": 20
          },
          {
            "contract_path": "src/ArbitraryTransferFrom.sol",
            "line_no": 24
          },
          {
            "contract_path": "src/ArbitraryTransferFrom.sol",
            "line_no": 30
          },
          {
            "contract_path": "src/DeprecatedOZFunctions.sol",
            "line_no": 17
          },
          {
            "contract_path": "src/DeprecatedOZFunctions.sol",
            "line_no": 47
          }
        ],
        "title": "Arbitrary `from` passed to `transferFrom` (or `safeTransferFrom`)"
      }
    ]
  },
  "issue_count": {
    "critical": 0,
    "high": 2,
    "low": 7,
    "medium": 4,
    "nc": 6
  },
  "low_issues": {
    "issues": [
      {
        "description": "Use `abi.encode()` instead which will pad items to 32 bytes, which will [prevent hash collisions](https://docs.soliditylang.org/en/v0.8.13/abi-spec.html#non-standard-packed-mode) (e.g. `abi.encodePacked(0x123,0x456)` => `0x123456` => `abi.encodePacked(0x1,0x23456)`, but `abi.encode(0x123,0x456)` => `0x0...1230...456`). Unless there is a compelling reason, `abi.encode` should be preferred. If there is only one argument to `abi.encodePacked()` it can often be cast to `bytes()` or `bytes32()` [instead](https://ethereum.stackexchange.com/questions/30912/how-to-compare-strings-in-solidity#answer-82739).\nIf all arguments are strings and or bytes, `bytes.concat()` should be used instead.",
        "instances": [
          {
            "contract_path": "src/KeccakContract.sol",
            "line_no": 18
          },
          {
            "contract_path": "src/KeccakContract.sol",
            "line_no": 22
          },
          {
            "contract_path": "src/KeccakContract.sol",
            "line_no": 26
          }
        ],
        "title": "`abi.encodePacked()` should not be used with dynamic types when passing the result to a hash function such as `keccak256()`"
      },
      {
        "description": "The `ecrecover` function is susceptible to signature malleability. This means that the same message can be signed in multiple ways, allowing an attacker to change the message signature without invalidating it. This can lead to unexpected behavior in smart contracts, such as the loss of funds or the ability to bypass access control. Consider using OpenZeppelin's ECDSA library instead of the built-in function.",
        "instances": [
          {
            "contract_path": "src/inheritance/ExtendedInheritance.sol",
            "line_no": 21
          }
        ],
        "title": "`ecrecover` is susceptible to signature malleability"
      },
      {
        "description": "Openzeppelin has deprecated several functions and replaced with newer versions. Please consult https://docs.openzeppelin.com/",
        "instances": [
          {
            "contract_path": "src/DeprecatedOZFunctions.sol",
            "line_no": 22
          },
          {
            "contract_path": "src/DeprecatedOZFunctions.sol",
            "line_no": 27
          }
        ],
        "title": "Deprecated OpenZeppelin functions should not be used"
      },
      {
        "description": "ERC20 functions may not behave as expected. For example: return values are not always meaningful. It is recommended to use OpenZeppelin's SafeERC20 library.",
        "instances": [
          {
            "contract_path": "src/ArbitraryTransferFrom.sol",
            "line_no": 16
          },
          {
            "contract_path": "src/ArbitraryTransferFrom.sol",
            "line_no": 30
          },
          {
            "contract_path": "src/ArbitraryTransferFrom.sol",
            "line_no": 50
          },
          {
            "contract_path": "src/DeprecatedOZFunctions.sol",
            "line_no": 32
          },
          {
            "contract_path": "src/DeprecatedOZFunctions.sol",
            "line_no": 37
          },
          {
            "contract_path": "src/DeprecatedOZFunctions.sol",
            "line_no": 38
          },
          {
            "contract_path": "src/DeprecatedOZFunctions.sol",
            "line_no": 42
          },
          {
            "contract_path": "src/DeprecatedOZFunctions.sol",
            "line_no": 47
          }
        ],
        "title": "Unsafe ERC20 Operations should not be used"
      },
      {
        "description": "Consider using a specific version of Solidity in your contracts instead of a wide version. For example, instead of `pragma solidity ^0.8.0;`, use `pragma solidity 0.8.0;`",
        "instances": [
          {
            "contract_path": "src/Counter.sol",
            "line_no": 2
          },
          {
            "contract_path": "src/CrazyPragma.sol",
            "line_no": 2
          },
          {
            "contract_path": "src/cloc/AnotherHeavilyCommentedContract.sol",
            "line_no": 6
          },
          {
            "contract_path": "src/cloc/HeavilyCommentedContract.sol",
            "line_no": 6
          },
          {
            "contract_path": "src/inheritance/IContractInheritance.sol",
            "line_no": 2
          },
          {
            "contract_path": "src/inheritance/InheritanceBase.sol",
            "line_no": 2
          }
        ],
        "title": "Solidity pragma should be specific, not wide"
      },
      {
        "description": "When writing `require` or `if` conditionals that check storage values, it is important to be consistent to prevent off-by-one errors. There are instances found where the same storage variable is checked multiple times, but the conditionals are not consistent.",
        "instances": [
          {
            "contract_path": "src/StorageConditionals.sol",
            "line_no": 60
          },
          {
            "contract_path": "src/StorageConditionals.sol",
            "line_no": 65
          },
          {
            "contract_path": "src/StorageConditionals.sol",
            "line_no": 71
          }
        ],
        "title": "Conditional storage checks are not consistent"
      },
      {
        "description": "Solc compiler version 0.8.20 switches the default target EVM version to Shanghai, which means that the generated bytecode will include PUSH0 opcodes. Be sure to select the appropriate EVM version in case you intend to deploy on a chain other than mainnet like L2 chains that may not support PUSH0, otherwise deployment of your contracts will fail.",
        "instances": [
          {
            "contract_path": "src/AdminContract.sol",
            "line_no": 2
          },
          {
            "contract_path": "src/Counter.sol",
            "line_no": 2
          },
          {
            "contract_path": "src/CrazyPragma.sol",
            "line_no": 2
          },
          {
            "contract_path": "src/DeprecatedOZFunctions.sol",
            "line_no": 2
          },
          {
            "contract_path": "src/KeccakContract.sol",
            "line_no": 2
          },
          {
            "contract_path": "src/StateVariables.sol",
            "line_no": 2
          },
          {
            "contract_path": "src/StorageConditionals.sol",
            "line_no": 2
          },
          {
            "contract_path": "src/T11sTranferer.sol",
            "line_no": 2
          },
          {
            "contract_path": "src/UnsafeERC721Mint.sol",
            "line_no": 2
          },
          {
            "contract_path": "src/cloc/AnotherHeavilyCommentedContract.sol",
            "line_no": 6
          },
          {
            "contract_path": "src/inheritance/ExtendedInheritance.sol",
            "line_no": 2
          },
          {
            "contract_path": "src/inheritance/IContractInheritance.sol",
            "line_no": 2
          },
          {
            "contract_path": "src/inheritance/InheritanceBase.sol",
            "line_no": 2
          },
          {
            "contract_path": "src/uniswap/UniswapV2Swapper.sol",
            "line_no": 2
          },
          {
            "contract_path": "src/uniswap/UniswapV3Swapper.sol",
            "line_no": 2
          }
        ],
        "title": "PUSH0 is not supported by all chains"
      }
    ]
  },
  "medium_issue": {
    "issues": [
      {
        "description": "Contracts have owners with privileged rights to perform admin tasks and need to be trusted to not perform malicious updates or drain funds.",
        "instances": [
          {
            "contract_path": "src/AdminContract.sol",
            "line_no": 7
          },
          {
            "contract_path": "src/AdminContract.sol",
            "line_no": 10
          },
          {
            "contract_path": "src/AdminContract.sol",
            "line_no": 14
          },
          {
            "contract_path": "src/DeprecatedOZFunctions.sol",
            "line_no": 7
          }
        ],
        "title": "Centralization Risk for trusted owners"
      },
      {
        "description": "There is a subtle difference between the implementation of solmate's SafeTransferLib and OZ's SafeERC20: OZ's SafeERC20 checks if the token is a contract or not, solmate's SafeTransferLib does not.\nhttps://github.com/transmissions11/solmate/blob/main/src/utils/SafeTransferLib.sol#L9 \n`@dev Note that none of the functions in this library check that a token has code at all! That responsibility is delegated to the caller`\n",
        "instances": [
          {
            "contract_path": "src/T11sTranferer.sol",
            "line_no": 4
          }
        ],
        "title": "Solmate's SafeTransferLib does not check for token contract's existence"
      },
      {
        "description": "In the PoS model, proposers know well in advance if they will propose one or consecutive blocks ahead of time. In such a scenario, a malicious validator can hold back the transaction and execute it at a more favourable block number.Consider allowing function caller to specify swap deadline input parameter.",
        "instances": [
          {
            "contract_path": "src/uniswap/UniswapV2Swapper.sol",
            "line_no": 23
          },
          {
            "contract_path": "src/uniswap/UniswapV2Swapper.sol",
            "line_no": 24
          },
          {
            "contract_path": "src/uniswap/UniswapV2Swapper.sol",
            "line_no": 25
          },
          {
            "contract_path": "src/uniswap/UniswapV2Swapper.sol",
            "line_no": 26
          },
          {
            "contract_path": "src/uniswap/UniswapV2Swapper.sol",
            "line_no": 27
          },
          {
            "contract_path": "src/uniswap/UniswapV2Swapper.sol",
            "line_no": 28
          },
          {
            "contract_path": "src/uniswap/UniswapV2Swapper.sol",
            "line_no": 31
          },
          {
            "contract_path": "src/uniswap/UniswapV2Swapper.sol",
            "line_no": 32
          },
          {
            "contract_path": "src/uniswap/UniswapV2Swapper.sol",
            "line_no": 33
          },
          {
            "contract_path": "src/uniswap/UniswapV3Swapper.sol",
            "line_no": 52
          },
          {
            "contract_path": "src/uniswap/UniswapV3Swapper.sol",
            "line_no": 55
          },
          {
            "contract_path": "src/uniswap/UniswapV3Swapper.sol",
            "line_no": 66
          },
          {
            "contract_path": "src/uniswap/UniswapV3Swapper.sol",
            "line_no": 69
          },
          {
            "contract_path": "src/uniswap/UniswapV3Swapper.sol",
            "line_no": 77
          },
          {
            "contract_path": "src/uniswap/UniswapV3Swapper.sol",
            "line_no": 80
          },
          {
            "contract_path": "src/uniswap/UniswapV3Swapper.sol",
            "line_no": 91
          },
          {
            "contract_path": "src/uniswap/UniswapV3Swapper.sol",
            "line_no": 94
          }
        ],
        "title": "Using `block.timestamp` for swap deadline offers no protection"
      },
      {
        "description": "Using `ERC721::_mint()` can mint ERC721 tokens to addresses which don't support ERC721 tokens. Use `_safeMint()` instead of `_mint()` for ERC721.",
        "instances": [
          {
            "contract_path": "src/UnsafeERC721Mint.sol",
            "line_no": 10
          }
        ],
        "title": "Using `ERC721::_mint()` can be dangerous"
      }
    ]
  },
  "nc_issues": {
    "issues": [
      {
        "description": "Assigning values to address state variables without checking for `address(0)`.",
        "instances": [
          {
            "contract_path": "src/ArbitraryTransferFrom.sol",
            "line_no": 12
          },
          {
            "contract_path": "src/StateVariables.sol",
            "line_no": 58
          },
          {
            "contract_path": "src/uniswap/UniswapV2Swapper.sol",
            "line_no": 11
          }
        ],
        "title": "Missing checks for `address(0)` when assigning values to address state variables"
      },
      {
        "description": "",
        "instances": [
          {
            "contract_path": "src/ArbitraryTransferFrom.sol",
            "line_no": 28
          },
          {
<<<<<<< HEAD
=======
            "contract_path": "src/AssemblyExample.sol",
            "line_no": 6
          },
          {
>>>>>>> 2fd5be86
            "contract_path": "src/Counter.sol",
            "line_no": 7
          },
          {
            "contract_path": "src/StateVariables.sol",
            "line_no": 47
          },
          {
            "contract_path": "src/StateVariables.sol",
            "line_no": 52
          },
          {
            "contract_path": "src/StateVariables.sol",
            "line_no": 57
          },
          {
            "contract_path": "src/StateVariables.sol",
            "line_no": 61
          },
          {
            "contract_path": "src/StateVariables.sol",
            "line_no": 71
          },
          {
            "contract_path": "src/cloc/AnotherHeavilyCommentedContract.sol",
            "line_no": 31
          },
          {
            "contract_path": "src/cloc/AnotherHeavilyCommentedContract.sol",
            "line_no": 38
          },
          {
            "contract_path": "src/cloc/AnotherHeavilyCommentedContract.sol",
            "line_no": 42
          },
          {
            "contract_path": "src/cloc/HeavilyCommentedContract.sol",
            "line_no": 31
          },
          {
            "contract_path": "src/cloc/HeavilyCommentedContract.sol",
            "line_no": 38
          }
        ],
        "title": "Functions not used internally could be marked external"
      },
      {
        "description": "",
        "instances": [
          {
            "contract_path": "src/Counter.sol",
            "line_no": 23
          },
          {
            "contract_path": "src/cloc/HeavilyCommentedContract.sol",
            "line_no": 40
          },
          {
            "contract_path": "src/inheritance/ExtendedInheritance.sol",
            "line_no": 15
          }
        ],
        "title": "Constants should be defined and used instead of literals"
      },
      {
        "description": "Index event fields make the field more quickly accessible to off-chain tools that parse events. However, note that each index field costs extra gas during emission, so it's not necessarily best to index the maximum allowed per event (three fields). Each event should use three indexed fields if there are three or more fields, and gas usage is not particularly of concern for the events in question. If there are fewer than three fields, all of the fields should be indexed.",
        "instances": [
          {
            "contract_path": "src/inheritance/ExtendedInheritance.sol",
            "line_no": 7
          },
          {
            "contract_path": "src/inheritance/InheritanceBase.sol",
            "line_no": 7
          }
        ],
        "title": "Event is missing `indexed` fields"
      },
      {
        "description": "",
        "instances": [
          {
            "contract_path": "src/DeprecatedOZFunctions.sol",
            "line_no": 37
          },
          {
            "contract_path": "src/DeprecatedOZFunctions.sol",
            "line_no": 40
          },
          {
            "contract_path": "src/cloc/AnotherHeavilyCommentedContract.sol",
            "line_no": 35
          },
          {
            "contract_path": "src/cloc/AnotherHeavilyCommentedContract.sol",
            "line_no": 56
          },
          {
            "contract_path": "src/cloc/HeavilyCommentedContract.sol",
            "line_no": 35
          },
          {
            "contract_path": "src/cloc/HeavilyCommentedContract.sol",
            "line_no": 53
          }
        ],
        "title": "`require()` / `revert()` statements should have descriptive reason strings or custom errors"
      },
      {
        "description": "This is a best-practice to protect against reentrancy in other modifiers",
        "instances": [
          {
            "contract_path": "src/AdminContract.sol",
            "line_no": 10
          }
        ],
        "title": "The `nonReentrant` `modifier` should occur before all other modifiers"
      }
    ]
  }
}<|MERGE_RESOLUTION|>--- conflicted
+++ resolved
@@ -13,13 +13,10 @@
         "n_sloc": 37
       },
       {
-<<<<<<< HEAD
-=======
         "file_path": "src/AssemblyExample.sol",
         "n_sloc": 9
       },
       {
->>>>>>> 2fd5be86
         "file_path": "src/Counter.sol",
         "n_sloc": 20
       },
@@ -82,13 +79,8 @@
     ]
   },
   "files_summary": {
-<<<<<<< HEAD
-    "total_sloc": 490,
-    "total_source_units": 15
-=======
     "total_sloc": 552,
     "total_source_units": 18
->>>>>>> 2fd5be86
   },
   "high_issues": {
     "issues": [
@@ -487,13 +479,10 @@
             "line_no": 28
           },
           {
-<<<<<<< HEAD
-=======
             "contract_path": "src/AssemblyExample.sol",
             "line_no": 6
           },
           {
->>>>>>> 2fd5be86
             "contract_path": "src/Counter.sol",
             "line_no": 7
           },
