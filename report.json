{
<<<<<<< HEAD
  "files_summary": {
    "total_source_units": 30,
    "total_sloc": 915
  },
=======
  "detectors_used": [
    "delegate-call-in-loop",
    "centralization-risk",
    "solmate-safe-transfer-lib",
    "avoid-abi-encode-packed",
    "ecrecover",
    "deprecated-oz-functions",
    "unsafe-erc20-functions",
    "unspecific-solidity-pragma",
    "zero-address-check",
    "useless-public-function",
    "constants-instead-of-literals",
    "unindexed-events",
    "require-with-string",
    "non-reentrant-before-others",
    "block-timestamp-deadline",
    "unsafe-oz-erc721-mint",
    "push-zero-opcode",
    "arbitrary-transfer-from",
    "useless-modifier",
    "empty-block",
    "large-numeric-literal",
    "useless-internal-function",
    "contract-with-todos",
    "inconsistent-type-names",
    "unprotected-initializer"
  ],
>>>>>>> 93a26a58
  "files_details": {
    "files_details": [
      {
        "file_path": "src/AdminContract.sol",
        "n_sloc": 11
      },
      {
        "file_path": "src/ArbitraryTransferFrom.sol",
        "n_sloc": 37
      },
      {
        "file_path": "src/AssemblyExample.sol",
        "n_sloc": 9
      },
      {
        "file_path": "src/ConstantsLiterals.sol",
        "n_sloc": 28
      },
      {
        "file_path": "src/ContractWithTodo.sol",
        "n_sloc": 7
      },
      {
        "file_path": "src/Counter.sol",
        "n_sloc": 20
      },
      {
        "file_path": "src/CrazyPragma.sol",
        "n_sloc": 4
      },
      {
        "file_path": "src/DeprecatedOZFunctions.sol",
        "n_sloc": 32
      },
      {
        "file_path": "src/EmptyBlocks.sol",
        "n_sloc": 48
      },
      {
        "file_path": "src/HugeConstants.sol",
        "n_sloc": 26
      },
      {
        "file_path": "src/InconsistentUints.sol",
        "n_sloc": 17
      },
      {
        "file_path": "src/InternalFunctions.sol",
        "n_sloc": 22
      },
      {
        "file_path": "src/KeccakContract.sol",
        "n_sloc": 21
      },
      {
        "file_path": "src/OnceModifierExample.sol",
        "n_sloc": 8
      },
      {
        "file_path": "src/StateVariables.sol",
        "n_sloc": 58
      },
      {
        "file_path": "src/StorageConditionals.sol",
        "n_sloc": 59
      },
      {
        "file_path": "src/T11sTranferer.sol",
        "n_sloc": 8
      },
      {
        "file_path": "src/UnprotectedInitialize.sol",
        "n_sloc": 25
      },
      {
        "file_path": "src/UnsafeERC721Mint.sol",
        "n_sloc": 18
      },
      {
        "file_path": "src/ZeroAddressCheck.sol",
        "n_sloc": 41
      },
      {
        "file_path": "src/cloc/AnotherHeavilyCommentedContract.sol",
        "n_sloc": 32
      },
      {
        "file_path": "src/cloc/HeavilyCommentedContract.sol",
        "n_sloc": 21
      },
      {
        "file_path": "src/eth2/DepositContract.sol",
        "n_sloc": 95
      },
      {
        "file_path": "src/inheritance/ExtendedInheritance.sol",
        "n_sloc": 17
      },
      {
        "file_path": "src/inheritance/IContractInheritance.sol",
        "n_sloc": 4
      },
      {
        "file_path": "src/inheritance/InheritanceBase.sol",
        "n_sloc": 8
      },
      {
        "file_path": "src/nested/1/Nested.sol",
        "n_sloc": 10
      },
      {
        "file_path": "src/nested/2/Nested.sol",
        "n_sloc": 7
      },
      {
        "file_path": "src/parent_chain/ParentChainContract.sol",
        "n_sloc": 29
      },
      {
        "file_path": "src/uniswap/UniswapV2Swapper.sol",
        "n_sloc": 50
      },
      {
        "file_path": "src/uniswap/UniswapV3Swapper.sol",
        "n_sloc": 150
      }
    ]
  },
<<<<<<< HEAD
  "issue_count": {
    "high": 3,
    "low": 21
=======
  "files_summary": {
    "total_sloc": 922,
    "total_source_units": 32
>>>>>>> 93a26a58
  },
  "high_issues": {
    "issues": [
      {
        "title": "Using `delegatecall` in loop",
        "description": "When calling `delegatecall` the same `msg.value` amount will be accredited multiple times.",
        "detector_name": "delegate-call-in-loop",
        "instances": [
          {
            "contract_path": "src/inheritance/ExtendedInheritance.sol",
            "line_no": 16,
            "src": "488:19"
          }
        ]
      },
      {
<<<<<<< HEAD
        "title": "Using `block.timestamp` for swap deadline offers no protection",
=======
        "description": "Use `abi.encode()` instead which will pad items to 32 bytes, which will [prevent hash collisions](https://docs.soliditylang.org/en/v0.8.13/abi-spec.html#non-standard-packed-mode) (e.g. `abi.encodePacked(0x123,0x456)` => `0x123456` => `abi.encodePacked(0x1,0x23456)`, but `abi.encode(0x123,0x456)` => `0x0...1230...456`). Unless there is a compelling reason, `abi.encode` should be preferred. If there is only one argument to `abi.encodePacked()` it can often be cast to `bytes()` or `bytes32()` [instead](https://ethereum.stackexchange.com/questions/30912/how-to-compare-strings-in-solidity#answer-82739).\nIf all arguments are strings and or bytes, `bytes.concat()` should be used instead.",
        "detector_name": "avoid-abi-encode-packed",
        "instances": [
          {
            "contract_path": "src/KeccakContract.sol",
            "line_no": 18,
            "src": "587:16"
          },
          {
            "contract_path": "src/KeccakContract.sol",
            "line_no": 22,
            "src": "734:16"
          },
          {
            "contract_path": "src/KeccakContract.sol",
            "line_no": 26,
            "src": "887:16"
          }
        ],
        "title": "`abi.encodePacked()` should not be used with dynamic types when passing the result to a hash function such as `keccak256()`"
      },
      {
>>>>>>> 93a26a58
        "description": "In the PoS model, proposers know well in advance if they will propose one or consecutive blocks ahead of time. In such a scenario, a malicious validator can hold back the transaction and execute it at a more favourable block number.Consider allowing function caller to specify swap deadline input parameter.",
        "detector_name": "block-timestamp-deadline",
        "instances": [
          {
            "contract_path": "src/uniswap/UniswapV2Swapper.sol",
            "line_no": 23,
            "src": "670:83"
          },
          {
            "contract_path": "src/uniswap/UniswapV2Swapper.sol",
            "line_no": 24,
            "src": "763:83"
          },
          {
            "contract_path": "src/uniswap/UniswapV2Swapper.sol",
            "line_no": 25,
            "src": "856:70"
          },
          {
            "contract_path": "src/uniswap/UniswapV2Swapper.sol",
            "line_no": 26,
            "src": "936:80"
          },
          {
            "contract_path": "src/uniswap/UniswapV2Swapper.sol",
            "line_no": 27,
            "src": "1026:80"
          },
          {
            "contract_path": "src/uniswap/UniswapV2Swapper.sol",
            "line_no": 28,
            "src": "1116:67"
          },
          {
            "contract_path": "src/uniswap/UniswapV2Swapper.sol",
            "line_no": 31,
            "src": "1261:112"
          },
          {
            "contract_path": "src/uniswap/UniswapV2Swapper.sol",
            "line_no": 32,
            "src": "1383:99"
          },
          {
            "contract_path": "src/uniswap/UniswapV2Swapper.sol",
            "line_no": 33,
            "src": "1492:109"
          },
          {
            "contract_path": "src/uniswap/UniswapV3Swapper.sol",
            "line_no": 52,
            "src": "1115:143"
          },
          {
            "contract_path": "src/uniswap/UniswapV3Swapper.sol",
            "line_no": 55,
            "src": "1293:321"
          },
          {
            "contract_path": "src/uniswap/UniswapV3Swapper.sol",
            "line_no": 66,
            "src": "1668:131"
          },
          {
            "contract_path": "src/uniswap/UniswapV3Swapper.sol",
            "line_no": 69,
            "src": "1828:236"
          },
          {
            "contract_path": "src/uniswap/UniswapV3Swapper.sol",
            "line_no": 77,
            "src": "2132:144"
          },
          {
            "contract_path": "src/uniswap/UniswapV3Swapper.sol",
            "line_no": 80,
            "src": "2312:322"
          },
          {
            "contract_path": "src/uniswap/UniswapV3Swapper.sol",
            "line_no": 91,
            "src": "2690:132"
          },
          {
            "contract_path": "src/uniswap/UniswapV3Swapper.sol",
            "line_no": 94,
            "src": "2852:237"
          }
        ]
      },
      {
        "title": "Arbitrary `from` passed to `transferFrom` (or `safeTransferFrom`)",
        "description": "Passing an arbitrary `from` address to `transferFrom` (or `safeTransferFrom`) can lead to loss of funds, because anyone can transfer tokens from the `from` address if an approval is made.  ",
        "detector_name": "arbitrary-transfer-from",
        "instances": [
          {
            "contract_path": "src/ArbitraryTransferFrom.sol",
            "line_no": 16,
            "src": "370:38"
          },
          {
            "contract_path": "src/ArbitraryTransferFrom.sol",
            "line_no": 20,
            "src": "496:42"
          },
          {
            "contract_path": "src/ArbitraryTransferFrom.sol",
            "line_no": 24,
            "src": "634:53"
          },
          {
            "contract_path": "src/ArbitraryTransferFrom.sol",
            "line_no": 30,
            "src": "864:44"
          },
          {
            "contract_path": "src/DeprecatedOZFunctions.sol",
            "line_no": 17,
            "src": "579:39"
          },
          {
            "contract_path": "src/DeprecatedOZFunctions.sol",
            "line_no": 47,
            "src": "1598:35"
          }
<<<<<<< HEAD
        ]
      }
    ]
  },
=======
        ],
        "title": "Arbitrary `from` passed to `transferFrom` (or `safeTransferFrom`)"
      },
      {
        "description": "Consider protecting the initializer functions with modifiers.",
        "detector_name": "unprotected-initializer",
        "instances": [
          {
            "contract_path": "src/UnprotectedInitialize.sol",
            "line_no": 35,
            "src": "820:33"
          }
        ],
        "title": "Unprotected initializer"
      }
    ]
  },
  "issue_count": {
    "high": 5,
    "low": 20
  },
>>>>>>> 93a26a58
  "low_issues": {
    "issues": [
      {
        "title": "Centralization Risk for trusted owners",
        "description": "Contracts have owners with privileged rights to perform admin tasks and need to be trusted to not perform malicious updates or drain funds.",
        "detector_name": "centralization-risk",
        "instances": [
          {
            "contract_path": "src/AdminContract.sol",
            "line_no": 7,
            "src": "270:7"
          },
          {
            "contract_path": "src/AdminContract.sol",
            "line_no": 10,
            "src": "376:9"
          },
          {
            "contract_path": "src/AdminContract.sol",
            "line_no": 14,
            "src": "505:9"
          },
          {
            "contract_path": "src/DeprecatedOZFunctions.sol",
            "line_no": 7,
            "src": "295:13"
          },
          {
            "contract_path": "src/EmptyBlocks.sol",
            "line_no": 6,
            "src": "188:7"
          },
          {
            "contract_path": "src/InternalFunctions.sol",
            "line_no": 12,
            "src": "250:9"
          },
          {
            "contract_path": "src/parent_chain/ParentChainContract.sol",
            "line_no": 7,
            "src": "282:7"
          },
          {
            "contract_path": "src/parent_chain/ParentChainContract.sol",
            "line_no": 28,
            "src": "725:9"
          },
          {
            "contract_path": "src/parent_chain/ParentChainContract.sol",
            "line_no": 32,
            "src": "854:9"
          }
        ]
      },
      {
        "title": "Solmate's SafeTransferLib does not check for token contract's existence",
        "description": "There is a subtle difference between the implementation of solmate's SafeTransferLib and OZ's SafeERC20: OZ's SafeERC20 checks if the token is a contract or not, solmate's SafeTransferLib does not.\nhttps://github.com/transmissions11/solmate/blob/main/src/utils/SafeTransferLib.sol#L9 \n`@dev Note that none of the functions in this library check that a token has code at all! That responsibility is delegated to the caller`\n",
        "detector_name": "solmate-safe-transfer-lib",
        "instances": [
          {
            "contract_path": "src/T11sTranferer.sol",
            "line_no": 4,
            "src": "57:84"
          }
        ]
      },
      {
<<<<<<< HEAD
        "title": "`abi.encodePacked()` should not be used with dynamic types when passing the result to a hash function such as `keccak256()`",
        "description": "Use `abi.encode()` instead which will pad items to 32 bytes, which will [prevent hash collisions](https://docs.soliditylang.org/en/v0.8.13/abi-spec.html#non-standard-packed-mode) (e.g. `abi.encodePacked(0x123,0x456)` => `0x123456` => `abi.encodePacked(0x1,0x23456)`, but `abi.encode(0x123,0x456)` => `0x0...1230...456`). Unless there is a compelling reason, `abi.encode` should be preferred. If there is only one argument to `abi.encodePacked()` it can often be cast to `bytes()` or `bytes32()` [instead](https://ethereum.stackexchange.com/questions/30912/how-to-compare-strings-in-solidity#answer-82739).\nIf all arguments are strings and or bytes, `bytes.concat()` should be used instead.",
        "detector_name": "avoid-abi-encode-packed",
        "instances": [
          {
            "contract_path": "src/KeccakContract.sol",
            "line_no": 18,
            "src": "587:16"
          },
          {
            "contract_path": "src/KeccakContract.sol",
            "line_no": 22,
            "src": "734:16"
          },
          {
            "contract_path": "src/KeccakContract.sol",
            "line_no": 26,
            "src": "887:16"
          }
        ]
      },
      {
        "title": "`ecrecover` is susceptible to signature malleability",
=======
>>>>>>> 93a26a58
        "description": "The `ecrecover` function is susceptible to signature malleability. This means that the same message can be signed in multiple ways, allowing an attacker to change the message signature without invalidating it. This can lead to unexpected behavior in smart contracts, such as the loss of funds or the ability to bypass access control. Consider using OpenZeppelin's ECDSA library instead of the built-in function.",
        "detector_name": "ecrecover",
        "instances": [
          {
            "contract_path": "src/inheritance/ExtendedInheritance.sol",
            "line_no": 21,
            "src": "705:9"
          }
        ]
      },
      {
        "title": "Deprecated OpenZeppelin functions should not be used",
        "description": "Openzeppelin has deprecated several functions and replaced with newer versions. Please consult https://docs.openzeppelin.com/",
        "detector_name": "deprecated-oz-functions",
        "instances": [
          {
            "contract_path": "src/DeprecatedOZFunctions.sol",
            "line_no": 22,
            "src": "737:10"
          },
          {
            "contract_path": "src/DeprecatedOZFunctions.sol",
            "line_no": 27,
            "src": "898:17"
          }
        ]
      },
      {
        "title": "Unsafe ERC20 Operations should not be used",
        "description": "ERC20 functions may not behave as expected. For example: return values are not always meaningful. It is recommended to use OpenZeppelin's SafeERC20 library.",
        "detector_name": "unsafe-erc20-functions",
        "instances": [
          {
            "contract_path": "src/ArbitraryTransferFrom.sol",
            "line_no": 16,
            "src": "370:20"
          },
          {
            "contract_path": "src/ArbitraryTransferFrom.sol",
            "line_no": 30,
            "src": "864:20"
          },
          {
            "contract_path": "src/ArbitraryTransferFrom.sol",
            "line_no": 50,
            "src": "1517:20"
          },
          {
            "contract_path": "src/DeprecatedOZFunctions.sol",
            "line_no": 32,
            "src": "1062:13"
          },
          {
            "contract_path": "src/DeprecatedOZFunctions.sol",
            "line_no": 37,
            "src": "1272:13"
          },
          {
            "contract_path": "src/DeprecatedOZFunctions.sol",
            "line_no": 38,
            "src": "1322:13"
          },
          {
            "contract_path": "src/DeprecatedOZFunctions.sol",
            "line_no": 42,
            "src": "1424:13"
          },
          {
            "contract_path": "src/DeprecatedOZFunctions.sol",
            "line_no": 47,
            "src": "1598:18"
          }
        ]
      },
      {
        "title": "Solidity pragma should be specific, not wide",
        "description": "Consider using a specific version of Solidity in your contracts instead of a wide version. For example, instead of `pragma solidity ^0.8.0;`, use `pragma solidity 0.8.0;`",
        "detector_name": "unspecific-solidity-pragma",
        "instances": [
          {
            "contract_path": "src/ContractWithTodo.sol",
            "line_no": 2,
            "src": "32:23"
          },
          {
            "contract_path": "src/Counter.sol",
            "line_no": 2,
            "src": "39:24"
          },
          {
            "contract_path": "src/CrazyPragma.sol",
            "line_no": 2,
            "src": "32:32"
          },
          {
            "contract_path": "src/InconsistentUints.sol",
            "line_no": 1,
            "src": "0:24"
          },
          {
            "contract_path": "src/cloc/AnotherHeavilyCommentedContract.sol",
            "line_no": 6,
            "src": "46:24"
          },
          {
            "contract_path": "src/cloc/HeavilyCommentedContract.sol",
            "line_no": 6,
            "src": "46:32"
          },
          {
            "contract_path": "src/inheritance/IContractInheritance.sol",
            "line_no": 2,
            "src": "32:24"
          },
          {
            "contract_path": "src/inheritance/InheritanceBase.sol",
            "line_no": 2,
            "src": "32:23"
          }
        ]
      },
      {
        "title": "Missing checks for `address(0)` when assigning values to address state variables",
        "description": "Check for `address(0)` when assigning values to address state variables.",
        "detector_name": "zero-address-check",
        "instances": [
          {
            "contract_path": "src/ArbitraryTransferFrom.sol",
            "line_no": 12,
            "src": "267:15"
          },
          {
            "contract_path": "src/StateVariables.sol",
            "line_no": 58,
            "src": "2121:14"
          },
          {
            "contract_path": "src/ZeroAddressCheck.sol",
            "line_no": 43,
            "src": "1171:14"
          },
          {
            "contract_path": "src/ZeroAddressCheck.sol",
            "line_no": 47,
            "src": "1248:16"
          },
          {
            "contract_path": "src/ZeroAddressCheck.sol",
            "line_no": 51,
            "src": "1327:23"
          },
          {
            "contract_path": "src/uniswap/UniswapV2Swapper.sol",
            "line_no": 11,
            "src": "365:17"
          }
        ]
      },
      {
        "title": "`public` functions not used internally could be marked `external`",
        "description": "Instead of marking a function as `public`, consider marking it as `external` if it is not used internally.",
        "detector_name": "useless-public-function",
        "instances": [
          {
            "contract_path": "src/ArbitraryTransferFrom.sol",
            "line_no": 28,
            "src": "772:5"
          },
          {
            "contract_path": "src/AssemblyExample.sol",
            "line_no": 6,
            "src": "113:1"
          },
          {
            "contract_path": "src/ContractWithTodo.sol",
            "line_no": 13,
            "src": "337:15"
          },
          {
            "contract_path": "src/Counter.sol",
            "line_no": 7,
            "src": "129:9"
          },
          {
            "contract_path": "src/StateVariables.sol",
            "line_no": 47,
            "src": "1764:18"
          },
          {
            "contract_path": "src/StateVariables.sol",
            "line_no": 52,
            "src": "1915:20"
          },
          {
            "contract_path": "src/StateVariables.sol",
            "line_no": 57,
            "src": "2072:14"
          },
          {
            "contract_path": "src/StateVariables.sol",
            "line_no": 61,
            "src": "2157:22"
          },
          {
            "contract_path": "src/StateVariables.sol",
            "line_no": 71,
            "src": "2539:25"
          },
          {
            "contract_path": "src/cloc/AnotherHeavilyCommentedContract.sol",
            "line_no": 31,
            "src": "500:3"
          },
          {
            "contract_path": "src/cloc/AnotherHeavilyCommentedContract.sol",
            "line_no": 38,
            "src": "637:5"
          },
          {
            "contract_path": "src/cloc/AnotherHeavilyCommentedContract.sol",
            "line_no": 42,
            "src": "738:4"
          },
          {
            "contract_path": "src/cloc/HeavilyCommentedContract.sol",
            "line_no": 31,
            "src": "509:3"
          },
          {
            "contract_path": "src/cloc/HeavilyCommentedContract.sol",
            "line_no": 38,
            "src": "646:4"
          },
          {
            "contract_path": "src/parent_chain/ParentChainContract.sol",
            "line_no": 11,
            "src": "355:9"
          },
          {
            "contract_path": "src/parent_chain/ParentChainContract.sol",
            "line_no": 15,
            "src": "422:9"
          }
        ]
      },
      {
        "title": "Define and use `constant` variables instead of using literals",
        "description": "If the same constant literal value is used multiple times, create a constant state variable and reference it throughout the contract.",
        "detector_name": "constants-instead-of-literals",
        "instances": [
          {
            "contract_path": "src/ConstantsLiterals.sol",
            "line_no": 25,
            "src": "958:3"
          },
          {
            "contract_path": "src/ConstantsLiterals.sol",
            "line_no": 26,
            "src": "992:3"
          },
          {
            "contract_path": "src/ConstantsLiterals.sol",
            "line_no": 27,
            "src": "1032:4"
          },
          {
            "contract_path": "src/ConstantsLiterals.sol",
            "line_no": 28,
            "src": "1068:4"
          },
          {
            "contract_path": "src/ConstantsLiterals.sol",
            "line_no": 29,
            "src": "1117:42"
          },
          {
            "contract_path": "src/ConstantsLiterals.sol",
            "line_no": 30,
            "src": "1192:42"
          },
          {
            "contract_path": "src/ConstantsLiterals.sol",
            "line_no": 31,
            "src": "1275:66"
          },
          {
            "contract_path": "src/ConstantsLiterals.sol",
            "line_no": 32,
            "src": "1374:66"
          },
          {
            "contract_path": "src/eth2/DepositContract.sol",
            "line_no": 113,
            "src": "7252:2"
          },
          {
            "contract_path": "src/eth2/DepositContract.sol",
            "line_no": 113,
            "src": "7293:2"
          }
        ]
      },
      {
        "title": "Event is missing `indexed` fields",
        "description": "Index event fields make the field more quickly accessible to off-chain tools that parse events. However, note that each index field costs extra gas during emission, so it's not necessarily best to index the maximum allowed per event (three fields). Each event should use three indexed fields if there are three or more fields, and gas usage is not particularly of concern for the events in question. If there are fewer than three fields, all of the fields should be indexed.",
        "detector_name": "unindexed-events",
        "instances": [
          {
            "contract_path": "src/eth2/DepositContract.sol",
            "line_no": 19,
            "src": "2641:107"
          },
          {
            "contract_path": "src/inheritance/ExtendedInheritance.sol",
            "line_no": 7,
            "src": "144:45"
          },
          {
            "contract_path": "src/inheritance/InheritanceBase.sol",
            "line_no": 7,
            "src": "150:28"
          }
        ]
      },
      {
        "title": "Empty `require()` / `revert()` statements",
        "description": "Use descriptive reason strings or custom errors for revert paths.",
        "detector_name": "require-with-string",
        "instances": [
          {
            "contract_path": "src/DeprecatedOZFunctions.sol",
            "line_no": 37,
            "src": "1264:7"
          },
          {
            "contract_path": "src/DeprecatedOZFunctions.sol",
            "line_no": 40,
            "src": "1389:6"
          },
          {
            "contract_path": "src/ZeroAddressCheck.sol",
            "line_no": 13,
            "src": "329:6"
          },
          {
            "contract_path": "src/ZeroAddressCheck.sol",
            "line_no": 23,
            "src": "608:6"
          },
          {
            "contract_path": "src/ZeroAddressCheck.sol",
            "line_no": 38,
            "src": "1074:6"
          },
          {
            "contract_path": "src/cloc/AnotherHeavilyCommentedContract.sol",
            "line_no": 35,
            "src": "589:7"
          },
          {
            "contract_path": "src/cloc/AnotherHeavilyCommentedContract.sol",
            "line_no": 56,
            "src": "1403:7"
          },
          {
            "contract_path": "src/cloc/HeavilyCommentedContract.sol",
            "line_no": 35,
            "src": "598:7"
          },
          {
            "contract_path": "src/cloc/HeavilyCommentedContract.sol",
            "line_no": 53,
            "src": "1408:7"
          }
        ]
      },
      {
        "title": "The `nonReentrant` `modifier` should occur before all other modifiers",
        "description": "This is a best-practice to protect against reentrancy in other modifiers.",
        "detector_name": "non-reentrant-before-others",
        "instances": [
          {
            "contract_path": "src/AdminContract.sol",
            "line_no": 10,
            "src": "386:12"
          },
          {
            "contract_path": "src/parent_chain/ParentChainContract.sol",
            "line_no": 28,
            "src": "735:12"
          }
        ]
      },
      {
        "title": "Using `ERC721::_mint()` can be dangerous",
        "description": "Using `ERC721::_mint()` can mint ERC721 tokens to addresses which don't support ERC721 tokens. Use `_safeMint()` instead of `_mint()` for ERC721.",
        "detector_name": "unsafe-oz-erc721-mint",
        "instances": [
          {
            "contract_path": "src/UnsafeERC721Mint.sol",
            "line_no": 12,
            "src": "410:5"
          }
        ]
      },
      {
        "title": "PUSH0 is not supported by all chains",
        "description": "Solc compiler version 0.8.20 switches the default target EVM version to Shanghai, which means that the generated bytecode will include PUSH0 opcodes. Be sure to select the appropriate EVM version in case you intend to deploy on a chain other than mainnet like L2 chains that may not support PUSH0, otherwise deployment of your contracts will fail.",
        "detector_name": "push-zero-opcode",
        "instances": [
          {
            "contract_path": "src/AdminContract.sol",
            "line_no": 2,
            "src": "32:23"
          },
          {
            "contract_path": "src/ContractWithTodo.sol",
            "line_no": 2,
            "src": "32:23"
          },
          {
            "contract_path": "src/Counter.sol",
            "line_no": 2,
            "src": "39:24"
          },
          {
            "contract_path": "src/CrazyPragma.sol",
            "line_no": 2,
            "src": "32:32"
          },
          {
            "contract_path": "src/DeprecatedOZFunctions.sol",
            "line_no": 2,
            "src": "32:23"
          },
          {
            "contract_path": "src/InconsistentUints.sol",
            "line_no": 1,
            "src": "0:24"
          },
          {
            "contract_path": "src/KeccakContract.sol",
            "line_no": 2,
            "src": "32:23"
          },
          {
            "contract_path": "src/StateVariables.sol",
            "line_no": 2,
            "src": "32:23"
          },
          {
            "contract_path": "src/StorageConditionals.sol",
            "line_no": 2,
            "src": "32:23"
          },
          {
            "contract_path": "src/T11sTranferer.sol",
            "line_no": 2,
            "src": "32:23"
          },
          {
            "contract_path": "src/UnsafeERC721Mint.sol",
            "line_no": 2,
            "src": "32:23"
          },
          {
            "contract_path": "src/cloc/AnotherHeavilyCommentedContract.sol",
            "line_no": 6,
            "src": "46:24"
          },
          {
            "contract_path": "src/cloc/HeavilyCommentedContract.sol",
            "line_no": 6,
            "src": "46:32"
          },
          {
            "contract_path": "src/eth2/DepositContract.sol",
            "line_no": 12,
            "src": "2302:23"
          },
          {
            "contract_path": "src/inheritance/ExtendedInheritance.sol",
            "line_no": 2,
            "src": "32:23"
          },
          {
            "contract_path": "src/inheritance/IContractInheritance.sol",
            "line_no": 2,
            "src": "32:24"
          },
          {
            "contract_path": "src/inheritance/InheritanceBase.sol",
            "line_no": 2,
            "src": "32:23"
          },
          {
            "contract_path": "src/nested/1/Nested.sol",
            "line_no": 5,
            "src": "180:23"
          },
          {
            "contract_path": "src/nested/2/Nested.sol",
            "line_no": 5,
            "src": "180:23"
          },
          {
            "contract_path": "src/parent_chain/ParentChainContract.sol",
            "line_no": 2,
            "src": "32:23"
          },
          {
            "contract_path": "src/uniswap/UniswapV2Swapper.sol",
            "line_no": 2,
            "src": "32:23"
          },
          {
            "contract_path": "src/uniswap/UniswapV3Swapper.sol",
            "line_no": 2,
            "src": "32:23"
          }
        ]
      },
      {
        "title": "Modifiers invoked only once can be shoe-horned into the function",
        "description": "",
        "detector_name": "useless-modifier",
        "instances": [
          {
            "contract_path": "src/InternalFunctions.sol",
            "line_no": 18,
            "src": "413:9"
          },
          {
            "contract_path": "src/OnceModifierExample.sol",
            "line_no": 6,
            "src": "103:8"
          },
          {
            "contract_path": "src/UnprotectedInitialize.sol",
            "line_no": 13,
            "src": "222:21"
          }
        ]
      },
      {
        "title": "Empty Block",
        "description": "Consider removing empty blocks.",
        "detector_name": "empty-block",
        "instances": [
          {
            "contract_path": "src/AdminContract.sol",
            "line_no": 14,
            "src": "457:23"
          },
          {
            "contract_path": "src/ContractWithTodo.sol",
            "line_no": 7,
            "src": "129:10"
          },
          {
            "contract_path": "src/ContractWithTodo.sol",
            "line_no": 13,
            "src": "337:15"
          },
          {
            "contract_path": "src/EmptyBlocks.sol",
            "line_no": 30,
            "src": "503:12"
          },
          {
            "contract_path": "src/EmptyBlocks.sol",
            "line_no": 38,
            "src": "599:12"
          },
          {
            "contract_path": "src/EmptyBlocks.sol",
            "line_no": 49,
            "src": "739:12"
          },
          {
            "contract_path": "src/EmptyBlocks.sol",
            "line_no": 63,
            "src": "888:13"
          },
          {
            "contract_path": "src/EmptyBlocks.sol",
            "line_no": 67,
            "src": "946:24"
          },
          {
            "contract_path": "src/EmptyBlocks.sol",
            "line_no": 73,
            "src": "1068:30"
          },
          {
            "contract_path": "src/EmptyBlocks.sol",
            "line_no": 81,
            "src": "1219:41"
          },
          {
            "contract_path": "src/OnceModifierExample.sol",
            "line_no": 10,
            "src": "147:7"
          },
          {
            "contract_path": "src/parent_chain/ParentChainContract.sol",
            "line_no": 11,
            "src": "355:9"
          },
          {
            "contract_path": "src/parent_chain/ParentChainContract.sol",
            "line_no": 32,
            "src": "806:23"
          },
          {
            "contract_path": "src/parent_chain/ParentChainContract.sol",
            "line_no": 40,
            "src": "946:8"
          },
          {
            "contract_path": "src/parent_chain/ParentChainContract.sol",
            "line_no": 44,
            "src": "1011:23"
          }
        ]
      },
      {
        "title": "Large literal values multiples of 10000 can be replaced with scientific notation",
        "description": "Use `e` notation, for example: `1e18`, instead of its full numeric value.",
        "detector_name": "large-numeric-literal",
        "instances": [
          {
            "contract_path": "src/HugeConstants.sol",
            "line_no": 6,
            "src": "182:24"
          },
          {
            "contract_path": "src/HugeConstants.sol",
            "line_no": 7,
            "src": "252:23"
          },
          {
            "contract_path": "src/HugeConstants.sol",
            "line_no": 8,
            "src": "321:22"
          },
          {
            "contract_path": "src/HugeConstants.sol",
            "line_no": 9,
            "src": "389:21"
          },
          {
            "contract_path": "src/HugeConstants.sol",
            "line_no": 10,
            "src": "456:20"
          },
          {
            "contract_path": "src/HugeConstants.sol",
            "line_no": 11,
            "src": "522:19"
          },
          {
            "contract_path": "src/HugeConstants.sol",
            "line_no": 12,
            "src": "587:18"
          },
          {
            "contract_path": "src/HugeConstants.sol",
            "line_no": 13,
            "src": "651:17"
          },
          {
            "contract_path": "src/HugeConstants.sol",
            "line_no": 14,
            "src": "714:16"
          },
          {
            "contract_path": "src/HugeConstants.sol",
            "line_no": 15,
            "src": "777:15"
          },
          {
            "contract_path": "src/HugeConstants.sol",
            "line_no": 16,
            "src": "839:14"
          },
          {
            "contract_path": "src/HugeConstants.sol",
            "line_no": 17,
            "src": "900:13"
          },
          {
            "contract_path": "src/HugeConstants.sol",
            "line_no": 18,
            "src": "960:12"
          },
          {
            "contract_path": "src/HugeConstants.sol",
            "line_no": 19,
            "src": "1019:11"
          },
          {
            "contract_path": "src/HugeConstants.sol",
            "line_no": 20,
            "src": "1077:10"
          },
          {
            "contract_path": "src/HugeConstants.sol",
            "line_no": 21,
            "src": "1134:9"
          },
          {
            "contract_path": "src/HugeConstants.sol",
            "line_no": 22,
            "src": "1190:8"
          },
          {
            "contract_path": "src/HugeConstants.sol",
            "line_no": 23,
            "src": "1245:7"
          },
          {
            "contract_path": "src/HugeConstants.sol",
            "line_no": 24,
            "src": "1299:6"
          },
          {
            "contract_path": "src/HugeConstants.sol",
            "line_no": 25,
            "src": "1352:5"
          }
        ]
      },
      {
        "title": "Internal functions called only once can be inlined",
        "description": "Instead of separating the logic into a separate function, consider inlining the logic into the calling function. This can reduce the number of function calls and improve readability.",
        "detector_name": "useless-internal-function",
        "instances": [
          {
            "contract_path": "src/InternalFunctions.sol",
            "line_no": 28,
            "src": "693:12"
          }
        ]
      },
      {
<<<<<<< HEAD
        "title": "Inconsistency in declaring uint256/uint (or) int256/int variables within a contract",
=======
        "description": "Contract contains comments with TODOS",
        "detector_name": "contract-with-todos",
        "instances": [
          {
            "contract_path": "src/ContractWithTodo.sol",
            "line_no": 4,
            "src": "66:8"
          },
          {
            "contract_path": "src/Counter.sol",
            "line_no": 4,
            "src": "74:7"
          }
        ],
        "title": "Contract still has TODOs"
      },
      {
>>>>>>> 93a26a58
        "description": "Consider keeping the naming convention consistent in a given contract",
        "detector_name": "inconsistent-type-names",
        "instances": [
          {
            "contract_path": "src/InconsistentUints.sol",
            "line_no": 3,
            "src": "35:34"
          },
          {
            "contract_path": "src/eth2/DepositContract.sol",
            "line_no": 58,
            "src": "4547:15"
          }
<<<<<<< HEAD
        ]
      },
      {
        "title": "Unprotected initializer",
        "description": "Consider protecting the initializer functions with modifiers.",
        "detector_name": "unprotected-initializer",
        "instances": [
          {
            "contract_path": "src/UnprotectedInitialize.sol",
            "line_no": 35,
            "src": "820:33"
          }
        ]
=======
        ],
        "title": "Inconsistency in declaring uint256/uint (or) int256/int variables within a contract"
>>>>>>> 93a26a58
      }
    ]
  },
  "detectors_used": [
    "delegate-call-in-loop",
    "centralization-risk",
    "solmate-safe-transfer-lib",
    "avoid-abi-encode-packed",
    "ecrecover",
    "deprecated-oz-functions",
    "unsafe-erc20-functions",
    "unspecific-solidity-pragma",
    "zero-address-check",
    "useless-public-function",
    "constants-instead-of-literals",
    "unindexed-events",
    "require-with-string",
    "non-reentrant-before-others",
    "block-timestamp-deadline",
    "unsafe-oz-erc721-mint",
    "push-zero-opcode",
    "arbitrary-transfer-from",
    "useless-modifier",
    "empty-block",
    "large-numeric-literal",
    "useless-internal-function",
    "inconsistent-type-names",
    "unprotected-initializer"
  ]
}<|MERGE_RESOLUTION|>--- conflicted
+++ resolved
@@ -1,10 +1,1168 @@
 {
-<<<<<<< HEAD
   "files_summary": {
-    "total_source_units": 30,
-    "total_sloc": 915
+    "total_source_units": 31,
+    "total_sloc": 922
   },
-=======
+  "files_details": {
+    "files_details": [
+      {
+        "file_path": "src/AdminContract.sol",
+        "n_sloc": 11
+      },
+      {
+        "file_path": "src/ArbitraryTransferFrom.sol",
+        "n_sloc": 37
+      },
+      {
+        "file_path": "src/AssemblyExample.sol",
+        "n_sloc": 9
+      },
+      {
+        "file_path": "src/ConstantsLiterals.sol",
+        "n_sloc": 28
+      },
+      {
+        "file_path": "src/ContractWithTodo.sol",
+        "n_sloc": 7
+      },
+      {
+        "file_path": "src/Counter.sol",
+        "n_sloc": 20
+      },
+      {
+        "file_path": "src/CrazyPragma.sol",
+        "n_sloc": 4
+      },
+      {
+        "file_path": "src/DeprecatedOZFunctions.sol",
+        "n_sloc": 32
+      },
+      {
+        "file_path": "src/EmptyBlocks.sol",
+        "n_sloc": 48
+      },
+      {
+        "file_path": "src/HugeConstants.sol",
+        "n_sloc": 26
+      },
+      {
+        "file_path": "src/InconsistentUints.sol",
+        "n_sloc": 17
+      },
+      {
+        "file_path": "src/InternalFunctions.sol",
+        "n_sloc": 22
+      },
+      {
+        "file_path": "src/KeccakContract.sol",
+        "n_sloc": 21
+      },
+      {
+        "file_path": "src/OnceModifierExample.sol",
+        "n_sloc": 8
+      },
+      {
+        "file_path": "src/StateVariables.sol",
+        "n_sloc": 58
+      },
+      {
+        "file_path": "src/StorageConditionals.sol",
+        "n_sloc": 59
+      },
+      {
+        "file_path": "src/T11sTranferer.sol",
+        "n_sloc": 8
+      },
+      {
+        "file_path": "src/UnprotectedInitialize.sol",
+        "n_sloc": 25
+      },
+      {
+        "file_path": "src/UnsafeERC721Mint.sol",
+        "n_sloc": 18
+      },
+      {
+        "file_path": "src/ZeroAddressCheck.sol",
+        "n_sloc": 41
+      },
+      {
+        "file_path": "src/cloc/AnotherHeavilyCommentedContract.sol",
+        "n_sloc": 32
+      },
+      {
+        "file_path": "src/cloc/HeavilyCommentedContract.sol",
+        "n_sloc": 21
+      },
+      {
+        "file_path": "src/eth2/DepositContract.sol",
+        "n_sloc": 95
+      },
+      {
+        "file_path": "src/inheritance/ExtendedInheritance.sol",
+        "n_sloc": 17
+      },
+      {
+        "file_path": "src/inheritance/IContractInheritance.sol",
+        "n_sloc": 4
+      },
+      {
+        "file_path": "src/inheritance/InheritanceBase.sol",
+        "n_sloc": 8
+      },
+      {
+        "file_path": "src/nested/1/Nested.sol",
+        "n_sloc": 10
+      },
+      {
+        "file_path": "src/nested/2/Nested.sol",
+        "n_sloc": 7
+      },
+      {
+        "file_path": "src/parent_chain/ParentChainContract.sol",
+        "n_sloc": 29
+      },
+      {
+        "file_path": "src/uniswap/UniswapV2Swapper.sol",
+        "n_sloc": 50
+      },
+      {
+        "file_path": "src/uniswap/UniswapV3Swapper.sol",
+        "n_sloc": 150
+      }
+    ]
+  },
+  "issue_count": {
+    "high": 5,
+    "low": 20
+  },
+  "high_issues": {
+    "issues": [
+      {
+        "title": "Using `delegatecall` in loop",
+        "description": "When calling `delegatecall` the same `msg.value` amount will be accredited multiple times.",
+        "detector_name": "delegate-call-in-loop",
+        "instances": [
+          {
+            "contract_path": "src/inheritance/ExtendedInheritance.sol",
+            "line_no": 16,
+            "src": "488:19"
+          }
+        ]
+      },
+      {
+        "title": "`abi.encodePacked()` should not be used with dynamic types when passing the result to a hash function such as `keccak256()`",
+        "description": "Use `abi.encode()` instead which will pad items to 32 bytes, which will [prevent hash collisions](https://docs.soliditylang.org/en/v0.8.13/abi-spec.html#non-standard-packed-mode) (e.g. `abi.encodePacked(0x123,0x456)` => `0x123456` => `abi.encodePacked(0x1,0x23456)`, but `abi.encode(0x123,0x456)` => `0x0...1230...456`). Unless there is a compelling reason, `abi.encode` should be preferred. If there is only one argument to `abi.encodePacked()` it can often be cast to `bytes()` or `bytes32()` [instead](https://ethereum.stackexchange.com/questions/30912/how-to-compare-strings-in-solidity#answer-82739).\nIf all arguments are strings and or bytes, `bytes.concat()` should be used instead.",
+        "detector_name": "avoid-abi-encode-packed",
+        "instances": [
+          {
+            "contract_path": "src/KeccakContract.sol",
+            "line_no": 18,
+            "src": "587:16"
+          },
+          {
+            "contract_path": "src/KeccakContract.sol",
+            "line_no": 22,
+            "src": "734:16"
+          },
+          {
+            "contract_path": "src/KeccakContract.sol",
+            "line_no": 26,
+            "src": "887:16"
+          }
+        ]
+      },
+      {
+        "title": "Using `block.timestamp` for swap deadline offers no protection",
+        "description": "In the PoS model, proposers know well in advance if they will propose one or consecutive blocks ahead of time. In such a scenario, a malicious validator can hold back the transaction and execute it at a more favourable block number.Consider allowing function caller to specify swap deadline input parameter.",
+        "detector_name": "block-timestamp-deadline",
+        "instances": [
+          {
+            "contract_path": "src/uniswap/UniswapV2Swapper.sol",
+            "line_no": 23,
+            "src": "670:83"
+          },
+          {
+            "contract_path": "src/uniswap/UniswapV2Swapper.sol",
+            "line_no": 24,
+            "src": "763:83"
+          },
+          {
+            "contract_path": "src/uniswap/UniswapV2Swapper.sol",
+            "line_no": 25,
+            "src": "856:70"
+          },
+          {
+            "contract_path": "src/uniswap/UniswapV2Swapper.sol",
+            "line_no": 26,
+            "src": "936:80"
+          },
+          {
+            "contract_path": "src/uniswap/UniswapV2Swapper.sol",
+            "line_no": 27,
+            "src": "1026:80"
+          },
+          {
+            "contract_path": "src/uniswap/UniswapV2Swapper.sol",
+            "line_no": 28,
+            "src": "1116:67"
+          },
+          {
+            "contract_path": "src/uniswap/UniswapV2Swapper.sol",
+            "line_no": 31,
+            "src": "1261:112"
+          },
+          {
+            "contract_path": "src/uniswap/UniswapV2Swapper.sol",
+            "line_no": 32,
+            "src": "1383:99"
+          },
+          {
+            "contract_path": "src/uniswap/UniswapV2Swapper.sol",
+            "line_no": 33,
+            "src": "1492:109"
+          },
+          {
+            "contract_path": "src/uniswap/UniswapV3Swapper.sol",
+            "line_no": 52,
+            "src": "1115:143"
+          },
+          {
+            "contract_path": "src/uniswap/UniswapV3Swapper.sol",
+            "line_no": 55,
+            "src": "1293:321"
+          },
+          {
+            "contract_path": "src/uniswap/UniswapV3Swapper.sol",
+            "line_no": 66,
+            "src": "1668:131"
+          },
+          {
+            "contract_path": "src/uniswap/UniswapV3Swapper.sol",
+            "line_no": 69,
+            "src": "1828:236"
+          },
+          {
+            "contract_path": "src/uniswap/UniswapV3Swapper.sol",
+            "line_no": 77,
+            "src": "2132:144"
+          },
+          {
+            "contract_path": "src/uniswap/UniswapV3Swapper.sol",
+            "line_no": 80,
+            "src": "2312:322"
+          },
+          {
+            "contract_path": "src/uniswap/UniswapV3Swapper.sol",
+            "line_no": 91,
+            "src": "2690:132"
+          },
+          {
+            "contract_path": "src/uniswap/UniswapV3Swapper.sol",
+            "line_no": 94,
+            "src": "2852:237"
+          }
+        ]
+      },
+      {
+        "title": "Arbitrary `from` passed to `transferFrom` (or `safeTransferFrom`)",
+        "description": "Passing an arbitrary `from` address to `transferFrom` (or `safeTransferFrom`) can lead to loss of funds, because anyone can transfer tokens from the `from` address if an approval is made.  ",
+        "detector_name": "arbitrary-transfer-from",
+        "instances": [
+          {
+            "contract_path": "src/ArbitraryTransferFrom.sol",
+            "line_no": 16,
+            "src": "370:38"
+          },
+          {
+            "contract_path": "src/ArbitraryTransferFrom.sol",
+            "line_no": 20,
+            "src": "496:42"
+          },
+          {
+            "contract_path": "src/ArbitraryTransferFrom.sol",
+            "line_no": 24,
+            "src": "634:53"
+          },
+          {
+            "contract_path": "src/ArbitraryTransferFrom.sol",
+            "line_no": 30,
+            "src": "864:44"
+          },
+          {
+            "contract_path": "src/DeprecatedOZFunctions.sol",
+            "line_no": 17,
+            "src": "579:39"
+          },
+          {
+            "contract_path": "src/DeprecatedOZFunctions.sol",
+            "line_no": 47,
+            "src": "1598:35"
+          }
+        ]
+      },
+      {
+        "title": "Unprotected initializer",
+        "description": "Consider protecting the initializer functions with modifiers.",
+        "detector_name": "unprotected-initializer",
+        "instances": [
+          {
+            "contract_path": "src/UnprotectedInitialize.sol",
+            "line_no": 35,
+            "src": "820:33"
+          }
+        ]
+      }
+    ]
+  },
+  "low_issues": {
+    "issues": [
+      {
+        "title": "Centralization Risk for trusted owners",
+        "description": "Contracts have owners with privileged rights to perform admin tasks and need to be trusted to not perform malicious updates or drain funds.",
+        "detector_name": "centralization-risk",
+        "instances": [
+          {
+            "contract_path": "src/AdminContract.sol",
+            "line_no": 7,
+            "src": "270:7"
+          },
+          {
+            "contract_path": "src/AdminContract.sol",
+            "line_no": 10,
+            "src": "376:9"
+          },
+          {
+            "contract_path": "src/AdminContract.sol",
+            "line_no": 14,
+            "src": "505:9"
+          },
+          {
+            "contract_path": "src/DeprecatedOZFunctions.sol",
+            "line_no": 7,
+            "src": "295:13"
+          },
+          {
+            "contract_path": "src/EmptyBlocks.sol",
+            "line_no": 6,
+            "src": "188:7"
+          },
+          {
+            "contract_path": "src/InternalFunctions.sol",
+            "line_no": 12,
+            "src": "250:9"
+          },
+          {
+            "contract_path": "src/parent_chain/ParentChainContract.sol",
+            "line_no": 7,
+            "src": "282:7"
+          },
+          {
+            "contract_path": "src/parent_chain/ParentChainContract.sol",
+            "line_no": 28,
+            "src": "725:9"
+          },
+          {
+            "contract_path": "src/parent_chain/ParentChainContract.sol",
+            "line_no": 32,
+            "src": "854:9"
+          }
+        ]
+      },
+      {
+        "title": "Solmate's SafeTransferLib does not check for token contract's existence",
+        "description": "There is a subtle difference between the implementation of solmate's SafeTransferLib and OZ's SafeERC20: OZ's SafeERC20 checks if the token is a contract or not, solmate's SafeTransferLib does not.\nhttps://github.com/transmissions11/solmate/blob/main/src/utils/SafeTransferLib.sol#L9 \n`@dev Note that none of the functions in this library check that a token has code at all! That responsibility is delegated to the caller`\n",
+        "detector_name": "solmate-safe-transfer-lib",
+        "instances": [
+          {
+            "contract_path": "src/T11sTranferer.sol",
+            "line_no": 4,
+            "src": "57:84"
+          }
+        ]
+      },
+      {
+        "title": "`ecrecover` is susceptible to signature malleability",
+        "description": "The `ecrecover` function is susceptible to signature malleability. This means that the same message can be signed in multiple ways, allowing an attacker to change the message signature without invalidating it. This can lead to unexpected behavior in smart contracts, such as the loss of funds or the ability to bypass access control. Consider using OpenZeppelin's ECDSA library instead of the built-in function.",
+        "detector_name": "ecrecover",
+        "instances": [
+          {
+            "contract_path": "src/inheritance/ExtendedInheritance.sol",
+            "line_no": 21,
+            "src": "705:9"
+          }
+        ]
+      },
+      {
+        "title": "Deprecated OpenZeppelin functions should not be used",
+        "description": "Openzeppelin has deprecated several functions and replaced with newer versions. Please consult https://docs.openzeppelin.com/",
+        "detector_name": "deprecated-oz-functions",
+        "instances": [
+          {
+            "contract_path": "src/DeprecatedOZFunctions.sol",
+            "line_no": 22,
+            "src": "737:10"
+          },
+          {
+            "contract_path": "src/DeprecatedOZFunctions.sol",
+            "line_no": 27,
+            "src": "898:17"
+          }
+        ]
+      },
+      {
+        "title": "Unsafe ERC20 Operations should not be used",
+        "description": "ERC20 functions may not behave as expected. For example: return values are not always meaningful. It is recommended to use OpenZeppelin's SafeERC20 library.",
+        "detector_name": "unsafe-erc20-functions",
+        "instances": [
+          {
+            "contract_path": "src/ArbitraryTransferFrom.sol",
+            "line_no": 16,
+            "src": "370:20"
+          },
+          {
+            "contract_path": "src/ArbitraryTransferFrom.sol",
+            "line_no": 30,
+            "src": "864:20"
+          },
+          {
+            "contract_path": "src/ArbitraryTransferFrom.sol",
+            "line_no": 50,
+            "src": "1517:20"
+          },
+          {
+            "contract_path": "src/DeprecatedOZFunctions.sol",
+            "line_no": 32,
+            "src": "1062:13"
+          },
+          {
+            "contract_path": "src/DeprecatedOZFunctions.sol",
+            "line_no": 37,
+            "src": "1272:13"
+          },
+          {
+            "contract_path": "src/DeprecatedOZFunctions.sol",
+            "line_no": 38,
+            "src": "1322:13"
+          },
+          {
+            "contract_path": "src/DeprecatedOZFunctions.sol",
+            "line_no": 42,
+            "src": "1424:13"
+          },
+          {
+            "contract_path": "src/DeprecatedOZFunctions.sol",
+            "line_no": 47,
+            "src": "1598:18"
+          }
+        ]
+      },
+      {
+        "title": "Solidity pragma should be specific, not wide",
+        "description": "Consider using a specific version of Solidity in your contracts instead of a wide version. For example, instead of `pragma solidity ^0.8.0;`, use `pragma solidity 0.8.0;`",
+        "detector_name": "unspecific-solidity-pragma",
+        "instances": [
+          {
+            "contract_path": "src/ContractWithTodo.sol",
+            "line_no": 2,
+            "src": "32:23"
+          },
+          {
+            "contract_path": "src/Counter.sol",
+            "line_no": 2,
+            "src": "39:24"
+          },
+          {
+            "contract_path": "src/CrazyPragma.sol",
+            "line_no": 2,
+            "src": "32:32"
+          },
+          {
+            "contract_path": "src/InconsistentUints.sol",
+            "line_no": 1,
+            "src": "0:24"
+          },
+          {
+            "contract_path": "src/cloc/AnotherHeavilyCommentedContract.sol",
+            "line_no": 6,
+            "src": "46:24"
+          },
+          {
+            "contract_path": "src/cloc/HeavilyCommentedContract.sol",
+            "line_no": 6,
+            "src": "46:32"
+          },
+          {
+            "contract_path": "src/inheritance/IContractInheritance.sol",
+            "line_no": 2,
+            "src": "32:24"
+          },
+          {
+            "contract_path": "src/inheritance/InheritanceBase.sol",
+            "line_no": 2,
+            "src": "32:23"
+          }
+        ]
+      },
+      {
+        "title": "Missing checks for `address(0)` when assigning values to address state variables",
+        "description": "Check for `address(0)` when assigning values to address state variables.",
+        "detector_name": "zero-address-check",
+        "instances": [
+          {
+            "contract_path": "src/ArbitraryTransferFrom.sol",
+            "line_no": 12,
+            "src": "267:15"
+          },
+          {
+            "contract_path": "src/StateVariables.sol",
+            "line_no": 58,
+            "src": "2121:14"
+          },
+          {
+            "contract_path": "src/ZeroAddressCheck.sol",
+            "line_no": 43,
+            "src": "1171:14"
+          },
+          {
+            "contract_path": "src/ZeroAddressCheck.sol",
+            "line_no": 47,
+            "src": "1248:16"
+          },
+          {
+            "contract_path": "src/ZeroAddressCheck.sol",
+            "line_no": 51,
+            "src": "1327:23"
+          },
+          {
+            "contract_path": "src/uniswap/UniswapV2Swapper.sol",
+            "line_no": 11,
+            "src": "365:17"
+          }
+        ]
+      },
+      {
+        "title": "`public` functions not used internally could be marked `external`",
+        "description": "Instead of marking a function as `public`, consider marking it as `external` if it is not used internally.",
+        "detector_name": "useless-public-function",
+        "instances": [
+          {
+            "contract_path": "src/ArbitraryTransferFrom.sol",
+            "line_no": 28,
+            "src": "772:5"
+          },
+          {
+            "contract_path": "src/AssemblyExample.sol",
+            "line_no": 6,
+            "src": "113:1"
+          },
+          {
+            "contract_path": "src/ContractWithTodo.sol",
+            "line_no": 13,
+            "src": "337:15"
+          },
+          {
+            "contract_path": "src/Counter.sol",
+            "line_no": 7,
+            "src": "129:9"
+          },
+          {
+            "contract_path": "src/StateVariables.sol",
+            "line_no": 47,
+            "src": "1764:18"
+          },
+          {
+            "contract_path": "src/StateVariables.sol",
+            "line_no": 52,
+            "src": "1915:20"
+          },
+          {
+            "contract_path": "src/StateVariables.sol",
+            "line_no": 57,
+            "src": "2072:14"
+          },
+          {
+            "contract_path": "src/StateVariables.sol",
+            "line_no": 61,
+            "src": "2157:22"
+          },
+          {
+            "contract_path": "src/StateVariables.sol",
+            "line_no": 71,
+            "src": "2539:25"
+          },
+          {
+            "contract_path": "src/cloc/AnotherHeavilyCommentedContract.sol",
+            "line_no": 31,
+            "src": "500:3"
+          },
+          {
+            "contract_path": "src/cloc/AnotherHeavilyCommentedContract.sol",
+            "line_no": 38,
+            "src": "637:5"
+          },
+          {
+            "contract_path": "src/cloc/AnotherHeavilyCommentedContract.sol",
+            "line_no": 42,
+            "src": "738:4"
+          },
+          {
+            "contract_path": "src/cloc/HeavilyCommentedContract.sol",
+            "line_no": 31,
+            "src": "509:3"
+          },
+          {
+            "contract_path": "src/cloc/HeavilyCommentedContract.sol",
+            "line_no": 38,
+            "src": "646:4"
+          },
+          {
+            "contract_path": "src/parent_chain/ParentChainContract.sol",
+            "line_no": 11,
+            "src": "355:9"
+          },
+          {
+            "contract_path": "src/parent_chain/ParentChainContract.sol",
+            "line_no": 15,
+            "src": "422:9"
+          }
+        ]
+      },
+      {
+        "title": "Define and use `constant` variables instead of using literals",
+        "description": "If the same constant literal value is used multiple times, create a constant state variable and reference it throughout the contract.",
+        "detector_name": "constants-instead-of-literals",
+        "instances": [
+          {
+            "contract_path": "src/ConstantsLiterals.sol",
+            "line_no": 25,
+            "src": "958:3"
+          },
+          {
+            "contract_path": "src/ConstantsLiterals.sol",
+            "line_no": 26,
+            "src": "992:3"
+          },
+          {
+            "contract_path": "src/ConstantsLiterals.sol",
+            "line_no": 27,
+            "src": "1032:4"
+          },
+          {
+            "contract_path": "src/ConstantsLiterals.sol",
+            "line_no": 28,
+            "src": "1068:4"
+          },
+          {
+            "contract_path": "src/ConstantsLiterals.sol",
+            "line_no": 29,
+            "src": "1117:42"
+          },
+          {
+            "contract_path": "src/ConstantsLiterals.sol",
+            "line_no": 30,
+            "src": "1192:42"
+          },
+          {
+            "contract_path": "src/ConstantsLiterals.sol",
+            "line_no": 31,
+            "src": "1275:66"
+          },
+          {
+            "contract_path": "src/ConstantsLiterals.sol",
+            "line_no": 32,
+            "src": "1374:66"
+          },
+          {
+            "contract_path": "src/eth2/DepositContract.sol",
+            "line_no": 113,
+            "src": "7252:2"
+          },
+          {
+            "contract_path": "src/eth2/DepositContract.sol",
+            "line_no": 113,
+            "src": "7293:2"
+          }
+        ]
+      },
+      {
+        "title": "Event is missing `indexed` fields",
+        "description": "Index event fields make the field more quickly accessible to off-chain tools that parse events. However, note that each index field costs extra gas during emission, so it's not necessarily best to index the maximum allowed per event (three fields). Each event should use three indexed fields if there are three or more fields, and gas usage is not particularly of concern for the events in question. If there are fewer than three fields, all of the fields should be indexed.",
+        "detector_name": "unindexed-events",
+        "instances": [
+          {
+            "contract_path": "src/eth2/DepositContract.sol",
+            "line_no": 19,
+            "src": "2641:107"
+          },
+          {
+            "contract_path": "src/inheritance/ExtendedInheritance.sol",
+            "line_no": 7,
+            "src": "144:45"
+          },
+          {
+            "contract_path": "src/inheritance/InheritanceBase.sol",
+            "line_no": 7,
+            "src": "150:28"
+          }
+        ]
+      },
+      {
+        "title": "Empty `require()` / `revert()` statements",
+        "description": "Use descriptive reason strings or custom errors for revert paths.",
+        "detector_name": "require-with-string",
+        "instances": [
+          {
+            "contract_path": "src/DeprecatedOZFunctions.sol",
+            "line_no": 37,
+            "src": "1264:7"
+          },
+          {
+            "contract_path": "src/DeprecatedOZFunctions.sol",
+            "line_no": 40,
+            "src": "1389:6"
+          },
+          {
+            "contract_path": "src/ZeroAddressCheck.sol",
+            "line_no": 13,
+            "src": "329:6"
+          },
+          {
+            "contract_path": "src/ZeroAddressCheck.sol",
+            "line_no": 23,
+            "src": "608:6"
+          },
+          {
+            "contract_path": "src/ZeroAddressCheck.sol",
+            "line_no": 38,
+            "src": "1074:6"
+          },
+          {
+            "contract_path": "src/cloc/AnotherHeavilyCommentedContract.sol",
+            "line_no": 35,
+            "src": "589:7"
+          },
+          {
+            "contract_path": "src/cloc/AnotherHeavilyCommentedContract.sol",
+            "line_no": 56,
+            "src": "1403:7"
+          },
+          {
+            "contract_path": "src/cloc/HeavilyCommentedContract.sol",
+            "line_no": 35,
+            "src": "598:7"
+          },
+          {
+            "contract_path": "src/cloc/HeavilyCommentedContract.sol",
+            "line_no": 53,
+            "src": "1408:7"
+          }
+        ]
+      },
+      {
+        "title": "The `nonReentrant` `modifier` should occur before all other modifiers",
+        "description": "This is a best-practice to protect against reentrancy in other modifiers.",
+        "detector_name": "non-reentrant-before-others",
+        "instances": [
+          {
+            "contract_path": "src/AdminContract.sol",
+            "line_no": 10,
+            "src": "386:12"
+          },
+          {
+            "contract_path": "src/parent_chain/ParentChainContract.sol",
+            "line_no": 28,
+            "src": "735:12"
+          }
+        ]
+      },
+      {
+        "title": "Using `ERC721::_mint()` can be dangerous",
+        "description": "Using `ERC721::_mint()` can mint ERC721 tokens to addresses which don't support ERC721 tokens. Use `_safeMint()` instead of `_mint()` for ERC721.",
+        "detector_name": "unsafe-oz-erc721-mint",
+        "instances": [
+          {
+            "contract_path": "src/UnsafeERC721Mint.sol",
+            "line_no": 12,
+            "src": "410:5"
+          }
+        ]
+      },
+      {
+        "title": "PUSH0 is not supported by all chains",
+        "description": "Solc compiler version 0.8.20 switches the default target EVM version to Shanghai, which means that the generated bytecode will include PUSH0 opcodes. Be sure to select the appropriate EVM version in case you intend to deploy on a chain other than mainnet like L2 chains that may not support PUSH0, otherwise deployment of your contracts will fail.",
+        "detector_name": "push-zero-opcode",
+        "instances": [
+          {
+            "contract_path": "src/AdminContract.sol",
+            "line_no": 2,
+            "src": "32:23"
+          },
+          {
+            "contract_path": "src/ContractWithTodo.sol",
+            "line_no": 2,
+            "src": "32:23"
+          },
+          {
+            "contract_path": "src/Counter.sol",
+            "line_no": 2,
+            "src": "39:24"
+          },
+          {
+            "contract_path": "src/CrazyPragma.sol",
+            "line_no": 2,
+            "src": "32:32"
+          },
+          {
+            "contract_path": "src/DeprecatedOZFunctions.sol",
+            "line_no": 2,
+            "src": "32:23"
+          },
+          {
+            "contract_path": "src/InconsistentUints.sol",
+            "line_no": 1,
+            "src": "0:24"
+          },
+          {
+            "contract_path": "src/KeccakContract.sol",
+            "line_no": 2,
+            "src": "32:23"
+          },
+          {
+            "contract_path": "src/StateVariables.sol",
+            "line_no": 2,
+            "src": "32:23"
+          },
+          {
+            "contract_path": "src/StorageConditionals.sol",
+            "line_no": 2,
+            "src": "32:23"
+          },
+          {
+            "contract_path": "src/T11sTranferer.sol",
+            "line_no": 2,
+            "src": "32:23"
+          },
+          {
+            "contract_path": "src/UnsafeERC721Mint.sol",
+            "line_no": 2,
+            "src": "32:23"
+          },
+          {
+            "contract_path": "src/cloc/AnotherHeavilyCommentedContract.sol",
+            "line_no": 6,
+            "src": "46:24"
+          },
+          {
+            "contract_path": "src/cloc/HeavilyCommentedContract.sol",
+            "line_no": 6,
+            "src": "46:32"
+          },
+          {
+            "contract_path": "src/eth2/DepositContract.sol",
+            "line_no": 12,
+            "src": "2302:23"
+          },
+          {
+            "contract_path": "src/inheritance/ExtendedInheritance.sol",
+            "line_no": 2,
+            "src": "32:23"
+          },
+          {
+            "contract_path": "src/inheritance/IContractInheritance.sol",
+            "line_no": 2,
+            "src": "32:24"
+          },
+          {
+            "contract_path": "src/inheritance/InheritanceBase.sol",
+            "line_no": 2,
+            "src": "32:23"
+          },
+          {
+            "contract_path": "src/nested/1/Nested.sol",
+            "line_no": 5,
+            "src": "180:23"
+          },
+          {
+            "contract_path": "src/nested/2/Nested.sol",
+            "line_no": 5,
+            "src": "180:23"
+          },
+          {
+            "contract_path": "src/parent_chain/ParentChainContract.sol",
+            "line_no": 2,
+            "src": "32:23"
+          },
+          {
+            "contract_path": "src/uniswap/UniswapV2Swapper.sol",
+            "line_no": 2,
+            "src": "32:23"
+          },
+          {
+            "contract_path": "src/uniswap/UniswapV3Swapper.sol",
+            "line_no": 2,
+            "src": "32:23"
+          }
+        ]
+      },
+      {
+        "title": "Modifiers invoked only once can be shoe-horned into the function",
+        "description": "",
+        "detector_name": "useless-modifier",
+        "instances": [
+          {
+            "contract_path": "src/InternalFunctions.sol",
+            "line_no": 18,
+            "src": "413:9"
+          },
+          {
+            "contract_path": "src/OnceModifierExample.sol",
+            "line_no": 6,
+            "src": "103:8"
+          },
+          {
+            "contract_path": "src/UnprotectedInitialize.sol",
+            "line_no": 13,
+            "src": "222:21"
+          }
+        ]
+      },
+      {
+        "title": "Empty Block",
+        "description": "Consider removing empty blocks.",
+        "detector_name": "empty-block",
+        "instances": [
+          {
+            "contract_path": "src/AdminContract.sol",
+            "line_no": 14,
+            "src": "457:23"
+          },
+          {
+            "contract_path": "src/ContractWithTodo.sol",
+            "line_no": 7,
+            "src": "129:10"
+          },
+          {
+            "contract_path": "src/ContractWithTodo.sol",
+            "line_no": 13,
+            "src": "337:15"
+          },
+          {
+            "contract_path": "src/EmptyBlocks.sol",
+            "line_no": 30,
+            "src": "503:12"
+          },
+          {
+            "contract_path": "src/EmptyBlocks.sol",
+            "line_no": 38,
+            "src": "599:12"
+          },
+          {
+            "contract_path": "src/EmptyBlocks.sol",
+            "line_no": 49,
+            "src": "739:12"
+          },
+          {
+            "contract_path": "src/EmptyBlocks.sol",
+            "line_no": 63,
+            "src": "888:13"
+          },
+          {
+            "contract_path": "src/EmptyBlocks.sol",
+            "line_no": 67,
+            "src": "946:24"
+          },
+          {
+            "contract_path": "src/EmptyBlocks.sol",
+            "line_no": 73,
+            "src": "1068:30"
+          },
+          {
+            "contract_path": "src/EmptyBlocks.sol",
+            "line_no": 81,
+            "src": "1219:41"
+          },
+          {
+            "contract_path": "src/OnceModifierExample.sol",
+            "line_no": 10,
+            "src": "147:7"
+          },
+          {
+            "contract_path": "src/parent_chain/ParentChainContract.sol",
+            "line_no": 11,
+            "src": "355:9"
+          },
+          {
+            "contract_path": "src/parent_chain/ParentChainContract.sol",
+            "line_no": 32,
+            "src": "806:23"
+          },
+          {
+            "contract_path": "src/parent_chain/ParentChainContract.sol",
+            "line_no": 40,
+            "src": "946:8"
+          },
+          {
+            "contract_path": "src/parent_chain/ParentChainContract.sol",
+            "line_no": 44,
+            "src": "1011:23"
+          }
+        ]
+      },
+      {
+        "title": "Large literal values multiples of 10000 can be replaced with scientific notation",
+        "description": "Use `e` notation, for example: `1e18`, instead of its full numeric value.",
+        "detector_name": "large-numeric-literal",
+        "instances": [
+          {
+            "contract_path": "src/HugeConstants.sol",
+            "line_no": 6,
+            "src": "182:24"
+          },
+          {
+            "contract_path": "src/HugeConstants.sol",
+            "line_no": 7,
+            "src": "252:23"
+          },
+          {
+            "contract_path": "src/HugeConstants.sol",
+            "line_no": 8,
+            "src": "321:22"
+          },
+          {
+            "contract_path": "src/HugeConstants.sol",
+            "line_no": 9,
+            "src": "389:21"
+          },
+          {
+            "contract_path": "src/HugeConstants.sol",
+            "line_no": 10,
+            "src": "456:20"
+          },
+          {
+            "contract_path": "src/HugeConstants.sol",
+            "line_no": 11,
+            "src": "522:19"
+          },
+          {
+            "contract_path": "src/HugeConstants.sol",
+            "line_no": 12,
+            "src": "587:18"
+          },
+          {
+            "contract_path": "src/HugeConstants.sol",
+            "line_no": 13,
+            "src": "651:17"
+          },
+          {
+            "contract_path": "src/HugeConstants.sol",
+            "line_no": 14,
+            "src": "714:16"
+          },
+          {
+            "contract_path": "src/HugeConstants.sol",
+            "line_no": 15,
+            "src": "777:15"
+          },
+          {
+            "contract_path": "src/HugeConstants.sol",
+            "line_no": 16,
+            "src": "839:14"
+          },
+          {
+            "contract_path": "src/HugeConstants.sol",
+            "line_no": 17,
+            "src": "900:13"
+          },
+          {
+            "contract_path": "src/HugeConstants.sol",
+            "line_no": 18,
+            "src": "960:12"
+          },
+          {
+            "contract_path": "src/HugeConstants.sol",
+            "line_no": 19,
+            "src": "1019:11"
+          },
+          {
+            "contract_path": "src/HugeConstants.sol",
+            "line_no": 20,
+            "src": "1077:10"
+          },
+          {
+            "contract_path": "src/HugeConstants.sol",
+            "line_no": 21,
+            "src": "1134:9"
+          },
+          {
+            "contract_path": "src/HugeConstants.sol",
+            "line_no": 22,
+            "src": "1190:8"
+          },
+          {
+            "contract_path": "src/HugeConstants.sol",
+            "line_no": 23,
+            "src": "1245:7"
+          },
+          {
+            "contract_path": "src/HugeConstants.sol",
+            "line_no": 24,
+            "src": "1299:6"
+          },
+          {
+            "contract_path": "src/HugeConstants.sol",
+            "line_no": 25,
+            "src": "1352:5"
+          }
+        ]
+      },
+      {
+        "title": "Internal functions called only once can be inlined",
+        "description": "Instead of separating the logic into a separate function, consider inlining the logic into the calling function. This can reduce the number of function calls and improve readability.",
+        "detector_name": "useless-internal-function",
+        "instances": [
+          {
+            "contract_path": "src/InternalFunctions.sol",
+            "line_no": 28,
+            "src": "693:12"
+          }
+        ]
+      },
+      {
+        "title": "Contract still has TODOs",
+        "description": "Contract contains comments with TODOS",
+        "detector_name": "contract-with-todos",
+        "instances": [
+          {
+            "contract_path": "src/ContractWithTodo.sol",
+            "line_no": 4,
+            "src": "66:8"
+          },
+          {
+            "contract_path": "src/Counter.sol",
+            "line_no": 4,
+            "src": "74:7"
+          }
+        ]
+      },
+      {
+        "title": "Inconsistency in declaring uint256/uint (or) int256/int variables within a contract",
+        "description": "Consider keeping the naming convention consistent in a given contract",
+        "detector_name": "inconsistent-type-names",
+        "instances": [
+          {
+            "contract_path": "src/InconsistentUints.sol",
+            "line_no": 3,
+            "src": "35:34"
+          },
+          {
+            "contract_path": "src/eth2/DepositContract.sol",
+            "line_no": 58,
+            "src": "4547:15"
+          }
+        ]
+      }
+    ]
+  },
   "detectors_used": [
     "delegate-call-in-loop",
     "centralization-risk",
@@ -31,1258 +1189,5 @@
     "contract-with-todos",
     "inconsistent-type-names",
     "unprotected-initializer"
-  ],
->>>>>>> 93a26a58
-  "files_details": {
-    "files_details": [
-      {
-        "file_path": "src/AdminContract.sol",
-        "n_sloc": 11
-      },
-      {
-        "file_path": "src/ArbitraryTransferFrom.sol",
-        "n_sloc": 37
-      },
-      {
-        "file_path": "src/AssemblyExample.sol",
-        "n_sloc": 9
-      },
-      {
-        "file_path": "src/ConstantsLiterals.sol",
-        "n_sloc": 28
-      },
-      {
-        "file_path": "src/ContractWithTodo.sol",
-        "n_sloc": 7
-      },
-      {
-        "file_path": "src/Counter.sol",
-        "n_sloc": 20
-      },
-      {
-        "file_path": "src/CrazyPragma.sol",
-        "n_sloc": 4
-      },
-      {
-        "file_path": "src/DeprecatedOZFunctions.sol",
-        "n_sloc": 32
-      },
-      {
-        "file_path": "src/EmptyBlocks.sol",
-        "n_sloc": 48
-      },
-      {
-        "file_path": "src/HugeConstants.sol",
-        "n_sloc": 26
-      },
-      {
-        "file_path": "src/InconsistentUints.sol",
-        "n_sloc": 17
-      },
-      {
-        "file_path": "src/InternalFunctions.sol",
-        "n_sloc": 22
-      },
-      {
-        "file_path": "src/KeccakContract.sol",
-        "n_sloc": 21
-      },
-      {
-        "file_path": "src/OnceModifierExample.sol",
-        "n_sloc": 8
-      },
-      {
-        "file_path": "src/StateVariables.sol",
-        "n_sloc": 58
-      },
-      {
-        "file_path": "src/StorageConditionals.sol",
-        "n_sloc": 59
-      },
-      {
-        "file_path": "src/T11sTranferer.sol",
-        "n_sloc": 8
-      },
-      {
-        "file_path": "src/UnprotectedInitialize.sol",
-        "n_sloc": 25
-      },
-      {
-        "file_path": "src/UnsafeERC721Mint.sol",
-        "n_sloc": 18
-      },
-      {
-        "file_path": "src/ZeroAddressCheck.sol",
-        "n_sloc": 41
-      },
-      {
-        "file_path": "src/cloc/AnotherHeavilyCommentedContract.sol",
-        "n_sloc": 32
-      },
-      {
-        "file_path": "src/cloc/HeavilyCommentedContract.sol",
-        "n_sloc": 21
-      },
-      {
-        "file_path": "src/eth2/DepositContract.sol",
-        "n_sloc": 95
-      },
-      {
-        "file_path": "src/inheritance/ExtendedInheritance.sol",
-        "n_sloc": 17
-      },
-      {
-        "file_path": "src/inheritance/IContractInheritance.sol",
-        "n_sloc": 4
-      },
-      {
-        "file_path": "src/inheritance/InheritanceBase.sol",
-        "n_sloc": 8
-      },
-      {
-        "file_path": "src/nested/1/Nested.sol",
-        "n_sloc": 10
-      },
-      {
-        "file_path": "src/nested/2/Nested.sol",
-        "n_sloc": 7
-      },
-      {
-        "file_path": "src/parent_chain/ParentChainContract.sol",
-        "n_sloc": 29
-      },
-      {
-        "file_path": "src/uniswap/UniswapV2Swapper.sol",
-        "n_sloc": 50
-      },
-      {
-        "file_path": "src/uniswap/UniswapV3Swapper.sol",
-        "n_sloc": 150
-      }
-    ]
-  },
-<<<<<<< HEAD
-  "issue_count": {
-    "high": 3,
-    "low": 21
-=======
-  "files_summary": {
-    "total_sloc": 922,
-    "total_source_units": 32
->>>>>>> 93a26a58
-  },
-  "high_issues": {
-    "issues": [
-      {
-        "title": "Using `delegatecall` in loop",
-        "description": "When calling `delegatecall` the same `msg.value` amount will be accredited multiple times.",
-        "detector_name": "delegate-call-in-loop",
-        "instances": [
-          {
-            "contract_path": "src/inheritance/ExtendedInheritance.sol",
-            "line_no": 16,
-            "src": "488:19"
-          }
-        ]
-      },
-      {
-<<<<<<< HEAD
-        "title": "Using `block.timestamp` for swap deadline offers no protection",
-=======
-        "description": "Use `abi.encode()` instead which will pad items to 32 bytes, which will [prevent hash collisions](https://docs.soliditylang.org/en/v0.8.13/abi-spec.html#non-standard-packed-mode) (e.g. `abi.encodePacked(0x123,0x456)` => `0x123456` => `abi.encodePacked(0x1,0x23456)`, but `abi.encode(0x123,0x456)` => `0x0...1230...456`). Unless there is a compelling reason, `abi.encode` should be preferred. If there is only one argument to `abi.encodePacked()` it can often be cast to `bytes()` or `bytes32()` [instead](https://ethereum.stackexchange.com/questions/30912/how-to-compare-strings-in-solidity#answer-82739).\nIf all arguments are strings and or bytes, `bytes.concat()` should be used instead.",
-        "detector_name": "avoid-abi-encode-packed",
-        "instances": [
-          {
-            "contract_path": "src/KeccakContract.sol",
-            "line_no": 18,
-            "src": "587:16"
-          },
-          {
-            "contract_path": "src/KeccakContract.sol",
-            "line_no": 22,
-            "src": "734:16"
-          },
-          {
-            "contract_path": "src/KeccakContract.sol",
-            "line_no": 26,
-            "src": "887:16"
-          }
-        ],
-        "title": "`abi.encodePacked()` should not be used with dynamic types when passing the result to a hash function such as `keccak256()`"
-      },
-      {
->>>>>>> 93a26a58
-        "description": "In the PoS model, proposers know well in advance if they will propose one or consecutive blocks ahead of time. In such a scenario, a malicious validator can hold back the transaction and execute it at a more favourable block number.Consider allowing function caller to specify swap deadline input parameter.",
-        "detector_name": "block-timestamp-deadline",
-        "instances": [
-          {
-            "contract_path": "src/uniswap/UniswapV2Swapper.sol",
-            "line_no": 23,
-            "src": "670:83"
-          },
-          {
-            "contract_path": "src/uniswap/UniswapV2Swapper.sol",
-            "line_no": 24,
-            "src": "763:83"
-          },
-          {
-            "contract_path": "src/uniswap/UniswapV2Swapper.sol",
-            "line_no": 25,
-            "src": "856:70"
-          },
-          {
-            "contract_path": "src/uniswap/UniswapV2Swapper.sol",
-            "line_no": 26,
-            "src": "936:80"
-          },
-          {
-            "contract_path": "src/uniswap/UniswapV2Swapper.sol",
-            "line_no": 27,
-            "src": "1026:80"
-          },
-          {
-            "contract_path": "src/uniswap/UniswapV2Swapper.sol",
-            "line_no": 28,
-            "src": "1116:67"
-          },
-          {
-            "contract_path": "src/uniswap/UniswapV2Swapper.sol",
-            "line_no": 31,
-            "src": "1261:112"
-          },
-          {
-            "contract_path": "src/uniswap/UniswapV2Swapper.sol",
-            "line_no": 32,
-            "src": "1383:99"
-          },
-          {
-            "contract_path": "src/uniswap/UniswapV2Swapper.sol",
-            "line_no": 33,
-            "src": "1492:109"
-          },
-          {
-            "contract_path": "src/uniswap/UniswapV3Swapper.sol",
-            "line_no": 52,
-            "src": "1115:143"
-          },
-          {
-            "contract_path": "src/uniswap/UniswapV3Swapper.sol",
-            "line_no": 55,
-            "src": "1293:321"
-          },
-          {
-            "contract_path": "src/uniswap/UniswapV3Swapper.sol",
-            "line_no": 66,
-            "src": "1668:131"
-          },
-          {
-            "contract_path": "src/uniswap/UniswapV3Swapper.sol",
-            "line_no": 69,
-            "src": "1828:236"
-          },
-          {
-            "contract_path": "src/uniswap/UniswapV3Swapper.sol",
-            "line_no": 77,
-            "src": "2132:144"
-          },
-          {
-            "contract_path": "src/uniswap/UniswapV3Swapper.sol",
-            "line_no": 80,
-            "src": "2312:322"
-          },
-          {
-            "contract_path": "src/uniswap/UniswapV3Swapper.sol",
-            "line_no": 91,
-            "src": "2690:132"
-          },
-          {
-            "contract_path": "src/uniswap/UniswapV3Swapper.sol",
-            "line_no": 94,
-            "src": "2852:237"
-          }
-        ]
-      },
-      {
-        "title": "Arbitrary `from` passed to `transferFrom` (or `safeTransferFrom`)",
-        "description": "Passing an arbitrary `from` address to `transferFrom` (or `safeTransferFrom`) can lead to loss of funds, because anyone can transfer tokens from the `from` address if an approval is made.  ",
-        "detector_name": "arbitrary-transfer-from",
-        "instances": [
-          {
-            "contract_path": "src/ArbitraryTransferFrom.sol",
-            "line_no": 16,
-            "src": "370:38"
-          },
-          {
-            "contract_path": "src/ArbitraryTransferFrom.sol",
-            "line_no": 20,
-            "src": "496:42"
-          },
-          {
-            "contract_path": "src/ArbitraryTransferFrom.sol",
-            "line_no": 24,
-            "src": "634:53"
-          },
-          {
-            "contract_path": "src/ArbitraryTransferFrom.sol",
-            "line_no": 30,
-            "src": "864:44"
-          },
-          {
-            "contract_path": "src/DeprecatedOZFunctions.sol",
-            "line_no": 17,
-            "src": "579:39"
-          },
-          {
-            "contract_path": "src/DeprecatedOZFunctions.sol",
-            "line_no": 47,
-            "src": "1598:35"
-          }
-<<<<<<< HEAD
-        ]
-      }
-    ]
-  },
-=======
-        ],
-        "title": "Arbitrary `from` passed to `transferFrom` (or `safeTransferFrom`)"
-      },
-      {
-        "description": "Consider protecting the initializer functions with modifiers.",
-        "detector_name": "unprotected-initializer",
-        "instances": [
-          {
-            "contract_path": "src/UnprotectedInitialize.sol",
-            "line_no": 35,
-            "src": "820:33"
-          }
-        ],
-        "title": "Unprotected initializer"
-      }
-    ]
-  },
-  "issue_count": {
-    "high": 5,
-    "low": 20
-  },
->>>>>>> 93a26a58
-  "low_issues": {
-    "issues": [
-      {
-        "title": "Centralization Risk for trusted owners",
-        "description": "Contracts have owners with privileged rights to perform admin tasks and need to be trusted to not perform malicious updates or drain funds.",
-        "detector_name": "centralization-risk",
-        "instances": [
-          {
-            "contract_path": "src/AdminContract.sol",
-            "line_no": 7,
-            "src": "270:7"
-          },
-          {
-            "contract_path": "src/AdminContract.sol",
-            "line_no": 10,
-            "src": "376:9"
-          },
-          {
-            "contract_path": "src/AdminContract.sol",
-            "line_no": 14,
-            "src": "505:9"
-          },
-          {
-            "contract_path": "src/DeprecatedOZFunctions.sol",
-            "line_no": 7,
-            "src": "295:13"
-          },
-          {
-            "contract_path": "src/EmptyBlocks.sol",
-            "line_no": 6,
-            "src": "188:7"
-          },
-          {
-            "contract_path": "src/InternalFunctions.sol",
-            "line_no": 12,
-            "src": "250:9"
-          },
-          {
-            "contract_path": "src/parent_chain/ParentChainContract.sol",
-            "line_no": 7,
-            "src": "282:7"
-          },
-          {
-            "contract_path": "src/parent_chain/ParentChainContract.sol",
-            "line_no": 28,
-            "src": "725:9"
-          },
-          {
-            "contract_path": "src/parent_chain/ParentChainContract.sol",
-            "line_no": 32,
-            "src": "854:9"
-          }
-        ]
-      },
-      {
-        "title": "Solmate's SafeTransferLib does not check for token contract's existence",
-        "description": "There is a subtle difference between the implementation of solmate's SafeTransferLib and OZ's SafeERC20: OZ's SafeERC20 checks if the token is a contract or not, solmate's SafeTransferLib does not.\nhttps://github.com/transmissions11/solmate/blob/main/src/utils/SafeTransferLib.sol#L9 \n`@dev Note that none of the functions in this library check that a token has code at all! That responsibility is delegated to the caller`\n",
-        "detector_name": "solmate-safe-transfer-lib",
-        "instances": [
-          {
-            "contract_path": "src/T11sTranferer.sol",
-            "line_no": 4,
-            "src": "57:84"
-          }
-        ]
-      },
-      {
-<<<<<<< HEAD
-        "title": "`abi.encodePacked()` should not be used with dynamic types when passing the result to a hash function such as `keccak256()`",
-        "description": "Use `abi.encode()` instead which will pad items to 32 bytes, which will [prevent hash collisions](https://docs.soliditylang.org/en/v0.8.13/abi-spec.html#non-standard-packed-mode) (e.g. `abi.encodePacked(0x123,0x456)` => `0x123456` => `abi.encodePacked(0x1,0x23456)`, but `abi.encode(0x123,0x456)` => `0x0...1230...456`). Unless there is a compelling reason, `abi.encode` should be preferred. If there is only one argument to `abi.encodePacked()` it can often be cast to `bytes()` or `bytes32()` [instead](https://ethereum.stackexchange.com/questions/30912/how-to-compare-strings-in-solidity#answer-82739).\nIf all arguments are strings and or bytes, `bytes.concat()` should be used instead.",
-        "detector_name": "avoid-abi-encode-packed",
-        "instances": [
-          {
-            "contract_path": "src/KeccakContract.sol",
-            "line_no": 18,
-            "src": "587:16"
-          },
-          {
-            "contract_path": "src/KeccakContract.sol",
-            "line_no": 22,
-            "src": "734:16"
-          },
-          {
-            "contract_path": "src/KeccakContract.sol",
-            "line_no": 26,
-            "src": "887:16"
-          }
-        ]
-      },
-      {
-        "title": "`ecrecover` is susceptible to signature malleability",
-=======
->>>>>>> 93a26a58
-        "description": "The `ecrecover` function is susceptible to signature malleability. This means that the same message can be signed in multiple ways, allowing an attacker to change the message signature without invalidating it. This can lead to unexpected behavior in smart contracts, such as the loss of funds or the ability to bypass access control. Consider using OpenZeppelin's ECDSA library instead of the built-in function.",
-        "detector_name": "ecrecover",
-        "instances": [
-          {
-            "contract_path": "src/inheritance/ExtendedInheritance.sol",
-            "line_no": 21,
-            "src": "705:9"
-          }
-        ]
-      },
-      {
-        "title": "Deprecated OpenZeppelin functions should not be used",
-        "description": "Openzeppelin has deprecated several functions and replaced with newer versions. Please consult https://docs.openzeppelin.com/",
-        "detector_name": "deprecated-oz-functions",
-        "instances": [
-          {
-            "contract_path": "src/DeprecatedOZFunctions.sol",
-            "line_no": 22,
-            "src": "737:10"
-          },
-          {
-            "contract_path": "src/DeprecatedOZFunctions.sol",
-            "line_no": 27,
-            "src": "898:17"
-          }
-        ]
-      },
-      {
-        "title": "Unsafe ERC20 Operations should not be used",
-        "description": "ERC20 functions may not behave as expected. For example: return values are not always meaningful. It is recommended to use OpenZeppelin's SafeERC20 library.",
-        "detector_name": "unsafe-erc20-functions",
-        "instances": [
-          {
-            "contract_path": "src/ArbitraryTransferFrom.sol",
-            "line_no": 16,
-            "src": "370:20"
-          },
-          {
-            "contract_path": "src/ArbitraryTransferFrom.sol",
-            "line_no": 30,
-            "src": "864:20"
-          },
-          {
-            "contract_path": "src/ArbitraryTransferFrom.sol",
-            "line_no": 50,
-            "src": "1517:20"
-          },
-          {
-            "contract_path": "src/DeprecatedOZFunctions.sol",
-            "line_no": 32,
-            "src": "1062:13"
-          },
-          {
-            "contract_path": "src/DeprecatedOZFunctions.sol",
-            "line_no": 37,
-            "src": "1272:13"
-          },
-          {
-            "contract_path": "src/DeprecatedOZFunctions.sol",
-            "line_no": 38,
-            "src": "1322:13"
-          },
-          {
-            "contract_path": "src/DeprecatedOZFunctions.sol",
-            "line_no": 42,
-            "src": "1424:13"
-          },
-          {
-            "contract_path": "src/DeprecatedOZFunctions.sol",
-            "line_no": 47,
-            "src": "1598:18"
-          }
-        ]
-      },
-      {
-        "title": "Solidity pragma should be specific, not wide",
-        "description": "Consider using a specific version of Solidity in your contracts instead of a wide version. For example, instead of `pragma solidity ^0.8.0;`, use `pragma solidity 0.8.0;`",
-        "detector_name": "unspecific-solidity-pragma",
-        "instances": [
-          {
-            "contract_path": "src/ContractWithTodo.sol",
-            "line_no": 2,
-            "src": "32:23"
-          },
-          {
-            "contract_path": "src/Counter.sol",
-            "line_no": 2,
-            "src": "39:24"
-          },
-          {
-            "contract_path": "src/CrazyPragma.sol",
-            "line_no": 2,
-            "src": "32:32"
-          },
-          {
-            "contract_path": "src/InconsistentUints.sol",
-            "line_no": 1,
-            "src": "0:24"
-          },
-          {
-            "contract_path": "src/cloc/AnotherHeavilyCommentedContract.sol",
-            "line_no": 6,
-            "src": "46:24"
-          },
-          {
-            "contract_path": "src/cloc/HeavilyCommentedContract.sol",
-            "line_no": 6,
-            "src": "46:32"
-          },
-          {
-            "contract_path": "src/inheritance/IContractInheritance.sol",
-            "line_no": 2,
-            "src": "32:24"
-          },
-          {
-            "contract_path": "src/inheritance/InheritanceBase.sol",
-            "line_no": 2,
-            "src": "32:23"
-          }
-        ]
-      },
-      {
-        "title": "Missing checks for `address(0)` when assigning values to address state variables",
-        "description": "Check for `address(0)` when assigning values to address state variables.",
-        "detector_name": "zero-address-check",
-        "instances": [
-          {
-            "contract_path": "src/ArbitraryTransferFrom.sol",
-            "line_no": 12,
-            "src": "267:15"
-          },
-          {
-            "contract_path": "src/StateVariables.sol",
-            "line_no": 58,
-            "src": "2121:14"
-          },
-          {
-            "contract_path": "src/ZeroAddressCheck.sol",
-            "line_no": 43,
-            "src": "1171:14"
-          },
-          {
-            "contract_path": "src/ZeroAddressCheck.sol",
-            "line_no": 47,
-            "src": "1248:16"
-          },
-          {
-            "contract_path": "src/ZeroAddressCheck.sol",
-            "line_no": 51,
-            "src": "1327:23"
-          },
-          {
-            "contract_path": "src/uniswap/UniswapV2Swapper.sol",
-            "line_no": 11,
-            "src": "365:17"
-          }
-        ]
-      },
-      {
-        "title": "`public` functions not used internally could be marked `external`",
-        "description": "Instead of marking a function as `public`, consider marking it as `external` if it is not used internally.",
-        "detector_name": "useless-public-function",
-        "instances": [
-          {
-            "contract_path": "src/ArbitraryTransferFrom.sol",
-            "line_no": 28,
-            "src": "772:5"
-          },
-          {
-            "contract_path": "src/AssemblyExample.sol",
-            "line_no": 6,
-            "src": "113:1"
-          },
-          {
-            "contract_path": "src/ContractWithTodo.sol",
-            "line_no": 13,
-            "src": "337:15"
-          },
-          {
-            "contract_path": "src/Counter.sol",
-            "line_no": 7,
-            "src": "129:9"
-          },
-          {
-            "contract_path": "src/StateVariables.sol",
-            "line_no": 47,
-            "src": "1764:18"
-          },
-          {
-            "contract_path": "src/StateVariables.sol",
-            "line_no": 52,
-            "src": "1915:20"
-          },
-          {
-            "contract_path": "src/StateVariables.sol",
-            "line_no": 57,
-            "src": "2072:14"
-          },
-          {
-            "contract_path": "src/StateVariables.sol",
-            "line_no": 61,
-            "src": "2157:22"
-          },
-          {
-            "contract_path": "src/StateVariables.sol",
-            "line_no": 71,
-            "src": "2539:25"
-          },
-          {
-            "contract_path": "src/cloc/AnotherHeavilyCommentedContract.sol",
-            "line_no": 31,
-            "src": "500:3"
-          },
-          {
-            "contract_path": "src/cloc/AnotherHeavilyCommentedContract.sol",
-            "line_no": 38,
-            "src": "637:5"
-          },
-          {
-            "contract_path": "src/cloc/AnotherHeavilyCommentedContract.sol",
-            "line_no": 42,
-            "src": "738:4"
-          },
-          {
-            "contract_path": "src/cloc/HeavilyCommentedContract.sol",
-            "line_no": 31,
-            "src": "509:3"
-          },
-          {
-            "contract_path": "src/cloc/HeavilyCommentedContract.sol",
-            "line_no": 38,
-            "src": "646:4"
-          },
-          {
-            "contract_path": "src/parent_chain/ParentChainContract.sol",
-            "line_no": 11,
-            "src": "355:9"
-          },
-          {
-            "contract_path": "src/parent_chain/ParentChainContract.sol",
-            "line_no": 15,
-            "src": "422:9"
-          }
-        ]
-      },
-      {
-        "title": "Define and use `constant` variables instead of using literals",
-        "description": "If the same constant literal value is used multiple times, create a constant state variable and reference it throughout the contract.",
-        "detector_name": "constants-instead-of-literals",
-        "instances": [
-          {
-            "contract_path": "src/ConstantsLiterals.sol",
-            "line_no": 25,
-            "src": "958:3"
-          },
-          {
-            "contract_path": "src/ConstantsLiterals.sol",
-            "line_no": 26,
-            "src": "992:3"
-          },
-          {
-            "contract_path": "src/ConstantsLiterals.sol",
-            "line_no": 27,
-            "src": "1032:4"
-          },
-          {
-            "contract_path": "src/ConstantsLiterals.sol",
-            "line_no": 28,
-            "src": "1068:4"
-          },
-          {
-            "contract_path": "src/ConstantsLiterals.sol",
-            "line_no": 29,
-            "src": "1117:42"
-          },
-          {
-            "contract_path": "src/ConstantsLiterals.sol",
-            "line_no": 30,
-            "src": "1192:42"
-          },
-          {
-            "contract_path": "src/ConstantsLiterals.sol",
-            "line_no": 31,
-            "src": "1275:66"
-          },
-          {
-            "contract_path": "src/ConstantsLiterals.sol",
-            "line_no": 32,
-            "src": "1374:66"
-          },
-          {
-            "contract_path": "src/eth2/DepositContract.sol",
-            "line_no": 113,
-            "src": "7252:2"
-          },
-          {
-            "contract_path": "src/eth2/DepositContract.sol",
-            "line_no": 113,
-            "src": "7293:2"
-          }
-        ]
-      },
-      {
-        "title": "Event is missing `indexed` fields",
-        "description": "Index event fields make the field more quickly accessible to off-chain tools that parse events. However, note that each index field costs extra gas during emission, so it's not necessarily best to index the maximum allowed per event (three fields). Each event should use three indexed fields if there are three or more fields, and gas usage is not particularly of concern for the events in question. If there are fewer than three fields, all of the fields should be indexed.",
-        "detector_name": "unindexed-events",
-        "instances": [
-          {
-            "contract_path": "src/eth2/DepositContract.sol",
-            "line_no": 19,
-            "src": "2641:107"
-          },
-          {
-            "contract_path": "src/inheritance/ExtendedInheritance.sol",
-            "line_no": 7,
-            "src": "144:45"
-          },
-          {
-            "contract_path": "src/inheritance/InheritanceBase.sol",
-            "line_no": 7,
-            "src": "150:28"
-          }
-        ]
-      },
-      {
-        "title": "Empty `require()` / `revert()` statements",
-        "description": "Use descriptive reason strings or custom errors for revert paths.",
-        "detector_name": "require-with-string",
-        "instances": [
-          {
-            "contract_path": "src/DeprecatedOZFunctions.sol",
-            "line_no": 37,
-            "src": "1264:7"
-          },
-          {
-            "contract_path": "src/DeprecatedOZFunctions.sol",
-            "line_no": 40,
-            "src": "1389:6"
-          },
-          {
-            "contract_path": "src/ZeroAddressCheck.sol",
-            "line_no": 13,
-            "src": "329:6"
-          },
-          {
-            "contract_path": "src/ZeroAddressCheck.sol",
-            "line_no": 23,
-            "src": "608:6"
-          },
-          {
-            "contract_path": "src/ZeroAddressCheck.sol",
-            "line_no": 38,
-            "src": "1074:6"
-          },
-          {
-            "contract_path": "src/cloc/AnotherHeavilyCommentedContract.sol",
-            "line_no": 35,
-            "src": "589:7"
-          },
-          {
-            "contract_path": "src/cloc/AnotherHeavilyCommentedContract.sol",
-            "line_no": 56,
-            "src": "1403:7"
-          },
-          {
-            "contract_path": "src/cloc/HeavilyCommentedContract.sol",
-            "line_no": 35,
-            "src": "598:7"
-          },
-          {
-            "contract_path": "src/cloc/HeavilyCommentedContract.sol",
-            "line_no": 53,
-            "src": "1408:7"
-          }
-        ]
-      },
-      {
-        "title": "The `nonReentrant` `modifier` should occur before all other modifiers",
-        "description": "This is a best-practice to protect against reentrancy in other modifiers.",
-        "detector_name": "non-reentrant-before-others",
-        "instances": [
-          {
-            "contract_path": "src/AdminContract.sol",
-            "line_no": 10,
-            "src": "386:12"
-          },
-          {
-            "contract_path": "src/parent_chain/ParentChainContract.sol",
-            "line_no": 28,
-            "src": "735:12"
-          }
-        ]
-      },
-      {
-        "title": "Using `ERC721::_mint()` can be dangerous",
-        "description": "Using `ERC721::_mint()` can mint ERC721 tokens to addresses which don't support ERC721 tokens. Use `_safeMint()` instead of `_mint()` for ERC721.",
-        "detector_name": "unsafe-oz-erc721-mint",
-        "instances": [
-          {
-            "contract_path": "src/UnsafeERC721Mint.sol",
-            "line_no": 12,
-            "src": "410:5"
-          }
-        ]
-      },
-      {
-        "title": "PUSH0 is not supported by all chains",
-        "description": "Solc compiler version 0.8.20 switches the default target EVM version to Shanghai, which means that the generated bytecode will include PUSH0 opcodes. Be sure to select the appropriate EVM version in case you intend to deploy on a chain other than mainnet like L2 chains that may not support PUSH0, otherwise deployment of your contracts will fail.",
-        "detector_name": "push-zero-opcode",
-        "instances": [
-          {
-            "contract_path": "src/AdminContract.sol",
-            "line_no": 2,
-            "src": "32:23"
-          },
-          {
-            "contract_path": "src/ContractWithTodo.sol",
-            "line_no": 2,
-            "src": "32:23"
-          },
-          {
-            "contract_path": "src/Counter.sol",
-            "line_no": 2,
-            "src": "39:24"
-          },
-          {
-            "contract_path": "src/CrazyPragma.sol",
-            "line_no": 2,
-            "src": "32:32"
-          },
-          {
-            "contract_path": "src/DeprecatedOZFunctions.sol",
-            "line_no": 2,
-            "src": "32:23"
-          },
-          {
-            "contract_path": "src/InconsistentUints.sol",
-            "line_no": 1,
-            "src": "0:24"
-          },
-          {
-            "contract_path": "src/KeccakContract.sol",
-            "line_no": 2,
-            "src": "32:23"
-          },
-          {
-            "contract_path": "src/StateVariables.sol",
-            "line_no": 2,
-            "src": "32:23"
-          },
-          {
-            "contract_path": "src/StorageConditionals.sol",
-            "line_no": 2,
-            "src": "32:23"
-          },
-          {
-            "contract_path": "src/T11sTranferer.sol",
-            "line_no": 2,
-            "src": "32:23"
-          },
-          {
-            "contract_path": "src/UnsafeERC721Mint.sol",
-            "line_no": 2,
-            "src": "32:23"
-          },
-          {
-            "contract_path": "src/cloc/AnotherHeavilyCommentedContract.sol",
-            "line_no": 6,
-            "src": "46:24"
-          },
-          {
-            "contract_path": "src/cloc/HeavilyCommentedContract.sol",
-            "line_no": 6,
-            "src": "46:32"
-          },
-          {
-            "contract_path": "src/eth2/DepositContract.sol",
-            "line_no": 12,
-            "src": "2302:23"
-          },
-          {
-            "contract_path": "src/inheritance/ExtendedInheritance.sol",
-            "line_no": 2,
-            "src": "32:23"
-          },
-          {
-            "contract_path": "src/inheritance/IContractInheritance.sol",
-            "line_no": 2,
-            "src": "32:24"
-          },
-          {
-            "contract_path": "src/inheritance/InheritanceBase.sol",
-            "line_no": 2,
-            "src": "32:23"
-          },
-          {
-            "contract_path": "src/nested/1/Nested.sol",
-            "line_no": 5,
-            "src": "180:23"
-          },
-          {
-            "contract_path": "src/nested/2/Nested.sol",
-            "line_no": 5,
-            "src": "180:23"
-          },
-          {
-            "contract_path": "src/parent_chain/ParentChainContract.sol",
-            "line_no": 2,
-            "src": "32:23"
-          },
-          {
-            "contract_path": "src/uniswap/UniswapV2Swapper.sol",
-            "line_no": 2,
-            "src": "32:23"
-          },
-          {
-            "contract_path": "src/uniswap/UniswapV3Swapper.sol",
-            "line_no": 2,
-            "src": "32:23"
-          }
-        ]
-      },
-      {
-        "title": "Modifiers invoked only once can be shoe-horned into the function",
-        "description": "",
-        "detector_name": "useless-modifier",
-        "instances": [
-          {
-            "contract_path": "src/InternalFunctions.sol",
-            "line_no": 18,
-            "src": "413:9"
-          },
-          {
-            "contract_path": "src/OnceModifierExample.sol",
-            "line_no": 6,
-            "src": "103:8"
-          },
-          {
-            "contract_path": "src/UnprotectedInitialize.sol",
-            "line_no": 13,
-            "src": "222:21"
-          }
-        ]
-      },
-      {
-        "title": "Empty Block",
-        "description": "Consider removing empty blocks.",
-        "detector_name": "empty-block",
-        "instances": [
-          {
-            "contract_path": "src/AdminContract.sol",
-            "line_no": 14,
-            "src": "457:23"
-          },
-          {
-            "contract_path": "src/ContractWithTodo.sol",
-            "line_no": 7,
-            "src": "129:10"
-          },
-          {
-            "contract_path": "src/ContractWithTodo.sol",
-            "line_no": 13,
-            "src": "337:15"
-          },
-          {
-            "contract_path": "src/EmptyBlocks.sol",
-            "line_no": 30,
-            "src": "503:12"
-          },
-          {
-            "contract_path": "src/EmptyBlocks.sol",
-            "line_no": 38,
-            "src": "599:12"
-          },
-          {
-            "contract_path": "src/EmptyBlocks.sol",
-            "line_no": 49,
-            "src": "739:12"
-          },
-          {
-            "contract_path": "src/EmptyBlocks.sol",
-            "line_no": 63,
-            "src": "888:13"
-          },
-          {
-            "contract_path": "src/EmptyBlocks.sol",
-            "line_no": 67,
-            "src": "946:24"
-          },
-          {
-            "contract_path": "src/EmptyBlocks.sol",
-            "line_no": 73,
-            "src": "1068:30"
-          },
-          {
-            "contract_path": "src/EmptyBlocks.sol",
-            "line_no": 81,
-            "src": "1219:41"
-          },
-          {
-            "contract_path": "src/OnceModifierExample.sol",
-            "line_no": 10,
-            "src": "147:7"
-          },
-          {
-            "contract_path": "src/parent_chain/ParentChainContract.sol",
-            "line_no": 11,
-            "src": "355:9"
-          },
-          {
-            "contract_path": "src/parent_chain/ParentChainContract.sol",
-            "line_no": 32,
-            "src": "806:23"
-          },
-          {
-            "contract_path": "src/parent_chain/ParentChainContract.sol",
-            "line_no": 40,
-            "src": "946:8"
-          },
-          {
-            "contract_path": "src/parent_chain/ParentChainContract.sol",
-            "line_no": 44,
-            "src": "1011:23"
-          }
-        ]
-      },
-      {
-        "title": "Large literal values multiples of 10000 can be replaced with scientific notation",
-        "description": "Use `e` notation, for example: `1e18`, instead of its full numeric value.",
-        "detector_name": "large-numeric-literal",
-        "instances": [
-          {
-            "contract_path": "src/HugeConstants.sol",
-            "line_no": 6,
-            "src": "182:24"
-          },
-          {
-            "contract_path": "src/HugeConstants.sol",
-            "line_no": 7,
-            "src": "252:23"
-          },
-          {
-            "contract_path": "src/HugeConstants.sol",
-            "line_no": 8,
-            "src": "321:22"
-          },
-          {
-            "contract_path": "src/HugeConstants.sol",
-            "line_no": 9,
-            "src": "389:21"
-          },
-          {
-            "contract_path": "src/HugeConstants.sol",
-            "line_no": 10,
-            "src": "456:20"
-          },
-          {
-            "contract_path": "src/HugeConstants.sol",
-            "line_no": 11,
-            "src": "522:19"
-          },
-          {
-            "contract_path": "src/HugeConstants.sol",
-            "line_no": 12,
-            "src": "587:18"
-          },
-          {
-            "contract_path": "src/HugeConstants.sol",
-            "line_no": 13,
-            "src": "651:17"
-          },
-          {
-            "contract_path": "src/HugeConstants.sol",
-            "line_no": 14,
-            "src": "714:16"
-          },
-          {
-            "contract_path": "src/HugeConstants.sol",
-            "line_no": 15,
-            "src": "777:15"
-          },
-          {
-            "contract_path": "src/HugeConstants.sol",
-            "line_no": 16,
-            "src": "839:14"
-          },
-          {
-            "contract_path": "src/HugeConstants.sol",
-            "line_no": 17,
-            "src": "900:13"
-          },
-          {
-            "contract_path": "src/HugeConstants.sol",
-            "line_no": 18,
-            "src": "960:12"
-          },
-          {
-            "contract_path": "src/HugeConstants.sol",
-            "line_no": 19,
-            "src": "1019:11"
-          },
-          {
-            "contract_path": "src/HugeConstants.sol",
-            "line_no": 20,
-            "src": "1077:10"
-          },
-          {
-            "contract_path": "src/HugeConstants.sol",
-            "line_no": 21,
-            "src": "1134:9"
-          },
-          {
-            "contract_path": "src/HugeConstants.sol",
-            "line_no": 22,
-            "src": "1190:8"
-          },
-          {
-            "contract_path": "src/HugeConstants.sol",
-            "line_no": 23,
-            "src": "1245:7"
-          },
-          {
-            "contract_path": "src/HugeConstants.sol",
-            "line_no": 24,
-            "src": "1299:6"
-          },
-          {
-            "contract_path": "src/HugeConstants.sol",
-            "line_no": 25,
-            "src": "1352:5"
-          }
-        ]
-      },
-      {
-        "title": "Internal functions called only once can be inlined",
-        "description": "Instead of separating the logic into a separate function, consider inlining the logic into the calling function. This can reduce the number of function calls and improve readability.",
-        "detector_name": "useless-internal-function",
-        "instances": [
-          {
-            "contract_path": "src/InternalFunctions.sol",
-            "line_no": 28,
-            "src": "693:12"
-          }
-        ]
-      },
-      {
-<<<<<<< HEAD
-        "title": "Inconsistency in declaring uint256/uint (or) int256/int variables within a contract",
-=======
-        "description": "Contract contains comments with TODOS",
-        "detector_name": "contract-with-todos",
-        "instances": [
-          {
-            "contract_path": "src/ContractWithTodo.sol",
-            "line_no": 4,
-            "src": "66:8"
-          },
-          {
-            "contract_path": "src/Counter.sol",
-            "line_no": 4,
-            "src": "74:7"
-          }
-        ],
-        "title": "Contract still has TODOs"
-      },
-      {
->>>>>>> 93a26a58
-        "description": "Consider keeping the naming convention consistent in a given contract",
-        "detector_name": "inconsistent-type-names",
-        "instances": [
-          {
-            "contract_path": "src/InconsistentUints.sol",
-            "line_no": 3,
-            "src": "35:34"
-          },
-          {
-            "contract_path": "src/eth2/DepositContract.sol",
-            "line_no": 58,
-            "src": "4547:15"
-          }
-<<<<<<< HEAD
-        ]
-      },
-      {
-        "title": "Unprotected initializer",
-        "description": "Consider protecting the initializer functions with modifiers.",
-        "detector_name": "unprotected-initializer",
-        "instances": [
-          {
-            "contract_path": "src/UnprotectedInitialize.sol",
-            "line_no": 35,
-            "src": "820:33"
-          }
-        ]
-=======
-        ],
-        "title": "Inconsistency in declaring uint256/uint (or) int256/int variables within a contract"
->>>>>>> 93a26a58
-      }
-    ]
-  },
-  "detectors_used": [
-    "delegate-call-in-loop",
-    "centralization-risk",
-    "solmate-safe-transfer-lib",
-    "avoid-abi-encode-packed",
-    "ecrecover",
-    "deprecated-oz-functions",
-    "unsafe-erc20-functions",
-    "unspecific-solidity-pragma",
-    "zero-address-check",
-    "useless-public-function",
-    "constants-instead-of-literals",
-    "unindexed-events",
-    "require-with-string",
-    "non-reentrant-before-others",
-    "block-timestamp-deadline",
-    "unsafe-oz-erc721-mint",
-    "push-zero-opcode",
-    "arbitrary-transfer-from",
-    "useless-modifier",
-    "empty-block",
-    "large-numeric-literal",
-    "useless-internal-function",
-    "inconsistent-type-names",
-    "unprotected-initializer"
   ]
 }