--- conflicted
+++ resolved
@@ -25,12 +25,9 @@
     "empty-block",
     "large-numeric-literal",
     "useless-internal-function",
-<<<<<<< HEAD
-    "time-units-not-used"
-=======
+    "time-units-not-used",
     "inconsistent-type-names",
     "unprotected-initializer"
->>>>>>> 9c2eca03
   ],
   "files_details": {
     "files_details": [
@@ -99,13 +96,12 @@
         "n_sloc": 8
       },
       {
-<<<<<<< HEAD
         "file_path": "src/TimeUnits.sol",
         "n_sloc": 6
-=======
+      },
+      {
         "file_path": "src/UnprotectedInitialize.sol",
         "n_sloc": 25
->>>>>>> 9c2eca03
       },
       {
         "file_path": "src/UnsafeERC721Mint.sol",
@@ -166,13 +162,8 @@
     ]
   },
   "files_summary": {
-<<<<<<< HEAD
-    "total_sloc": 868,
-    "total_source_units": 30
-=======
-    "total_sloc": 908,
-    "total_source_units": 31
->>>>>>> 9c2eca03
+    "total_sloc": 914,
+    "total_source_units": 32
   },
   "high_issues": {
     "issues": [
@@ -232,7 +223,7 @@
     "high": 2,
     "low": 7,
     "medium": 4,
-    "nc": 11
+    "nc": 12
   },
   "low_issues": {
     "issues": [
@@ -1162,7 +1153,6 @@
         "title": "Internal functions called only once can be inlined"
       },
       {
-<<<<<<< HEAD
         "description": "Suffixes like seconds, minutes, hours, days and weeks after literal numbers can be used to specify units of time where seconds are the base unit and units are considered naively.",
         "detector_name": "time-units-not-used",
         "instances": [
@@ -1183,7 +1173,8 @@
           }
         ],
         "title": "Native time units would be ideal instead of custom definitions"
-=======
+      },
+      {
         "description": "Consider keeping the naming convention consistent in a given contract",
         "detector_name": "inconsistent-type-names",
         "instances": [
@@ -1199,7 +1190,6 @@
           }
         ],
         "title": "Inconsistency in declaring uint256/uint (or) int256/int variables within a contract"
->>>>>>> 9c2eca03
       }
     ]
   }
