[package]
name = "aderyn"
<<<<<<< HEAD
version = "0.0.9"
=======
version = "0.0.10"
>>>>>>> 97acbd28
edition = "2021"
authors = ["Alex Roan <alex@cyfrin.io>"]
description = "Rust based Solidity AST analyzer"
license = "MIT"

# See more keys and their definitions at https://doc.rust-lang.org/cargo/reference/manifest.html

[dependencies]
<<<<<<< HEAD
aderyn_driver = { path  = "../aderyn_driver", version = "0.0.9" }
=======
aderyn_driver = { path  = "../aderyn_driver", version = "0.0.10" }
>>>>>>> 97acbd28
clap = { version = "4.4.6", features = ["derive"] }<|MERGE_RESOLUTION|>--- conflicted
+++ resolved
@@ -1,10 +1,6 @@
 [package]
 name = "aderyn"
-<<<<<<< HEAD
-version = "0.0.9"
-=======
 version = "0.0.10"
->>>>>>> 97acbd28
 edition = "2021"
 authors = ["Alex Roan <alex@cyfrin.io>"]
 description = "Rust based Solidity AST analyzer"
@@ -13,9 +9,5 @@
 # See more keys and their definitions at https://doc.rust-lang.org/cargo/reference/manifest.html
 
 [dependencies]
-<<<<<<< HEAD
-aderyn_driver = { path  = "../aderyn_driver", version = "0.0.9" }
-=======
 aderyn_driver = { path  = "../aderyn_driver", version = "0.0.10" }
->>>>>>> 97acbd28
 clap = { version = "4.4.6", features = ["derive"] }