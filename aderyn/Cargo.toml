--- conflicted
+++ resolved
@@ -10,15 +10,8 @@
 # See more keys and their definitions at https://doc.rust-lang.org/cargo/reference/manifest.html
 
 [dependencies]
-<<<<<<< HEAD
-aderyn_driver = { path  = "../aderyn_driver", version = "0.0.12" }
-clap = { version = "4.4.6", features = ["derive"] }
-serde = { version = "1.0.160", features = ["derive"] }
-serde_json = "1.0.96"
-strum = { version = "0.26", features = ["derive"] }
-=======
 aderyn_driver = { path  = "../aderyn_driver", version = "0.0.13" }
 clap = { version = "4.4.6", features = ["derive"] }
 serde = { version = "1.0.160", features = ["derive"] }
 serde_json = "1.0.96"
->>>>>>> 5d89509f
+strum = { version = "0.26", features = ["derive"] }