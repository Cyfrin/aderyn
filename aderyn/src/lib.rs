--- conflicted
+++ resolved
@@ -3,7 +3,6 @@
 use serde_json::Value;
 use strum::IntoEnumIterator;
 
-<<<<<<< HEAD
 mod panic;
 
 pub fn initialize_niceties() {
@@ -11,38 +10,7 @@
     panic::add_handler()
 }
 
-pub fn debounce_and_run<F>(driver_func: F, args: &Args, timeout: Duration)
-where
-    F: Fn() + Copy + Send,
-{
-    // setup debouncer
-    let (tx, rx) = std::sync::mpsc::channel();
-
-    // no specific tickrate, max debounce time 2 seconds
-    let mut debouncer = new_debouncer(timeout, None, tx).unwrap();
-
-    debouncer
-        .watcher()
-        .watch(
-            PathBuf::from(args.root.clone()).as_path(),
-            RecursiveMode::Recursive,
-        )
-        .unwrap();
-
-    // Then run again only if file events are observed
-    for result in rx {
-        match result {
-            Ok(_) => {
-                driver_func();
-            }
-            Err(errors) => errors.iter().for_each(|error| println!("{error:?}")),
-        }
-        println!();
-    }
-}
-=======
 pub mod lsp;
->>>>>>> 3ed9e4be
 
 pub fn print_detail_view(detector_name: &str) {
     let all_detector_names = get_all_detectors_names();
