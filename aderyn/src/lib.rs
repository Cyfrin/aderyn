--- conflicted
+++ resolved
@@ -1,8 +1,7 @@
 use aderyn_driver::detector::{get_all_detectors_names, get_issue_detector_by_name, IssueSeverity};
 use semver::Version;
 use serde_json::Value;
-<<<<<<< HEAD
-use std::{fs::File, io::Write, path::PathBuf, str::FromStr, time::Duration};
+use std::{fs::File, io::Write, path::PathBuf, str::FromStr};
 use strum::IntoEnumIterator;
 
 pub fn create_aderyn_toml_file_at(directory: String) {
@@ -13,43 +12,11 @@
     println!("Created aderyn.toml at {}", aderyn_toml_path.display());
 }
 
-pub fn debounce_and_run<F>(driver_func: F, args: &Args, timeout: Duration)
-where
-    F: Fn() + Copy + Send,
-{
-    // setup debouncer
-    let (tx, rx) = std::sync::mpsc::channel();
-
-    // no specific tickrate, max debounce time 2 seconds
-    let mut debouncer = new_debouncer(timeout, None, tx).unwrap();
-
-    debouncer
-        .watcher()
-        .watch(
-            PathBuf::from(args.root.clone()).as_path(),
-            RecursiveMode::Recursive,
-        )
-        .unwrap();
-
-    // Then run again only if file events are observed
-    for result in rx {
-        match result {
-            Ok(_) => {
-                driver_func();
-            }
-            Err(errors) => errors.iter().for_each(|error| println!("{error:?}")),
-        }
-        println!();
-    }
-=======
-use strum::IntoEnumIterator;
-
 mod panic;
 
 pub fn initialize_niceties() {
     // Crash with a nice message on panic
     panic::add_handler()
->>>>>>> 2b68c8b2
 }
 
 pub mod lsp;
