--- conflicted
+++ resolved
@@ -72,15 +72,13 @@
     #[arg(long)]
     skip_update_check: bool,
 
-<<<<<<< HEAD
     /// Watch for file changes and continuously generate report
     #[arg(short, long)]
     watch: bool,
-=======
+
     /// Run in Auditor mode, which only outputs manual audit helpers
     #[arg(long)]
     auditor_mode: bool,
->>>>>>> 8d6a810b
 }
 
 #[derive(Debug, Subcommand)]
